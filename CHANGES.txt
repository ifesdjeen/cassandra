3.11.6
 * Fix nodetool compactionstats showing extra pending task for TWCS - patch implemented (CASSANDRA-15409)
 * Fix SELECT JSON formatting for the "duration" type (CASSANDRA-15075)
 * Fix LegacyLayout to have same behavior as 2.x when handling unknown column names (CASSANDRA-15081)
 * Update nodetool help stop output (CASSANDRA-15401)
Merged from 3.0:
 * Include updates to static column in mutation size calculations (CASSANDRA-15293)
 * Fix point-in-time recoevery ignoring timestamp of updates to static columns (CASSANDRA-15292)
 * GC logs are also put under $CASSANDRA_LOG_DIR (CASSANDRA-14306)
 * Fix sstabledump's position key value when partitions have multiple rows (CASSANDRA-14721)
 * Avoid over-scanning data directories in LogFile.verify() (CASSANDRA-15364)
 * Bump generations and document changes to system_distributed and system_traces in 3.0, 3.11
   (CASSANDRA-15441)
 * Fix system_traces creation timestamp; optimise system keyspace upgrades (CASSANDRA-15398)
 * Fix various data directory prefix matching issues (CASSANDRA-13974)
 * Minimize clustering values in metadata collector (CASSANDRA-15400)
 * Avoid over-trimming of results in mixed mode clusters (CASSANDRA-15405)
 * validate value sizes in LegacyLayout (CASSANDRA-15373)
 * Ensure that tracing doesn't break connections in 3.x/4.0 mixed mode by default (CASSANDRA-15385)
 * Make sure index summary redistribution does not start when compactions are paused (CASSANDRA-15265)
 * Ensure legacy rows have primary key livenessinfo when they contain illegal cells (CASSANDRA-15365)
<<<<<<< HEAD
Merged from 2.2:
=======
 * Fix race condition when setting bootstrap flags (CASSANDRA-14878)
Merged from 2.2
>>>>>>> 301168b6
 * Fix SELECT JSON output for empty blobs (CASSANDRA-15435)
 * In-JVM DTest: Set correct internode message version for upgrade test (CASSANDRA-15371)
 * In-JVM DTest: Support NodeTool in dtest (CASSANDRA-15429)

3.11.5
 * Fix SASI non-literal string comparisons (range operators) (CASSANDRA-15169)
 * Make sure user defined compaction transactions are always closed (CASSANDRA-15123)
 * Fix cassandra-env.sh to use $CASSANDRA_CONF to find cassandra-jaas.config (CASSANDRA-14305)
 * Fixed nodetool cfstats printing index name twice (CASSANDRA-14903)
 * Add flag to disable SASI indexes, and warnings on creation (CASSANDRA-14866)
Merged from 3.0:
 * Add ability to cap max negotiable protocol version (CASSANDRA-15193)
 * Gossip tokens on startup if available (CASSANDRA-15335)
 * Fix resource leak in CompressedSequentialWriter (CASSANDRA-15340)
 * Fix bad merge that reverted CASSANDRA-14993 (CASSANDRA-15289)
 * Fix LegacyLayout RangeTombstoneList IndexOutOfBoundsException when upgrading and RangeTombstone bounds are asymmetric (CASSANDRA-15172)
 * Fix NPE when using allocate_tokens_for_keyspace on new DC/rack (CASSANDRA-14952)
 * Filter sstables earlier when running cleanup (CASSANDRA-15100)
 * Use mean row count instead of mean column count for index selectivity calculation (CASSANDRA-15259)
 * Avoid updating unchanged gossip states (CASSANDRA-15097)
 * Prevent recreation of previously dropped columns with a different kind (CASSANDRA-14948)
 * Prevent client requests from blocking on executor task queue (CASSANDRA-15013)
 * Toughen up column drop/recreate type validations (CASSANDRA-15204)
 * LegacyLayout should handle paging states that cross a collection column (CASSANDRA-15201)
 * Prevent RuntimeException when username or password is empty/null (CASSANDRA-15198)
 * Multiget thrift query returns null records after digest mismatch (CASSANDRA-14812)
 * Skipping illegal legacy cells can break reverse iteration of indexed partitions (CASSANDRA-15178)
 * Handle paging states serialized with a different version than the session's (CASSANDRA-15176)
 * Throw IOE instead of asserting on unsupporter peer versions (CASSANDRA-15066)
 * Update token metadata when handling MOVING/REMOVING_TOKEN events (CASSANDRA-15120)
 * Add ability to customize cassandra log directory using $CASSANDRA_LOG_DIR (CASSANDRA-15090)
 * Skip cells with illegal column names when reading legacy sstables (CASSANDRA-15086)
 * Fix assorted gossip races and add related runtime checks (CASSANDRA-15059)
 * Fix mixed mode partition range scans with limit (CASSANDRA-15072)
 * cassandra-stress works with frozen collections: list and set (CASSANDRA-14907)
 * Fix handling FS errors on writing and reading flat files - LogTransaction and hints (CASSANDRA-15053)
 * Avoid double closing the iterator to avoid overcounting the number of requests (CASSANDRA-15058)
 * Improve `nodetool status -r` speed (CASSANDRA-14847)
 * Improve merkle tree size and time on heap (CASSANDRA-14096)
 * Add missing commands to nodetool_completion (CASSANDRA-14916)
 * Anti-compaction temporarily corrupts sstable state for readers (CASSANDRA-15004)
Merged from 2.2:
 * Catch non-IOException in FileUtils.close to make sure that all resources are closed (CASSANDRA-15225)
 * Handle exceptions during authentication/authorization (CASSANDRA-15041)
 * Support cross version messaging in in-jvm upgrade dtests (CASSANDRA-15078)
 * Fix index summary redistribution cancellation (CASSANDRA-15045)
 * Refactor Circle CI configuration (CASSANDRA-14806)
 * Fixing invalid CQL in security documentation (CASSANDRA-15020)
 * Multi-version in-JVM dtests (CASSANDRA-14937)
 * Allow instance class loaders to be garbage collected for inJVM dtest (CASSANDRA-15170)
 * Add support for network topology and query tracing for inJVM dtest (CASSANDRA-15319)


3.11.4
 * Make stop-server.bat wait for Cassandra to terminate (CASSANDRA-14829)
 * Correct sstable sorting for garbagecollect and levelled compaction (CASSANDRA-14870)
Merged from 3.0:
 * Severe concurrency issues in STCS,DTCS,TWCS,TMD.Topology,TypeParser
 * Add a script to make running the cqlsh tests in cassandra repo easier (CASSANDRA-14951)
 * If SizeEstimatesRecorder misses a 'onDropTable' notification, the size_estimates table will never be cleared for that table. (CASSANDRA-14905)
 * Counters fail to increment in 2.1/2.2 to 3.X mixed version clusters (CASSANDRA-14958)
 * Streaming needs to synchronise access to LifecycleTransaction (CASSANDRA-14554)
 * Fix cassandra-stress write hang with default options (CASSANDRA-14616)
 * Differentiate between slices and RTs when decoding legacy bounds (CASSANDRA-14919)
 * Netty epoll IOExceptions caused by unclean client disconnects being logged at INFO (CASSANDRA-14909)
 * Unfiltered.isEmpty conflicts with Row extends AbstractCollection.isEmpty (CASSANDRA-14588)
 * RangeTombstoneList doesn't properly clean up mergeable or superseded rts in some cases (CASSANDRA-14894)
 * Fix handling of collection tombstones for dropped columns from legacy sstables (CASSANDRA-14912)
 * Throw exception if Columns serialized subset encode more columns than possible (CASSANDRA-14591)
 * Drop/add column name with different Kind can result in corruption (CASSANDRA-14843)
 * Fix missing rows when reading 2.1 SSTables with static columns in 3.0 (CASSANDRA-14873)
 * Move TWCS message 'No compaction necessary for bucket size' to Trace level (CASSANDRA-14884)
 * Sstable min/max metadata can cause data loss (CASSANDRA-14861)
 * Dropped columns can cause reverse sstable iteration to return prematurely (CASSANDRA-14838)
 * Legacy sstables with  multi block range tombstones create invalid bound sequences (CASSANDRA-14823)
 * Expand range tombstone validation checks to multiple interim request stages (CASSANDRA-14824)
 * Reverse order reads can return incomplete results (CASSANDRA-14803)
 * Avoid calling iter.next() in a loop when notifying indexers about range tombstones (CASSANDRA-14794)
 * Fix purging semi-expired RT boundaries in reversed iterators (CASSANDRA-14672)
 * DESC order reads can fail to return the last Unfiltered in the partition (CASSANDRA-14766)
 * Fix corrupted collection deletions for dropped columns in 3.0 <-> 2.{1,2} messages (CASSANDRA-14568)
 * Fix corrupted static collection deletions in 3.0 <-> 2.{1,2} messages (CASSANDRA-14568)
 * Handle failures in parallelAllSSTableOperation (cleanup/upgradesstables/etc) (CASSANDRA-14657)
 * Improve TokenMetaData cache populating performance avoid long locking (CASSANDRA-14660)
 * Backport: Flush netty client messages immediately (not by default) (CASSANDRA-13651)
 * Fix static column order for SELECT * wildcard queries (CASSANDRA-14638)
 * sstableloader should use discovered broadcast address to connect intra-cluster (CASSANDRA-14522)
 * Fix reading columns with non-UTF names from schema (CASSANDRA-14468)
Merged from 2.2:
 * CircleCI docker image should bake in more dependencies (CASSANDRA-14985)
 * Don't enable client transports when bootstrap is pending (CASSANDRA-14525)
 * MigrationManager attempts to pull schema from different major version nodes (CASSANDRA-14928)
 * Fix incorrect cqlsh results when selecting same columns multiple times (CASSANDRA-13262)
 * Returns null instead of NaN or Infinity in JSON strings (CASSANDRA-14377)
Merged from 2.1:
 * Paged Range Slice queries with DISTINCT can drop rows from results (CASSANDRA-14956)
 * Update release checksum algorithms to SHA-256, SHA-512 (CASSANDRA-14970)


3.11.3
 * Validate supported column type with SASI analyzer (CASSANDRA-13669)
 * Remove BTree.Builder Recycler to reduce memory usage (CASSANDRA-13929)
 * Reduce nodetool GC thread count (CASSANDRA-14475)
 * Fix New SASI view creation during Index Redistribution (CASSANDRA-14055)
 * Remove string formatting lines from BufferPool hot path (CASSANDRA-14416)
 * Update metrics to 3.1.5 (CASSANDRA-12924)
 * Detect OpenJDK jvm type and architecture (CASSANDRA-12793)
 * Don't use guava collections in the non-system keyspace jmx attributes (CASSANDRA-12271)
 * Allow existing nodes to use all peers in shadow round (CASSANDRA-13851)
 * Fix cqlsh to read connection.ssl cqlshrc option again (CASSANDRA-14299)
 * Downgrade log level to trace for CommitLogSegmentManager (CASSANDRA-14370)
 * CQL fromJson(null) throws NullPointerException (CASSANDRA-13891)
 * Serialize empty buffer as empty string for json output format (CASSANDRA-14245)
 * Allow logging implementation to be interchanged for embedded testing (CASSANDRA-13396)
 * SASI tokenizer for simple delimiter based entries (CASSANDRA-14247)
 * Fix Loss of digits when doing CAST from varint/bigint to decimal (CASSANDRA-14170)
 * RateBasedBackPressure unnecessarily invokes a lock on the Guava RateLimiter (CASSANDRA-14163)
 * Fix wildcard GROUP BY queries (CASSANDRA-14209)
Merged from 3.0:
 * Fix corrupted static collection deletions in 3.0 -> 2.{1,2} messages (CASSANDRA-14568)
 * Fix potential IndexOutOfBoundsException with counters (CASSANDRA-14167)
 * Always close RT markers returned by ReadCommand#executeLocally() (CASSANDRA-14515)
 * Reverse order queries with range tombstones can cause data loss (CASSANDRA-14513)
 * Fix regression of lagging commitlog flush log message (CASSANDRA-14451)
 * Add Missing dependencies in pom-all (CASSANDRA-14422)
 * Cleanup StartupClusterConnectivityChecker and PING Verb (CASSANDRA-14447)
 * Fix deprecated repair error notifications from 3.x clusters to legacy JMX clients (CASSANDRA-13121)
 * Cassandra not starting when using enhanced startup scripts in windows (CASSANDRA-14418)
 * Fix progress stats and units in compactionstats (CASSANDRA-12244)
 * Better handle missing partition columns in system_schema.columns (CASSANDRA-14379)
 * Delay hints store excise by write timeout to avoid race with decommission (CASSANDRA-13740)
 * Deprecate background repair and probablistic read_repair_chance table options
   (CASSANDRA-13910)
 * Add missed CQL keywords to documentation (CASSANDRA-14359)
 * Fix unbounded validation compactions on repair / revert CASSANDRA-13797 (CASSANDRA-14332)
 * Avoid deadlock when running nodetool refresh before node is fully up (CASSANDRA-14310)
 * Handle all exceptions when opening sstables (CASSANDRA-14202)
 * Handle incompletely written hint descriptors during startup (CASSANDRA-14080)
 * Handle repeat open bound from SRP in read repair (CASSANDRA-14330)
 * Respect max hint window when hinting for LWT (CASSANDRA-14215)
 * Adding missing WriteType enum values to v3, v4, and v5 spec (CASSANDRA-13697)
 * Don't regenerate bloomfilter and summaries on startup (CASSANDRA-11163)
 * Fix NPE when performing comparison against a null frozen in LWT (CASSANDRA-14087)
 * Log when SSTables are deleted (CASSANDRA-14302)
 * Fix batch commitlog sync regression (CASSANDRA-14292)
 * Write to pending endpoint when view replica is also base replica (CASSANDRA-14251)
 * Chain commit log marker potential performance regression in batch commit mode (CASSANDRA-14194)
 * Fully utilise specified compaction threads (CASSANDRA-14210)
 * Pre-create deletion log records to finish compactions quicker (CASSANDRA-12763)
Merged from 2.2:
 * Fix bug that prevented compaction of SSTables after full repairs (CASSANDRA-14423)
 * Incorrect counting of pending messages in OutboundTcpConnection (CASSANDRA-11551)
 * Fix compaction failure caused by reading un-flushed data (CASSANDRA-12743)
 * Use Bounds instead of Range for sstables in anticompaction (CASSANDRA-14411)
 * Fix JSON queries with IN restrictions and ORDER BY clause (CASSANDRA-14286)
 * Backport circleci yaml (CASSANDRA-14240)
Merged from 2.1:
 * Check checksum before decompressing data (CASSANDRA-14284)
 * CVE-2017-5929 Security vulnerability in Logback warning in NEWS.txt (CASSANDRA-14183)


3.11.2
 * Fix ReadCommandTest (CASSANDRA-14234)
 * Remove trailing period from latency reports at keyspace level (CASSANDRA-14233)
 * Backport CASSANDRA-13080: Use new token allocation for non bootstrap case as well (CASSANDRA-14212)
 * Remove dependencies on JVM internal classes from JMXServerUtils (CASSANDRA-14173) 
 * Add DEFAULT, UNSET, MBEAN and MBEANS to `ReservedKeywords` (CASSANDRA-14205)
 * Add Unittest for schema migration fix (CASSANDRA-14140)
 * Print correct snitch info from nodetool describecluster (CASSANDRA-13528)
 * Close socket on error during connect on OutboundTcpConnection (CASSANDRA-9630)
 * Enable CDC unittest (CASSANDRA-14141)
 * Acquire read lock before accessing CompactionStrategyManager fields (CASSANDRA-14139)
 * Split CommitLogStressTest to avoid timeout (CASSANDRA-14143)
 * Avoid invalidating disk boundaries unnecessarily (CASSANDRA-14083)
 * Avoid exposing compaction strategy index externally (CASSANDRA-14082)
 * Prevent continuous schema exchange between 3.0 and 3.11 nodes (CASSANDRA-14109)
 * Fix imbalanced disks when replacing node with same address with JBOD (CASSANDRA-14084)
 * Reload compaction strategies when disk boundaries are invalidated (CASSANDRA-13948)
 * Remove OpenJDK log warning (CASSANDRA-13916)
 * Prevent compaction strategies from looping indefinitely (CASSANDRA-14079)
 * Cache disk boundaries (CASSANDRA-13215)
 * Add asm jar to build.xml for maven builds (CASSANDRA-11193)
 * Round buffer size to powers of 2 for the chunk cache (CASSANDRA-13897)
 * Update jackson JSON jars (CASSANDRA-13949)
 * Avoid locks when checking LCS fanout and if we should defrag (CASSANDRA-13930)
 * Correctly count range tombstones in traces and tombstone thresholds (CASSANDRA-8527)
Merged from 3.0:
 * Add MinGW uname check to start scripts (CASSANDRA-12840)
 * Use the correct digest file and reload sstable metadata in nodetool verify (CASSANDRA-14217)
 * Handle failure when mutating repaired status in Verifier (CASSANDRA-13933)
 * Set encoding for javadoc generation (CASSANDRA-14154)
 * Fix index target computation for dense composite tables with dropped compact storage (CASSANDRA-14104)
 * Improve commit log chain marker updating (CASSANDRA-14108)
 * Extra range tombstone bound creates double rows (CASSANDRA-14008)
 * Fix SStable ordering by max timestamp in SinglePartitionReadCommand (CASSANDRA-14010)
 * Accept role names containing forward-slash (CASSANDRA-14088)
 * Optimize CRC check chance probability calculations (CASSANDRA-14094)
 * Fix cleanup on keyspace with no replicas (CASSANDRA-13526)
 * Fix updating base table rows with TTL not removing view entries (CASSANDRA-14071)
 * Reduce garbage created by DynamicSnitch (CASSANDRA-14091)
 * More frequent commitlog chained markers (CASSANDRA-13987)
 * Fix serialized size of DataLimits (CASSANDRA-14057)
 * Add flag to allow dropping oversized read repair mutations (CASSANDRA-13975)
 * Fix SSTableLoader logger message (CASSANDRA-14003)
 * Fix repair race that caused gossip to block (CASSANDRA-13849)
 * Tracing interferes with digest requests when using RandomPartitioner (CASSANDRA-13964)
 * Add flag to disable materialized views, and warnings on creation (CASSANDRA-13959)
 * Don't let user drop or generally break tables in system_distributed (CASSANDRA-13813)
 * Provide a JMX call to sync schema with local storage (CASSANDRA-13954)
 * Mishandling of cells for removed/dropped columns when reading legacy files (CASSANDRA-13939)
 * Deserialise sstable metadata in nodetool verify (CASSANDRA-13922)
Merged from 2.2:
 * Fix the inspectJvmOptions startup check (CASSANDRA-14112)
 * Fix race that prevents submitting compaction for a table when executor is full (CASSANDRA-13801)
 * Rely on the JVM to handle OutOfMemoryErrors (CASSANDRA-13006)
 * Grab refs during scrub/index redistribution/cleanup (CASSANDRA-13873)
Merged from 2.1:
 * Protect against overflow of local expiration time (CASSANDRA-14092)
 * RPM package spec: fix permissions for installed jars and config files (CASSANDRA-14181)
 * More PEP8 compiance for cqlsh (CASSANDRA-14021)


3.11.1
 * Fix the computation of cdc_total_space_in_mb for exabyte filesystems (CASSANDRA-13808)
 * AbstractTokenTreeBuilder#serializedSize returns wrong value when there is a single leaf and overflow collisions (CASSANDRA-13869)
 * Add a compaction option to TWCS to ignore sstables overlapping checks (CASSANDRA-13418)
 * BTree.Builder memory leak (CASSANDRA-13754)
 * Revert CASSANDRA-10368 of supporting non-pk column filtering due to correctness (CASSANDRA-13798)
 * Add a skip read validation flag to cassandra-stress (CASSANDRA-13772)
 * Fix cassandra-stress hang issues when an error during cluster connection happens (CASSANDRA-12938)
 * Better bootstrap failure message when blocked by (potential) range movement (CASSANDRA-13744)
 * "ignore" option is ignored in sstableloader (CASSANDRA-13721)
 * Deadlock in AbstractCommitLogSegmentManager (CASSANDRA-13652)
 * Duplicate the buffer before passing it to analyser in SASI operation (CASSANDRA-13512)
 * Properly evict pstmts from prepared statements cache (CASSANDRA-13641)
Merged from 3.0:
 * Improve TRUNCATE performance (CASSANDRA-13909)
 * Implement short read protection on partition boundaries (CASSANDRA-13595)
 * Fix ISE thrown by UPI.Serializer.hasNext() for some SELECT queries (CASSANDRA-13911)
 * Filter header only commit logs before recovery (CASSANDRA-13918)
 * AssertionError prepending to a list (CASSANDRA-13149)
 * Fix support for SuperColumn tables (CASSANDRA-12373)
 * Handle limit correctly on tables with strict liveness (CASSANDRA-13883)
 * Fix missing original update in TriggerExecutor (CASSANDRA-13894)
 * Remove non-rpc-ready nodes from counter leader candidates (CASSANDRA-13043)
 * Improve short read protection performance (CASSANDRA-13794)
 * Fix sstable reader to support range-tombstone-marker for multi-slices (CASSANDRA-13787)
 * Fix short read protection for tables with no clustering columns (CASSANDRA-13880)
 * Make isBuilt volatile in PartitionUpdate (CASSANDRA-13619)
 * Prevent integer overflow of timestamps in CellTest and RowsTest (CASSANDRA-13866)
 * Fix counter application order in short read protection (CASSANDRA-12872)
 * Don't block RepairJob execution on validation futures (CASSANDRA-13797)
 * Wait for all management tasks to complete before shutting down CLSM (CASSANDRA-13123)
 * INSERT statement fails when Tuple type is used as clustering column with default DESC order (CASSANDRA-13717)
 * Fix pending view mutations handling and cleanup batchlog when there are local and remote paired mutations (CASSANDRA-13069)
 * Improve config validation and documentation on overflow and NPE (CASSANDRA-13622)
 * Range deletes in a CAS batch are ignored (CASSANDRA-13655)
 * Avoid assertion error when IndexSummary > 2G (CASSANDRA-12014)
 * Change repair midpoint logging for tiny ranges (CASSANDRA-13603)
 * Better handle corrupt final commitlog segment (CASSANDRA-11995)
 * StreamingHistogram is not thread safe (CASSANDRA-13756)
 * Fix MV timestamp issues (CASSANDRA-11500)
 * Better tolerate improperly formatted bcrypt hashes (CASSANDRA-13626)
 * Fix race condition in read command serialization (CASSANDRA-13363)
 * Fix AssertionError in short read protection (CASSANDRA-13747)
 * Don't skip corrupted sstables on startup (CASSANDRA-13620)
 * Fix the merging of cells with different user type versions (CASSANDRA-13776)
 * Copy session properties on cqlsh.py do_login (CASSANDRA-13640)
 * Potential AssertionError during ReadRepair of range tombstone and partition deletions (CASSANDRA-13719)
 * Don't let stress write warmup data if n=0 (CASSANDRA-13773)
 * Gossip thread slows down when using batch commit log (CASSANDRA-12966)
 * Randomize batchlog endpoint selection with only 1 or 2 racks (CASSANDRA-12884)
 * Fix digest calculation for counter cells (CASSANDRA-13750)
 * Fix ColumnDefinition.cellValueType() for non-frozen collection and change SSTabledump to use type.toJSONString() (CASSANDRA-13573)
 * Skip materialized view addition if the base table doesn't exist (CASSANDRA-13737)
 * Drop table should remove corresponding entries in dropped_columns table (CASSANDRA-13730)
 * Log warn message until legacy auth tables have been migrated (CASSANDRA-13371)
 * Fix incorrect [2.1 <- 3.0] serialization of counter cells created in 2.0 (CASSANDRA-13691)
 * Fix invalid writetime for null cells (CASSANDRA-13711)
 * Fix ALTER TABLE statement to atomically propagate changes to the table and its MVs (CASSANDRA-12952)
 * Fixed ambiguous output of nodetool tablestats command (CASSANDRA-13722)
 * Fix Digest mismatch Exception if hints file has UnknownColumnFamily (CASSANDRA-13696)
 * Purge tombstones created by expired cells (CASSANDRA-13643)
 * Make concat work with iterators that have different subsets of columns (CASSANDRA-13482)
 * Set test.runners based on cores and memory size (CASSANDRA-13078)
 * Allow different NUMACTL_ARGS to be passed in (CASSANDRA-13557)
 * Allow native function calls in CQLSSTableWriter (CASSANDRA-12606)
 * Fix secondary index queries on COMPACT tables (CASSANDRA-13627)
 * Nodetool listsnapshots output is missing a newline, if there are no snapshots (CASSANDRA-13568)
 * sstabledump reports incorrect usage for argument order (CASSANDRA-13532)
Merged from 2.2:
 * Safely handle empty buffers when outputting to JSON (CASSANDRA-13868)
 * Copy session properties on cqlsh.py do_login (CASSANDRA-13847)
 * Fix load over calculated issue in IndexSummaryRedistribution (CASSANDRA-13738)
 * Fix compaction and flush exception not captured (CASSANDRA-13833)
 * Uncaught exceptions in Netty pipeline (CASSANDRA-13649)
 * Prevent integer overflow on exabyte filesystems (CASSANDRA-13067)
 * Fix queries with LIMIT and filtering on clustering columns (CASSANDRA-11223)
 * Fix potential NPE when resume bootstrap fails (CASSANDRA-13272)
 * Fix toJSONString for the UDT, tuple and collection types (CASSANDRA-13592)
 * Fix nested Tuples/UDTs validation (CASSANDRA-13646)
Merged from 2.1:
 * Clone HeartBeatState when building gossip messages. Make its generation/version volatile (CASSANDRA-13700)


3.11.0
 * Allow native function calls in CQLSSTableWriter (CASSANDRA-12606)
 * Replace string comparison with regex/number checks in MessagingService test (CASSANDRA-13216)
 * Fix formatting of duration columns in CQLSH (CASSANDRA-13549)
 * Fix the problem with duplicated rows when using paging with SASI (CASSANDRA-13302)
 * Allow CONTAINS statements filtering on the partition key and it’s parts (CASSANDRA-13275)
 * Fall back to even ranges calculation in clusters with vnodes when tokens are distributed unevenly (CASSANDRA-13229)
 * Fix duration type validation to prevent overflow (CASSANDRA-13218)
 * Forbid unsupported creation of SASI indexes over partition key columns (CASSANDRA-13228)
 * Reject multiple values for a key in CQL grammar. (CASSANDRA-13369)
 * UDA fails without input rows (CASSANDRA-13399)
 * Fix compaction-stress by using daemonInitialization (CASSANDRA-13188)
 * V5 protocol flags decoding broken (CASSANDRA-13443)
 * Use write lock not read lock for removing sstables from compaction strategies. (CASSANDRA-13422)
 * Use corePoolSize equal to maxPoolSize in JMXEnabledThreadPoolExecutors (CASSANDRA-13329)
 * Avoid rebuilding SASI indexes containing no values (CASSANDRA-12962)
 * Add charset to Analyser input stream (CASSANDRA-13151)
 * Fix testLimitSSTables flake caused by concurrent flush (CASSANDRA-12820)
 * cdc column addition strikes again (CASSANDRA-13382)
 * Fix static column indexes (CASSANDRA-13277)
 * DataOutputBuffer.asNewBuffer broken (CASSANDRA-13298)
 * unittest CipherFactoryTest failed on MacOS (CASSANDRA-13370)
 * Forbid SELECT restrictions and CREATE INDEX over non-frozen UDT columns (CASSANDRA-13247)
 * Default logging we ship will incorrectly print "?:?" for "%F:%L" pattern (CASSANDRA-13317)
 * Possible AssertionError in UnfilteredRowIteratorWithLowerBound (CASSANDRA-13366)
 * Support unaligned memory access for AArch64 (CASSANDRA-13326)
 * Improve SASI range iterator efficiency on intersection with an empty range (CASSANDRA-12915).
 * Fix equality comparisons of columns using the duration type (CASSANDRA-13174)
 * Obfuscate password in stress-graphs (CASSANDRA-12233)
 * Move to FastThreadLocalThread and FastThreadLocal (CASSANDRA-13034)
 * nodetool stopdaemon errors out (CASSANDRA-13030)
 * Tables in system_distributed should not use gcgs of 0 (CASSANDRA-12954)
 * Fix primary index calculation for SASI (CASSANDRA-12910)
 * More fixes to the TokenAllocator (CASSANDRA-12990)
 * NoReplicationTokenAllocator should work with zero replication factor (CASSANDRA-12983)
 * Address message coalescing regression (CASSANDRA-12676)
 * Delete illegal character from StandardTokenizerImpl.jflex (CASSANDRA-13417)
 * Fix cqlsh automatic protocol downgrade regression (CASSANDRA-13307)
 * Tracing payload not passed from QueryMessage to tracing session (CASSANDRA-12835)
Merged from 3.0:
 * Ensure int overflow doesn't occur when calculating large partition warning size (CASSANDRA-13172)
 * Ensure consistent view of partition columns between coordinator and replica in ColumnFilter (CASSANDRA-13004)
 * Failed unregistering mbean during drop keyspace (CASSANDRA-13346)
 * nodetool scrub/cleanup/upgradesstables exit code is wrong (CASSANDRA-13542)
 * Fix the reported number of sstable data files accessed per read (CASSANDRA-13120)
 * Fix schema digest mismatch during rolling upgrades from versions before 3.0.12 (CASSANDRA-13559)
 * Upgrade JNA version to 4.4.0 (CASSANDRA-13072)
 * Interned ColumnIdentifiers should use minimal ByteBuffers (CASSANDRA-13533)
 * ReverseIndexedReader may drop rows during 2.1 to 3.0 upgrade (CASSANDRA-13525)
 * Fix repair process violating start/end token limits for small ranges (CASSANDRA-13052)
 * Add storage port options to sstableloader (CASSANDRA-13518)
 * Properly handle quoted index names in cqlsh DESCRIBE output (CASSANDRA-12847)
 * Avoid reading static row twice from old format sstables (CASSANDRA-13236)
 * Fix NPE in StorageService.excise() (CASSANDRA-13163)
 * Expire OutboundTcpConnection messages by a single Thread (CASSANDRA-13265)
 * Fail repair if insufficient responses received (CASSANDRA-13397)
 * Fix SSTableLoader fail when the loaded table contains dropped columns (CASSANDRA-13276)
 * Avoid name clashes in CassandraIndexTest (CASSANDRA-13427)
 * Handling partially written hint files (CASSANDRA-12728)
 * Interrupt replaying hints on decommission (CASSANDRA-13308)
 * Handling partially written hint files (CASSANDRA-12728)
 * Fix NPE issue in StorageService (CASSANDRA-13060)
 * Make reading of range tombstones more reliable (CASSANDRA-12811)
 * Fix startup problems due to schema tables not completely flushed (CASSANDRA-12213)
 * Fix view builder bug that can filter out data on restart (CASSANDRA-13405)
 * Fix 2i page size calculation when there are no regular columns (CASSANDRA-13400)
 * Fix the conversion of 2.X expired rows without regular column data (CASSANDRA-13395)
 * Fix hint delivery when using ext+internal IPs with prefer_local enabled (CASSANDRA-13020)
 * Fix possible NPE on upgrade to 3.0/3.X in case of IO errors (CASSANDRA-13389)
 * Legacy deserializer can create empty range tombstones (CASSANDRA-13341)
 * Legacy caching options can prevent 3.0 upgrade (CASSANDRA-13384)
 * Use the Kernel32 library to retrieve the PID on Windows and fix startup checks (CASSANDRA-13333)
 * Fix code to not exchange schema across major versions (CASSANDRA-13274)
 * Dropping column results in "corrupt" SSTable (CASSANDRA-13337)
 * Bugs handling range tombstones in the sstable iterators (CASSANDRA-13340)
 * Fix CONTAINS filtering for null collections (CASSANDRA-13246)
 * Applying: Use a unique metric reservoir per test run when using Cassandra-wide metrics residing in MBeans (CASSANDRA-13216)
 * Propagate row deletions in 2i tables on upgrade (CASSANDRA-13320)
 * Slice.isEmpty() returns false for some empty slices (CASSANDRA-13305)
 * Add formatted row output to assertEmpty in CQL Tester (CASSANDRA-13238)
 * Prevent data loss on upgrade 2.1 - 3.0 by adding component separator to LogRecord absolute path (CASSANDRA-13294)
 * Improve testing on macOS by eliminating sigar logging (CASSANDRA-13233)
 * Cqlsh copy-from should error out when csv contains invalid data for collections (CASSANDRA-13071)
 * Fix "multiple versions of ant detected..." when running ant test (CASSANDRA-13232)
 * Coalescing strategy sleeps too much (CASSANDRA-13090)
 * Faster StreamingHistogram (CASSANDRA-13038)
 * Legacy deserializer can create unexpected boundary range tombstones (CASSANDRA-13237)
 * Remove unnecessary assertion from AntiCompactionTest (CASSANDRA-13070)
 * Fix cqlsh COPY for dates before 1900 (CASSANDRA-13185)
 * Use keyspace replication settings on system.size_estimates table (CASSANDRA-9639)
 * Add vm.max_map_count StartupCheck (CASSANDRA-13008)
 * Hint related logging should include the IP address of the destination in addition to
   host ID (CASSANDRA-13205)
 * Reloading logback.xml does not work (CASSANDRA-13173)
 * Lightweight transactions temporarily fail after upgrade from 2.1 to 3.0 (CASSANDRA-13109)
 * Duplicate rows after upgrading from 2.1.16 to 3.0.10/3.9 (CASSANDRA-13125)
 * Fix UPDATE queries with empty IN restrictions (CASSANDRA-13152)
 * Fix handling of partition with partition-level deletion plus
   live rows in sstabledump (CASSANDRA-13177)
 * Provide user workaround when system_schema.columns does not contain entries
   for a table that's in system_schema.tables (CASSANDRA-13180)
 * Nodetool upgradesstables/scrub/compact ignores system tables (CASSANDRA-13410)
 * Fix schema version calculation for rolling upgrades (CASSANDRA-13441)
Merged from 2.2:
 * Nodes started with join_ring=False should be able to serve requests when authentication is enabled (CASSANDRA-11381)
 * cqlsh COPY FROM: increment error count only for failures, not for attempts (CASSANDRA-13209)
 * Avoid starting gossiper in RemoveTest (CASSANDRA-13407)
 * Fix weightedSize() for row-cache reported by JMX and NodeTool (CASSANDRA-13393)
 * Fix JVM metric names (CASSANDRA-13103)
 * Honor truststore-password parameter in cassandra-stress (CASSANDRA-12773)
 * Discard in-flight shadow round responses (CASSANDRA-12653)
 * Don't anti-compact repaired data to avoid inconsistencies (CASSANDRA-13153)
 * Wrong logger name in AnticompactionTask (CASSANDRA-13343)
 * Commitlog replay may fail if last mutation is within 4 bytes of end of segment (CASSANDRA-13282)
 * Fix queries updating multiple time the same list (CASSANDRA-13130)
 * Fix GRANT/REVOKE when keyspace isn't specified (CASSANDRA-13053)
 * Fix flaky LongLeveledCompactionStrategyTest (CASSANDRA-12202)
 * Fix failing COPY TO STDOUT (CASSANDRA-12497)
 * Fix ColumnCounter::countAll behaviour for reverse queries (CASSANDRA-13222)
 * Exceptions encountered calling getSeeds() breaks OTC thread (CASSANDRA-13018)
 * Fix negative mean latency metric (CASSANDRA-12876)
 * Use only one file pointer when creating commitlog segments (CASSANDRA-12539)
Merged from 2.1:
 * Fix 2ndary index queries on partition keys for tables with static columns (CASSANDRA-13147)
 * Fix ParseError unhashable type list in cqlsh copy from (CASSANDRA-13364)
 * Remove unused repositories (CASSANDRA-13278)
 * Log stacktrace of uncaught exceptions (CASSANDRA-13108)
 * Use portable stderr for java error in startup (CASSANDRA-13211)
 * Fix Thread Leak in OutboundTcpConnection (CASSANDRA-13204)
 * Coalescing strategy can enter infinite loop (CASSANDRA-13159)


3.10
 * Fix secondary index queries regression (CASSANDRA-13013)
 * Add duration type to the protocol V5 (CASSANDRA-12850)
 * Fix duration type validation (CASSANDRA-13143)
 * Fix flaky GcCompactionTest (CASSANDRA-12664)
 * Fix TestHintedHandoff.hintedhandoff_decom_test (CASSANDRA-13058)
 * Fixed query monitoring for range queries (CASSANDRA-13050)
 * Remove outboundBindAny configuration property (CASSANDRA-12673)
 * Use correct bounds for all-data range when filtering (CASSANDRA-12666)
 * Remove timing window in test case (CASSANDRA-12875)
 * Resolve unit testing without JCE security libraries installed (CASSANDRA-12945)
 * Fix inconsistencies in cassandra-stress load balancing policy (CASSANDRA-12919)
 * Fix validation of non-frozen UDT cells (CASSANDRA-12916)
 * Don't shut down socket input/output on StreamSession (CASSANDRA-12903)
 * Fix Murmur3PartitionerTest (CASSANDRA-12858)
 * Move cqlsh syntax rules into separate module and allow easier customization (CASSANDRA-12897)
 * Fix CommitLogSegmentManagerTest (CASSANDRA-12283)
 * Fix cassandra-stress truncate option (CASSANDRA-12695)
 * Fix crossNode value when receiving messages (CASSANDRA-12791)
 * Don't load MX4J beans twice (CASSANDRA-12869)
 * Extend native protocol request flags, add versions to SUPPORTED, and introduce ProtocolVersion enum (CASSANDRA-12838)
 * Set JOINING mode when running pre-join tasks (CASSANDRA-12836)
 * remove net.mintern.primitive library due to license issue (CASSANDRA-12845)
 * Properly format IPv6 addresses when logging JMX service URL (CASSANDRA-12454)
 * Optimize the vnode allocation for single replica per DC (CASSANDRA-12777)
 * Use non-token restrictions for bounds when token restrictions are overridden (CASSANDRA-12419)
 * Fix CQLSH auto completion for PER PARTITION LIMIT (CASSANDRA-12803)
 * Use different build directories for Eclipse and Ant (CASSANDRA-12466)
 * Avoid potential AttributeError in cqlsh due to no table metadata (CASSANDRA-12815)
 * Fix RandomReplicationAwareTokenAllocatorTest.testExistingCluster (CASSANDRA-12812)
 * Upgrade commons-codec to 1.9 (CASSANDRA-12790)
 * Make the fanout size for LeveledCompactionStrategy to be configurable (CASSANDRA-11550)
 * Add duration data type (CASSANDRA-11873)
 * Fix timeout in ReplicationAwareTokenAllocatorTest (CASSANDRA-12784)
 * Improve sum aggregate functions (CASSANDRA-12417)
 * Make cassandra.yaml docs for batch_size_*_threshold_in_kb reflect changes in CASSANDRA-10876 (CASSANDRA-12761)
 * cqlsh fails to format collections when using aliases (CASSANDRA-11534)
 * Check for hash conflicts in prepared statements (CASSANDRA-12733)
 * Exit query parsing upon first error (CASSANDRA-12598)
 * Fix cassandra-stress to use single seed in UUID generation (CASSANDRA-12729)
 * CQLSSTableWriter does not allow Update statement (CASSANDRA-12450)
 * Config class uses boxed types but DD exposes primitive types (CASSANDRA-12199)
 * Add pre- and post-shutdown hooks to Storage Service (CASSANDRA-12461)
 * Add hint delivery metrics (CASSANDRA-12693)
 * Remove IndexInfo cache from FileIndexInfoRetriever (CASSANDRA-12731)
 * ColumnIndex does not reuse buffer (CASSANDRA-12502)
 * cdc column addition still breaks schema migration tasks (CASSANDRA-12697)
 * Upgrade metrics-reporter dependencies (CASSANDRA-12089)
 * Tune compaction thread count via nodetool (CASSANDRA-12248)
 * Add +=/-= shortcut syntax for update queries (CASSANDRA-12232)
 * Include repair session IDs in repair start message (CASSANDRA-12532)
 * Add a blocking task to Index, run before joining the ring (CASSANDRA-12039)
 * Fix NPE when using CQLSSTableWriter (CASSANDRA-12667)
 * Support optional backpressure strategies at the coordinator (CASSANDRA-9318)
 * Make randompartitioner work with new vnode allocation (CASSANDRA-12647)
 * Fix cassandra-stress graphing (CASSANDRA-12237)
 * Allow filtering on partition key columns for queries without secondary indexes (CASSANDRA-11031)
 * Fix Cassandra Stress reporting thread model and precision (CASSANDRA-12585)
 * Add JMH benchmarks.jar (CASSANDRA-12586)
 * Cleanup uses of AlterTableStatementColumn (CASSANDRA-12567)
 * Add keep-alive to streaming (CASSANDRA-11841)
 * Tracing payload is passed through newSession(..) (CASSANDRA-11706)
 * avoid deleting non existing sstable files and improve related log messages (CASSANDRA-12261)
 * json/yaml output format for nodetool compactionhistory (CASSANDRA-12486)
 * Retry all internode messages once after a connection is
   closed and reopened (CASSANDRA-12192)
 * Add support to rebuild from targeted replica (CASSANDRA-9875)
 * Add sequence distribution type to cassandra stress (CASSANDRA-12490)
 * "SELECT * FROM foo LIMIT ;" does not error out (CASSANDRA-12154)
 * Define executeLocally() at the ReadQuery Level (CASSANDRA-12474)
 * Extend read/write failure messages with a map of replica addresses
   to error codes in the v5 native protocol (CASSANDRA-12311)
 * Fix rebuild of SASI indexes with existing index files (CASSANDRA-12374)
 * Let DatabaseDescriptor not implicitly startup services (CASSANDRA-9054, 12550)
 * Fix clustering indexes in presence of static columns in SASI (CASSANDRA-12378)
 * Fix queries on columns with reversed type on SASI indexes (CASSANDRA-12223)
 * Added slow query log (CASSANDRA-12403)
 * Count full coordinated request against timeout (CASSANDRA-12256)
 * Allow TTL with null value on insert and update (CASSANDRA-12216)
 * Make decommission operation resumable (CASSANDRA-12008)
 * Add support to one-way targeted repair (CASSANDRA-9876)
 * Remove clientutil jar (CASSANDRA-11635)
 * Fix compaction throughput throttle (CASSANDRA-12366, CASSANDRA-12717)
 * Delay releasing Memtable memory on flush until PostFlush has finished running (CASSANDRA-12358)
 * Cassandra stress should dump all setting on startup (CASSANDRA-11914)
 * Make it possible to compact a given token range (CASSANDRA-10643)
 * Allow updating DynamicEndpointSnitch properties via JMX (CASSANDRA-12179)
 * Collect metrics on queries by consistency level (CASSANDRA-7384)
 * Add support for GROUP BY to SELECT statement (CASSANDRA-10707)
 * Deprecate memtable_cleanup_threshold and update default for memtable_flush_writers (CASSANDRA-12228)
 * Upgrade to OHC 0.4.4 (CASSANDRA-12133)
 * Add version command to cassandra-stress (CASSANDRA-12258)
 * Create compaction-stress tool (CASSANDRA-11844)
 * Garbage-collecting compaction operation and schema option (CASSANDRA-7019)
 * Add beta protocol flag for v5 native protocol (CASSANDRA-12142)
 * Support filtering on non-PRIMARY KEY columns in the CREATE
   MATERIALIZED VIEW statement's WHERE clause (CASSANDRA-10368)
 * Unify STDOUT and SYSTEMLOG logback format (CASSANDRA-12004)
 * COPY FROM should raise error for non-existing input files (CASSANDRA-12174)
 * Faster write path (CASSANDRA-12269)
 * Option to leave omitted columns in INSERT JSON unset (CASSANDRA-11424)
 * Support json/yaml output in nodetool tpstats (CASSANDRA-12035)
 * Expose metrics for successful/failed authentication attempts (CASSANDRA-10635)
 * Prepend snapshot name with "truncated" or "dropped" when a snapshot
   is taken before truncating or dropping a table (CASSANDRA-12178)
 * Optimize RestrictionSet (CASSANDRA-12153)
 * cqlsh does not automatically downgrade CQL version (CASSANDRA-12150)
 * Omit (de)serialization of state variable in UDAs (CASSANDRA-9613)
 * Create a system table to expose prepared statements (CASSANDRA-8831)
 * Reuse DataOutputBuffer from ColumnIndex (CASSANDRA-11970)
 * Remove DatabaseDescriptor dependency from SegmentedFile (CASSANDRA-11580)
 * Add supplied username to authentication error messages (CASSANDRA-12076)
 * Remove pre-startup check for open JMX port (CASSANDRA-12074)
 * Remove compaction Severity from DynamicEndpointSnitch (CASSANDRA-11738)
 * Restore resumable hints delivery (CASSANDRA-11960)
 * Properly report LWT contention (CASSANDRA-12626)
Merged from 3.0:
 * Dump threads when unit tests time out (CASSANDRA-13117)
 * Better error when modifying function permissions without explicit keyspace (CASSANDRA-12925)
 * Indexer is not correctly invoked when building indexes over sstables (CASSANDRA-13075)
 * Read repair is not blocking repair to finish in foreground repair (CASSANDRA-13115)
 * Stress daemon help is incorrect(CASSANDRA-12563)
 * Remove ALTER TYPE support (CASSANDRA-12443)
 * Fix assertion for certain legacy range tombstone pattern (CASSANDRA-12203)
 * Replace empty strings with null values if they cannot be converted (CASSANDRA-12794)
 * Fix deserialization of 2.x DeletedCells (CASSANDRA-12620)
 * Add parent repair session id to anticompaction log message (CASSANDRA-12186)
 * Improve contention handling on failure to acquire MV lock for streaming and hints (CASSANDRA-12905)
 * Fix DELETE and UPDATE queries with empty IN restrictions (CASSANDRA-12829)
 * Mark MVs as built after successful bootstrap (CASSANDRA-12984)
 * Estimated TS drop-time histogram updated with Cell.NO_DELETION_TIME (CASSANDRA-13040)
 * Nodetool compactionstats fails with NullPointerException (CASSANDRA-13021)
 * Thread local pools never cleaned up (CASSANDRA-13033)
 * Set RPC_READY to false when draining or if a node is marked as shutdown (CASSANDRA-12781)
 * CQL often queries static columns unnecessarily (CASSANDRA-12768)
 * Make sure sstables only get committed when it's safe to discard commit log records (CASSANDRA-12956)
 * Reject default_time_to_live option when creating or altering MVs (CASSANDRA-12868)
 * Nodetool should use a more sane max heap size (CASSANDRA-12739)
 * LocalToken ensures token values are cloned on heap (CASSANDRA-12651)
 * AnticompactionRequestSerializer serializedSize is incorrect (CASSANDRA-12934)
 * Prevent reloading of logback.xml from UDF sandbox (CASSANDRA-12535)
 * Reenable HeapPool (CASSANDRA-12900)
 * Disallow offheap_buffers memtable allocation (CASSANDRA-11039)
 * Fix CommitLogSegmentManagerTest (CASSANDRA-12283)
 * Pass root cause to CorruptBlockException when uncompression failed (CASSANDRA-12889)
 * Batch with multiple conditional updates for the same partition causes AssertionError (CASSANDRA-12867)
 * Make AbstractReplicationStrategy extendable from outside its package (CASSANDRA-12788)
 * Don't tell users to turn off consistent rangemovements during rebuild. (CASSANDRA-12296)
 * Fix CommitLogTest.testDeleteIfNotDirty (CASSANDRA-12854)
 * Avoid deadlock due to MV lock contention (CASSANDRA-12689)
 * Fix for KeyCacheCqlTest flakiness (CASSANDRA-12801)
 * Include SSTable filename in compacting large row message (CASSANDRA-12384)
 * Fix potential socket leak (CASSANDRA-12329, CASSANDRA-12330)
 * Fix ViewTest.testCompaction (CASSANDRA-12789)
 * Improve avg aggregate functions (CASSANDRA-12417)
 * Preserve quoted reserved keyword column names in MV creation (CASSANDRA-11803)
 * nodetool stopdaemon errors out (CASSANDRA-12646)
 * Split materialized view mutations on build to prevent OOM (CASSANDRA-12268)
 * mx4j does not work in 3.0.8 (CASSANDRA-12274)
 * Abort cqlsh copy-from in case of no answer after prolonged period of time (CASSANDRA-12740)
 * Avoid sstable corrupt exception due to dropped static column (CASSANDRA-12582)
 * Make stress use client mode to avoid checking commit log size on startup (CASSANDRA-12478)
 * Fix exceptions with new vnode allocation (CASSANDRA-12715)
 * Unify drain and shutdown processes (CASSANDRA-12509)
 * Fix NPE in ComponentOfSlice.isEQ() (CASSANDRA-12706)
 * Fix failure in LogTransactionTest (CASSANDRA-12632)
 * Fix potentially incomplete non-frozen UDT values when querying with the
   full primary key specified (CASSANDRA-12605)
 * Make sure repaired tombstones are dropped when only_purge_repaired_tombstones is enabled (CASSANDRA-12703)
 * Skip writing MV mutations to commitlog on mutation.applyUnsafe() (CASSANDRA-11670)
 * Establish consistent distinction between non-existing partition and NULL value for LWTs on static columns (CASSANDRA-12060)
 * Extend ColumnIdentifier.internedInstances key to include the type that generated the byte buffer (CASSANDRA-12516)
 * Handle composite prefixes with final EOC=0 as in 2.x and refactor LegacyLayout.decodeBound (CASSANDRA-12423)
 * select_distinct_with_deletions_test failing on non-vnode environments (CASSANDRA-11126)
 * Stack Overflow returned to queries while upgrading (CASSANDRA-12527)
 * Fix legacy regex for temporary files from 2.2 (CASSANDRA-12565)
 * Add option to state current gc_grace_seconds to tools/bin/sstablemetadata (CASSANDRA-12208)
 * Fix file system race condition that may cause LogAwareFileLister to fail to classify files (CASSANDRA-11889)
 * Fix file handle leaks due to simultaneous compaction/repair and
   listing snapshots, calculating snapshot sizes, or making schema
   changes (CASSANDRA-11594)
 * Fix nodetool repair exits with 0 for some errors (CASSANDRA-12508)
 * Do not shut down BatchlogManager twice during drain (CASSANDRA-12504)
 * Disk failure policy should not be invoked on out of space (CASSANDRA-12385)
 * Calculate last compacted key on startup (CASSANDRA-6216)
 * Add schema to snapshot manifest, add USING TIMESTAMP clause to ALTER TABLE statements (CASSANDRA-7190)
 * If CF has no clustering columns, any row cache is full partition cache (CASSANDRA-12499)
 * Correct log message for statistics of offheap memtable flush (CASSANDRA-12776)
 * Explicitly set locale for string validation (CASSANDRA-12541,CASSANDRA-12542,CASSANDRA-12543,CASSANDRA-12545)
Merged from 2.2:
 * Fix speculative retry bugs (CASSANDRA-13009)
 * Fix handling of nulls and unsets in IN conditions (CASSANDRA-12981)
 * Fix race causing infinite loop if Thrift server is stopped before it starts listening (CASSANDRA-12856)
 * CompactionTasks now correctly drops sstables out of compaction when not enough disk space is available (CASSANDRA-12979)
 * Remove support for non-JavaScript UDFs (CASSANDRA-12883)
 * Fix DynamicEndpointSnitch noop in multi-datacenter situations (CASSANDRA-13074)
 * cqlsh copy-from: encode column names to avoid primary key parsing errors (CASSANDRA-12909)
 * Temporarily fix bug that creates commit log when running offline tools (CASSANDRA-8616)
 * Reduce granuality of OpOrder.Group during index build (CASSANDRA-12796)
 * Test bind parameters and unset parameters in InsertUpdateIfConditionTest (CASSANDRA-12980)
 * Use saved tokens when setting local tokens on StorageService.joinRing (CASSANDRA-12935)
 * cqlsh: fix DESC TYPES errors (CASSANDRA-12914)
 * Fix leak on skipped SSTables in sstableupgrade (CASSANDRA-12899)
 * Avoid blocking gossip during pending range calculation (CASSANDRA-12281)
 * Fix purgeability of tombstones with max timestamp (CASSANDRA-12792)
 * Fail repair if participant dies during sync or anticompaction (CASSANDRA-12901)
 * cqlsh COPY: unprotected pk values before converting them if not using prepared statements (CASSANDRA-12863)
 * Fix Util.spinAssertEquals (CASSANDRA-12283)
 * Fix potential NPE for compactionstats (CASSANDRA-12462)
 * Prepare legacy authenticate statement if credentials table initialised after node startup (CASSANDRA-12813)
 * Change cassandra.wait_for_tracing_events_timeout_secs default to 0 (CASSANDRA-12754)
 * Clean up permissions when a UDA is dropped (CASSANDRA-12720)
 * Limit colUpdateTimeDelta histogram updates to reasonable deltas (CASSANDRA-11117)
 * Fix leak errors and execution rejected exceptions when draining (CASSANDRA-12457)
 * Fix merkle tree depth calculation (CASSANDRA-12580)
 * Make Collections deserialization more robust (CASSANDRA-12618)
 * Better handle invalid system roles table (CASSANDRA-12700)
 * Fix exceptions when enabling gossip on nodes that haven't joined the ring (CASSANDRA-12253)
 * Fix authentication problem when invoking cqlsh copy from a SOURCE command (CASSANDRA-12642)
 * Decrement pending range calculator jobs counter in finally block
 * cqlshlib tests: increase default execute timeout (CASSANDRA-12481)
 * Forward writes to replacement node when replace_address != broadcast_address (CASSANDRA-8523)
 * Fail repair on non-existing table (CASSANDRA-12279)
 * Enable repair -pr and -local together (fix regression of CASSANDRA-7450) (CASSANDRA-12522)
 * Split consistent range movement flag correction (CASSANDRA-12786)
Merged from 2.1:
 * Upgrade netty version to fix memory leak with client encryption (CASSANDRA-13114)
 * cqlsh copy-from: sort user type fields in csv (CASSANDRA-12959)
 * Don't skip sstables based on maxLocalDeletionTime (CASSANDRA-12765)


3.8, 3.9
 * Fix value skipping with counter columns (CASSANDRA-11726)
 * Fix nodetool tablestats miss SSTable count (CASSANDRA-12205)
 * Fixed flacky SSTablesIteratedTest (CASSANDRA-12282)
 * Fixed flacky SSTableRewriterTest: check file counts before calling validateCFS (CASSANDRA-12348)
 * cqlsh: Fix handling of $$-escaped strings (CASSANDRA-12189)
 * Fix SSL JMX requiring truststore containing server cert (CASSANDRA-12109)
 * RTE from new CDC column breaks in flight queries (CASSANDRA-12236)
 * Fix hdr logging for single operation workloads (CASSANDRA-12145)
 * Fix SASI PREFIX search in CONTAINS mode with partial terms (CASSANDRA-12073)
 * Increase size of flushExecutor thread pool (CASSANDRA-12071)
 * Partial revert of CASSANDRA-11971, cannot recycle buffer in SP.sendMessagesToNonlocalDC (CASSANDRA-11950)
 * Upgrade netty to 4.0.39 (CASSANDRA-12032, CASSANDRA-12034)
 * Improve details in compaction log message (CASSANDRA-12080)
 * Allow unset values in CQLSSTableWriter (CASSANDRA-11911)
 * Chunk cache to request compressor-compatible buffers if pool space is exhausted (CASSANDRA-11993)
 * Remove DatabaseDescriptor dependencies from SequentialWriter (CASSANDRA-11579)
 * Move skip_stop_words filter before stemming (CASSANDRA-12078)
 * Support seek() in EncryptedFileSegmentInputStream (CASSANDRA-11957)
 * SSTable tools mishandling LocalPartitioner (CASSANDRA-12002)
 * When SEPWorker assigned work, set thread name to match pool (CASSANDRA-11966)
 * Add cross-DC latency metrics (CASSANDRA-11596)
 * Allow terms in selection clause (CASSANDRA-10783)
 * Add bind variables to trace (CASSANDRA-11719)
 * Switch counter shards' clock to timestamps (CASSANDRA-9811)
 * Introduce HdrHistogram and response/service/wait separation to stress tool (CASSANDRA-11853)
 * entry-weighers in QueryProcessor should respect partitionKeyBindIndexes field (CASSANDRA-11718)
 * Support older ant versions (CASSANDRA-11807)
 * Estimate compressed on disk size when deciding if sstable size limit reached (CASSANDRA-11623)
 * cassandra-stress profiles should support case sensitive schemas (CASSANDRA-11546)
 * Remove DatabaseDescriptor dependency from FileUtils (CASSANDRA-11578)
 * Faster streaming (CASSANDRA-9766)
 * Add prepared query parameter to trace for "Execute CQL3 prepared query" session (CASSANDRA-11425)
 * Add repaired percentage metric (CASSANDRA-11503)
 * Add Change-Data-Capture (CASSANDRA-8844)
Merged from 3.0:
 * Fix paging for 2.x to 3.x upgrades (CASSANDRA-11195)
 * Fix clean interval not sent to commit log for empty memtable flush (CASSANDRA-12436)
 * Fix potential resource leak in RMIServerSocketFactoryImpl (CASSANDRA-12331)
 * Make sure compaction stats are updated when compaction is interrupted (CASSANDRA-12100)
 * Change commitlog and sstables to track dirty and clean intervals (CASSANDRA-11828)
 * NullPointerException during compaction on table with static columns (CASSANDRA-12336)
 * Fixed ConcurrentModificationException when reading metrics in GraphiteReporter (CASSANDRA-11823)
 * Fix upgrade of super columns on thrift (CASSANDRA-12335)
 * Fixed flacky BlacklistingCompactionsTest, switched to fixed size types and increased corruption size (CASSANDRA-12359)
 * Rerun ReplicationAwareTokenAllocatorTest on failure to avoid flakiness (CASSANDRA-12277)
 * Exception when computing read-repair for range tombstones (CASSANDRA-12263)
 * Lost counter writes in compact table and static columns (CASSANDRA-12219)
 * AssertionError with MVs on updating a row that isn't indexed due to a null value (CASSANDRA-12247)
 * Disable RR and speculative retry with EACH_QUORUM reads (CASSANDRA-11980)
 * Add option to override compaction space check (CASSANDRA-12180)
 * Faster startup by only scanning each directory for temporary files once (CASSANDRA-12114)
 * Respond with v1/v2 protocol header when responding to driver that attempts
   to connect with too low of a protocol version (CASSANDRA-11464)
 * NullPointerExpception when reading/compacting table (CASSANDRA-11988)
 * Fix problem with undeleteable rows on upgrade to new sstable format (CASSANDRA-12144)
 * Fix potential bad messaging service message for paged range reads
   within mixed-version 3.x clusters (CASSANDRA-12249)
 * Fix paging logic for deleted partitions with static columns (CASSANDRA-12107)
 * Wait until the message is being send to decide which serializer must be used (CASSANDRA-11393)
 * Fix migration of static thrift column names with non-text comparators (CASSANDRA-12147)
 * Fix upgrading sparse tables that are incorrectly marked as dense (CASSANDRA-11315)
 * Fix reverse queries ignoring range tombstones (CASSANDRA-11733)
 * Avoid potential race when rebuilding CFMetaData (CASSANDRA-12098)
 * Avoid missing sstables when getting the canonical sstables (CASSANDRA-11996)
 * Always select the live sstables when getting sstables in bounds (CASSANDRA-11944)
 * Fix column ordering of results with static columns for Thrift requests in
   a mixed 2.x/3.x cluster, also fix potential non-resolved duplication of
   those static columns in query results (CASSANDRA-12123)
 * Avoid digest mismatch with empty but static rows (CASSANDRA-12090)
 * Fix EOF exception when altering column type (CASSANDRA-11820)
 * Fix potential race in schema during new table creation (CASSANDRA-12083)
 * cqlsh: fix error handling in rare COPY FROM failure scenario (CASSANDRA-12070)
 * Disable autocompaction during drain (CASSANDRA-11878)
 * Add a metrics timer to MemtablePool and use it to track time spent blocked on memory in MemtableAllocator (CASSANDRA-11327)
 * Fix upgrading schema with super columns with non-text subcomparators (CASSANDRA-12023)
 * Add TimeWindowCompactionStrategy (CASSANDRA-9666)
 * Fix JsonTransformer output of partition with deletion info (CASSANDRA-12418)
 * Fix NPE in SSTableLoader when specifying partial directory path (CASSANDRA-12609)
Merged from 2.2:
 * Add local address entry in PropertyFileSnitch (CASSANDRA-11332)
 * cqlsh copy: fix missing counter values (CASSANDRA-12476)
 * Move migration tasks to non-periodic queue, assure flush executor shutdown after non-periodic executor (CASSANDRA-12251)
 * cqlsh copy: fixed possible race in initializing feeding thread (CASSANDRA-11701)
 * Only set broadcast_rpc_address on Ec2MultiRegionSnitch if it's not set (CASSANDRA-11357)
 * Update StorageProxy range metrics for timeouts, failures and unavailables (CASSANDRA-9507)
 * Add Sigar to classes included in clientutil.jar (CASSANDRA-11635)
 * Add decay to histograms and timers used for metrics (CASSANDRA-11752)
 * Fix hanging stream session (CASSANDRA-10992)
 * Fix INSERT JSON, fromJson() support of smallint, tinyint types (CASSANDRA-12371)
 * Restore JVM metric export for metric reporters (CASSANDRA-12312)
 * Release sstables of failed stream sessions only when outgoing transfers are finished (CASSANDRA-11345)
 * Wait for tracing events before returning response and query at same consistency level client side (CASSANDRA-11465)
 * cqlsh copyutil should get host metadata by connected address (CASSANDRA-11979)
 * Fixed cqlshlib.test.remove_test_db (CASSANDRA-12214)
 * Synchronize ThriftServer::stop() (CASSANDRA-12105)
 * Use dedicated thread for JMX notifications (CASSANDRA-12146)
 * Improve streaming synchronization and fault tolerance (CASSANDRA-11414)
 * MemoryUtil.getShort() should return an unsigned short also for architectures not supporting unaligned memory accesses (CASSANDRA-11973)
Merged from 2.1:
 * Fix queries with empty ByteBuffer values in clustering column restrictions (CASSANDRA-12127)
 * Disable passing control to post-flush after flush failure to prevent data loss (CASSANDRA-11828)
 * Allow STCS-in-L0 compactions to reduce scope with LCS (CASSANDRA-12040)
 * cannot use cql since upgrading python to 2.7.11+ (CASSANDRA-11850)
 * Fix filtering on clustering columns when 2i is used (CASSANDRA-11907)


3.0.8
 * Fix potential race in schema during new table creation (CASSANDRA-12083)
 * cqlsh: fix error handling in rare COPY FROM failure scenario (CASSANDRA-12070)
 * Disable autocompaction during drain (CASSANDRA-11878)
 * Add a metrics timer to MemtablePool and use it to track time spent blocked on memory in MemtableAllocator (CASSANDRA-11327)
 * Fix upgrading schema with super columns with non-text subcomparators (CASSANDRA-12023)
 * Add TimeWindowCompactionStrategy (CASSANDRA-9666)
Merged from 2.2:
 * Allow nodetool info to run with readonly JMX access (CASSANDRA-11755)
 * Validate bloom_filter_fp_chance against lowest supported
   value when the table is created (CASSANDRA-11920)
 * Don't send erroneous NEW_NODE notifications on restart (CASSANDRA-11038)
 * StorageService shutdown hook should use a volatile variable (CASSANDRA-11984)
Merged from 2.1:
 * Add system property to set the max number of native transport requests in queue (CASSANDRA-11363)
 * Fix queries with empty ByteBuffer values in clustering column restrictions (CASSANDRA-12127)
 * Disable passing control to post-flush after flush failure to prevent data loss (CASSANDRA-11828)
 * Allow STCS-in-L0 compactions to reduce scope with LCS (CASSANDRA-12040)
 * cannot use cql since upgrading python to 2.7.11+ (CASSANDRA-11850)
 * Fix filtering on clustering columns when 2i is used (CASSANDRA-11907)
 * Avoid stalling paxos when the paxos state expires (CASSANDRA-12043)
 * Remove finished incoming streaming connections from MessagingService (CASSANDRA-11854)
 * Don't try to get sstables for non-repairing column families (CASSANDRA-12077)
 * Avoid marking too many sstables as repaired (CASSANDRA-11696)
 * Prevent select statements with clustering key > 64k (CASSANDRA-11882)
 * Fix clock skew corrupting other nodes with paxos (CASSANDRA-11991)
 * Remove distinction between non-existing static columns and existing but null in LWTs (CASSANDRA-9842)
 * Cache local ranges when calculating repair neighbors (CASSANDRA-11934)
 * Allow LWT operation on static column with only partition keys (CASSANDRA-10532)
 * Create interval tree over canonical sstables to avoid missing sstables during streaming (CASSANDRA-11886)
 * cqlsh COPY FROM: shutdown parent cluster after forking, to avoid corrupting SSL connections (CASSANDRA-11749)


3.7
 * Support multiple folders for user defined compaction tasks (CASSANDRA-11765)
 * Fix race in CompactionStrategyManager's pause/resume (CASSANDRA-11922)
Merged from 3.0:
 * Fix legacy serialization of Thrift-generated non-compound range tombstones
   when communicating with 2.x nodes (CASSANDRA-11930)
 * Fix Directories instantiations where CFS.initialDirectories should be used (CASSANDRA-11849)
 * Avoid referencing DatabaseDescriptor in AbstractType (CASSANDRA-11912)
 * Don't use static dataDirectories field in Directories instances (CASSANDRA-11647)
 * Fix sstables not being protected from removal during index build (CASSANDRA-11905)
 * cqlsh: Suppress stack trace from Read/WriteFailures (CASSANDRA-11032)
 * Remove unneeded code to repair index summaries that have
   been improperly down-sampled (CASSANDRA-11127)
 * Avoid WriteTimeoutExceptions during commit log replay due to materialized
   view lock contention (CASSANDRA-11891)
 * Prevent OOM failures on SSTable corruption, improve tests for corruption detection (CASSANDRA-9530)
 * Use CFS.initialDirectories when clearing snapshots (CASSANDRA-11705)
 * Allow compaction strategies to disable early open (CASSANDRA-11754)
 * Refactor Materialized View code (CASSANDRA-11475)
 * Update Java Driver (CASSANDRA-11615)
Merged from 2.2:
 * Persist local metadata earlier in startup sequence (CASSANDRA-11742)
 * cqlsh: fix tab completion for case-sensitive identifiers (CASSANDRA-11664)
 * Avoid showing estimated key as -1 in tablestats (CASSANDRA-11587)
 * Fix possible race condition in CommitLog.recover (CASSANDRA-11743)
 * Enable client encryption in sstableloader with cli options (CASSANDRA-11708)
 * Possible memory leak in NIODataInputStream (CASSANDRA-11867)
 * Add seconds to cqlsh tracing session duration (CASSANDRA-11753)
 * Fix commit log replay after out-of-order flush completion (CASSANDRA-9669)
 * Prohibit Reversed Counter type as part of the PK (CASSANDRA-9395)
 * cqlsh: correctly handle non-ascii chars in error messages (CASSANDRA-11626)
Merged from 2.1:
 * Run CommitLog tests with different compression settings (CASSANDRA-9039)
 * cqlsh: apply current keyspace to source command (CASSANDRA-11152)
 * Clear out parent repair session if repair coordinator dies (CASSANDRA-11824)
 * Set default streaming_socket_timeout_in_ms to 24 hours (CASSANDRA-11840)
 * Do not consider local node a valid source during replace (CASSANDRA-11848)
 * Add message dropped tasks to nodetool netstats (CASSANDRA-11855)
 * Avoid holding SSTableReaders for duration of incremental repair (CASSANDRA-11739)


3.6
 * Correctly migrate schema for frozen UDTs during 2.x -> 3.x upgrades
   (does not affect any released versions) (CASSANDRA-11613)
 * Allow server startup if JMX is configured directly (CASSANDRA-11725)
 * Prevent direct memory OOM on buffer pool allocations (CASSANDRA-11710)
 * Enhanced Compaction Logging (CASSANDRA-10805)
 * Make prepared statement cache size configurable (CASSANDRA-11555)
 * Integrated JMX authentication and authorization (CASSANDRA-10091)
 * Add units to stress ouput (CASSANDRA-11352)
 * Fix PER PARTITION LIMIT for single and multi partitions queries (CASSANDRA-11603)
 * Add uncompressed chunk cache for RandomAccessReader (CASSANDRA-5863)
 * Clarify ClusteringPrefix hierarchy (CASSANDRA-11213)
 * Always perform collision check before joining ring (CASSANDRA-10134)
 * SSTableWriter output discrepancy (CASSANDRA-11646)
 * Fix potential timeout in NativeTransportService.testConcurrentDestroys (CASSANDRA-10756)
 * Support large partitions on the 3.0 sstable format (CASSANDRA-11206,11763)
 * Add support to rebuild from specific range (CASSANDRA-10406)
 * Optimize the overlapping lookup by calculating all the
   bounds in advance (CASSANDRA-11571)
 * Support json/yaml output in nodetool tablestats (CASSANDRA-5977)
 * (stress) Add datacenter option to -node options (CASSANDRA-11591)
 * Fix handling of empty slices (CASSANDRA-11513)
 * Make number of cores used by cqlsh COPY visible to testing code (CASSANDRA-11437)
 * Allow filtering on clustering columns for queries without secondary indexes (CASSANDRA-11310)
 * Refactor Restriction hierarchy (CASSANDRA-11354)
 * Eliminate allocations in R/W path (CASSANDRA-11421)
 * Update Netty to 4.0.36 (CASSANDRA-11567)
 * Fix PER PARTITION LIMIT for queries requiring post-query ordering (CASSANDRA-11556)
 * Allow instantiation of UDTs and tuples in UDFs (CASSANDRA-10818)
 * Support UDT in CQLSSTableWriter (CASSANDRA-10624)
 * Support for non-frozen user-defined types, updating
   individual fields of user-defined types (CASSANDRA-7423)
 * Make LZ4 compression level configurable (CASSANDRA-11051)
 * Allow per-partition LIMIT clause in CQL (CASSANDRA-7017)
 * Make custom filtering more extensible with UserExpression (CASSANDRA-11295)
 * Improve field-checking and error reporting in cassandra.yaml (CASSANDRA-10649)
 * Print CAS stats in nodetool proxyhistograms (CASSANDRA-11507)
 * More user friendly error when providing an invalid token to nodetool (CASSANDRA-9348)
 * Add static column support to SASI index (CASSANDRA-11183)
 * Support EQ/PREFIX queries in SASI CONTAINS mode without tokenization (CASSANDRA-11434)
 * Support LIKE operator in prepared statements (CASSANDRA-11456)
 * Add a command to see if a Materialized View has finished building (CASSANDRA-9967)
 * Log endpoint and port associated with streaming operation (CASSANDRA-8777)
 * Print sensible units for all log messages (CASSANDRA-9692)
 * Upgrade Netty to version 4.0.34 (CASSANDRA-11096)
 * Break the CQL grammar into separate Parser and Lexer (CASSANDRA-11372)
 * Compress only inter-dc traffic by default (CASSANDRA-8888)
 * Add metrics to track write amplification (CASSANDRA-11420)
 * cassandra-stress: cannot handle "value-less" tables (CASSANDRA-7739)
 * Add/drop multiple columns in one ALTER TABLE statement (CASSANDRA-10411)
 * Add require_endpoint_verification opt for internode encryption (CASSANDRA-9220)
 * Add auto import java.util for UDF code block (CASSANDRA-11392)
 * Add --hex-format option to nodetool getsstables (CASSANDRA-11337)
 * sstablemetadata should print sstable min/max token (CASSANDRA-7159)
 * Do not wrap CassandraException in TriggerExecutor (CASSANDRA-9421)
 * COPY TO should have higher double precision (CASSANDRA-11255)
 * Stress should exit with non-zero status after failure (CASSANDRA-10340)
 * Add client to cqlsh SHOW_SESSION (CASSANDRA-8958)
 * Fix nodetool tablestats keyspace level metrics (CASSANDRA-11226)
 * Store repair options in parent_repair_history (CASSANDRA-11244)
 * Print current leveling in sstableofflinerelevel (CASSANDRA-9588)
 * Change repair message for keyspaces with RF 1 (CASSANDRA-11203)
 * Remove hard-coded SSL cipher suites and protocols (CASSANDRA-10508)
 * Improve concurrency in CompactionStrategyManager (CASSANDRA-10099)
 * (cqlsh) interpret CQL type for formatting blobs (CASSANDRA-11274)
 * Refuse to start and print txn log information in case of disk
   corruption (CASSANDRA-10112)
 * Resolve some eclipse-warnings (CASSANDRA-11086)
 * (cqlsh) Show static columns in a different color (CASSANDRA-11059)
 * Allow to remove TTLs on table with default_time_to_live (CASSANDRA-11207)
Merged from 3.0:
 * Disallow creating view with a static column (CASSANDRA-11602)
 * Reduce the amount of object allocations caused by the getFunctions methods (CASSANDRA-11593)
 * Potential error replaying commitlog with smallint/tinyint/date/time types (CASSANDRA-11618)
 * Fix queries with filtering on counter columns (CASSANDRA-11629)
 * Improve tombstone printing in sstabledump (CASSANDRA-11655)
 * Fix paging for range queries where all clustering columns are specified (CASSANDRA-11669)
 * Don't require HEAP_NEW_SIZE to be set when using G1 (CASSANDRA-11600)
 * Fix sstabledump not showing cells after tombstone marker (CASSANDRA-11654)
 * Ignore all LocalStrategy keyspaces for streaming and other related
   operations (CASSANDRA-11627)
 * Ensure columnfilter covers indexed columns for thrift 2i queries (CASSANDRA-11523)
 * Only open one sstable scanner per sstable (CASSANDRA-11412)
 * Option to specify ProtocolVersion in cassandra-stress (CASSANDRA-11410)
 * ArithmeticException in avgFunctionForDecimal (CASSANDRA-11485)
 * LogAwareFileLister should only use OLD sstable files in current folder to determine disk consistency (CASSANDRA-11470)
 * Notify indexers of expired rows during compaction (CASSANDRA-11329)
 * Properly respond with ProtocolError when a v1/v2 native protocol
   header is received (CASSANDRA-11464)
 * Validate that num_tokens and initial_token are consistent with one another (CASSANDRA-10120)
Merged from 2.2:
 * Exit JVM if JMX server fails to startup (CASSANDRA-11540)
 * Produce a heap dump when exiting on OOM (CASSANDRA-9861)
 * Restore ability to filter on clustering columns when using a 2i (CASSANDRA-11510)
 * JSON datetime formatting needs timezone (CASSANDRA-11137)
 * Fix is_dense recalculation for Thrift-updated tables (CASSANDRA-11502)
 * Remove unnescessary file existence check during anticompaction (CASSANDRA-11660)
 * Add missing files to debian packages (CASSANDRA-11642)
 * Avoid calling Iterables::concat in loops during ModificationStatement::getFunctions (CASSANDRA-11621)
 * cqlsh: COPY FROM should use regular inserts for single statement batches and
   report errors correctly if workers processes crash on initialization (CASSANDRA-11474)
 * Always close cluster with connection in CqlRecordWriter (CASSANDRA-11553)
 * Allow only DISTINCT queries with partition keys restrictions (CASSANDRA-11339)
 * CqlConfigHelper no longer requires both a keystore and truststore to work (CASSANDRA-11532)
 * Make deprecated repair methods backward-compatible with previous notification service (CASSANDRA-11430)
 * IncomingStreamingConnection version check message wrong (CASSANDRA-11462)
Merged from 2.1:
 * Support mlockall on IBM POWER arch (CASSANDRA-11576)
 * Add option to disable use of severity in DynamicEndpointSnitch (CASSANDRA-11737)
 * cqlsh COPY FROM fails for null values with non-prepared statements (CASSANDRA-11631)
 * Make cython optional in pylib/setup.py (CASSANDRA-11630)
 * Change order of directory searching for cassandra.in.sh to favor local one (CASSANDRA-11628)
 * cqlsh COPY FROM fails with []{} chars in UDT/tuple fields/values (CASSANDRA-11633)
 * clqsh: COPY FROM throws TypeError with Cython extensions enabled (CASSANDRA-11574)
 * cqlsh: COPY FROM ignores NULL values in conversion (CASSANDRA-11549)
 * Validate levels when building LeveledScanner to avoid overlaps with orphaned sstables (CASSANDRA-9935)


3.5
 * StaticTokenTreeBuilder should respect posibility of duplicate tokens (CASSANDRA-11525)
 * Correctly fix potential assertion error during compaction (CASSANDRA-11353)
 * Avoid index segment stitching in RAM which lead to OOM on big SSTable files (CASSANDRA-11383)
 * Fix clustering and row filters for LIKE queries on clustering columns (CASSANDRA-11397)
Merged from 3.0:
 * Fix rare NPE on schema upgrade from 2.x to 3.x (CASSANDRA-10943)
 * Improve backoff policy for cqlsh COPY FROM (CASSANDRA-11320)
 * Improve IF NOT EXISTS check in CREATE INDEX (CASSANDRA-11131)
 * Upgrade ohc to 0.4.3
 * Enable SO_REUSEADDR for JMX RMI server sockets (CASSANDRA-11093)
 * Allocate merkletrees with the correct size (CASSANDRA-11390)
 * Support streaming pre-3.0 sstables (CASSANDRA-10990)
 * Add backpressure to compressed or encrypted commit log (CASSANDRA-10971)
 * SSTableExport supports secondary index tables (CASSANDRA-11330)
 * Fix sstabledump to include missing info in debug output (CASSANDRA-11321)
 * Establish and implement canonical bulk reading workload(s) (CASSANDRA-10331)
 * Fix paging for IN queries on tables without clustering columns (CASSANDRA-11208)
 * Remove recursive call from CompositesSearcher (CASSANDRA-11304)
 * Fix filtering on non-primary key columns for queries without index (CASSANDRA-6377)
 * Fix sstableloader fail when using materialized view (CASSANDRA-11275)
Merged from 2.2:
 * DatabaseDescriptor should log stacktrace in case of Eception during seed provider creation (CASSANDRA-11312)
 * Use canonical path for directory in SSTable descriptor (CASSANDRA-10587)
 * Add cassandra-stress keystore option (CASSANDRA-9325)
 * Dont mark sstables as repairing with sub range repairs (CASSANDRA-11451)
 * Notify when sstables change after cancelling compaction (CASSANDRA-11373)
 * cqlsh: COPY FROM should check that explicit column names are valid (CASSANDRA-11333)
 * Add -Dcassandra.start_gossip startup option (CASSANDRA-10809)
 * Fix UTF8Validator.validate() for modified UTF-8 (CASSANDRA-10748)
 * Clarify that now() function is calculated on the coordinator node in CQL documentation (CASSANDRA-10900)
 * Fix bloom filter sizing with LCS (CASSANDRA-11344)
 * (cqlsh) Fix error when result is 0 rows with EXPAND ON (CASSANDRA-11092)
 * Add missing newline at end of bin/cqlsh (CASSANDRA-11325)
 * Unresolved hostname leads to replace being ignored (CASSANDRA-11210)
 * Only log yaml config once, at startup (CASSANDRA-11217)
 * Reference leak with parallel repairs on the same table (CASSANDRA-11215)
Merged from 2.1:
 * Add a -j parameter to scrub/cleanup/upgradesstables to state how
   many threads to use (CASSANDRA-11179)
 * COPY FROM on large datasets: fix progress report and debug performance (CASSANDRA-11053)
 * InvalidateKeys should have a weak ref to key cache (CASSANDRA-11176)


3.4
 * (cqlsh) add cqlshrc option to always connect using ssl (CASSANDRA-10458)
 * Cleanup a few resource warnings (CASSANDRA-11085)
 * Allow custom tracing implementations (CASSANDRA-10392)
 * Extract LoaderOptions to be able to be used from outside (CASSANDRA-10637)
 * fix OnDiskIndexTest to properly treat empty ranges (CASSANDRA-11205)
 * fix TrackerTest to handle new notifications (CASSANDRA-11178)
 * add SASI validation for partitioner and complex columns (CASSANDRA-11169)
 * Add caching of encrypted credentials in PasswordAuthenticator (CASSANDRA-7715)
 * fix SASI memtable switching on flush (CASSANDRA-11159)
 * Remove duplicate offline compaction tracking (CASSANDRA-11148)
 * fix EQ semantics of analyzed SASI indexes (CASSANDRA-11130)
 * Support long name output for nodetool commands (CASSANDRA-7950)
 * Encrypted hints (CASSANDRA-11040)
 * SASI index options validation (CASSANDRA-11136)
 * Optimize disk seek using min/max column name meta data when the LIMIT clause is used
   (CASSANDRA-8180)
 * Add LIKE support to CQL3 (CASSANDRA-11067)
 * Generic Java UDF types (CASSANDRA-10819)
 * cqlsh: Include sub-second precision in timestamps by default (CASSANDRA-10428)
 * Set javac encoding to utf-8 (CASSANDRA-11077)
 * Integrate SASI index into Cassandra (CASSANDRA-10661)
 * Add --skip-flush option to nodetool snapshot
 * Skip values for non-queried columns (CASSANDRA-10657)
 * Add support for secondary indexes on static columns (CASSANDRA-8103)
 * CommitLogUpgradeTestMaker creates broken commit logs (CASSANDRA-11051)
 * Add metric for number of dropped mutations (CASSANDRA-10866)
 * Simplify row cache invalidation code (CASSANDRA-10396)
 * Support user-defined compaction through nodetool (CASSANDRA-10660)
 * Stripe view locks by key and table ID to reduce contention (CASSANDRA-10981)
 * Add nodetool gettimeout and settimeout commands (CASSANDRA-10953)
 * Add 3.0 metadata to sstablemetadata output (CASSANDRA-10838)
Merged from 3.0:
 * MV should only query complex columns included in the view (CASSANDRA-11069)
 * Failed aggregate creation breaks server permanently (CASSANDRA-11064)
 * Add sstabledump tool (CASSANDRA-7464)
 * Introduce backpressure for hints (CASSANDRA-10972)
 * Fix ClusteringPrefix not being able to read tombstone range boundaries (CASSANDRA-11158)
 * Prevent logging in sandboxed state (CASSANDRA-11033)
 * Disallow drop/alter operations of UDTs used by UDAs (CASSANDRA-10721)
 * Add query time validation method on Index (CASSANDRA-11043)
 * Avoid potential AssertionError in mixed version cluster (CASSANDRA-11128)
 * Properly handle hinted handoff after topology changes (CASSANDRA-5902)
 * AssertionError when listing sstable files on inconsistent disk state (CASSANDRA-11156)
 * Fix wrong rack counting and invalid conditions check for TokenAllocation
   (CASSANDRA-11139)
 * Avoid creating empty hint files (CASSANDRA-11090)
 * Fix leak detection strong reference loop using weak reference (CASSANDRA-11120)
 * Configurie BatchlogManager to stop delayed tasks on shutdown (CASSANDRA-11062)
 * Hadoop integration is incompatible with Cassandra Driver 3.0.0 (CASSANDRA-11001)
 * Add dropped_columns to the list of schema table so it gets handled
   properly (CASSANDRA-11050)
 * Fix NPE when using forceRepairRangeAsync without DC (CASSANDRA-11239)
Merged from 2.2:
 * Preserve order for preferred SSL cipher suites (CASSANDRA-11164)
 * Range.compareTo() violates the contract of Comparable (CASSANDRA-11216)
 * Avoid NPE when serializing ErrorMessage with null message (CASSANDRA-11167)
 * Replacing an aggregate with a new version doesn't reset INITCOND (CASSANDRA-10840)
 * (cqlsh) cqlsh cannot be called through symlink (CASSANDRA-11037)
 * fix ohc and java-driver pom dependencies in build.xml (CASSANDRA-10793)
 * Protect from keyspace dropped during repair (CASSANDRA-11065)
 * Handle adding fields to a UDT in SELECT JSON and toJson() (CASSANDRA-11146)
 * Better error message for cleanup (CASSANDRA-10991)
 * cqlsh pg-style-strings broken if line ends with ';' (CASSANDRA-11123)
 * Always persist upsampled index summaries (CASSANDRA-10512)
 * (cqlsh) Fix inconsistent auto-complete (CASSANDRA-10733)
 * Make SELECT JSON and toJson() threadsafe (CASSANDRA-11048)
 * Fix SELECT on tuple relations for mixed ASC/DESC clustering order (CASSANDRA-7281)
 * Use cloned TokenMetadata in size estimates to avoid race against membership check
   (CASSANDRA-10736)
 * (cqlsh) Support utf-8/cp65001 encoding on Windows (CASSANDRA-11030)
 * Fix paging on DISTINCT queries repeats result when first row in partition changes
   (CASSANDRA-10010)
 * (cqlsh) Support timezone conversion using pytz (CASSANDRA-10397)
 * cqlsh: change default encoding to UTF-8 (CASSANDRA-11124)
Merged from 2.1:
 * Checking if an unlogged batch is local is inefficient (CASSANDRA-11529)
 * Fix out-of-space error treatment in memtable flushing (CASSANDRA-11448).
 * Don't do defragmentation if reading from repaired sstables (CASSANDRA-10342)
 * Fix streaming_socket_timeout_in_ms not enforced (CASSANDRA-11286)
 * Avoid dropping message too quickly due to missing unit conversion (CASSANDRA-11302)
 * Don't remove FailureDetector history on removeEndpoint (CASSANDRA-10371)
 * Only notify if repair status changed (CASSANDRA-11172)
 * Use logback setting for 'cassandra -v' command (CASSANDRA-10767)
 * Fix sstableloader to unthrottle streaming by default (CASSANDRA-9714)
 * Fix incorrect warning in 'nodetool status' (CASSANDRA-10176)
 * Properly release sstable ref when doing offline scrub (CASSANDRA-10697)
 * Improve nodetool status performance for large cluster (CASSANDRA-7238)
 * Gossiper#isEnabled is not thread safe (CASSANDRA-11116)
 * Avoid major compaction mixing repaired and unrepaired sstables in DTCS (CASSANDRA-11113)
 * Make it clear what DTCS timestamp_resolution is used for (CASSANDRA-11041)
 * (cqlsh) Display milliseconds when datetime overflows (CASSANDRA-10625)


3.3
 * Avoid infinite loop if owned range is smaller than number of
   data dirs (CASSANDRA-11034)
 * Avoid bootstrap hanging when existing nodes have no data to stream (CASSANDRA-11010)
Merged from 3.0:
 * Remove double initialization of newly added tables (CASSANDRA-11027)
 * Filter keys searcher results by target range (CASSANDRA-11104)
 * Fix deserialization of legacy read commands (CASSANDRA-11087)
 * Fix incorrect computation of deletion time in sstable metadata (CASSANDRA-11102)
 * Avoid memory leak when collecting sstable metadata (CASSANDRA-11026)
 * Mutations do not block for completion under view lock contention (CASSANDRA-10779)
 * Invalidate legacy schema tables when unloading them (CASSANDRA-11071)
 * (cqlsh) handle INSERT and UPDATE statements with LWT conditions correctly
   (CASSANDRA-11003)
 * Fix DISTINCT queries in mixed version clusters (CASSANDRA-10762)
 * Migrate build status for indexes along with legacy schema (CASSANDRA-11046)
 * Ensure SSTables for legacy KEYS indexes can be read (CASSANDRA-11045)
 * Added support for IBM zSystems architecture (CASSANDRA-11054)
 * Update CQL documentation (CASSANDRA-10899)
 * Check the column name, not cell name, for dropped columns when reading
   legacy sstables (CASSANDRA-11018)
 * Don't attempt to index clustering values of static rows (CASSANDRA-11021)
 * Remove checksum files after replaying hints (CASSANDRA-10947)
 * Support passing base table metadata to custom 2i validation (CASSANDRA-10924)
 * Ensure stale index entries are purged during reads (CASSANDRA-11013)
 * (cqlsh) Also apply --connect-timeout to control connection
   timeout (CASSANDRA-10959)
 * Fix AssertionError when removing from list using UPDATE (CASSANDRA-10954)
 * Fix UnsupportedOperationException when reading old sstable with range
   tombstone (CASSANDRA-10743)
 * MV should use the maximum timestamp of the primary key (CASSANDRA-10910)
 * Fix potential assertion error during compaction (CASSANDRA-10944)
Merged from 2.2:
 * maxPurgeableTimestamp needs to check memtables too (CASSANDRA-9949)
 * Apply change to compaction throughput in real time (CASSANDRA-10025)
 * (cqlsh) encode input correctly when saving history
 * Fix potential NPE on ORDER BY queries with IN (CASSANDRA-10955)
 * Start L0 STCS-compactions even if there is a L0 -> L1 compaction
   going (CASSANDRA-10979)
 * Make UUID LSB unique per process (CASSANDRA-7925)
 * Avoid NPE when performing sstable tasks (scrub etc.) (CASSANDRA-10980)
 * Make sure client gets tombstone overwhelmed warning (CASSANDRA-9465)
 * Fix error streaming section more than 2GB (CASSANDRA-10961)
 * Histogram buckets exposed in jmx are sorted incorrectly (CASSANDRA-10975)
 * Enable GC logging by default (CASSANDRA-10140)
 * Optimize pending range computation (CASSANDRA-9258)
 * Skip commit log and saved cache directories in SSTable version startup check (CASSANDRA-10902)
 * drop/alter user should be case sensitive (CASSANDRA-10817)
Merged from 2.1:
 * test_bulk_round_trip_blogposts is failing occasionally (CASSANDRA-10938)
 * Fix isJoined return true only after becoming cluster member (CASANDRA-11007)
 * Fix bad gossip generation seen in long-running clusters (CASSANDRA-10969)
 * Avoid NPE when incremental repair fails (CASSANDRA-10909)
 * Unmark sstables compacting once they are done in cleanup/scrub/upgradesstables (CASSANDRA-10829)
 * Allow simultaneous bootstrapping with strict consistency when no vnodes are used (CASSANDRA-11005)
 * Log a message when major compaction does not result in a single file (CASSANDRA-10847)
 * (cqlsh) fix cqlsh_copy_tests when vnodes are disabled (CASSANDRA-10997)
 * (cqlsh) Add request timeout option to cqlsh (CASSANDRA-10686)
 * Avoid AssertionError while submitting hint with LWT (CASSANDRA-10477)
 * If CompactionMetadata is not in stats file, use index summary instead (CASSANDRA-10676)
 * Retry sending gossip syn multiple times during shadow round (CASSANDRA-8072)
 * Fix pending range calculation during moves (CASSANDRA-10887)
 * Sane default (200Mbps) for inter-DC streaming througput (CASSANDRA-8708)



3.2
 * Make sure tokens don't exist in several data directories (CASSANDRA-6696)
 * Add requireAuthorization method to IAuthorizer (CASSANDRA-10852)
 * Move static JVM options to conf/jvm.options file (CASSANDRA-10494)
 * Fix CassandraVersion to accept x.y version string (CASSANDRA-10931)
 * Add forceUserDefinedCleanup to allow more flexible cleanup (CASSANDRA-10708)
 * (cqlsh) allow setting TTL with COPY (CASSANDRA-9494)
 * Fix counting of received sstables in streaming (CASSANDRA-10949)
 * Implement hints compression (CASSANDRA-9428)
 * Fix potential assertion error when reading static columns (CASSANDRA-10903)
 * Fix EstimatedHistogram creation in nodetool tablehistograms (CASSANDRA-10859)
 * Establish bootstrap stream sessions sequentially (CASSANDRA-6992)
 * Sort compactionhistory output by timestamp (CASSANDRA-10464)
 * More efficient BTree removal (CASSANDRA-9991)
 * Make tablehistograms accept the same syntax as tablestats (CASSANDRA-10149)
 * Group pending compactions based on table (CASSANDRA-10718)
 * Add compressor name in sstablemetadata output (CASSANDRA-9879)
 * Fix type casting for counter columns (CASSANDRA-10824)
 * Prevent running Cassandra as root (CASSANDRA-8142)
 * bound maximum in-flight commit log replay mutation bytes to 64 megabytes (CASSANDRA-8639)
 * Normalize all scripts (CASSANDRA-10679)
 * Make compression ratio much more accurate (CASSANDRA-10225)
 * Optimize building of Clustering object when only one is created (CASSANDRA-10409)
 * Make index building pluggable (CASSANDRA-10681)
 * Add sstable flush observer (CASSANDRA-10678)
 * Improve NTS endpoints calculation (CASSANDRA-10200)
 * Improve performance of the folderSize function (CASSANDRA-10677)
 * Add support for type casting in selection clause (CASSANDRA-10310)
 * Added graphing option to cassandra-stress (CASSANDRA-7918)
 * Abort in-progress queries that time out (CASSANDRA-7392)
 * Add transparent data encryption core classes (CASSANDRA-9945)
Merged from 3.0:
 * Better handling of SSL connection errors inter-node (CASSANDRA-10816)
 * Avoid NoSuchElementException when executing empty batch (CASSANDRA-10711)
 * Avoid building PartitionUpdate in toString (CASSANDRA-10897)
 * Reduce heap spent when receiving many SSTables (CASSANDRA-10797)
 * Add back support for 3rd party auth providers to bulk loader (CASSANDRA-10873)
 * Eliminate the dependency on jgrapht for UDT resolution (CASSANDRA-10653)
 * (Hadoop) Close Clusters and Sessions in Hadoop Input/Output classes (CASSANDRA-10837)
 * Fix sstableloader not working with upper case keyspace name (CASSANDRA-10806)
Merged from 2.2:
 * jemalloc detection fails due to quoting issues in regexv (CASSANDRA-10946)
 * (cqlsh) show correct column names for empty result sets (CASSANDRA-9813)
 * Add new types to Stress (CASSANDRA-9556)
 * Add property to allow listening on broadcast interface (CASSANDRA-9748)
Merged from 2.1:
 * Match cassandra-loader options in COPY FROM (CASSANDRA-9303)
 * Fix binding to any address in CqlBulkRecordWriter (CASSANDRA-9309)
 * cqlsh fails to decode utf-8 characters for text typed columns (CASSANDRA-10875)
 * Log error when stream session fails (CASSANDRA-9294)
 * Fix bugs in commit log archiving startup behavior (CASSANDRA-10593)
 * (cqlsh) further optimise COPY FROM (CASSANDRA-9302)
 * Allow CREATE TABLE WITH ID (CASSANDRA-9179)
 * Make Stress compiles within eclipse (CASSANDRA-10807)
 * Cassandra Daemon should print JVM arguments (CASSANDRA-10764)
 * Allow cancellation of index summary redistribution (CASSANDRA-8805)


3.1.1
Merged from 3.0:
  * Fix upgrade data loss due to range tombstone deleting more data than then should
    (CASSANDRA-10822)


3.1
Merged from 3.0:
 * Avoid MV race during node decommission (CASSANDRA-10674)
 * Disable reloading of GossipingPropertyFileSnitch (CASSANDRA-9474)
 * Handle single-column deletions correction in materialized views
   when the column is part of the view primary key (CASSANDRA-10796)
 * Fix issue with datadir migration on upgrade (CASSANDRA-10788)
 * Fix bug with range tombstones on reverse queries and test coverage for
   AbstractBTreePartition (CASSANDRA-10059)
 * Remove 64k limit on collection elements (CASSANDRA-10374)
 * Remove unclear Indexer.indexes() method (CASSANDRA-10690)
 * Fix NPE on stream read error (CASSANDRA-10771)
 * Normalize cqlsh DESC output (CASSANDRA-10431)
 * Rejects partition range deletions when columns are specified (CASSANDRA-10739)
 * Fix error when saving cached key for old format sstable (CASSANDRA-10778)
 * Invalidate prepared statements on DROP INDEX (CASSANDRA-10758)
 * Fix SELECT statement with IN restrictions on partition key,
   ORDER BY and LIMIT (CASSANDRA-10729)
 * Improve stress performance over 1k threads (CASSANDRA-7217)
 * Wait for migration responses to complete before bootstrapping (CASSANDRA-10731)
 * Unable to create a function with argument of type Inet (CASSANDRA-10741)
 * Fix backward incompatibiliy in CqlInputFormat (CASSANDRA-10717)
 * Correctly preserve deletion info on updated rows when notifying indexers
   of single-row deletions (CASSANDRA-10694)
 * Notify indexers of partition delete during cleanup (CASSANDRA-10685)
 * Keep the file open in trySkipCache (CASSANDRA-10669)
 * Updated trigger example (CASSANDRA-10257)
Merged from 2.2:
 * Verify tables in pseudo-system keyspaces at startup (CASSANDRA-10761)
 * Fix IllegalArgumentException in DataOutputBuffer.reallocate for large buffers (CASSANDRA-10592)
 * Show CQL help in cqlsh in web browser (CASSANDRA-7225)
 * Serialize on disk the proper SSTable compression ratio (CASSANDRA-10775)
 * Reject index queries while the index is building (CASSANDRA-8505)
 * CQL.textile syntax incorrectly includes optional keyspace for aggregate SFUNC and FINALFUNC (CASSANDRA-10747)
 * Fix JSON update with prepared statements (CASSANDRA-10631)
 * Don't do anticompaction after subrange repair (CASSANDRA-10422)
 * Fix SimpleDateType type compatibility (CASSANDRA-10027)
 * (Hadoop) fix splits calculation (CASSANDRA-10640)
 * (Hadoop) ensure that Cluster instances are always closed (CASSANDRA-10058)
Merged from 2.1:
 * Fix Stress profile parsing on Windows (CASSANDRA-10808)
 * Fix incremental repair hang when replica is down (CASSANDRA-10288)
 * Optimize the way we check if a token is repaired in anticompaction (CASSANDRA-10768)
 * Add proper error handling to stream receiver (CASSANDRA-10774)
 * Warn or fail when changing cluster topology live (CASSANDRA-10243)
 * Status command in debian/ubuntu init script doesn't work (CASSANDRA-10213)
 * Some DROP ... IF EXISTS incorrectly result in exceptions on non-existing KS (CASSANDRA-10658)
 * DeletionTime.compareTo wrong in rare cases (CASSANDRA-10749)
 * Force encoding when computing statement ids (CASSANDRA-10755)
 * Properly reject counters as map keys (CASSANDRA-10760)
 * Fix the sstable-needs-cleanup check (CASSANDRA-10740)
 * (cqlsh) Print column names before COPY operation (CASSANDRA-8935)
 * Fix CompressedInputStream for proper cleanup (CASSANDRA-10012)
 * (cqlsh) Support counters in COPY commands (CASSANDRA-9043)
 * Try next replica if not possible to connect to primary replica on
   ColumnFamilyRecordReader (CASSANDRA-2388)
 * Limit window size in DTCS (CASSANDRA-10280)
 * sstableloader does not use MAX_HEAP_SIZE env parameter (CASSANDRA-10188)
 * (cqlsh) Improve COPY TO performance and error handling (CASSANDRA-9304)
 * Create compression chunk for sending file only (CASSANDRA-10680)
 * Forbid compact clustering column type changes in ALTER TABLE (CASSANDRA-8879)
 * Reject incremental repair with subrange repair (CASSANDRA-10422)
 * Add a nodetool command to refresh size_estimates (CASSANDRA-9579)
 * Invalidate cache after stream receive task is completed (CASSANDRA-10341)
 * Reject counter writes in CQLSSTableWriter (CASSANDRA-10258)
 * Remove superfluous COUNTER_MUTATION stage mapping (CASSANDRA-10605)


3.0
 * Fix AssertionError while flushing memtable due to materialized views
   incorrectly inserting empty rows (CASSANDRA-10614)
 * Store UDA initcond as CQL literal in the schema table, instead of a blob (CASSANDRA-10650)
 * Don't use -1 for the position of partition key in schema (CASSANDRA-10491)
 * Fix distinct queries in mixed version cluster (CASSANDRA-10573)
 * Skip sstable on clustering in names query (CASSANDRA-10571)
 * Remove value skipping as it breaks read-repair (CASSANDRA-10655)
 * Fix bootstrapping with MVs (CASSANDRA-10621)
 * Make sure EACH_QUORUM reads are using NTS (CASSANDRA-10584)
 * Fix MV replica filtering for non-NetworkTopologyStrategy (CASSANDRA-10634)
 * (Hadoop) fix CIF describeSplits() not handling 0 size estimates (CASSANDRA-10600)
 * Fix reading of legacy sstables (CASSANDRA-10590)
 * Use CQL type names in schema metadata tables (CASSANDRA-10365)
 * Guard batchlog replay against integer division by zero (CASSANDRA-9223)
 * Fix bug when adding a column to thrift with the same name than a primary key (CASSANDRA-10608)
 * Add client address argument to IAuthenticator::newSaslNegotiator (CASSANDRA-8068)
 * Fix implementation of LegacyLayout.LegacyBoundComparator (CASSANDRA-10602)
 * Don't use 'names query' read path for counters (CASSANDRA-10572)
 * Fix backward compatibility for counters (CASSANDRA-10470)
 * Remove memory_allocator paramter from cassandra.yaml (CASSANDRA-10581,10628)
 * Execute the metadata reload task of all registered indexes on CFS::reload (CASSANDRA-10604)
 * Fix thrift cas operations with defined columns (CASSANDRA-10576)
 * Fix PartitionUpdate.operationCount()for updates with static column operations (CASSANDRA-10606)
 * Fix thrift get() queries with defined columns (CASSANDRA-10586)
 * Fix marking of indexes as built and removed (CASSANDRA-10601)
 * Skip initialization of non-registered 2i instances, remove Index::getIndexName (CASSANDRA-10595)
 * Fix batches on multiple tables (CASSANDRA-10554)
 * Ensure compaction options are validated when updating KeyspaceMetadata (CASSANDRA-10569)
 * Flatten Iterator Transformation Hierarchy (CASSANDRA-9975)
 * Remove token generator (CASSANDRA-5261)
 * RolesCache should not be created for any authenticator that does not requireAuthentication (CASSANDRA-10562)
 * Fix LogTransaction checking only a single directory for files (CASSANDRA-10421)
 * Fix handling of range tombstones when reading old format sstables (CASSANDRA-10360)
 * Aggregate with Initial Condition fails with C* 3.0 (CASSANDRA-10367)
Merged from 2.2:
 * (cqlsh) show partial trace if incomplete after max_trace_wait (CASSANDRA-7645)
 * Use most up-to-date version of schema for system tables (CASSANDRA-10652)
 * Deprecate memory_allocator in cassandra.yaml (CASSANDRA-10581,10628)
 * Expose phi values from failure detector via JMX and tweak debug
   and trace logging (CASSANDRA-9526)
 * Fix IllegalArgumentException in DataOutputBuffer.reallocate for large buffers (CASSANDRA-10592)
Merged from 2.1:
 * Shutdown compaction in drain to prevent leak (CASSANDRA-10079)
 * (cqlsh) fix COPY using wrong variable name for time_format (CASSANDRA-10633)
 * Do not run SizeEstimatesRecorder if a node is not a member of the ring (CASSANDRA-9912)
 * Improve handling of dead nodes in gossip (CASSANDRA-10298)
 * Fix logback-tools.xml incorrectly configured for outputing to System.err
   (CASSANDRA-9937)
 * Fix streaming to catch exception so retry not fail (CASSANDRA-10557)
 * Add validation method to PerRowSecondaryIndex (CASSANDRA-10092)
 * Support encrypted and plain traffic on the same port (CASSANDRA-10559)
 * Do STCS in DTCS windows (CASSANDRA-10276)
 * Avoid repetition of JVM_OPTS in debian package (CASSANDRA-10251)
 * Fix potential NPE from handling result of SIM.highestSelectivityIndex (CASSANDRA-10550)
 * Fix paging issues with partitions containing only static columns data (CASSANDRA-10381)
 * Fix conditions on static columns (CASSANDRA-10264)
 * AssertionError: attempted to delete non-existing file CommitLog (CASSANDRA-10377)
 * Fix sorting for queries with an IN condition on partition key columns (CASSANDRA-10363)


3.0-rc2
 * Fix SELECT DISTINCT queries between 2.2.2 nodes and 3.0 nodes (CASSANDRA-10473)
 * Remove circular references in SegmentedFile (CASSANDRA-10543)
 * Ensure validation of indexed values only occurs once per-partition (CASSANDRA-10536)
 * Fix handling of static columns for range tombstones in thrift (CASSANDRA-10174)
 * Support empty ColumnFilter for backward compatility on empty IN (CASSANDRA-10471)
 * Remove Pig support (CASSANDRA-10542)
 * Fix LogFile throws Exception when assertion is disabled (CASSANDRA-10522)
 * Revert CASSANDRA-7486, make CMS default GC, move GC config to
   conf/jvm.options (CASSANDRA-10403)
 * Fix TeeingAppender causing some logs to be truncated/empty (CASSANDRA-10447)
 * Allow EACH_QUORUM for reads (CASSANDRA-9602)
 * Fix potential ClassCastException while upgrading (CASSANDRA-10468)
 * Fix NPE in MVs on update (CASSANDRA-10503)
 * Only include modified cell data in indexing deltas (CASSANDRA-10438)
 * Do not load keyspace when creating sstable writer (CASSANDRA-10443)
 * If node is not yet gossiping write all MV updates to batchlog only (CASSANDRA-10413)
 * Re-populate token metadata after commit log recovery (CASSANDRA-10293)
 * Provide additional metrics for materialized views (CASSANDRA-10323)
 * Flush system schema tables after local schema changes (CASSANDRA-10429)
Merged from 2.2:
 * Reduce contention getting instances of CompositeType (CASSANDRA-10433)
 * Fix the regression when using LIMIT with aggregates (CASSANDRA-10487)
 * Avoid NoClassDefFoundError during DataDescriptor initialization on windows (CASSANDRA-10412)
 * Preserve case of quoted Role & User names (CASSANDRA-10394)
 * cqlsh pg-style-strings broken (CASSANDRA-10484)
 * cqlsh prompt includes name of keyspace after failed `use` statement (CASSANDRA-10369)
Merged from 2.1:
 * (cqlsh) Distinguish negative and positive infinity in output (CASSANDRA-10523)
 * (cqlsh) allow custom time_format for COPY TO (CASSANDRA-8970)
 * Don't allow startup if the node's rack has changed (CASSANDRA-10242)
 * (cqlsh) show partial trace if incomplete after max_trace_wait (CASSANDRA-7645)
 * Allow LOCAL_JMX to be easily overridden (CASSANDRA-10275)
 * Mark nodes as dead even if they've already left (CASSANDRA-10205)


3.0.0-rc1
 * Fix mixed version read request compatibility for compact static tables
   (CASSANDRA-10373)
 * Fix paging of DISTINCT with static and IN (CASSANDRA-10354)
 * Allow MATERIALIZED VIEW's SELECT statement to restrict primary key
   columns (CASSANDRA-9664)
 * Move crc_check_chance out of compression options (CASSANDRA-9839)
 * Fix descending iteration past end of BTreeSearchIterator (CASSANDRA-10301)
 * Transfer hints to a different node on decommission (CASSANDRA-10198)
 * Check partition keys for CAS operations during stmt validation (CASSANDRA-10338)
 * Add custom query expressions to SELECT (CASSANDRA-10217)
 * Fix minor bugs in MV handling (CASSANDRA-10362)
 * Allow custom indexes with 0,1 or multiple target columns (CASSANDRA-10124)
 * Improve MV schema representation (CASSANDRA-9921)
 * Add flag to enable/disable coordinator batchlog for MV writes (CASSANDRA-10230)
 * Update cqlsh COPY for new internal driver serialization interface (CASSANDRA-10318)
 * Give index implementations more control over rebuild operations (CASSANDRA-10312)
 * Update index file format (CASSANDRA-10314)
 * Add "shadowable" row tombstones to deal with mv timestamp issues (CASSANDRA-10261)
 * CFS.loadNewSSTables() broken for pre-3.0 sstables
 * Cache selected index in read command to reduce lookups (CASSANDRA-10215)
 * Small optimizations of sstable index serialization (CASSANDRA-10232)
 * Support for both encrypted and unencrypted native transport connections (CASSANDRA-9590)
Merged from 2.2:
 * Configurable page size in cqlsh (CASSANDRA-9855)
 * Defer default role manager setup until all nodes are on 2.2+ (CASSANDRA-9761)
 * Handle missing RoleManager in config after upgrade to 2.2 (CASSANDRA-10209)
Merged from 2.1:
 * Bulk Loader API could not tolerate even node failure (CASSANDRA-10347)
 * Avoid misleading pushed notifications when multiple nodes
   share an rpc_address (CASSANDRA-10052)
 * Fix dropping undroppable when message queue is full (CASSANDRA-10113)
 * Fix potential ClassCastException during paging (CASSANDRA-10352)
 * Prevent ALTER TYPE from creating circular references (CASSANDRA-10339)
 * Fix cache handling of 2i and base tables (CASSANDRA-10155, 10359)
 * Fix NPE in nodetool compactionhistory (CASSANDRA-9758)
 * (Pig) support BulkOutputFormat as a URL parameter (CASSANDRA-7410)
 * BATCH statement is broken in cqlsh (CASSANDRA-10272)
 * (cqlsh) Make cqlsh PEP8 Compliant (CASSANDRA-10066)
 * (cqlsh) Fix error when starting cqlsh with --debug (CASSANDRA-10282)
 * Scrub, Cleanup and Upgrade do not unmark compacting until all operations
   have completed, regardless of the occurence of exceptions (CASSANDRA-10274)


3.0.0-beta2
 * Fix columns returned by AbstractBtreePartitions (CASSANDRA-10220)
 * Fix backward compatibility issue due to AbstractBounds serialization bug (CASSANDRA-9857)
 * Fix startup error when upgrading nodes (CASSANDRA-10136)
 * Base table PRIMARY KEY can be assumed to be NOT NULL in MV creation (CASSANDRA-10147)
 * Improve batchlog write patch (CASSANDRA-9673)
 * Re-apply MaterializedView updates on commitlog replay (CASSANDRA-10164)
 * Require AbstractType.isByteOrderComparable declaration in constructor (CASSANDRA-9901)
 * Avoid digest mismatch on upgrade to 3.0 (CASSANDRA-9554)
 * Fix Materialized View builder when adding multiple MVs (CASSANDRA-10156)
 * Choose better poolingOptions for protocol v4 in cassandra-stress (CASSANDRA-10182)
 * Fix LWW bug affecting Materialized Views (CASSANDRA-10197)
 * Ensures frozen sets and maps are always sorted (CASSANDRA-10162)
 * Don't deadlock when flushing CFS backed custom indexes (CASSANDRA-10181)
 * Fix double flushing of secondary index tables (CASSANDRA-10180)
 * Fix incorrect handling of range tombstones in thrift (CASSANDRA-10046)
 * Only use batchlog when paired materialized view replica is remote (CASSANDRA-10061)
 * Reuse TemporalRow when updating multiple MaterializedViews (CASSANDRA-10060)
 * Validate gc_grace_seconds for batchlog writes and MVs (CASSANDRA-9917)
 * Fix sstablerepairedset (CASSANDRA-10132)
Merged from 2.2:
 * Cancel transaction for sstables we wont redistribute index summary
   for (CASSANDRA-10270)
 * Retry snapshot deletion after compaction and gc on Windows (CASSANDRA-10222)
 * Fix failure to start with space in directory path on Windows (CASSANDRA-10239)
 * Fix repair hang when snapshot failed (CASSANDRA-10057)
 * Fall back to 1/4 commitlog volume for commitlog_total_space on small disks
   (CASSANDRA-10199)
Merged from 2.1:
 * Added configurable warning threshold for GC duration (CASSANDRA-8907)
 * Fix handling of streaming EOF (CASSANDRA-10206)
 * Only check KeyCache when it is enabled
 * Change streaming_socket_timeout_in_ms default to 1 hour (CASSANDRA-8611)
 * (cqlsh) update list of CQL keywords (CASSANDRA-9232)
 * Add nodetool gettraceprobability command (CASSANDRA-10234)
Merged from 2.0:
 * Fix rare race where older gossip states can be shadowed (CASSANDRA-10366)
 * Fix consolidating racks violating the RF contract (CASSANDRA-10238)
 * Disallow decommission when node is in drained state (CASSANDRA-8741)


2.2.1
 * Fix race during construction of commit log (CASSANDRA-10049)
 * Fix LeveledCompactionStrategyTest (CASSANDRA-9757)
 * Fix broken UnbufferedDataOutputStreamPlus.writeUTF (CASSANDRA-10203)
 * (cqlsh) default load-from-file encoding to utf-8 (CASSANDRA-9898)
 * Avoid returning Permission.NONE when failing to query users table (CASSANDRA-10168)
 * (cqlsh) add CLEAR command (CASSANDRA-10086)
 * Support string literals as Role names for compatibility (CASSANDRA-10135)
Merged from 2.1:
 * Only check KeyCache when it is enabled
 * Change streaming_socket_timeout_in_ms default to 1 hour (CASSANDRA-8611)
 * (cqlsh) update list of CQL keywords (CASSANDRA-9232)


3.0.0-beta1
 * Redesign secondary index API (CASSANDRA-9459, 7771, 9041)
 * Fix throwing ReadFailure instead of ReadTimeout on range queries (CASSANDRA-10125)
 * Rewrite hinted handoff (CASSANDRA-6230)
 * Fix query on static compact tables (CASSANDRA-10093)
 * Fix race during construction of commit log (CASSANDRA-10049)
 * Add option to only purge repaired tombstones (CASSANDRA-6434)
 * Change authorization handling for MVs (CASSANDRA-9927)
 * Add custom JMX enabled executor for UDF sandbox (CASSANDRA-10026)
 * Fix row deletion bug for Materialized Views (CASSANDRA-10014)
 * Support mixed-version clusters with Cassandra 2.1 and 2.2 (CASSANDRA-9704)
 * Fix multiple slices on RowSearchers (CASSANDRA-10002)
 * Fix bug in merging of collections (CASSANDRA-10001)
 * Optimize batchlog replay to avoid full scans (CASSANDRA-7237)
 * Repair improvements when using vnodes (CASSANDRA-5220)
 * Disable scripted UDFs by default (CASSANDRA-9889)
 * Bytecode inspection for Java-UDFs (CASSANDRA-9890)
 * Use byte to serialize MT hash length (CASSANDRA-9792)
 * Replace usage of Adler32 with CRC32 (CASSANDRA-8684)
 * Fix migration to new format from 2.1 SSTable (CASSANDRA-10006)
 * SequentialWriter should extend BufferedDataOutputStreamPlus (CASSANDRA-9500)
 * Use the same repairedAt timestamp within incremental repair session (CASSANDRA-9111)
Merged from 2.2:
 * Allow count(*) and count(1) to be use as normal aggregation (CASSANDRA-10114)
 * An NPE is thrown if the column name is unknown for an IN relation (CASSANDRA-10043)
 * Apply commit_failure_policy to more errors on startup (CASSANDRA-9749)
 * Fix histogram overflow exception (CASSANDRA-9973)
 * Route gossip messages over dedicated socket (CASSANDRA-9237)
 * Add checksum to saved cache files (CASSANDRA-9265)
 * Log warning when using an aggregate without partition key (CASSANDRA-9737)
Merged from 2.1:
 * (cqlsh) Allow encoding to be set through command line (CASSANDRA-10004)
 * Add new JMX methods to change local compaction strategy (CASSANDRA-9965)
 * Write hints for paxos commits (CASSANDRA-7342)
 * (cqlsh) Fix timestamps before 1970 on Windows, always
   use UTC for timestamp display (CASSANDRA-10000)
 * (cqlsh) Avoid overwriting new config file with old config
   when both exist (CASSANDRA-9777)
 * Release snapshot selfRef when doing snapshot repair (CASSANDRA-9998)
 * Cannot replace token does not exist - DN node removed as Fat Client (CASSANDRA-9871)
Merged from 2.0:
 * Don't cast expected bf size to an int (CASSANDRA-9959)
 * Make getFullyExpiredSSTables less expensive (CASSANDRA-9882)


3.0.0-alpha1
 * Implement proper sandboxing for UDFs (CASSANDRA-9402)
 * Simplify (and unify) cleanup of compaction leftovers (CASSANDRA-7066)
 * Allow extra schema definitions in cassandra-stress yaml (CASSANDRA-9850)
 * Metrics should use up to date nomenclature (CASSANDRA-9448)
 * Change CREATE/ALTER TABLE syntax for compression (CASSANDRA-8384)
 * Cleanup crc and adler code for java 8 (CASSANDRA-9650)
 * Storage engine refactor (CASSANDRA-8099, 9743, 9746, 9759, 9781, 9808, 9825,
   9848, 9705, 9859, 9867, 9874, 9828, 9801)
 * Update Guava to 18.0 (CASSANDRA-9653)
 * Bloom filter false positive ratio is not honoured (CASSANDRA-8413)
 * New option for cassandra-stress to leave a ratio of columns null (CASSANDRA-9522)
 * Change hinted_handoff_enabled yaml setting, JMX (CASSANDRA-9035)
 * Add algorithmic token allocation (CASSANDRA-7032)
 * Add nodetool command to replay batchlog (CASSANDRA-9547)
 * Make file buffer cache independent of paths being read (CASSANDRA-8897)
 * Remove deprecated legacy Hadoop code (CASSANDRA-9353)
 * Decommissioned nodes will not rejoin the cluster (CASSANDRA-8801)
 * Change gossip stabilization to use endpoit size (CASSANDRA-9401)
 * Change default garbage collector to G1 (CASSANDRA-7486)
 * Populate TokenMetadata early during startup (CASSANDRA-9317)
 * Undeprecate cache recentHitRate (CASSANDRA-6591)
 * Add support for selectively varint encoding fields (CASSANDRA-9499, 9865)
 * Materialized Views (CASSANDRA-6477)
Merged from 2.2:
 * Avoid grouping sstables for anticompaction with DTCS (CASSANDRA-9900)
 * UDF / UDA execution time in trace (CASSANDRA-9723)
 * Fix broken internode SSL (CASSANDRA-9884)
Merged from 2.1:
 * Add new JMX methods to change local compaction strategy (CASSANDRA-9965)
 * Fix handling of enable/disable autocompaction (CASSANDRA-9899)
 * Add consistency level to tracing ouput (CASSANDRA-9827)
 * Remove repair snapshot leftover on startup (CASSANDRA-7357)
 * Use random nodes for batch log when only 2 racks (CASSANDRA-8735)
 * Ensure atomicity inside thrift and stream session (CASSANDRA-7757)
 * Fix nodetool info error when the node is not joined (CASSANDRA-9031)
Merged from 2.0:
 * Log when messages are dropped due to cross_node_timeout (CASSANDRA-9793)
 * Don't track hotness when opening from snapshot for validation (CASSANDRA-9382)


2.2.0
 * Allow the selection of columns together with aggregates (CASSANDRA-9767)
 * Fix cqlsh copy methods and other windows specific issues (CASSANDRA-9795)
 * Don't wrap byte arrays in SequentialWriter (CASSANDRA-9797)
 * sum() and avg() functions missing for smallint and tinyint types (CASSANDRA-9671)
 * Revert CASSANDRA-9542 (allow native functions in UDA) (CASSANDRA-9771)
Merged from 2.1:
 * Fix MarshalException when upgrading superColumn family (CASSANDRA-9582)
 * Fix broken logging for "empty" flushes in Memtable (CASSANDRA-9837)
 * Handle corrupt files on startup (CASSANDRA-9686)
 * Fix clientutil jar and tests (CASSANDRA-9760)
 * (cqlsh) Allow the SSL protocol version to be specified through the
    config file or environment variables (CASSANDRA-9544)
Merged from 2.0:
 * Add tool to find why expired sstables are not getting dropped (CASSANDRA-10015)
 * Remove erroneous pending HH tasks from tpstats/jmx (CASSANDRA-9129)
 * Don't cast expected bf size to an int (CASSANDRA-9959)
 * checkForEndpointCollision fails for legitimate collisions (CASSANDRA-9765)
 * Complete CASSANDRA-8448 fix (CASSANDRA-9519)
 * Don't include auth credentials in debug log (CASSANDRA-9682)
 * Can't transition from write survey to normal mode (CASSANDRA-9740)
 * Scrub (recover) sstables even when -Index.db is missing (CASSANDRA-9591)
 * Fix growing pending background compaction (CASSANDRA-9662)


2.2.0-rc2
 * Re-enable memory-mapped I/O on Windows (CASSANDRA-9658)
 * Warn when an extra-large partition is compacted (CASSANDRA-9643)
 * (cqlsh) Allow setting the initial connection timeout (CASSANDRA-9601)
 * BulkLoader has --transport-factory option but does not use it (CASSANDRA-9675)
 * Allow JMX over SSL directly from nodetool (CASSANDRA-9090)
 * Update cqlsh for UDFs (CASSANDRA-7556)
 * Change Windows kernel default timer resolution (CASSANDRA-9634)
 * Deprected sstable2json and json2sstable (CASSANDRA-9618)
 * Allow native functions in user-defined aggregates (CASSANDRA-9542)
 * Don't repair system_distributed by default (CASSANDRA-9621)
 * Fix mixing min, max, and count aggregates for blob type (CASSANRA-9622)
 * Rename class for DATE type in Java driver (CASSANDRA-9563)
 * Duplicate compilation of UDFs on coordinator (CASSANDRA-9475)
 * Fix connection leak in CqlRecordWriter (CASSANDRA-9576)
 * Mlockall before opening system sstables & remove boot_without_jna option (CASSANDRA-9573)
 * Add functions to convert timeuuid to date or time, deprecate dateOf and unixTimestampOf (CASSANDRA-9229)
 * Make sure we cancel non-compacting sstables from LifecycleTransaction (CASSANDRA-9566)
 * Fix deprecated repair JMX API (CASSANDRA-9570)
 * Add logback metrics (CASSANDRA-9378)
 * Update and refactor ant test/test-compression to run the tests in parallel (CASSANDRA-9583)
 * Fix upgrading to new directory for secondary index (CASSANDRA-9687)
Merged from 2.1:
 * (cqlsh) Fix bad check for CQL compatibility when DESCRIBE'ing
   COMPACT STORAGE tables with no clustering columns
 * Eliminate strong self-reference chains in sstable ref tidiers (CASSANDRA-9656)
 * Ensure StreamSession uses canonical sstable reader instances (CASSANDRA-9700)
 * Ensure memtable book keeping is not corrupted in the event we shrink usage (CASSANDRA-9681)
 * Update internal python driver for cqlsh (CASSANDRA-9064)
 * Fix IndexOutOfBoundsException when inserting tuple with too many
   elements using the string literal notation (CASSANDRA-9559)
 * Enable describe on indices (CASSANDRA-7814)
 * Fix incorrect result for IN queries where column not found (CASSANDRA-9540)
 * ColumnFamilyStore.selectAndReference may block during compaction (CASSANDRA-9637)
 * Fix bug in cardinality check when compacting (CASSANDRA-9580)
 * Fix memory leak in Ref due to ConcurrentLinkedQueue.remove() behaviour (CASSANDRA-9549)
 * Make rebuild only run one at a time (CASSANDRA-9119)
Merged from 2.0:
 * Avoid NPE in AuthSuccess#decode (CASSANDRA-9727)
 * Add listen_address to system.local (CASSANDRA-9603)
 * Bug fixes to resultset metadata construction (CASSANDRA-9636)
 * Fix setting 'durable_writes' in ALTER KEYSPACE (CASSANDRA-9560)
 * Avoids ballot clash in Paxos (CASSANDRA-9649)
 * Improve trace messages for RR (CASSANDRA-9479)
 * Fix suboptimal secondary index selection when restricted
   clustering column is also indexed (CASSANDRA-9631)
 * (cqlsh) Add min_threshold to DTCS option autocomplete (CASSANDRA-9385)
 * Fix error message when attempting to create an index on a column
   in a COMPACT STORAGE table with clustering columns (CASSANDRA-9527)
 * 'WITH WITH' in alter keyspace statements causes NPE (CASSANDRA-9565)
 * Expose some internals of SelectStatement for inspection (CASSANDRA-9532)
 * ArrivalWindow should use primitives (CASSANDRA-9496)
 * Periodically submit background compaction tasks (CASSANDRA-9592)
 * Set HAS_MORE_PAGES flag to false when PagingState is null (CASSANDRA-9571)


2.2.0-rc1
 * Compressed commit log should measure compressed space used (CASSANDRA-9095)
 * Fix comparison bug in CassandraRoleManager#collectRoles (CASSANDRA-9551)
 * Add tinyint,smallint,time,date support for UDFs (CASSANDRA-9400)
 * Deprecates SSTableSimpleWriter and SSTableSimpleUnsortedWriter (CASSANDRA-9546)
 * Empty INITCOND treated as null in aggregate (CASSANDRA-9457)
 * Remove use of Cell in Thrift MapReduce classes (CASSANDRA-8609)
 * Integrate pre-release Java Driver 2.2-rc1, custom build (CASSANDRA-9493)
 * Clean up gossiper logic for old versions (CASSANDRA-9370)
 * Fix custom payload coding/decoding to match the spec (CASSANDRA-9515)
 * ant test-all results incomplete when parsed (CASSANDRA-9463)
 * Disallow frozen<> types in function arguments and return types for
   clarity (CASSANDRA-9411)
 * Static Analysis to warn on unsafe use of Autocloseable instances (CASSANDRA-9431)
 * Update commitlog archiving examples now that commitlog segments are
   not recycled (CASSANDRA-9350)
 * Extend Transactional API to sstable lifecycle management (CASSANDRA-8568)
 * (cqlsh) Add support for native protocol 4 (CASSANDRA-9399)
 * Ensure that UDF and UDAs are keyspace-isolated (CASSANDRA-9409)
 * Revert CASSANDRA-7807 (tracing completion client notifications) (CASSANDRA-9429)
 * Add ability to stop compaction by ID (CASSANDRA-7207)
 * Let CassandraVersion handle SNAPSHOT version (CASSANDRA-9438)
Merged from 2.1:
 * (cqlsh) Fix using COPY through SOURCE or -f (CASSANDRA-9083)
 * Fix occasional lack of `system` keyspace in schema tables (CASSANDRA-8487)
 * Use ProtocolError code instead of ServerError code for native protocol
   error responses to unsupported protocol versions (CASSANDRA-9451)
 * Default commitlog_sync_batch_window_in_ms changed to 2ms (CASSANDRA-9504)
 * Fix empty partition assertion in unsorted sstable writing tools (CASSANDRA-9071)
 * Ensure truncate without snapshot cannot produce corrupt responses (CASSANDRA-9388)
 * Consistent error message when a table mixes counter and non-counter
   columns (CASSANDRA-9492)
 * Avoid getting unreadable keys during anticompaction (CASSANDRA-9508)
 * (cqlsh) Better float precision by default (CASSANDRA-9224)
 * Improve estimated row count (CASSANDRA-9107)
 * Optimize range tombstone memory footprint (CASSANDRA-8603)
 * Use configured gcgs in anticompaction (CASSANDRA-9397)
Merged from 2.0:
 * Don't accumulate more range than necessary in RangeTombstone.Tracker (CASSANDRA-9486)
 * Add broadcast and rpc addresses to system.local (CASSANDRA-9436)
 * Always mark sstable suspect when corrupted (CASSANDRA-9478)
 * Add database users and permissions to CQL3 documentation (CASSANDRA-7558)
 * Allow JVM_OPTS to be passed to standalone tools (CASSANDRA-5969)
 * Fix bad condition in RangeTombstoneList (CASSANDRA-9485)
 * Fix potential StackOverflow when setting CrcCheckChance over JMX (CASSANDRA-9488)
 * Fix null static columns in pages after the first, paged reversed
   queries (CASSANDRA-8502)
 * Fix counting cache serialization in request metrics (CASSANDRA-9466)
 * Add option not to validate atoms during scrub (CASSANDRA-9406)


2.2.0-beta1
 * Introduce Transactional API for internal state changes (CASSANDRA-8984)
 * Add a flag in cassandra.yaml to enable UDFs (CASSANDRA-9404)
 * Better support of null for UDF (CASSANDRA-8374)
 * Use ecj instead of javassist for UDFs (CASSANDRA-8241)
 * faster async logback configuration for tests (CASSANDRA-9376)
 * Add `smallint` and `tinyint` data types (CASSANDRA-8951)
 * Avoid thrift schema creation when native driver is used in stress tool (CASSANDRA-9374)
 * Make Functions.declared thread-safe
 * Add client warnings to native protocol v4 (CASSANDRA-8930)
 * Allow roles cache to be invalidated (CASSANDRA-8967)
 * Upgrade Snappy (CASSANDRA-9063)
 * Don't start Thrift rpc by default (CASSANDRA-9319)
 * Only stream from unrepaired sstables with incremental repair (CASSANDRA-8267)
 * Aggregate UDFs allow SFUNC return type to differ from STYPE if FFUNC specified (CASSANDRA-9321)
 * Remove Thrift dependencies in bundled tools (CASSANDRA-8358)
 * Disable memory mapping of hsperfdata file for JVM statistics (CASSANDRA-9242)
 * Add pre-startup checks to detect potential incompatibilities (CASSANDRA-8049)
 * Distinguish between null and unset in protocol v4 (CASSANDRA-7304)
 * Add user/role permissions for user-defined functions (CASSANDRA-7557)
 * Allow cassandra config to be updated to restart daemon without unloading classes (CASSANDRA-9046)
 * Don't initialize compaction writer before checking if iter is empty (CASSANDRA-9117)
 * Don't execute any functions at prepare-time (CASSANDRA-9037)
 * Share file handles between all instances of a SegmentedFile (CASSANDRA-8893)
 * Make it possible to major compact LCS (CASSANDRA-7272)
 * Make FunctionExecutionException extend RequestExecutionException
   (CASSANDRA-9055)
 * Add support for SELECT JSON, INSERT JSON syntax and new toJson(), fromJson()
   functions (CASSANDRA-7970)
 * Optimise max purgeable timestamp calculation in compaction (CASSANDRA-8920)
 * Constrain internode message buffer sizes, and improve IO class hierarchy (CASSANDRA-8670)
 * New tool added to validate all sstables in a node (CASSANDRA-5791)
 * Push notification when tracing completes for an operation (CASSANDRA-7807)
 * Delay "node up" and "node added" notifications until native protocol server is started (CASSANDRA-8236)
 * Compressed Commit Log (CASSANDRA-6809)
 * Optimise IntervalTree (CASSANDRA-8988)
 * Add a key-value payload for third party usage (CASSANDRA-8553, 9212)
 * Bump metrics-reporter-config dependency for metrics 3.0 (CASSANDRA-8149)
 * Partition intra-cluster message streams by size, not type (CASSANDRA-8789)
 * Add WriteFailureException to native protocol, notify coordinator of
   write failures (CASSANDRA-8592)
 * Convert SequentialWriter to nio (CASSANDRA-8709)
 * Add role based access control (CASSANDRA-7653, 8650, 7216, 8760, 8849, 8761, 8850)
 * Record client ip address in tracing sessions (CASSANDRA-8162)
 * Indicate partition key columns in response metadata for prepared
   statements (CASSANDRA-7660)
 * Merge UUIDType and TimeUUIDType parse logic (CASSANDRA-8759)
 * Avoid memory allocation when searching index summary (CASSANDRA-8793)
 * Optimise (Time)?UUIDType Comparisons (CASSANDRA-8730)
 * Make CRC32Ex into a separate maven dependency (CASSANDRA-8836)
 * Use preloaded jemalloc w/ Unsafe (CASSANDRA-8714, 9197)
 * Avoid accessing partitioner through StorageProxy (CASSANDRA-8244, 8268)
 * Upgrade Metrics library and remove depricated metrics (CASSANDRA-5657)
 * Serializing Row cache alternative, fully off heap (CASSANDRA-7438)
 * Duplicate rows returned when in clause has repeated values (CASSANDRA-6706)
 * Make CassandraException unchecked, extend RuntimeException (CASSANDRA-8560)
 * Support direct buffer decompression for reads (CASSANDRA-8464)
 * DirectByteBuffer compatible LZ4 methods (CASSANDRA-7039)
 * Group sstables for anticompaction correctly (CASSANDRA-8578)
 * Add ReadFailureException to native protocol, respond
   immediately when replicas encounter errors while handling
   a read request (CASSANDRA-7886)
 * Switch CommitLogSegment from RandomAccessFile to nio (CASSANDRA-8308)
 * Allow mixing token and partition key restrictions (CASSANDRA-7016)
 * Support index key/value entries on map collections (CASSANDRA-8473)
 * Modernize schema tables (CASSANDRA-8261)
 * Support for user-defined aggregation functions (CASSANDRA-8053)
 * Fix NPE in SelectStatement with empty IN values (CASSANDRA-8419)
 * Refactor SelectStatement, return IN results in natural order instead
   of IN value list order and ignore duplicate values in partition key IN restrictions (CASSANDRA-7981)
 * Support UDTs, tuples, and collections in user-defined
   functions (CASSANDRA-7563)
 * Fix aggregate fn results on empty selection, result column name,
   and cqlsh parsing (CASSANDRA-8229)
 * Mark sstables as repaired after full repair (CASSANDRA-7586)
 * Extend Descriptor to include a format value and refactor reader/writer
   APIs (CASSANDRA-7443)
 * Integrate JMH for microbenchmarks (CASSANDRA-8151)
 * Keep sstable levels when bootstrapping (CASSANDRA-7460)
 * Add Sigar library and perform basic OS settings check on startup (CASSANDRA-7838)
 * Support for aggregation functions (CASSANDRA-4914)
 * Remove cassandra-cli (CASSANDRA-7920)
 * Accept dollar quoted strings in CQL (CASSANDRA-7769)
 * Make assassinate a first class command (CASSANDRA-7935)
 * Support IN clause on any partition key column (CASSANDRA-7855)
 * Support IN clause on any clustering column (CASSANDRA-4762)
 * Improve compaction logging (CASSANDRA-7818)
 * Remove YamlFileNetworkTopologySnitch (CASSANDRA-7917)
 * Do anticompaction in groups (CASSANDRA-6851)
 * Support user-defined functions (CASSANDRA-7395, 7526, 7562, 7740, 7781, 7929,
   7924, 7812, 8063, 7813, 7708)
 * Permit configurable timestamps with cassandra-stress (CASSANDRA-7416)
 * Move sstable RandomAccessReader to nio2, which allows using the
   FILE_SHARE_DELETE flag on Windows (CASSANDRA-4050)
 * Remove CQL2 (CASSANDRA-5918)
 * Optimize fetching multiple cells by name (CASSANDRA-6933)
 * Allow compilation in java 8 (CASSANDRA-7028)
 * Make incremental repair default (CASSANDRA-7250)
 * Enable code coverage thru JaCoCo (CASSANDRA-7226)
 * Switch external naming of 'column families' to 'tables' (CASSANDRA-4369)
 * Shorten SSTable path (CASSANDRA-6962)
 * Use unsafe mutations for most unit tests (CASSANDRA-6969)
 * Fix race condition during calculation of pending ranges (CASSANDRA-7390)
 * Fail on very large batch sizes (CASSANDRA-8011)
 * Improve concurrency of repair (CASSANDRA-6455, 8208, 9145)
 * Select optimal CRC32 implementation at runtime (CASSANDRA-8614)
 * Evaluate MurmurHash of Token once per query (CASSANDRA-7096)
 * Generalize progress reporting (CASSANDRA-8901)
 * Resumable bootstrap streaming (CASSANDRA-8838, CASSANDRA-8942)
 * Allow scrub for secondary index (CASSANDRA-5174)
 * Save repair data to system table (CASSANDRA-5839)
 * fix nodetool names that reference column families (CASSANDRA-8872)
 Merged from 2.1:
 * Warn on misuse of unlogged batches (CASSANDRA-9282)
 * Failure detector detects and ignores local pauses (CASSANDRA-9183)
 * Add utility class to support for rate limiting a given log statement (CASSANDRA-9029)
 * Add missing consistency levels to cassandra-stess (CASSANDRA-9361)
 * Fix commitlog getCompletedTasks to not increment (CASSANDRA-9339)
 * Fix for harmless exceptions logged as ERROR (CASSANDRA-8564)
 * Delete processed sstables in sstablesplit/sstableupgrade (CASSANDRA-8606)
 * Improve sstable exclusion from partition tombstones (CASSANDRA-9298)
 * Validate the indexed column rather than the cell's contents for 2i (CASSANDRA-9057)
 * Add support for top-k custom 2i queries (CASSANDRA-8717)
 * Fix error when dropping table during compaction (CASSANDRA-9251)
 * cassandra-stress supports validation operations over user profiles (CASSANDRA-8773)
 * Add support for rate limiting log messages (CASSANDRA-9029)
 * Log the partition key with tombstone warnings (CASSANDRA-8561)
 * Reduce runWithCompactionsDisabled poll interval to 1ms (CASSANDRA-9271)
 * Fix PITR commitlog replay (CASSANDRA-9195)
 * GCInspector logs very different times (CASSANDRA-9124)
 * Fix deleting from an empty list (CASSANDRA-9198)
 * Update tuple and collection types that use a user-defined type when that UDT
   is modified (CASSANDRA-9148, CASSANDRA-9192)
 * Use higher timeout for prepair and snapshot in repair (CASSANDRA-9261)
 * Fix anticompaction blocking ANTI_ENTROPY stage (CASSANDRA-9151)
 * Repair waits for anticompaction to finish (CASSANDRA-9097)
 * Fix streaming not holding ref when stream error (CASSANDRA-9295)
 * Fix canonical view returning early opened SSTables (CASSANDRA-9396)
Merged from 2.0:
 * (cqlsh) Add LOGIN command to switch users (CASSANDRA-7212)
 * Clone SliceQueryFilter in AbstractReadCommand implementations (CASSANDRA-8940)
 * Push correct protocol notification for DROP INDEX (CASSANDRA-9310)
 * token-generator - generated tokens too long (CASSANDRA-9300)
 * Fix counting of tombstones for TombstoneOverwhelmingException (CASSANDRA-9299)
 * Fix ReconnectableSnitch reconnecting to peers during upgrade (CASSANDRA-6702)
 * Include keyspace and table name in error log for collections over the size
   limit (CASSANDRA-9286)
 * Avoid potential overlap in LCS with single-partition sstables (CASSANDRA-9322)
 * Log warning message when a table is queried before the schema has fully
   propagated (CASSANDRA-9136)
 * Overload SecondaryIndex#indexes to accept the column definition (CASSANDRA-9314)
 * (cqlsh) Add SERIAL and LOCAL_SERIAL consistency levels (CASSANDRA-8051)
 * Fix index selection during rebuild with certain table layouts (CASSANDRA-9281)
 * Fix partition-level-delete-only workload accounting (CASSANDRA-9194)
 * Allow scrub to handle corrupted compressed chunks (CASSANDRA-9140)
 * Fix assertion error when resetlocalschema is run during repair (CASSANDRA-9249)
 * Disable single sstable tombstone compactions for DTCS by default (CASSANDRA-9234)
 * IncomingTcpConnection thread is not named (CASSANDRA-9262)
 * Close incoming connections when MessagingService is stopped (CASSANDRA-9238)
 * Fix streaming hang when retrying (CASSANDRA-9132)


2.1.5
 * Re-add deprecated cold_reads_to_omit param for backwards compat (CASSANDRA-9203)
 * Make anticompaction visible in compactionstats (CASSANDRA-9098)
 * Improve nodetool getendpoints documentation about the partition
   key parameter (CASSANDRA-6458)
 * Don't check other keyspaces for schema changes when an user-defined
   type is altered (CASSANDRA-9187)
 * Add generate-idea-files target to build.xml (CASSANDRA-9123)
 * Allow takeColumnFamilySnapshot to take a list of tables (CASSANDRA-8348)
 * Limit major sstable operations to their canonical representation (CASSANDRA-8669)
 * cqlsh: Add tests for INSERT and UPDATE tab completion (CASSANDRA-9125)
 * cqlsh: quote column names when needed in COPY FROM inserts (CASSANDRA-9080)
 * Do not load read meter for offline operations (CASSANDRA-9082)
 * cqlsh: Make CompositeType data readable (CASSANDRA-8919)
 * cqlsh: Fix display of triggers (CASSANDRA-9081)
 * Fix NullPointerException when deleting or setting an element by index on
   a null list collection (CASSANDRA-9077)
 * Buffer bloom filter serialization (CASSANDRA-9066)
 * Fix anti-compaction target bloom filter size (CASSANDRA-9060)
 * Make FROZEN and TUPLE unreserved keywords in CQL (CASSANDRA-9047)
 * Prevent AssertionError from SizeEstimatesRecorder (CASSANDRA-9034)
 * Avoid overwriting index summaries for sstables with an older format that
   does not support downsampling; rebuild summaries on startup when this
   is detected (CASSANDRA-8993)
 * Fix potential data loss in CompressedSequentialWriter (CASSANDRA-8949)
 * Make PasswordAuthenticator number of hashing rounds configurable (CASSANDRA-8085)
 * Fix AssertionError when binding nested collections in DELETE (CASSANDRA-8900)
 * Check for overlap with non-early sstables in LCS (CASSANDRA-8739)
 * Only calculate max purgable timestamp if we have to (CASSANDRA-8914)
 * (cqlsh) Greatly improve performance of COPY FROM (CASSANDRA-8225)
 * IndexSummary effectiveIndexInterval is now a guideline, not a rule (CASSANDRA-8993)
 * Use correct bounds for page cache eviction of compressed files (CASSANDRA-8746)
 * SSTableScanner enforces its bounds (CASSANDRA-8946)
 * Cleanup cell equality (CASSANDRA-8947)
 * Introduce intra-cluster message coalescing (CASSANDRA-8692)
 * DatabaseDescriptor throws NPE when rpc_interface is used (CASSANDRA-8839)
 * Don't check if an sstable is live for offline compactions (CASSANDRA-8841)
 * Don't set clientMode in SSTableLoader (CASSANDRA-8238)
 * Fix SSTableRewriter with disabled early open (CASSANDRA-8535)
 * Fix cassandra-stress so it respects the CL passed in user mode (CASSANDRA-8948)
 * Fix rare NPE in ColumnDefinition#hasIndexOption() (CASSANDRA-8786)
 * cassandra-stress reports per-operation statistics, plus misc (CASSANDRA-8769)
 * Add SimpleDate (cql date) and Time (cql time) types (CASSANDRA-7523)
 * Use long for key count in cfstats (CASSANDRA-8913)
 * Make SSTableRewriter.abort() more robust to failure (CASSANDRA-8832)
 * Remove cold_reads_to_omit from STCS (CASSANDRA-8860)
 * Make EstimatedHistogram#percentile() use ceil instead of floor (CASSANDRA-8883)
 * Fix top partitions reporting wrong cardinality (CASSANDRA-8834)
 * Fix rare NPE in KeyCacheSerializer (CASSANDRA-8067)
 * Pick sstables for validation as late as possible inc repairs (CASSANDRA-8366)
 * Fix commitlog getPendingTasks to not increment (CASSANDRA-8862)
 * Fix parallelism adjustment in range and secondary index queries
   when the first fetch does not satisfy the limit (CASSANDRA-8856)
 * Check if the filtered sstables is non-empty in STCS (CASSANDRA-8843)
 * Upgrade java-driver used for cassandra-stress (CASSANDRA-8842)
 * Fix CommitLog.forceRecycleAllSegments() memory access error (CASSANDRA-8812)
 * Improve assertions in Memory (CASSANDRA-8792)
 * Fix SSTableRewriter cleanup (CASSANDRA-8802)
 * Introduce SafeMemory for CompressionMetadata.Writer (CASSANDRA-8758)
 * 'nodetool info' prints exception against older node (CASSANDRA-8796)
 * Ensure SSTableReader.last corresponds exactly with the file end (CASSANDRA-8750)
 * Make SSTableWriter.openEarly more robust and obvious (CASSANDRA-8747)
 * Enforce SSTableReader.first/last (CASSANDRA-8744)
 * Cleanup SegmentedFile API (CASSANDRA-8749)
 * Avoid overlap with early compaction replacement (CASSANDRA-8683)
 * Safer Resource Management++ (CASSANDRA-8707)
 * Write partition size estimates into a system table (CASSANDRA-7688)
 * cqlsh: Fix keys() and full() collection indexes in DESCRIBE output
   (CASSANDRA-8154)
 * Show progress of streaming in nodetool netstats (CASSANDRA-8886)
 * IndexSummaryBuilder utilises offheap memory, and shares data between
   each IndexSummary opened from it (CASSANDRA-8757)
 * markCompacting only succeeds if the exact SSTableReader instances being
   marked are in the live set (CASSANDRA-8689)
 * cassandra-stress support for varint (CASSANDRA-8882)
 * Fix Adler32 digest for compressed sstables (CASSANDRA-8778)
 * Add nodetool statushandoff/statusbackup (CASSANDRA-8912)
 * Use stdout for progress and stats in sstableloader (CASSANDRA-8982)
 * Correctly identify 2i datadir from older versions (CASSANDRA-9116)
Merged from 2.0:
 * Ignore gossip SYNs after shutdown (CASSANDRA-9238)
 * Avoid overflow when calculating max sstable size in LCS (CASSANDRA-9235)
 * Make sstable blacklisting work with compression (CASSANDRA-9138)
 * Do not attempt to rebuild indexes if no index accepts any column (CASSANDRA-9196)
 * Don't initiate snitch reconnection for dead states (CASSANDRA-7292)
 * Fix ArrayIndexOutOfBoundsException in CQLSSTableWriter (CASSANDRA-8978)
 * Add shutdown gossip state to prevent timeouts during rolling restarts (CASSANDRA-8336)
 * Fix running with java.net.preferIPv6Addresses=true (CASSANDRA-9137)
 * Fix failed bootstrap/replace attempts being persisted in system.peers (CASSANDRA-9180)
 * Flush system.IndexInfo after marking index built (CASSANDRA-9128)
 * Fix updates to min/max_compaction_threshold through cassandra-cli
   (CASSANDRA-8102)
 * Don't include tmp files when doing offline relevel (CASSANDRA-9088)
 * Use the proper CAS WriteType when finishing a previous round during Paxos
   preparation (CASSANDRA-8672)
 * Avoid race in cancelling compactions (CASSANDRA-9070)
 * More aggressive check for expired sstables in DTCS (CASSANDRA-8359)
 * Fix ignored index_interval change in ALTER TABLE statements (CASSANDRA-7976)
 * Do more aggressive compaction in old time windows in DTCS (CASSANDRA-8360)
 * java.lang.AssertionError when reading saved cache (CASSANDRA-8740)
 * "disk full" when running cleanup (CASSANDRA-9036)
 * Lower logging level from ERROR to DEBUG when a scheduled schema pull
   cannot be completed due to a node being down (CASSANDRA-9032)
 * Fix MOVED_NODE client event (CASSANDRA-8516)
 * Allow overriding MAX_OUTSTANDING_REPLAY_COUNT (CASSANDRA-7533)
 * Fix malformed JMX ObjectName containing IPv6 addresses (CASSANDRA-9027)
 * (cqlsh) Allow increasing CSV field size limit through
   cqlshrc config option (CASSANDRA-8934)
 * Stop logging range tombstones when exceeding the threshold
   (CASSANDRA-8559)
 * Fix NullPointerException when nodetool getendpoints is run
   against invalid keyspaces or tables (CASSANDRA-8950)
 * Allow specifying the tmp dir (CASSANDRA-7712)
 * Improve compaction estimated tasks estimation (CASSANDRA-8904)
 * Fix duplicate up/down messages sent to native clients (CASSANDRA-7816)
 * Expose commit log archive status via JMX (CASSANDRA-8734)
 * Provide better exceptions for invalid replication strategy parameters
   (CASSANDRA-8909)
 * Fix regression in mixed single and multi-column relation support for
   SELECT statements (CASSANDRA-8613)
 * Add ability to limit number of native connections (CASSANDRA-8086)
 * Fix CQLSSTableWriter throwing exception and spawning threads
   (CASSANDRA-8808)
 * Fix MT mismatch between empty and GC-able data (CASSANDRA-8979)
 * Fix incorrect validation when snapshotting single table (CASSANDRA-8056)
 * Add offline tool to relevel sstables (CASSANDRA-8301)
 * Preserve stream ID for more protocol errors (CASSANDRA-8848)
 * Fix combining token() function with multi-column relations on
   clustering columns (CASSANDRA-8797)
 * Make CFS.markReferenced() resistant to bad refcounting (CASSANDRA-8829)
 * Fix StreamTransferTask abort/complete bad refcounting (CASSANDRA-8815)
 * Fix AssertionError when querying a DESC clustering ordered
   table with ASC ordering and paging (CASSANDRA-8767)
 * AssertionError: "Memory was freed" when running cleanup (CASSANDRA-8716)
 * Make it possible to set max_sstable_age to fractional days (CASSANDRA-8406)
 * Fix some multi-column relations with indexes on some clustering
   columns (CASSANDRA-8275)
 * Fix memory leak in SSTableSimple*Writer and SSTableReader.validate()
   (CASSANDRA-8748)
 * Throw OOM if allocating memory fails to return a valid pointer (CASSANDRA-8726)
 * Fix SSTableSimpleUnsortedWriter ConcurrentModificationException (CASSANDRA-8619)
 * 'nodetool info' prints exception against older node (CASSANDRA-8796)
 * Ensure SSTableSimpleUnsortedWriter.close() terminates if
   disk writer has crashed (CASSANDRA-8807)


2.1.4
 * Bind JMX to localhost unless explicitly configured otherwise (CASSANDRA-9085)


2.1.3
 * Fix HSHA/offheap_objects corruption (CASSANDRA-8719)
 * Upgrade libthrift to 0.9.2 (CASSANDRA-8685)
 * Don't use the shared ref in sstableloader (CASSANDRA-8704)
 * Purge internal prepared statements if related tables or
   keyspaces are dropped (CASSANDRA-8693)
 * (cqlsh) Handle unicode BOM at start of files (CASSANDRA-8638)
 * Stop compactions before exiting offline tools (CASSANDRA-8623)
 * Update tools/stress/README.txt to match current behaviour (CASSANDRA-7933)
 * Fix schema from Thrift conversion with empty metadata (CASSANDRA-8695)
 * Safer Resource Management (CASSANDRA-7705)
 * Make sure we compact highly overlapping cold sstables with
   STCS (CASSANDRA-8635)
 * rpc_interface and listen_interface generate NPE on startup when specified
   interface doesn't exist (CASSANDRA-8677)
 * Fix ArrayIndexOutOfBoundsException in nodetool cfhistograms (CASSANDRA-8514)
 * Switch from yammer metrics for nodetool cf/proxy histograms (CASSANDRA-8662)
 * Make sure we don't add tmplink files to the compaction
   strategy (CASSANDRA-8580)
 * (cqlsh) Handle maps with blob keys (CASSANDRA-8372)
 * (cqlsh) Handle DynamicCompositeType schemas correctly (CASSANDRA-8563)
 * Duplicate rows returned when in clause has repeated values (CASSANDRA-6706)
 * Add tooling to detect hot partitions (CASSANDRA-7974)
 * Fix cassandra-stress user-mode truncation of partition generation (CASSANDRA-8608)
 * Only stream from unrepaired sstables during inc repair (CASSANDRA-8267)
 * Don't allow starting multiple inc repairs on the same sstables (CASSANDRA-8316)
 * Invalidate prepared BATCH statements when related tables
   or keyspaces are dropped (CASSANDRA-8652)
 * Fix missing results in secondary index queries on collections
   with ALLOW FILTERING (CASSANDRA-8421)
 * Expose EstimatedHistogram metrics for range slices (CASSANDRA-8627)
 * (cqlsh) Escape clqshrc passwords properly (CASSANDRA-8618)
 * Fix NPE when passing wrong argument in ALTER TABLE statement (CASSANDRA-8355)
 * Pig: Refactor and deprecate CqlStorage (CASSANDRA-8599)
 * Don't reuse the same cleanup strategy for all sstables (CASSANDRA-8537)
 * Fix case-sensitivity of index name on CREATE and DROP INDEX
   statements (CASSANDRA-8365)
 * Better detection/logging for corruption in compressed sstables (CASSANDRA-8192)
 * Use the correct repairedAt value when closing writer (CASSANDRA-8570)
 * (cqlsh) Handle a schema mismatch being detected on startup (CASSANDRA-8512)
 * Properly calculate expected write size during compaction (CASSANDRA-8532)
 * Invalidate affected prepared statements when a table's columns
   are altered (CASSANDRA-7910)
 * Stress - user defined writes should populate sequentally (CASSANDRA-8524)
 * Fix regression in SSTableRewriter causing some rows to become unreadable
   during compaction (CASSANDRA-8429)
 * Run major compactions for repaired/unrepaired in parallel (CASSANDRA-8510)
 * (cqlsh) Fix compression options in DESCRIBE TABLE output when compression
   is disabled (CASSANDRA-8288)
 * (cqlsh) Fix DESCRIBE output after keyspaces are altered (CASSANDRA-7623)
 * Make sure we set lastCompactedKey correctly (CASSANDRA-8463)
 * (cqlsh) Fix output of CONSISTENCY command (CASSANDRA-8507)
 * (cqlsh) Fixed the handling of LIST statements (CASSANDRA-8370)
 * Make sstablescrub check leveled manifest again (CASSANDRA-8432)
 * Check first/last keys in sstable when giving out positions (CASSANDRA-8458)
 * Disable mmap on Windows (CASSANDRA-6993)
 * Add missing ConsistencyLevels to cassandra-stress (CASSANDRA-8253)
 * Add auth support to cassandra-stress (CASSANDRA-7985)
 * Fix ArrayIndexOutOfBoundsException when generating error message
   for some CQL syntax errors (CASSANDRA-8455)
 * Scale memtable slab allocation logarithmically (CASSANDRA-7882)
 * cassandra-stress simultaneous inserts over same seed (CASSANDRA-7964)
 * Reduce cassandra-stress sampling memory requirements (CASSANDRA-7926)
 * Ensure memtable flush cannot expire commit log entries from its future (CASSANDRA-8383)
 * Make read "defrag" async to reclaim memtables (CASSANDRA-8459)
 * Remove tmplink files for offline compactions (CASSANDRA-8321)
 * Reduce maxHintsInProgress (CASSANDRA-8415)
 * BTree updates may call provided update function twice (CASSANDRA-8018)
 * Release sstable references after anticompaction (CASSANDRA-8386)
 * Handle abort() in SSTableRewriter properly (CASSANDRA-8320)
 * Centralize shared executors (CASSANDRA-8055)
 * Fix filtering for CONTAINS (KEY) relations on frozen collection
   clustering columns when the query is restricted to a single
   partition (CASSANDRA-8203)
 * Do more aggressive entire-sstable TTL expiry checks (CASSANDRA-8243)
 * Add more log info if readMeter is null (CASSANDRA-8238)
 * add check of the system wall clock time at startup (CASSANDRA-8305)
 * Support for frozen collections (CASSANDRA-7859)
 * Fix overflow on histogram computation (CASSANDRA-8028)
 * Have paxos reuse the timestamp generation of normal queries (CASSANDRA-7801)
 * Fix incremental repair not remove parent session on remote (CASSANDRA-8291)
 * Improve JBOD disk utilization (CASSANDRA-7386)
 * Log failed host when preparing incremental repair (CASSANDRA-8228)
 * Force config client mode in CQLSSTableWriter (CASSANDRA-8281)
 * Fix sstableupgrade throws exception (CASSANDRA-8688)
 * Fix hang when repairing empty keyspace (CASSANDRA-8694)
Merged from 2.0:
 * Fix IllegalArgumentException in dynamic snitch (CASSANDRA-8448)
 * Add support for UPDATE ... IF EXISTS (CASSANDRA-8610)
 * Fix reversal of list prepends (CASSANDRA-8733)
 * Prevent non-zero default_time_to_live on tables with counters
   (CASSANDRA-8678)
 * Fix SSTableSimpleUnsortedWriter ConcurrentModificationException
   (CASSANDRA-8619)
 * Round up time deltas lower than 1ms in BulkLoader (CASSANDRA-8645)
 * Add batch remove iterator to ABSC (CASSANDRA-8414, 8666)
 * Round up time deltas lower than 1ms in BulkLoader (CASSANDRA-8645)
 * Fix isClientMode check in Keyspace (CASSANDRA-8687)
 * Use more efficient slice size for querying internal secondary
   index tables (CASSANDRA-8550)
 * Fix potentially returning deleted rows with range tombstone (CASSANDRA-8558)
 * Check for available disk space before starting a compaction (CASSANDRA-8562)
 * Fix DISTINCT queries with LIMITs or paging when some partitions
   contain only tombstones (CASSANDRA-8490)
 * Introduce background cache refreshing to permissions cache
   (CASSANDRA-8194)
 * Fix race condition in StreamTransferTask that could lead to
   infinite loops and premature sstable deletion (CASSANDRA-7704)
 * Add an extra version check to MigrationTask (CASSANDRA-8462)
 * Ensure SSTableWriter cleans up properly after failure (CASSANDRA-8499)
 * Increase bf true positive count on key cache hit (CASSANDRA-8525)
 * Move MeteredFlusher to its own thread (CASSANDRA-8485)
 * Fix non-distinct results in DISTNCT queries on static columns when
   paging is enabled (CASSANDRA-8087)
 * Move all hints related tasks to hints internal executor (CASSANDRA-8285)
 * Fix paging for multi-partition IN queries (CASSANDRA-8408)
 * Fix MOVED_NODE topology event never being emitted when a node
   moves its token (CASSANDRA-8373)
 * Fix validation of indexes in COMPACT tables (CASSANDRA-8156)
 * Avoid StackOverflowError when a large list of IN values
   is used for a clustering column (CASSANDRA-8410)
 * Fix NPE when writetime() or ttl() calls are wrapped by
   another function call (CASSANDRA-8451)
 * Fix NPE after dropping a keyspace (CASSANDRA-8332)
 * Fix error message on read repair timeouts (CASSANDRA-7947)
 * Default DTCS base_time_seconds changed to 60 (CASSANDRA-8417)
 * Refuse Paxos operation with more than one pending endpoint (CASSANDRA-8346, 8640)
 * Throw correct exception when trying to bind a keyspace or table
   name (CASSANDRA-6952)
 * Make HHOM.compact synchronized (CASSANDRA-8416)
 * cancel latency-sampling task when CF is dropped (CASSANDRA-8401)
 * don't block SocketThread for MessagingService (CASSANDRA-8188)
 * Increase quarantine delay on replacement (CASSANDRA-8260)
 * Expose off-heap memory usage stats (CASSANDRA-7897)
 * Ignore Paxos commits for truncated tables (CASSANDRA-7538)
 * Validate size of indexed column values (CASSANDRA-8280)
 * Make LCS split compaction results over all data directories (CASSANDRA-8329)
 * Fix some failing queries that use multi-column relations
   on COMPACT STORAGE tables (CASSANDRA-8264)
 * Fix InvalidRequestException with ORDER BY (CASSANDRA-8286)
 * Disable SSLv3 for POODLE (CASSANDRA-8265)
 * Fix millisecond timestamps in Tracing (CASSANDRA-8297)
 * Include keyspace name in error message when there are insufficient
   live nodes to stream from (CASSANDRA-8221)
 * Avoid overlap in L1 when L0 contains many nonoverlapping
   sstables (CASSANDRA-8211)
 * Improve PropertyFileSnitch logging (CASSANDRA-8183)
 * Add DC-aware sequential repair (CASSANDRA-8193)
 * Use live sstables in snapshot repair if possible (CASSANDRA-8312)
 * Fix hints serialized size calculation (CASSANDRA-8587)


2.1.2
 * (cqlsh) parse_for_table_meta errors out on queries with undefined
   grammars (CASSANDRA-8262)
 * (cqlsh) Fix SELECT ... TOKEN() function broken in C* 2.1.1 (CASSANDRA-8258)
 * Fix Cassandra crash when running on JDK8 update 40 (CASSANDRA-8209)
 * Optimize partitioner tokens (CASSANDRA-8230)
 * Improve compaction of repaired/unrepaired sstables (CASSANDRA-8004)
 * Make cache serializers pluggable (CASSANDRA-8096)
 * Fix issues with CONTAINS (KEY) queries on secondary indexes
   (CASSANDRA-8147)
 * Fix read-rate tracking of sstables for some queries (CASSANDRA-8239)
 * Fix default timestamp in QueryOptions (CASSANDRA-8246)
 * Set socket timeout when reading remote version (CASSANDRA-8188)
 * Refactor how we track live size (CASSANDRA-7852)
 * Make sure unfinished compaction files are removed (CASSANDRA-8124)
 * Fix shutdown when run as Windows service (CASSANDRA-8136)
 * Fix DESCRIBE TABLE with custom indexes (CASSANDRA-8031)
 * Fix race in RecoveryManagerTest (CASSANDRA-8176)
 * Avoid IllegalArgumentException while sorting sstables in
   IndexSummaryManager (CASSANDRA-8182)
 * Shutdown JVM on file descriptor exhaustion (CASSANDRA-7579)
 * Add 'die' policy for commit log and disk failure (CASSANDRA-7927)
 * Fix installing as service on Windows (CASSANDRA-8115)
 * Fix CREATE TABLE for CQL2 (CASSANDRA-8144)
 * Avoid boxing in ColumnStats min/max trackers (CASSANDRA-8109)
Merged from 2.0:
 * Correctly handle non-text column names in cql3 (CASSANDRA-8178)
 * Fix deletion for indexes on primary key columns (CASSANDRA-8206)
 * Add 'nodetool statusgossip' (CASSANDRA-8125)
 * Improve client notification that nodes are ready for requests (CASSANDRA-7510)
 * Handle negative timestamp in writetime method (CASSANDRA-8139)
 * Pig: Remove errant LIMIT clause in CqlNativeStorage (CASSANDRA-8166)
 * Throw ConfigurationException when hsha is used with the default
   rpc_max_threads setting of 'unlimited' (CASSANDRA-8116)
 * Allow concurrent writing of the same table in the same JVM using
   CQLSSTableWriter (CASSANDRA-7463)
 * Fix totalDiskSpaceUsed calculation (CASSANDRA-8205)


2.1.1
 * Fix spin loop in AtomicSortedColumns (CASSANDRA-7546)
 * Dont notify when replacing tmplink files (CASSANDRA-8157)
 * Fix validation with multiple CONTAINS clause (CASSANDRA-8131)
 * Fix validation of collections in TriggerExecutor (CASSANDRA-8146)
 * Fix IllegalArgumentException when a list of IN values containing tuples
   is passed as a single arg to a prepared statement with the v1 or v2
   protocol (CASSANDRA-8062)
 * Fix ClassCastException in DISTINCT query on static columns with
   query paging (CASSANDRA-8108)
 * Fix NPE on null nested UDT inside a set (CASSANDRA-8105)
 * Fix exception when querying secondary index on set items or map keys
   when some clustering columns are specified (CASSANDRA-8073)
 * Send proper error response when there is an error during native
   protocol message decode (CASSANDRA-8118)
 * Gossip should ignore generation numbers too far in the future (CASSANDRA-8113)
 * Fix NPE when creating a table with frozen sets, lists (CASSANDRA-8104)
 * Fix high memory use due to tracking reads on incrementally opened sstable
   readers (CASSANDRA-8066)
 * Fix EXECUTE request with skipMetadata=false returning no metadata
   (CASSANDRA-8054)
 * Allow concurrent use of CQLBulkOutputFormat (CASSANDRA-7776)
 * Shutdown JVM on OOM (CASSANDRA-7507)
 * Upgrade netty version and enable epoll event loop (CASSANDRA-7761)
 * Don't duplicate sstables smaller than split size when using
   the sstablesplitter tool (CASSANDRA-7616)
 * Avoid re-parsing already prepared statements (CASSANDRA-7923)
 * Fix some Thrift slice deletions and updates of COMPACT STORAGE
   tables with some clustering columns omitted (CASSANDRA-7990)
 * Fix filtering for CONTAINS on sets (CASSANDRA-8033)
 * Properly track added size (CASSANDRA-7239)
 * Allow compilation in java 8 (CASSANDRA-7208)
 * Fix Assertion error on RangeTombstoneList diff (CASSANDRA-8013)
 * Release references to overlapping sstables during compaction (CASSANDRA-7819)
 * Send notification when opening compaction results early (CASSANDRA-8034)
 * Make native server start block until properly bound (CASSANDRA-7885)
 * (cqlsh) Fix IPv6 support (CASSANDRA-7988)
 * Ignore fat clients when checking for endpoint collision (CASSANDRA-7939)
 * Make sstablerepairedset take a list of files (CASSANDRA-7995)
 * (cqlsh) Tab completeion for indexes on map keys (CASSANDRA-7972)
 * (cqlsh) Fix UDT field selection in select clause (CASSANDRA-7891)
 * Fix resource leak in event of corrupt sstable
 * (cqlsh) Add command line option for cqlshrc file path (CASSANDRA-7131)
 * Provide visibility into prepared statements churn (CASSANDRA-7921, CASSANDRA-7930)
 * Invalidate prepared statements when their keyspace or table is
   dropped (CASSANDRA-7566)
 * cassandra-stress: fix support for NetworkTopologyStrategy (CASSANDRA-7945)
 * Fix saving caches when a table is dropped (CASSANDRA-7784)
 * Add better error checking of new stress profile (CASSANDRA-7716)
 * Use ThreadLocalRandom and remove FBUtilities.threadLocalRandom (CASSANDRA-7934)
 * Prevent operator mistakes due to simultaneous bootstrap (CASSANDRA-7069)
 * cassandra-stress supports whitelist mode for node config (CASSANDRA-7658)
 * GCInspector more closely tracks GC; cassandra-stress and nodetool report it (CASSANDRA-7916)
 * nodetool won't output bogus ownership info without a keyspace (CASSANDRA-7173)
 * Add human readable option to nodetool commands (CASSANDRA-5433)
 * Don't try to set repairedAt on old sstables (CASSANDRA-7913)
 * Add metrics for tracking PreparedStatement use (CASSANDRA-7719)
 * (cqlsh) tab-completion for triggers (CASSANDRA-7824)
 * (cqlsh) Support for query paging (CASSANDRA-7514)
 * (cqlsh) Show progress of COPY operations (CASSANDRA-7789)
 * Add syntax to remove multiple elements from a map (CASSANDRA-6599)
 * Support non-equals conditions in lightweight transactions (CASSANDRA-6839)
 * Add IF [NOT] EXISTS to create/drop triggers (CASSANDRA-7606)
 * (cqlsh) Display the current logged-in user (CASSANDRA-7785)
 * (cqlsh) Don't ignore CTRL-C during COPY FROM execution (CASSANDRA-7815)
 * (cqlsh) Order UDTs according to cross-type dependencies in DESCRIBE
   output (CASSANDRA-7659)
 * (cqlsh) Fix handling of CAS statement results (CASSANDRA-7671)
 * (cqlsh) COPY TO/FROM improvements (CASSANDRA-7405)
 * Support list index operations with conditions (CASSANDRA-7499)
 * Add max live/tombstoned cells to nodetool cfstats output (CASSANDRA-7731)
 * Validate IPv6 wildcard addresses properly (CASSANDRA-7680)
 * (cqlsh) Error when tracing query (CASSANDRA-7613)
 * Avoid IOOBE when building SyntaxError message snippet (CASSANDRA-7569)
 * SSTableExport uses correct validator to create string representation of partition
   keys (CASSANDRA-7498)
 * Avoid NPEs when receiving type changes for an unknown keyspace (CASSANDRA-7689)
 * Add support for custom 2i validation (CASSANDRA-7575)
 * Pig support for hadoop CqlInputFormat (CASSANDRA-6454)
 * Add duration mode to cassandra-stress (CASSANDRA-7468)
 * Add listen_interface and rpc_interface options (CASSANDRA-7417)
 * Improve schema merge performance (CASSANDRA-7444)
 * Adjust MT depth based on # of partition validating (CASSANDRA-5263)
 * Optimise NativeCell comparisons (CASSANDRA-6755)
 * Configurable client timeout for cqlsh (CASSANDRA-7516)
 * Include snippet of CQL query near syntax error in messages (CASSANDRA-7111)
 * Make repair -pr work with -local (CASSANDRA-7450)
 * Fix error in sstableloader with -cph > 1 (CASSANDRA-8007)
 * Fix snapshot repair error on indexed tables (CASSANDRA-8020)
 * Do not exit nodetool repair when receiving JMX NOTIF_LOST (CASSANDRA-7909)
 * Stream to private IP when available (CASSANDRA-8084)
Merged from 2.0:
 * Reject conditions on DELETE unless full PK is given (CASSANDRA-6430)
 * Properly reject the token function DELETE (CASSANDRA-7747)
 * Force batchlog replay before decommissioning a node (CASSANDRA-7446)
 * Fix hint replay with many accumulated expired hints (CASSANDRA-6998)
 * Fix duplicate results in DISTINCT queries on static columns with query
   paging (CASSANDRA-8108)
 * Add DateTieredCompactionStrategy (CASSANDRA-6602)
 * Properly validate ascii and utf8 string literals in CQL queries (CASSANDRA-8101)
 * (cqlsh) Fix autocompletion for alter keyspace (CASSANDRA-8021)
 * Create backup directories for commitlog archiving during startup (CASSANDRA-8111)
 * Reduce totalBlockFor() for LOCAL_* consistency levels (CASSANDRA-8058)
 * Fix merging schemas with re-dropped keyspaces (CASSANDRA-7256)
 * Fix counters in supercolumns during live upgrades from 1.2 (CASSANDRA-7188)
 * Notify DT subscribers when a column family is truncated (CASSANDRA-8088)
 * Add sanity check of $JAVA on startup (CASSANDRA-7676)
 * Schedule fat client schema pull on join (CASSANDRA-7993)
 * Don't reset nodes' versions when closing IncomingTcpConnections
   (CASSANDRA-7734)
 * Record the real messaging version in all cases in OutboundTcpConnection
   (CASSANDRA-8057)
 * SSL does not work in cassandra-cli (CASSANDRA-7899)
 * Fix potential exception when using ReversedType in DynamicCompositeType
   (CASSANDRA-7898)
 * Better validation of collection values (CASSANDRA-7833)
 * Track min/max timestamps correctly (CASSANDRA-7969)
 * Fix possible overflow while sorting CL segments for replay (CASSANDRA-7992)
 * Increase nodetool Xmx (CASSANDRA-7956)
 * Archive any commitlog segments present at startup (CASSANDRA-6904)
 * CrcCheckChance should adjust based on live CFMetadata not
   sstable metadata (CASSANDRA-7978)
 * token() should only accept columns in the partitioning
   key order (CASSANDRA-6075)
 * Add method to invalidate permission cache via JMX (CASSANDRA-7977)
 * Allow propagating multiple gossip states atomically (CASSANDRA-6125)
 * Log exceptions related to unclean native protocol client disconnects
   at DEBUG or INFO (CASSANDRA-7849)
 * Allow permissions cache to be set via JMX (CASSANDRA-7698)
 * Include schema_triggers CF in readable system resources (CASSANDRA-7967)
 * Fix RowIndexEntry to report correct serializedSize (CASSANDRA-7948)
 * Make CQLSSTableWriter sync within partitions (CASSANDRA-7360)
 * Potentially use non-local replicas in CqlConfigHelper (CASSANDRA-7906)
 * Explicitly disallow mixing multi-column and single-column
   relations on clustering columns (CASSANDRA-7711)
 * Better error message when condition is set on PK column (CASSANDRA-7804)
 * Don't send schema change responses and events for no-op DDL
   statements (CASSANDRA-7600)
 * (Hadoop) fix cluster initialisation for a split fetching (CASSANDRA-7774)
 * Throw InvalidRequestException when queries contain relations on entire
   collection columns (CASSANDRA-7506)
 * (cqlsh) enable CTRL-R history search with libedit (CASSANDRA-7577)
 * (Hadoop) allow ACFRW to limit nodes to local DC (CASSANDRA-7252)
 * (cqlsh) cqlsh should automatically disable tracing when selecting
   from system_traces (CASSANDRA-7641)
 * (Hadoop) Add CqlOutputFormat (CASSANDRA-6927)
 * Don't depend on cassandra config for nodetool ring (CASSANDRA-7508)
 * (cqlsh) Fix failing cqlsh formatting tests (CASSANDRA-7703)
 * Fix IncompatibleClassChangeError from hadoop2 (CASSANDRA-7229)
 * Add 'nodetool sethintedhandoffthrottlekb' (CASSANDRA-7635)
 * (cqlsh) Add tab-completion for CREATE/DROP USER IF [NOT] EXISTS (CASSANDRA-7611)
 * Catch errors when the JVM pulls the rug out from GCInspector (CASSANDRA-5345)
 * cqlsh fails when version number parts are not int (CASSANDRA-7524)
 * Fix NPE when table dropped during streaming (CASSANDRA-7946)
 * Fix wrong progress when streaming uncompressed (CASSANDRA-7878)
 * Fix possible infinite loop in creating repair range (CASSANDRA-7983)
 * Fix unit in nodetool for streaming throughput (CASSANDRA-7375)
Merged from 1.2:
 * Don't index tombstones (CASSANDRA-7828)
 * Improve PasswordAuthenticator default super user setup (CASSANDRA-7788)


2.1.0
 * (cqlsh) Removed "ALTER TYPE <name> RENAME TO <name>" from tab-completion
   (CASSANDRA-7895)
 * Fixed IllegalStateException in anticompaction (CASSANDRA-7892)
 * cqlsh: DESCRIBE support for frozen UDTs, tuples (CASSANDRA-7863)
 * Avoid exposing internal classes over JMX (CASSANDRA-7879)
 * Add null check for keys when freezing collection (CASSANDRA-7869)
 * Improve stress workload realism (CASSANDRA-7519)
Merged from 2.0:
 * Configure system.paxos with LeveledCompactionStrategy (CASSANDRA-7753)
 * Fix ALTER clustering column type from DateType to TimestampType when
   using DESC clustering order (CASSANRDA-7797)
 * Throw EOFException if we run out of chunks in compressed datafile
   (CASSANDRA-7664)
 * Fix PRSI handling of CQL3 row markers for row cleanup (CASSANDRA-7787)
 * Fix dropping collection when it's the last regular column (CASSANDRA-7744)
 * Make StreamReceiveTask thread safe and gc friendly (CASSANDRA-7795)
 * Validate empty cell names from counter updates (CASSANDRA-7798)
Merged from 1.2:
 * Don't allow compacted sstables to be marked as compacting (CASSANDRA-7145)
 * Track expired tombstones (CASSANDRA-7810)


2.1.0-rc7
 * Add frozen keyword and require UDT to be frozen (CASSANDRA-7857)
 * Track added sstable size correctly (CASSANDRA-7239)
 * (cqlsh) Fix case insensitivity (CASSANDRA-7834)
 * Fix failure to stream ranges when moving (CASSANDRA-7836)
 * Correctly remove tmplink files (CASSANDRA-7803)
 * (cqlsh) Fix column name formatting for functions, CAS operations,
   and UDT field selections (CASSANDRA-7806)
 * (cqlsh) Fix COPY FROM handling of null/empty primary key
   values (CASSANDRA-7792)
 * Fix ordering of static cells (CASSANDRA-7763)
Merged from 2.0:
 * Forbid re-adding dropped counter columns (CASSANDRA-7831)
 * Fix CFMetaData#isThriftCompatible() for PK-only tables (CASSANDRA-7832)
 * Always reject inequality on the partition key without token()
   (CASSANDRA-7722)
 * Always send Paxos commit to all replicas (CASSANDRA-7479)
 * Make disruptor_thrift_server invocation pool configurable (CASSANDRA-7594)
 * Make repair no-op when RF=1 (CASSANDRA-7864)


2.1.0-rc6
 * Fix OOM issue from netty caching over time (CASSANDRA-7743)
 * json2sstable couldn't import JSON for CQL table (CASSANDRA-7477)
 * Invalidate all caches on table drop (CASSANDRA-7561)
 * Skip strict endpoint selection for ranges if RF == nodes (CASSANRA-7765)
 * Fix Thrift range filtering without 2ary index lookups (CASSANDRA-7741)
 * Add tracing entries about concurrent range requests (CASSANDRA-7599)
 * (cqlsh) Fix DESCRIBE for NTS keyspaces (CASSANDRA-7729)
 * Remove netty buffer ref-counting (CASSANDRA-7735)
 * Pass mutated cf to index updater for use by PRSI (CASSANDRA-7742)
 * Include stress yaml example in release and deb (CASSANDRA-7717)
 * workaround for netty issue causing corrupted data off the wire (CASSANDRA-7695)
 * cqlsh DESC CLUSTER fails retrieving ring information (CASSANDRA-7687)
 * Fix binding null values inside UDT (CASSANDRA-7685)
 * Fix UDT field selection with empty fields (CASSANDRA-7670)
 * Bogus deserialization of static cells from sstable (CASSANDRA-7684)
 * Fix NPE on compaction leftover cleanup for dropped table (CASSANDRA-7770)
Merged from 2.0:
 * Fix race condition in StreamTransferTask that could lead to
   infinite loops and premature sstable deletion (CASSANDRA-7704)
 * (cqlsh) Wait up to 10 sec for a tracing session (CASSANDRA-7222)
 * Fix NPE in FileCacheService.sizeInBytes (CASSANDRA-7756)
 * Remove duplicates from StorageService.getJoiningNodes (CASSANDRA-7478)
 * Clone token map outside of hot gossip loops (CASSANDRA-7758)
 * Fix MS expiring map timeout for Paxos messages (CASSANDRA-7752)
 * Do not flush on truncate if durable_writes is false (CASSANDRA-7750)
 * Give CRR a default input_cql Statement (CASSANDRA-7226)
 * Better error message when adding a collection with the same name
   than a previously dropped one (CASSANDRA-6276)
 * Fix validation when adding static columns (CASSANDRA-7730)
 * (Thrift) fix range deletion of supercolumns (CASSANDRA-7733)
 * Fix potential AssertionError in RangeTombstoneList (CASSANDRA-7700)
 * Validate arguments of blobAs* functions (CASSANDRA-7707)
 * Fix potential AssertionError with 2ndary indexes (CASSANDRA-6612)
 * Avoid logging CompactionInterrupted at ERROR (CASSANDRA-7694)
 * Minor leak in sstable2jon (CASSANDRA-7709)
 * Add cassandra.auto_bootstrap system property (CASSANDRA-7650)
 * Update java driver (for hadoop) (CASSANDRA-7618)
 * Remove CqlPagingRecordReader/CqlPagingInputFormat (CASSANDRA-7570)
 * Support connecting to ipv6 jmx with nodetool (CASSANDRA-7669)


2.1.0-rc5
 * Reject counters inside user types (CASSANDRA-7672)
 * Switch to notification-based GCInspector (CASSANDRA-7638)
 * (cqlsh) Handle nulls in UDTs and tuples correctly (CASSANDRA-7656)
 * Don't use strict consistency when replacing (CASSANDRA-7568)
 * Fix min/max cell name collection on 2.0 SSTables with range
   tombstones (CASSANDRA-7593)
 * Tolerate min/max cell names of different lengths (CASSANDRA-7651)
 * Filter cached results correctly (CASSANDRA-7636)
 * Fix tracing on the new SEPExecutor (CASSANDRA-7644)
 * Remove shuffle and taketoken (CASSANDRA-7601)
 * Clean up Windows batch scripts (CASSANDRA-7619)
 * Fix native protocol drop user type notification (CASSANDRA-7571)
 * Give read access to system.schema_usertypes to all authenticated users
   (CASSANDRA-7578)
 * (cqlsh) Fix cqlsh display when zero rows are returned (CASSANDRA-7580)
 * Get java version correctly when JAVA_TOOL_OPTIONS is set (CASSANDRA-7572)
 * Fix NPE when dropping index from non-existent keyspace, AssertionError when
   dropping non-existent index with IF EXISTS (CASSANDRA-7590)
 * Fix sstablelevelresetter hang (CASSANDRA-7614)
 * (cqlsh) Fix deserialization of blobs (CASSANDRA-7603)
 * Use "keyspace updated" schema change message for UDT changes in v1 and
   v2 protocols (CASSANDRA-7617)
 * Fix tracing of range slices and secondary index lookups that are local
   to the coordinator (CASSANDRA-7599)
 * Set -Dcassandra.storagedir for all tool shell scripts (CASSANDRA-7587)
 * Don't swap max/min col names when mutating sstable metadata (CASSANDRA-7596)
 * (cqlsh) Correctly handle paged result sets (CASSANDRA-7625)
 * (cqlsh) Improve waiting for a trace to complete (CASSANDRA-7626)
 * Fix tracing of concurrent range slices and 2ary index queries (CASSANDRA-7626)
 * Fix scrub against collection type (CASSANDRA-7665)
Merged from 2.0:
 * Set gc_grace_seconds to seven days for system schema tables (CASSANDRA-7668)
 * SimpleSeedProvider no longer caches seeds forever (CASSANDRA-7663)
 * Always flush on truncate (CASSANDRA-7511)
 * Fix ReversedType(DateType) mapping to native protocol (CASSANDRA-7576)
 * Always merge ranges owned by a single node (CASSANDRA-6930)
 * Track max/min timestamps for range tombstones (CASSANDRA-7647)
 * Fix NPE when listing saved caches dir (CASSANDRA-7632)


2.1.0-rc4
 * Fix word count hadoop example (CASSANDRA-7200)
 * Updated memtable_cleanup_threshold and memtable_flush_writers defaults
   (CASSANDRA-7551)
 * (Windows) fix startup when WMI memory query fails (CASSANDRA-7505)
 * Anti-compaction proceeds if any part of the repair failed (CASSANDRA-7521)
 * Add missing table name to DROP INDEX responses and notifications (CASSANDRA-7539)
 * Bump CQL version to 3.2.0 and update CQL documentation (CASSANDRA-7527)
 * Fix configuration error message when running nodetool ring (CASSANDRA-7508)
 * Support conditional updates, tuple type, and the v3 protocol in cqlsh (CASSANDRA-7509)
 * Handle queries on multiple secondary index types (CASSANDRA-7525)
 * Fix cqlsh authentication with v3 native protocol (CASSANDRA-7564)
 * Fix NPE when unknown prepared statement ID is used (CASSANDRA-7454)
Merged from 2.0:
 * (Windows) force range-based repair to non-sequential mode (CASSANDRA-7541)
 * Fix range merging when DES scores are zero (CASSANDRA-7535)
 * Warn when SSL certificates have expired (CASSANDRA-7528)
 * Fix error when doing reversed queries with static columns (CASSANDRA-7490)
Merged from 1.2:
 * Set correct stream ID on responses when non-Exception Throwables
   are thrown while handling native protocol messages (CASSANDRA-7470)


2.1.0-rc3
 * Consider expiry when reconciling otherwise equal cells (CASSANDRA-7403)
 * Introduce CQL support for stress tool (CASSANDRA-6146)
 * Fix ClassCastException processing expired messages (CASSANDRA-7496)
 * Fix prepared marker for collections inside UDT (CASSANDRA-7472)
 * Remove left-over populate_io_cache_on_flush and replicate_on_write
   uses (CASSANDRA-7493)
 * (Windows) handle spaces in path names (CASSANDRA-7451)
 * Ensure writes have completed after dropping a table, before recycling
   commit log segments (CASSANDRA-7437)
 * Remove left-over rows_per_partition_to_cache (CASSANDRA-7493)
 * Fix error when CONTAINS is used with a bind marker (CASSANDRA-7502)
 * Properly reject unknown UDT field (CASSANDRA-7484)
Merged from 2.0:
 * Fix CC#collectTimeOrderedData() tombstone optimisations (CASSANDRA-7394)
 * Support DISTINCT for static columns and fix behaviour when DISTINC is
   not use (CASSANDRA-7305).
 * Workaround JVM NPE on JMX bind failure (CASSANDRA-7254)
 * Fix race in FileCacheService RemovalListener (CASSANDRA-7278)
 * Fix inconsistent use of consistencyForCommit that allowed LOCAL_QUORUM
   operations to incorrect become full QUORUM (CASSANDRA-7345)
 * Properly handle unrecognized opcodes and flags (CASSANDRA-7440)
 * (Hadoop) close CqlRecordWriter clients when finished (CASSANDRA-7459)
 * Commit disk failure policy (CASSANDRA-7429)
 * Make sure high level sstables get compacted (CASSANDRA-7414)
 * Fix AssertionError when using empty clustering columns and static columns
   (CASSANDRA-7455)
 * Add option to disable STCS in L0 (CASSANDRA-6621)
 * Upgrade to snappy-java 1.0.5.2 (CASSANDRA-7476)


2.1.0-rc2
 * Fix heap size calculation for CompoundSparseCellName and
   CompoundSparseCellName.WithCollection (CASSANDRA-7421)
 * Allow counter mutations in UNLOGGED batches (CASSANDRA-7351)
 * Modify reconcile logic to always pick a tombstone over a counter cell
   (CASSANDRA-7346)
 * Avoid incremental compaction on Windows (CASSANDRA-7365)
 * Fix exception when querying a composite-keyed table with a collection index
   (CASSANDRA-7372)
 * Use node's host id in place of counter ids (CASSANDRA-7366)
 * Fix error when doing reversed queries with static columns (CASSANDRA-7490)
 * Backport CASSANDRA-6747 (CASSANDRA-7560)
 * Track max/min timestamps for range tombstones (CASSANDRA-7647)
 * Fix NPE when listing saved caches dir (CASSANDRA-7632)
 * Fix sstableloader unable to connect encrypted node (CASSANDRA-7585)
Merged from 1.2:
 * Clone token map outside of hot gossip loops (CASSANDRA-7758)
 * Add stop method to EmbeddedCassandraService (CASSANDRA-7595)
 * Support connecting to ipv6 jmx with nodetool (CASSANDRA-7669)
 * Set gc_grace_seconds to seven days for system schema tables (CASSANDRA-7668)
 * SimpleSeedProvider no longer caches seeds forever (CASSANDRA-7663)
 * Set correct stream ID on responses when non-Exception Throwables
   are thrown while handling native protocol messages (CASSANDRA-7470)
 * Fix row size miscalculation in LazilyCompactedRow (CASSANDRA-7543)
 * Fix race in background compaction check (CASSANDRA-7745)
 * Don't clear out range tombstones during compaction (CASSANDRA-7808)


2.1.0-rc1
 * Revert flush directory (CASSANDRA-6357)
 * More efficient executor service for fast operations (CASSANDRA-4718)
 * Move less common tools into a new cassandra-tools package (CASSANDRA-7160)
 * Support more concurrent requests in native protocol (CASSANDRA-7231)
 * Add tab-completion to debian nodetool packaging (CASSANDRA-6421)
 * Change concurrent_compactors defaults (CASSANDRA-7139)
 * Add PowerShell Windows launch scripts (CASSANDRA-7001)
 * Make commitlog archive+restore more robust (CASSANDRA-6974)
 * Fix marking commitlogsegments clean (CASSANDRA-6959)
 * Add snapshot "manifest" describing files included (CASSANDRA-6326)
 * Parallel streaming for sstableloader (CASSANDRA-3668)
 * Fix bugs in supercolumns handling (CASSANDRA-7138)
 * Fix ClassClassException on composite dense tables (CASSANDRA-7112)
 * Cleanup and optimize collation and slice iterators (CASSANDRA-7107)
 * Upgrade NBHM lib (CASSANDRA-7128)
 * Optimize netty server (CASSANDRA-6861)
 * Fix repair hang when given CF does not exist (CASSANDRA-7189)
 * Allow c* to be shutdown in an embedded mode (CASSANDRA-5635)
 * Add server side batching to native transport (CASSANDRA-5663)
 * Make batchlog replay asynchronous (CASSANDRA-6134)
 * remove unused classes (CASSANDRA-7197)
 * Limit user types to the keyspace they are defined in (CASSANDRA-6643)
 * Add validate method to CollectionType (CASSANDRA-7208)
 * New serialization format for UDT values (CASSANDRA-7209, CASSANDRA-7261)
 * Fix nodetool netstats (CASSANDRA-7270)
 * Fix potential ClassCastException in HintedHandoffManager (CASSANDRA-7284)
 * Use prepared statements internally (CASSANDRA-6975)
 * Fix broken paging state with prepared statement (CASSANDRA-7120)
 * Fix IllegalArgumentException in CqlStorage (CASSANDRA-7287)
 * Allow nulls/non-existant fields in UDT (CASSANDRA-7206)
 * Add Thrift MultiSliceRequest (CASSANDRA-6757, CASSANDRA-7027)
 * Handle overlapping MultiSlices (CASSANDRA-7279)
 * Fix DataOutputTest on Windows (CASSANDRA-7265)
 * Embedded sets in user defined data-types are not updating (CASSANDRA-7267)
 * Add tuple type to CQL/native protocol (CASSANDRA-7248)
 * Fix CqlPagingRecordReader on tables with few rows (CASSANDRA-7322)
Merged from 2.0:
 * Copy compaction options to make sure they are reloaded (CASSANDRA-7290)
 * Add option to do more aggressive tombstone compactions (CASSANDRA-6563)
 * Don't try to compact already-compacting files in HHOM (CASSANDRA-7288)
 * Always reallocate buffers in HSHA (CASSANDRA-6285)
 * (Hadoop) support authentication in CqlRecordReader (CASSANDRA-7221)
 * (Hadoop) Close java driver Cluster in CQLRR.close (CASSANDRA-7228)
 * Warn when 'USING TIMESTAMP' is used on a CAS BATCH (CASSANDRA-7067)
 * return all cpu values from BackgroundActivityMonitor.readAndCompute (CASSANDRA-7183)
 * Correctly delete scheduled range xfers (CASSANDRA-7143)
 * return all cpu values from BackgroundActivityMonitor.readAndCompute (CASSANDRA-7183)
 * reduce garbage creation in calculatePendingRanges (CASSANDRA-7191)
 * fix c* launch issues on Russian os's due to output of linux 'free' cmd (CASSANDRA-6162)
 * Fix disabling autocompaction (CASSANDRA-7187)
 * Fix potential NumberFormatException when deserializing IntegerType (CASSANDRA-7088)
 * cqlsh can't tab-complete disabling compaction (CASSANDRA-7185)
 * cqlsh: Accept and execute CQL statement(s) from command-line parameter (CASSANDRA-7172)
 * Fix IllegalStateException in CqlPagingRecordReader (CASSANDRA-7198)
 * Fix the InvertedIndex trigger example (CASSANDRA-7211)
 * Add --resolve-ip option to 'nodetool ring' (CASSANDRA-7210)
 * reduce garbage on codec flag deserialization (CASSANDRA-7244)
 * Fix duplicated error messages on directory creation error at startup (CASSANDRA-5818)
 * Proper null handle for IF with map element access (CASSANDRA-7155)
 * Improve compaction visibility (CASSANDRA-7242)
 * Correctly delete scheduled range xfers (CASSANDRA-7143)
 * Make batchlog replica selection rack-aware (CASSANDRA-6551)
 * Fix CFMetaData#getColumnDefinitionFromColumnName() (CASSANDRA-7074)
 * Fix writetime/ttl functions for static columns (CASSANDRA-7081)
 * Suggest CTRL-C or semicolon after three blank lines in cqlsh (CASSANDRA-7142)
 * Fix 2ndary index queries with DESC clustering order (CASSANDRA-6950)
 * Invalid key cache entries on DROP (CASSANDRA-6525)
 * Fix flapping RecoveryManagerTest (CASSANDRA-7084)
 * Add missing iso8601 patterns for date strings (CASSANDRA-6973)
 * Support selecting multiple rows in a partition using IN (CASSANDRA-6875)
 * Add authentication support to shuffle (CASSANDRA-6484)
 * Swap local and global default read repair chances (CASSANDRA-7320)
 * Add conditional CREATE/DROP USER support (CASSANDRA-7264)
 * Cqlsh counts non-empty lines for "Blank lines" warning (CASSANDRA-7325)
Merged from 1.2:
 * Add Cloudstack snitch (CASSANDRA-7147)
 * Update system.peers correctly when relocating tokens (CASSANDRA-7126)
 * Add Google Compute Engine snitch (CASSANDRA-7132)
 * remove duplicate query for local tokens (CASSANDRA-7182)
 * exit CQLSH with error status code if script fails (CASSANDRA-6344)
 * Fix bug with some IN queries missig results (CASSANDRA-7105)
 * Fix availability validation for LOCAL_ONE CL (CASSANDRA-7319)
 * Hint streaming can cause decommission to fail (CASSANDRA-7219)


2.1.0-beta2
 * Increase default CL space to 8GB (CASSANDRA-7031)
 * Add range tombstones to read repair digests (CASSANDRA-6863)
 * Fix BTree.clear for large updates (CASSANDRA-6943)
 * Fail write instead of logging a warning when unable to append to CL
   (CASSANDRA-6764)
 * Eliminate possibility of CL segment appearing twice in active list
   (CASSANDRA-6557)
 * Apply DONTNEED fadvise to commitlog segments (CASSANDRA-6759)
 * Switch CRC component to Adler and include it for compressed sstables
   (CASSANDRA-4165)
 * Allow cassandra-stress to set compaction strategy options (CASSANDRA-6451)
 * Add broadcast_rpc_address option to cassandra.yaml (CASSANDRA-5899)
 * Auto reload GossipingPropertyFileSnitch config (CASSANDRA-5897)
 * Fix overflow of memtable_total_space_in_mb (CASSANDRA-6573)
 * Fix ABTC NPE and apply update function correctly (CASSANDRA-6692)
 * Allow nodetool to use a file or prompt for password (CASSANDRA-6660)
 * Fix AIOOBE when concurrently accessing ABSC (CASSANDRA-6742)
 * Fix assertion error in ALTER TYPE RENAME (CASSANDRA-6705)
 * Scrub should not always clear out repaired status (CASSANDRA-5351)
 * Improve handling of range tombstone for wide partitions (CASSANDRA-6446)
 * Fix ClassCastException for compact table with composites (CASSANDRA-6738)
 * Fix potentially repairing with wrong nodes (CASSANDRA-6808)
 * Change caching option syntax (CASSANDRA-6745)
 * Fix stress to do proper counter reads (CASSANDRA-6835)
 * Fix help message for stress counter_write (CASSANDRA-6824)
 * Fix stress smart Thrift client to pick servers correctly (CASSANDRA-6848)
 * Add logging levels (minimal, normal or verbose) to stress tool (CASSANDRA-6849)
 * Fix race condition in Batch CLE (CASSANDRA-6860)
 * Improve cleanup/scrub/upgradesstables failure handling (CASSANDRA-6774)
 * ByteBuffer write() methods for serializing sstables (CASSANDRA-6781)
 * Proper compare function for CollectionType (CASSANDRA-6783)
 * Update native server to Netty 4 (CASSANDRA-6236)
 * Fix off-by-one error in stress (CASSANDRA-6883)
 * Make OpOrder AutoCloseable (CASSANDRA-6901)
 * Remove sync repair JMX interface (CASSANDRA-6900)
 * Add multiple memory allocation options for memtables (CASSANDRA-6689, 6694)
 * Remove adjusted op rate from stress output (CASSANDRA-6921)
 * Add optimized CF.hasColumns() implementations (CASSANDRA-6941)
 * Serialize batchlog mutations with the version of the target node
   (CASSANDRA-6931)
 * Optimize CounterColumn#reconcile() (CASSANDRA-6953)
 * Properly remove 1.2 sstable support in 2.1 (CASSANDRA-6869)
 * Lock counter cells, not partitions (CASSANDRA-6880)
 * Track presence of legacy counter shards in sstables (CASSANDRA-6888)
 * Ensure safe resource cleanup when replacing sstables (CASSANDRA-6912)
 * Add failure handler to async callback (CASSANDRA-6747)
 * Fix AE when closing SSTable without releasing reference (CASSANDRA-7000)
 * Clean up IndexInfo on keyspace/table drops (CASSANDRA-6924)
 * Only snapshot relative SSTables when sequential repair (CASSANDRA-7024)
 * Require nodetool rebuild_index to specify index names (CASSANDRA-7038)
 * fix cassandra stress errors on reads with native protocol (CASSANDRA-7033)
 * Use OpOrder to guard sstable references for reads (CASSANDRA-6919)
 * Preemptive opening of compaction result (CASSANDRA-6916)
 * Multi-threaded scrub/cleanup/upgradesstables (CASSANDRA-5547)
 * Optimize cellname comparison (CASSANDRA-6934)
 * Native protocol v3 (CASSANDRA-6855)
 * Optimize Cell liveness checks and clean up Cell (CASSANDRA-7119)
 * Support consistent range movements (CASSANDRA-2434)
 * Display min timestamp in sstablemetadata viewer (CASSANDRA-6767)
Merged from 2.0:
 * Avoid race-prone second "scrub" of system keyspace (CASSANDRA-6797)
 * Pool CqlRecordWriter clients by inetaddress rather than Range
   (CASSANDRA-6665)
 * Fix compaction_history timestamps (CASSANDRA-6784)
 * Compare scores of full replica ordering in DES (CASSANDRA-6683)
 * fix CME in SessionInfo updateProgress affecting netstats (CASSANDRA-6577)
 * Allow repairing between specific replicas (CASSANDRA-6440)
 * Allow per-dc enabling of hints (CASSANDRA-6157)
 * Add compatibility for Hadoop 0.2.x (CASSANDRA-5201)
 * Fix EstimatedHistogram races (CASSANDRA-6682)
 * Failure detector correctly converts initial value to nanos (CASSANDRA-6658)
 * Add nodetool taketoken to relocate vnodes (CASSANDRA-4445)
 * Expose bulk loading progress over JMX (CASSANDRA-4757)
 * Correctly handle null with IF conditions and TTL (CASSANDRA-6623)
 * Account for range/row tombstones in tombstone drop
   time histogram (CASSANDRA-6522)
 * Stop CommitLogSegment.close() from calling sync() (CASSANDRA-6652)
 * Make commitlog failure handling configurable (CASSANDRA-6364)
 * Avoid overlaps in LCS (CASSANDRA-6688)
 * Improve support for paginating over composites (CASSANDRA-4851)
 * Fix count(*) queries in a mixed cluster (CASSANDRA-6707)
 * Improve repair tasks(snapshot, differencing) concurrency (CASSANDRA-6566)
 * Fix replaying pre-2.0 commit logs (CASSANDRA-6714)
 * Add static columns to CQL3 (CASSANDRA-6561)
 * Optimize single partition batch statements (CASSANDRA-6737)
 * Disallow post-query re-ordering when paging (CASSANDRA-6722)
 * Fix potential paging bug with deleted columns (CASSANDRA-6748)
 * Fix NPE on BulkLoader caused by losing StreamEvent (CASSANDRA-6636)
 * Fix truncating compression metadata (CASSANDRA-6791)
 * Add CMSClassUnloadingEnabled JVM option (CASSANDRA-6541)
 * Catch memtable flush exceptions during shutdown (CASSANDRA-6735)
 * Fix upgradesstables NPE for non-CF-based indexes (CASSANDRA-6645)
 * Fix UPDATE updating PRIMARY KEY columns implicitly (CASSANDRA-6782)
 * Fix IllegalArgumentException when updating from 1.2 with SuperColumns
   (CASSANDRA-6733)
 * FBUtilities.singleton() should use the CF comparator (CASSANDRA-6778)
 * Fix CQLSStableWriter.addRow(Map<String, Object>) (CASSANDRA-6526)
 * Fix HSHA server introducing corrupt data (CASSANDRA-6285)
 * Fix CAS conditions for COMPACT STORAGE tables (CASSANDRA-6813)
 * Starting threads in OutboundTcpConnectionPool constructor causes race conditions (CASSANDRA-7177)
 * Allow overriding cassandra-rackdc.properties file (CASSANDRA-7072)
 * Set JMX RMI port to 7199 (CASSANDRA-7087)
 * Use LOCAL_QUORUM for data reads at LOCAL_SERIAL (CASSANDRA-6939)
 * Log a warning for large batches (CASSANDRA-6487)
 * Put nodes in hibernate when join_ring is false (CASSANDRA-6961)
 * Avoid early loading of non-system keyspaces before compaction-leftovers
   cleanup at startup (CASSANDRA-6913)
 * Restrict Windows to parallel repairs (CASSANDRA-6907)
 * (Hadoop) Allow manually specifying start/end tokens in CFIF (CASSANDRA-6436)
 * Fix NPE in MeteredFlusher (CASSANDRA-6820)
 * Fix race processing range scan responses (CASSANDRA-6820)
 * Allow deleting snapshots from dropped keyspaces (CASSANDRA-6821)
 * Add uuid() function (CASSANDRA-6473)
 * Omit tombstones from schema digests (CASSANDRA-6862)
 * Include correct consistencyLevel in LWT timeout (CASSANDRA-6884)
 * Lower chances for losing new SSTables during nodetool refresh and
   ColumnFamilyStore.loadNewSSTables (CASSANDRA-6514)
 * Add support for DELETE ... IF EXISTS to CQL3 (CASSANDRA-5708)
 * Update hadoop_cql3_word_count example (CASSANDRA-6793)
 * Fix handling of RejectedExecution in sync Thrift server (CASSANDRA-6788)
 * Log more information when exceeding tombstone_warn_threshold (CASSANDRA-6865)
 * Fix truncate to not abort due to unreachable fat clients (CASSANDRA-6864)
 * Fix schema concurrency exceptions (CASSANDRA-6841)
 * Fix leaking validator FH in StreamWriter (CASSANDRA-6832)
 * Fix saving triggers to schema (CASSANDRA-6789)
 * Fix trigger mutations when base mutation list is immutable (CASSANDRA-6790)
 * Fix accounting in FileCacheService to allow re-using RAR (CASSANDRA-6838)
 * Fix static counter columns (CASSANDRA-6827)
 * Restore expiring->deleted (cell) compaction optimization (CASSANDRA-6844)
 * Fix CompactionManager.needsCleanup (CASSANDRA-6845)
 * Correctly compare BooleanType values other than 0 and 1 (CASSANDRA-6779)
 * Read message id as string from earlier versions (CASSANDRA-6840)
 * Properly use the Paxos consistency for (non-protocol) batch (CASSANDRA-6837)
 * Add paranoid disk failure option (CASSANDRA-6646)
 * Improve PerRowSecondaryIndex performance (CASSANDRA-6876)
 * Extend triggers to support CAS updates (CASSANDRA-6882)
 * Static columns with IF NOT EXISTS don't always work as expected (CASSANDRA-6873)
 * Fix paging with SELECT DISTINCT (CASSANDRA-6857)
 * Fix UnsupportedOperationException on CAS timeout (CASSANDRA-6923)
 * Improve MeteredFlusher handling of MF-unaffected column families
   (CASSANDRA-6867)
 * Add CqlRecordReader using native pagination (CASSANDRA-6311)
 * Add QueryHandler interface (CASSANDRA-6659)
 * Track liveRatio per-memtable, not per-CF (CASSANDRA-6945)
 * Make sure upgradesstables keeps sstable level (CASSANDRA-6958)
 * Fix LIMIT with static columns (CASSANDRA-6956)
 * Fix clash with CQL column name in thrift validation (CASSANDRA-6892)
 * Fix error with super columns in mixed 1.2-2.0 clusters (CASSANDRA-6966)
 * Fix bad skip of sstables on slice query with composite start/finish (CASSANDRA-6825)
 * Fix unintended update with conditional statement (CASSANDRA-6893)
 * Fix map element access in IF (CASSANDRA-6914)
 * Avoid costly range calculations for range queries on system keyspaces
   (CASSANDRA-6906)
 * Fix SSTable not released if stream session fails (CASSANDRA-6818)
 * Avoid build failure due to ANTLR timeout (CASSANDRA-6991)
 * Queries on compact tables can return more rows that requested (CASSANDRA-7052)
 * USING TIMESTAMP for batches does not work (CASSANDRA-7053)
 * Fix performance regression from CASSANDRA-5614 (CASSANDRA-6949)
 * Ensure that batchlog and hint timeouts do not produce hints (CASSANDRA-7058)
 * Merge groupable mutations in TriggerExecutor#execute() (CASSANDRA-7047)
 * Plug holes in resource release when wiring up StreamSession (CASSANDRA-7073)
 * Re-add parameter columns to tracing session (CASSANDRA-6942)
 * Preserves CQL metadata when updating table from thrift (CASSANDRA-6831)
Merged from 1.2:
 * Fix nodetool display with vnodes (CASSANDRA-7082)
 * Add UNLOGGED, COUNTER options to BATCH documentation (CASSANDRA-6816)
 * add extra SSL cipher suites (CASSANDRA-6613)
 * fix nodetool getsstables for blob PK (CASSANDRA-6803)
 * Fix BatchlogManager#deleteBatch() use of millisecond timestamps
   (CASSANDRA-6822)
 * Continue assassinating even if the endpoint vanishes (CASSANDRA-6787)
 * Schedule schema pulls on change (CASSANDRA-6971)
 * Non-droppable verbs shouldn't be dropped from OTC (CASSANDRA-6980)
 * Shutdown batchlog executor in SS#drain() (CASSANDRA-7025)
 * Fix batchlog to account for CF truncation records (CASSANDRA-6999)
 * Fix CQLSH parsing of functions and BLOB literals (CASSANDRA-7018)
 * Properly load trustore in the native protocol (CASSANDRA-6847)
 * Always clean up references in SerializingCache (CASSANDRA-6994)
 * Don't shut MessagingService down when replacing a node (CASSANDRA-6476)
 * fix npe when doing -Dcassandra.fd_initial_value_ms (CASSANDRA-6751)


2.1.0-beta1
 * Add flush directory distinct from compaction directories (CASSANDRA-6357)
 * Require JNA by default (CASSANDRA-6575)
 * add listsnapshots command to nodetool (CASSANDRA-5742)
 * Introduce AtomicBTreeColumns (CASSANDRA-6271, 6692)
 * Multithreaded commitlog (CASSANDRA-3578)
 * allocate fixed index summary memory pool and resample cold index summaries
   to use less memory (CASSANDRA-5519)
 * Removed multithreaded compaction (CASSANDRA-6142)
 * Parallelize fetching rows for low-cardinality indexes (CASSANDRA-1337)
 * change logging from log4j to logback (CASSANDRA-5883)
 * switch to LZ4 compression for internode communication (CASSANDRA-5887)
 * Stop using Thrift-generated Index* classes internally (CASSANDRA-5971)
 * Remove 1.2 network compatibility code (CASSANDRA-5960)
 * Remove leveled json manifest migration code (CASSANDRA-5996)
 * Remove CFDefinition (CASSANDRA-6253)
 * Use AtomicIntegerFieldUpdater in RefCountedMemory (CASSANDRA-6278)
 * User-defined types for CQL3 (CASSANDRA-5590)
 * Use of o.a.c.metrics in nodetool (CASSANDRA-5871, 6406)
 * Batch read from OTC's queue and cleanup (CASSANDRA-1632)
 * Secondary index support for collections (CASSANDRA-4511, 6383)
 * SSTable metadata(Stats.db) format change (CASSANDRA-6356)
 * Push composites support in the storage engine
   (CASSANDRA-5417, CASSANDRA-6520)
 * Add snapshot space used to cfstats (CASSANDRA-6231)
 * Add cardinality estimator for key count estimation (CASSANDRA-5906)
 * CF id is changed to be non-deterministic. Data dir/key cache are created
   uniquely for CF id (CASSANDRA-5202)
 * New counters implementation (CASSANDRA-6504)
 * Replace UnsortedColumns, EmptyColumns, TreeMapBackedSortedColumns with new
   ArrayBackedSortedColumns (CASSANDRA-6630, CASSANDRA-6662, CASSANDRA-6690)
 * Add option to use row cache with a given amount of rows (CASSANDRA-5357)
 * Avoid repairing already repaired data (CASSANDRA-5351)
 * Reject counter updates with USING TTL/TIMESTAMP (CASSANDRA-6649)
 * Replace index_interval with min/max_index_interval (CASSANDRA-6379)
 * Lift limitation that order by columns must be selected for IN queries (CASSANDRA-4911)


2.0.5
 * Reduce garbage generated by bloom filter lookups (CASSANDRA-6609)
 * Add ks.cf names to tombstone logging (CASSANDRA-6597)
 * Use LOCAL_QUORUM for LWT operations at LOCAL_SERIAL (CASSANDRA-6495)
 * Wait for gossip to settle before accepting client connections (CASSANDRA-4288)
 * Delete unfinished compaction incrementally (CASSANDRA-6086)
 * Allow specifying custom secondary index options in CQL3 (CASSANDRA-6480)
 * Improve replica pinning for cache efficiency in DES (CASSANDRA-6485)
 * Fix LOCAL_SERIAL from thrift (CASSANDRA-6584)
 * Don't special case received counts in CAS timeout exceptions (CASSANDRA-6595)
 * Add support for 2.1 global counter shards (CASSANDRA-6505)
 * Fix NPE when streaming connection is not yet established (CASSANDRA-6210)
 * Avoid rare duplicate read repair triggering (CASSANDRA-6606)
 * Fix paging discardFirst (CASSANDRA-6555)
 * Fix ArrayIndexOutOfBoundsException in 2ndary index query (CASSANDRA-6470)
 * Release sstables upon rebuilding 2i (CASSANDRA-6635)
 * Add AbstractCompactionStrategy.startup() method (CASSANDRA-6637)
 * SSTableScanner may skip rows during cleanup (CASSANDRA-6638)
 * sstables from stalled repair sessions can resurrect deleted data (CASSANDRA-6503)
 * Switch stress to use ITransportFactory (CASSANDRA-6641)
 * Fix IllegalArgumentException during prepare (CASSANDRA-6592)
 * Fix possible loss of 2ndary index entries during compaction (CASSANDRA-6517)
 * Fix direct Memory on architectures that do not support unaligned long access
   (CASSANDRA-6628)
 * Let scrub optionally skip broken counter partitions (CASSANDRA-5930)
Merged from 1.2:
 * fsync compression metadata (CASSANDRA-6531)
 * Validate CF existence on execution for prepared statement (CASSANDRA-6535)
 * Add ability to throttle batchlog replay (CASSANDRA-6550)
 * Fix executing LOCAL_QUORUM with SimpleStrategy (CASSANDRA-6545)
 * Avoid StackOverflow when using large IN queries (CASSANDRA-6567)
 * Nodetool upgradesstables includes secondary indexes (CASSANDRA-6598)
 * Paginate batchlog replay (CASSANDRA-6569)
 * skip blocking on streaming during drain (CASSANDRA-6603)
 * Improve error message when schema doesn't match loaded sstable (CASSANDRA-6262)
 * Add properties to adjust FD initial value and max interval (CASSANDRA-4375)
 * Fix preparing with batch and delete from collection (CASSANDRA-6607)
 * Fix ABSC reverse iterator's remove() method (CASSANDRA-6629)
 * Handle host ID conflicts properly (CASSANDRA-6615)
 * Move handling of migration event source to solve bootstrap race. (CASSANDRA-6648)
 * Make sure compaction throughput value doesn't overflow with int math (CASSANDRA-6647)


2.0.4
 * Allow removing snapshots of no-longer-existing CFs (CASSANDRA-6418)
 * add StorageService.stopDaemon() (CASSANDRA-4268)
 * add IRE for invalid CF supplied to get_count (CASSANDRA-5701)
 * add client encryption support to sstableloader (CASSANDRA-6378)
 * Fix accept() loop for SSL sockets post-shutdown (CASSANDRA-6468)
 * Fix size-tiered compaction in LCS L0 (CASSANDRA-6496)
 * Fix assertion failure in filterColdSSTables (CASSANDRA-6483)
 * Fix row tombstones in larger-than-memory compactions (CASSANDRA-6008)
 * Fix cleanup ClassCastException (CASSANDRA-6462)
 * Reduce gossip memory use by interning VersionedValue strings (CASSANDRA-6410)
 * Allow specifying datacenters to participate in a repair (CASSANDRA-6218)
 * Fix divide-by-zero in PCI (CASSANDRA-6403)
 * Fix setting last compacted key in the wrong level for LCS (CASSANDRA-6284)
 * Add millisecond precision formats to the timestamp parser (CASSANDRA-6395)
 * Expose a total memtable size metric for a CF (CASSANDRA-6391)
 * cqlsh: handle symlinks properly (CASSANDRA-6425)
 * Fix potential infinite loop when paging query with IN (CASSANDRA-6464)
 * Fix assertion error in AbstractQueryPager.discardFirst (CASSANDRA-6447)
 * Fix streaming older SSTable yields unnecessary tombstones (CASSANDRA-6527)
Merged from 1.2:
 * Improved error message on bad properties in DDL queries (CASSANDRA-6453)
 * Randomize batchlog candidates selection (CASSANDRA-6481)
 * Fix thundering herd on endpoint cache invalidation (CASSANDRA-6345, 6485)
 * Improve batchlog write performance with vnodes (CASSANDRA-6488)
 * cqlsh: quote single quotes in strings inside collections (CASSANDRA-6172)
 * Improve gossip performance for typical messages (CASSANDRA-6409)
 * Throw IRE if a prepared statement has more markers than supported
   (CASSANDRA-5598)
 * Expose Thread metrics for the native protocol server (CASSANDRA-6234)
 * Change snapshot response message verb to INTERNAL to avoid dropping it
   (CASSANDRA-6415)
 * Warn when collection read has > 65K elements (CASSANDRA-5428)
 * Fix cache persistence when both row and key cache are enabled
   (CASSANDRA-6413)
 * (Hadoop) add describe_local_ring (CASSANDRA-6268)
 * Fix handling of concurrent directory creation failure (CASSANDRA-6459)
 * Allow executing CREATE statements multiple times (CASSANDRA-6471)
 * Don't send confusing info with timeouts (CASSANDRA-6491)
 * Don't resubmit counter mutation runnables internally (CASSANDRA-6427)
 * Don't drop local mutations without a hint (CASSANDRA-6510)
 * Don't allow null max_hint_window_in_ms (CASSANDRA-6419)
 * Validate SliceRange start and finish lengths (CASSANDRA-6521)


2.0.3
 * Fix FD leak on slice read path (CASSANDRA-6275)
 * Cancel read meter task when closing SSTR (CASSANDRA-6358)
 * free off-heap IndexSummary during bulk (CASSANDRA-6359)
 * Recover from IOException in accept() thread (CASSANDRA-6349)
 * Improve Gossip tolerance of abnormally slow tasks (CASSANDRA-6338)
 * Fix trying to hint timed out counter writes (CASSANDRA-6322)
 * Allow restoring specific columnfamilies from archived CL (CASSANDRA-4809)
 * Avoid flushing compaction_history after each operation (CASSANDRA-6287)
 * Fix repair assertion error when tombstones expire (CASSANDRA-6277)
 * Skip loading corrupt key cache (CASSANDRA-6260)
 * Fixes for compacting larger-than-memory rows (CASSANDRA-6274)
 * Compact hottest sstables first and optionally omit coldest from
   compaction entirely (CASSANDRA-6109)
 * Fix modifying column_metadata from thrift (CASSANDRA-6182)
 * cqlsh: fix LIST USERS output (CASSANDRA-6242)
 * Add IRequestSink interface (CASSANDRA-6248)
 * Update memtable size while flushing (CASSANDRA-6249)
 * Provide hooks around CQL2/CQL3 statement execution (CASSANDRA-6252)
 * Require Permission.SELECT for CAS updates (CASSANDRA-6247)
 * New CQL-aware SSTableWriter (CASSANDRA-5894)
 * Reject CAS operation when the protocol v1 is used (CASSANDRA-6270)
 * Correctly throw error when frame too large (CASSANDRA-5981)
 * Fix serialization bug in PagedRange with 2ndary indexes (CASSANDRA-6299)
 * Fix CQL3 table validation in Thrift (CASSANDRA-6140)
 * Fix bug missing results with IN clauses (CASSANDRA-6327)
 * Fix paging with reversed slices (CASSANDRA-6343)
 * Set minTimestamp correctly to be able to drop expired sstables (CASSANDRA-6337)
 * Support NaN and Infinity as float literals (CASSANDRA-6003)
 * Remove RF from nodetool ring output (CASSANDRA-6289)
 * Fix attempting to flush empty rows (CASSANDRA-6374)
 * Fix potential out of bounds exception when paging (CASSANDRA-6333)
Merged from 1.2:
 * Optimize FD phi calculation (CASSANDRA-6386)
 * Improve initial FD phi estimate when starting up (CASSANDRA-6385)
 * Don't list CQL3 table in CLI describe even if named explicitely
   (CASSANDRA-5750)
 * Invalidate row cache when dropping CF (CASSANDRA-6351)
 * add non-jamm path for cached statements (CASSANDRA-6293)
 * add windows bat files for shell commands (CASSANDRA-6145)
 * Require logging in for Thrift CQL2/3 statement preparation (CASSANDRA-6254)
 * restrict max_num_tokens to 1536 (CASSANDRA-6267)
 * Nodetool gets default JMX port from cassandra-env.sh (CASSANDRA-6273)
 * make calculatePendingRanges asynchronous (CASSANDRA-6244)
 * Remove blocking flushes in gossip thread (CASSANDRA-6297)
 * Fix potential socket leak in connectionpool creation (CASSANDRA-6308)
 * Allow LOCAL_ONE/LOCAL_QUORUM to work with SimpleStrategy (CASSANDRA-6238)
 * cqlsh: handle 'null' as session duration (CASSANDRA-6317)
 * Fix json2sstable handling of range tombstones (CASSANDRA-6316)
 * Fix missing one row in reverse query (CASSANDRA-6330)
 * Fix reading expired row value from row cache (CASSANDRA-6325)
 * Fix AssertionError when doing set element deletion (CASSANDRA-6341)
 * Make CL code for the native protocol match the one in C* 2.0
   (CASSANDRA-6347)
 * Disallow altering CQL3 table from thrift (CASSANDRA-6370)
 * Fix size computation of prepared statement (CASSANDRA-6369)


2.0.2
 * Update FailureDetector to use nanontime (CASSANDRA-4925)
 * Fix FileCacheService regressions (CASSANDRA-6149)
 * Never return WriteTimeout for CL.ANY (CASSANDRA-6132)
 * Fix race conditions in bulk loader (CASSANDRA-6129)
 * Add configurable metrics reporting (CASSANDRA-4430)
 * drop queries exceeding a configurable number of tombstones (CASSANDRA-6117)
 * Track and persist sstable read activity (CASSANDRA-5515)
 * Fixes for speculative retry (CASSANDRA-5932, CASSANDRA-6194)
 * Improve memory usage of metadata min/max column names (CASSANDRA-6077)
 * Fix thrift validation refusing row markers on CQL3 tables (CASSANDRA-6081)
 * Fix insertion of collections with CAS (CASSANDRA-6069)
 * Correctly send metadata on SELECT COUNT (CASSANDRA-6080)
 * Track clients' remote addresses in ClientState (CASSANDRA-6070)
 * Create snapshot dir if it does not exist when migrating
   leveled manifest (CASSANDRA-6093)
 * make sequential nodetool repair the default (CASSANDRA-5950)
 * Add more hooks for compaction strategy implementations (CASSANDRA-6111)
 * Fix potential NPE on composite 2ndary indexes (CASSANDRA-6098)
 * Delete can potentially be skipped in batch (CASSANDRA-6115)
 * Allow alter keyspace on system_traces (CASSANDRA-6016)
 * Disallow empty column names in cql (CASSANDRA-6136)
 * Use Java7 file-handling APIs and fix file moving on Windows (CASSANDRA-5383)
 * Save compaction history to system keyspace (CASSANDRA-5078)
 * Fix NPE if StorageService.getOperationMode() is executed before full startup (CASSANDRA-6166)
 * CQL3: support pre-epoch longs for TimestampType (CASSANDRA-6212)
 * Add reloadtriggers command to nodetool (CASSANDRA-4949)
 * cqlsh: ignore empty 'value alias' in DESCRIBE (CASSANDRA-6139)
 * Fix sstable loader (CASSANDRA-6205)
 * Reject bootstrapping if the node already exists in gossip (CASSANDRA-5571)
 * Fix NPE while loading paxos state (CASSANDRA-6211)
 * cqlsh: add SHOW SESSION <tracing-session> command (CASSANDRA-6228)
Merged from 1.2:
 * (Hadoop) Require CFRR batchSize to be at least 2 (CASSANDRA-6114)
 * Add a warning for small LCS sstable size (CASSANDRA-6191)
 * Add ability to list specific KS/CF combinations in nodetool cfstats (CASSANDRA-4191)
 * Mark CF clean if a mutation raced the drop and got it marked dirty (CASSANDRA-5946)
 * Add a LOCAL_ONE consistency level (CASSANDRA-6202)
 * Limit CQL prepared statement cache by size instead of count (CASSANDRA-6107)
 * Tracing should log write failure rather than raw exceptions (CASSANDRA-6133)
 * lock access to TM.endpointToHostIdMap (CASSANDRA-6103)
 * Allow estimated memtable size to exceed slab allocator size (CASSANDRA-6078)
 * Start MeteredFlusher earlier to prevent OOM during CL replay (CASSANDRA-6087)
 * Avoid sending Truncate command to fat clients (CASSANDRA-6088)
 * Allow where clause conditions to be in parenthesis (CASSANDRA-6037)
 * Do not open non-ssl storage port if encryption option is all (CASSANDRA-3916)
 * Move batchlog replay to its own executor (CASSANDRA-6079)
 * Add tombstone debug threshold and histogram (CASSANDRA-6042, 6057)
 * Enable tcp keepalive on incoming connections (CASSANDRA-4053)
 * Fix fat client schema pull NPE (CASSANDRA-6089)
 * Fix memtable flushing for indexed tables (CASSANDRA-6112)
 * Fix skipping columns with multiple slices (CASSANDRA-6119)
 * Expose connected thrift + native client counts (CASSANDRA-5084)
 * Optimize auth setup (CASSANDRA-6122)
 * Trace index selection (CASSANDRA-6001)
 * Update sstablesPerReadHistogram to use biased sampling (CASSANDRA-6164)
 * Log UnknownColumnfamilyException when closing socket (CASSANDRA-5725)
 * Properly error out on CREATE INDEX for counters table (CASSANDRA-6160)
 * Handle JMX notification failure for repair (CASSANDRA-6097)
 * (Hadoop) Fetch no more than 128 splits in parallel (CASSANDRA-6169)
 * stress: add username/password authentication support (CASSANDRA-6068)
 * Fix indexed queries with row cache enabled on parent table (CASSANDRA-5732)
 * Fix compaction race during columnfamily drop (CASSANDRA-5957)
 * Fix validation of empty column names for compact tables (CASSANDRA-6152)
 * Skip replaying mutations that pass CRC but fail to deserialize (CASSANDRA-6183)
 * Rework token replacement to use replace_address (CASSANDRA-5916)
 * Fix altering column types (CASSANDRA-6185)
 * cqlsh: fix CREATE/ALTER WITH completion (CASSANDRA-6196)
 * add windows bat files for shell commands (CASSANDRA-6145)
 * Fix potential stack overflow during range tombstones insertion (CASSANDRA-6181)
 * (Hadoop) Make LOCAL_ONE the default consistency level (CASSANDRA-6214)


2.0.1
 * Fix bug that could allow reading deleted data temporarily (CASSANDRA-6025)
 * Improve memory use defaults (CASSANDRA-6059)
 * Make ThriftServer more easlly extensible (CASSANDRA-6058)
 * Remove Hadoop dependency from ITransportFactory (CASSANDRA-6062)
 * add file_cache_size_in_mb setting (CASSANDRA-5661)
 * Improve error message when yaml contains invalid properties (CASSANDRA-5958)
 * Improve leveled compaction's ability to find non-overlapping L0 compactions
   to work on concurrently (CASSANDRA-5921)
 * Notify indexer of columns shadowed by range tombstones (CASSANDRA-5614)
 * Log Merkle tree stats (CASSANDRA-2698)
 * Switch from crc32 to adler32 for compressed sstable checksums (CASSANDRA-5862)
 * Improve offheap memcpy performance (CASSANDRA-5884)
 * Use a range aware scanner for cleanup (CASSANDRA-2524)
 * Cleanup doesn't need to inspect sstables that contain only local data
   (CASSANDRA-5722)
 * Add ability for CQL3 to list partition keys (CASSANDRA-4536)
 * Improve native protocol serialization (CASSANDRA-5664)
 * Upgrade Thrift to 0.9.1 (CASSANDRA-5923)
 * Require superuser status for adding triggers (CASSANDRA-5963)
 * Make standalone scrubber handle old and new style leveled manifest
   (CASSANDRA-6005)
 * Fix paxos bugs (CASSANDRA-6012, 6013, 6023)
 * Fix paged ranges with multiple replicas (CASSANDRA-6004)
 * Fix potential AssertionError during tracing (CASSANDRA-6041)
 * Fix NPE in sstablesplit (CASSANDRA-6027)
 * Migrate pre-2.0 key/value/column aliases to system.schema_columns
   (CASSANDRA-6009)
 * Paging filter empty rows too agressively (CASSANDRA-6040)
 * Support variadic parameters for IN clauses (CASSANDRA-4210)
 * cqlsh: return the result of CAS writes (CASSANDRA-5796)
 * Fix validation of IN clauses with 2ndary indexes (CASSANDRA-6050)
 * Support named bind variables in CQL (CASSANDRA-6033)
Merged from 1.2:
 * Allow cache-keys-to-save to be set at runtime (CASSANDRA-5980)
 * Avoid second-guessing out-of-space state (CASSANDRA-5605)
 * Tuning knobs for dealing with large blobs and many CFs (CASSANDRA-5982)
 * (Hadoop) Fix CQLRW for thrift tables (CASSANDRA-6002)
 * Fix possible divide-by-zero in HHOM (CASSANDRA-5990)
 * Allow local batchlog writes for CL.ANY (CASSANDRA-5967)
 * Upgrade metrics-core to version 2.2.0 (CASSANDRA-5947)
 * Fix CqlRecordWriter with composite keys (CASSANDRA-5949)
 * Add snitch, schema version, cluster, partitioner to JMX (CASSANDRA-5881)
 * Allow disabling SlabAllocator (CASSANDRA-5935)
 * Make user-defined compaction JMX blocking (CASSANDRA-4952)
 * Fix streaming does not transfer wrapped range (CASSANDRA-5948)
 * Fix loading index summary containing empty key (CASSANDRA-5965)
 * Correctly handle limits in CompositesSearcher (CASSANDRA-5975)
 * Pig: handle CQL collections (CASSANDRA-5867)
 * Pass the updated cf to the PRSI index() method (CASSANDRA-5999)
 * Allow empty CQL3 batches (as no-op) (CASSANDRA-5994)
 * Support null in CQL3 functions (CASSANDRA-5910)
 * Replace the deprecated MapMaker with CacheLoader (CASSANDRA-6007)
 * Add SSTableDeletingNotification to DataTracker (CASSANDRA-6010)
 * Fix snapshots in use get deleted during snapshot repair (CASSANDRA-6011)
 * Move hints and exception count to o.a.c.metrics (CASSANDRA-6017)
 * Fix memory leak in snapshot repair (CASSANDRA-6047)
 * Fix sstable2sjon for CQL3 tables (CASSANDRA-5852)


2.0.0
 * Fix thrift validation when inserting into CQL3 tables (CASSANDRA-5138)
 * Fix periodic memtable flushing behavior with clean memtables (CASSANDRA-5931)
 * Fix dateOf() function for pre-2.0 timestamp columns (CASSANDRA-5928)
 * Fix SSTable unintentionally loads BF when opened for batch (CASSANDRA-5938)
 * Add stream session progress to JMX (CASSANDRA-4757)
 * Fix NPE during CAS operation (CASSANDRA-5925)
Merged from 1.2:
 * Fix getBloomFilterDiskSpaceUsed for AlwaysPresentFilter (CASSANDRA-5900)
 * Don't announce schema version until we've loaded the changes locally
   (CASSANDRA-5904)
 * Fix to support off heap bloom filters size greater than 2 GB (CASSANDRA-5903)
 * Properly handle parsing huge map and set literals (CASSANDRA-5893)


2.0.0-rc2
 * enable vnodes by default (CASSANDRA-5869)
 * fix CAS contention timeout (CASSANDRA-5830)
 * fix HsHa to respect max frame size (CASSANDRA-4573)
 * Fix (some) 2i on composite components omissions (CASSANDRA-5851)
 * cqlsh: add DESCRIBE FULL SCHEMA variant (CASSANDRA-5880)
Merged from 1.2:
 * Correctly validate sparse composite cells in scrub (CASSANDRA-5855)
 * Add KeyCacheHitRate metric to CF metrics (CASSANDRA-5868)
 * cqlsh: add support for multiline comments (CASSANDRA-5798)
 * Handle CQL3 SELECT duplicate IN restrictions on clustering columns
   (CASSANDRA-5856)


2.0.0-rc1
 * improve DecimalSerializer performance (CASSANDRA-5837)
 * fix potential spurious wakeup in AsyncOneResponse (CASSANDRA-5690)
 * fix schema-related trigger issues (CASSANDRA-5774)
 * Better validation when accessing CQL3 table from thrift (CASSANDRA-5138)
 * Fix assertion error during repair (CASSANDRA-5801)
 * Fix range tombstone bug (CASSANDRA-5805)
 * DC-local CAS (CASSANDRA-5797)
 * Add a native_protocol_version column to the system.local table (CASSANRDA-5819)
 * Use index_interval from cassandra.yaml when upgraded (CASSANDRA-5822)
 * Fix buffer underflow on socket close (CASSANDRA-5792)
Merged from 1.2:
 * Fix reading DeletionTime from 1.1-format sstables (CASSANDRA-5814)
 * cqlsh: add collections support to COPY (CASSANDRA-5698)
 * retry important messages for any IOException (CASSANDRA-5804)
 * Allow empty IN relations in SELECT/UPDATE/DELETE statements (CASSANDRA-5626)
 * cqlsh: fix crashing on Windows due to libedit detection (CASSANDRA-5812)
 * fix bulk-loading compressed sstables (CASSANDRA-5820)
 * (Hadoop) fix quoting in CqlPagingRecordReader and CqlRecordWriter
   (CASSANDRA-5824)
 * update default LCS sstable size to 160MB (CASSANDRA-5727)
 * Allow compacting 2Is via nodetool (CASSANDRA-5670)
 * Hex-encode non-String keys in OPP (CASSANDRA-5793)
 * nodetool history logging (CASSANDRA-5823)
 * (Hadoop) fix support for Thrift tables in CqlPagingRecordReader
   (CASSANDRA-5752)
 * add "all time blocked" to StatusLogger output (CASSANDRA-5825)
 * Future-proof inter-major-version schema migrations (CASSANDRA-5845)
 * (Hadoop) add CqlPagingRecordReader support for ReversedType in Thrift table
   (CASSANDRA-5718)
 * Add -no-snapshot option to scrub (CASSANDRA-5891)
 * Fix to support off heap bloom filters size greater than 2 GB (CASSANDRA-5903)
 * Properly handle parsing huge map and set literals (CASSANDRA-5893)
 * Fix LCS L0 compaction may overlap in L1 (CASSANDRA-5907)
 * New sstablesplit tool to split large sstables offline (CASSANDRA-4766)
 * Fix potential deadlock in native protocol server (CASSANDRA-5926)
 * Disallow incompatible type change in CQL3 (CASSANDRA-5882)
Merged from 1.1:
 * Correctly validate sparse composite cells in scrub (CASSANDRA-5855)


2.0.0-beta2
 * Replace countPendingHints with Hints Created metric (CASSANDRA-5746)
 * Allow nodetool with no args, and with help to run without a server (CASSANDRA-5734)
 * Cleanup AbstractType/TypeSerializer classes (CASSANDRA-5744)
 * Remove unimplemented cli option schema-mwt (CASSANDRA-5754)
 * Support range tombstones in thrift (CASSANDRA-5435)
 * Normalize table-manipulating CQL3 statements' class names (CASSANDRA-5759)
 * cqlsh: add missing table options to DESCRIBE output (CASSANDRA-5749)
 * Fix assertion error during repair (CASSANDRA-5757)
 * Fix bulkloader (CASSANDRA-5542)
 * Add LZ4 compression to the native protocol (CASSANDRA-5765)
 * Fix bugs in the native protocol v2 (CASSANDRA-5770)
 * CAS on 'primary key only' table (CASSANDRA-5715)
 * Support streaming SSTables of old versions (CASSANDRA-5772)
 * Always respect protocol version in native protocol (CASSANDRA-5778)
 * Fix ConcurrentModificationException during streaming (CASSANDRA-5782)
 * Update deletion timestamp in Commit#updatesWithPaxosTime (CASSANDRA-5787)
 * Thrift cas() method crashes if input columns are not sorted (CASSANDRA-5786)
 * Order columns names correctly when querying for CAS (CASSANDRA-5788)
 * Fix streaming retry (CASSANDRA-5775)
Merged from 1.2:
 * if no seeds can be a reached a node won't start in a ring by itself (CASSANDRA-5768)
 * add cassandra.unsafesystem property (CASSANDRA-5704)
 * (Hadoop) quote identifiers in CqlPagingRecordReader (CASSANDRA-5763)
 * Add replace_node functionality for vnodes (CASSANDRA-5337)
 * Add timeout events to query traces (CASSANDRA-5520)
 * Fix serialization of the LEFT gossip value (CASSANDRA-5696)
 * Pig: support for cql3 tables (CASSANDRA-5234)
 * Fix skipping range tombstones with reverse queries (CASSANDRA-5712)
 * Expire entries out of ThriftSessionManager (CASSANDRA-5719)
 * Don't keep ancestor information in memory (CASSANDRA-5342)
 * Expose native protocol server status in nodetool info (CASSANDRA-5735)
 * Fix pathetic performance of range tombstones (CASSANDRA-5677)
 * Fix querying with an empty (impossible) range (CASSANDRA-5573)
 * cqlsh: handle CUSTOM 2i in DESCRIBE output (CASSANDRA-5760)
 * Fix minor bug in Range.intersects(Bound) (CASSANDRA-5771)
 * cqlsh: handle disabled compression in DESCRIBE output (CASSANDRA-5766)
 * Ensure all UP events are notified on the native protocol (CASSANDRA-5769)
 * Fix formatting of sstable2json with multiple -k arguments (CASSANDRA-5781)
 * Don't rely on row marker for queries in general to hide lost markers
   after TTL expires (CASSANDRA-5762)
 * Sort nodetool help output (CASSANDRA-5776)
 * Fix column expiring during 2 phases compaction (CASSANDRA-5799)
 * now() is being rejected in INSERTs when inside collections (CASSANDRA-5795)


2.0.0-beta1
 * Add support for indexing clustered columns (CASSANDRA-5125)
 * Removed on-heap row cache (CASSANDRA-5348)
 * use nanotime consistently for node-local timeouts (CASSANDRA-5581)
 * Avoid unnecessary second pass on name-based queries (CASSANDRA-5577)
 * Experimental triggers (CASSANDRA-1311)
 * JEMalloc support for off-heap allocation (CASSANDRA-3997)
 * Single-pass compaction (CASSANDRA-4180)
 * Removed token range bisection (CASSANDRA-5518)
 * Removed compatibility with pre-1.2.5 sstables and network messages
   (CASSANDRA-5511)
 * removed PBSPredictor (CASSANDRA-5455)
 * CAS support (CASSANDRA-5062, 5441, 5442, 5443, 5619, 5667)
 * Leveled compaction performs size-tiered compactions in L0
   (CASSANDRA-5371, 5439)
 * Add yaml network topology snitch for mixed ec2/other envs (CASSANDRA-5339)
 * Log when a node is down longer than the hint window (CASSANDRA-4554)
 * Optimize tombstone creation for ExpiringColumns (CASSANDRA-4917)
 * Improve LeveledScanner work estimation (CASSANDRA-5250, 5407)
 * Replace compaction lock with runWithCompactionsDisabled (CASSANDRA-3430)
 * Change Message IDs to ints (CASSANDRA-5307)
 * Move sstable level information into the Stats component, removing the
   need for a separate Manifest file (CASSANDRA-4872)
 * avoid serializing to byte[] on commitlog append (CASSANDRA-5199)
 * make index_interval configurable per columnfamily (CASSANDRA-3961, CASSANDRA-5650)
 * add default_time_to_live (CASSANDRA-3974)
 * add memtable_flush_period_in_ms (CASSANDRA-4237)
 * replace supercolumns internally by composites (CASSANDRA-3237, 5123)
 * upgrade thrift to 0.9.0 (CASSANDRA-3719)
 * drop unnecessary keyspace parameter from user-defined compaction API
   (CASSANDRA-5139)
 * more robust solution to incomplete compactions + counters (CASSANDRA-5151)
 * Change order of directory searching for c*.in.sh (CASSANDRA-3983)
 * Add tool to reset SSTable compaction level for LCS (CASSANDRA-5271)
 * Allow custom configuration loader (CASSANDRA-5045)
 * Remove memory emergency pressure valve logic (CASSANDRA-3534)
 * Reduce request latency with eager retry (CASSANDRA-4705)
 * cqlsh: Remove ASSUME command (CASSANDRA-5331)
 * Rebuild BF when loading sstables if bloom_filter_fp_chance
   has changed since compaction (CASSANDRA-5015)
 * remove row-level bloom filters (CASSANDRA-4885)
 * Change Kernel Page Cache skipping into row preheating (disabled by default)
   (CASSANDRA-4937)
 * Improve repair by deciding on a gcBefore before sending
   out TreeRequests (CASSANDRA-4932)
 * Add an official way to disable compactions (CASSANDRA-5074)
 * Reenable ALTER TABLE DROP with new semantics (CASSANDRA-3919)
 * Add binary protocol versioning (CASSANDRA-5436)
 * Swap THshaServer for TThreadedSelectorServer (CASSANDRA-5530)
 * Add alias support to SELECT statement (CASSANDRA-5075)
 * Don't create empty RowMutations in CommitLogReplayer (CASSANDRA-5541)
 * Use range tombstones when dropping cfs/columns from schema (CASSANDRA-5579)
 * cqlsh: drop CQL2/CQL3-beta support (CASSANDRA-5585)
 * Track max/min column names in sstables to be able to optimize slice
   queries (CASSANDRA-5514, CASSANDRA-5595, CASSANDRA-5600)
 * Binary protocol: allow batching already prepared statements (CASSANDRA-4693)
 * Allow preparing timestamp, ttl and limit in CQL3 queries (CASSANDRA-4450)
 * Support native link w/o JNA in Java7 (CASSANDRA-3734)
 * Use SASL authentication in binary protocol v2 (CASSANDRA-5545)
 * Replace Thrift HsHa with LMAX Disruptor based implementation (CASSANDRA-5582)
 * cqlsh: Add row count to SELECT output (CASSANDRA-5636)
 * Include a timestamp with all read commands to determine column expiration
   (CASSANDRA-5149)
 * Streaming 2.0 (CASSANDRA-5286, 5699)
 * Conditional create/drop ks/table/index statements in CQL3 (CASSANDRA-2737)
 * more pre-table creation property validation (CASSANDRA-5693)
 * Redesign repair messages (CASSANDRA-5426)
 * Fix ALTER RENAME post-5125 (CASSANDRA-5702)
 * Disallow renaming a 2ndary indexed column (CASSANDRA-5705)
 * Rename Table to Keyspace (CASSANDRA-5613)
 * Ensure changing column_index_size_in_kb on different nodes don't corrupt the
   sstable (CASSANDRA-5454)
 * Move resultset type information into prepare, not execute (CASSANDRA-5649)
 * Auto paging in binary protocol (CASSANDRA-4415, 5714)
 * Don't tie client side use of AbstractType to JDBC (CASSANDRA-4495)
 * Adds new TimestampType to replace DateType (CASSANDRA-5723, CASSANDRA-5729)
Merged from 1.2:
 * make starting native protocol server idempotent (CASSANDRA-5728)
 * Fix loading key cache when a saved entry is no longer valid (CASSANDRA-5706)
 * Fix serialization of the LEFT gossip value (CASSANDRA-5696)
 * cqlsh: Don't show 'null' in place of empty values (CASSANDRA-5675)
 * Race condition in detecting version on a mixed 1.1/1.2 cluster
   (CASSANDRA-5692)
 * Fix skipping range tombstones with reverse queries (CASSANDRA-5712)
 * Expire entries out of ThriftSessionManager (CASSANRDA-5719)
 * Don't keep ancestor information in memory (CASSANDRA-5342)
 * cqlsh: fix handling of semicolons inside BATCH queries (CASSANDRA-5697)


1.2.6
 * Fix tracing when operation completes before all responses arrive
   (CASSANDRA-5668)
 * Fix cross-DC mutation forwarding (CASSANDRA-5632)
 * Reduce SSTableLoader memory usage (CASSANDRA-5555)
 * Scale hinted_handoff_throttle_in_kb to cluster size (CASSANDRA-5272)
 * (Hadoop) Add CQL3 input/output formats (CASSANDRA-4421, 5622)
 * (Hadoop) Fix InputKeyRange in CFIF (CASSANDRA-5536)
 * Fix dealing with ridiculously large max sstable sizes in LCS (CASSANDRA-5589)
 * Ignore pre-truncate hints (CASSANDRA-4655)
 * Move System.exit on OOM into a separate thread (CASSANDRA-5273)
 * Write row markers when serializing schema (CASSANDRA-5572)
 * Check only SSTables for the requested range when streaming (CASSANDRA-5569)
 * Improve batchlog replay behavior and hint ttl handling (CASSANDRA-5314)
 * Exclude localTimestamp from validation for tombstones (CASSANDRA-5398)
 * cqlsh: add custom prompt support (CASSANDRA-5539)
 * Reuse prepared statements in hot auth queries (CASSANDRA-5594)
 * cqlsh: add vertical output option (see EXPAND) (CASSANDRA-5597)
 * Add a rate limit option to stress (CASSANDRA-5004)
 * have BulkLoader ignore snapshots directories (CASSANDRA-5587)
 * fix SnitchProperties logging context (CASSANDRA-5602)
 * Expose whether jna is enabled and memory is locked via JMX (CASSANDRA-5508)
 * cqlsh: fix COPY FROM with ReversedType (CASSANDRA-5610)
 * Allow creating CUSTOM indexes on collections (CASSANDRA-5615)
 * Evaluate now() function at execution time (CASSANDRA-5616)
 * Expose detailed read repair metrics (CASSANDRA-5618)
 * Correct blob literal + ReversedType parsing (CASSANDRA-5629)
 * Allow GPFS to prefer the internal IP like EC2MRS (CASSANDRA-5630)
 * fix help text for -tspw cassandra-cli (CASSANDRA-5643)
 * don't throw away initial causes exceptions for internode encryption issues
   (CASSANDRA-5644)
 * Fix message spelling errors for cql select statements (CASSANDRA-5647)
 * Suppress custom exceptions thru jmx (CASSANDRA-5652)
 * Update CREATE CUSTOM INDEX syntax (CASSANDRA-5639)
 * Fix PermissionDetails.equals() method (CASSANDRA-5655)
 * Never allow partition key ranges in CQL3 without token() (CASSANDRA-5666)
 * Gossiper incorrectly drops AppState for an upgrading node (CASSANDRA-5660)
 * Connection thrashing during multi-region ec2 during upgrade, due to
   messaging version (CASSANDRA-5669)
 * Avoid over reconnecting in EC2MRS (CASSANDRA-5678)
 * Fix ReadResponseSerializer.serializedSize() for digest reads (CASSANDRA-5476)
 * allow sstable2json on 2i CFs (CASSANDRA-5694)
Merged from 1.1:
 * Remove buggy thrift max message length option (CASSANDRA-5529)
 * Fix NPE in Pig's widerow mode (CASSANDRA-5488)
 * Add split size parameter to Pig and disable split combination (CASSANDRA-5544)


1.2.5
 * make BytesToken.toString only return hex bytes (CASSANDRA-5566)
 * Ensure that submitBackground enqueues at least one task (CASSANDRA-5554)
 * fix 2i updates with identical values and timestamps (CASSANDRA-5540)
 * fix compaction throttling bursty-ness (CASSANDRA-4316)
 * reduce memory consumption of IndexSummary (CASSANDRA-5506)
 * remove per-row column name bloom filters (CASSANDRA-5492)
 * Include fatal errors in trace events (CASSANDRA-5447)
 * Ensure that PerRowSecondaryIndex is notified of row-level deletes
   (CASSANDRA-5445)
 * Allow empty blob literals in CQL3 (CASSANDRA-5452)
 * Fix streaming RangeTombstones at column index boundary (CASSANDRA-5418)
 * Fix preparing statements when current keyspace is not set (CASSANDRA-5468)
 * Fix SemanticVersion.isSupportedBy minor/patch handling (CASSANDRA-5496)
 * Don't provide oldCfId for post-1.1 system cfs (CASSANDRA-5490)
 * Fix primary range ignores replication strategy (CASSANDRA-5424)
 * Fix shutdown of binary protocol server (CASSANDRA-5507)
 * Fix repair -snapshot not working (CASSANDRA-5512)
 * Set isRunning flag later in binary protocol server (CASSANDRA-5467)
 * Fix use of CQL3 functions with descending clustering order (CASSANDRA-5472)
 * Disallow renaming columns one at a time for thrift table in CQL3
   (CASSANDRA-5531)
 * cqlsh: add CLUSTERING ORDER BY support to DESCRIBE (CASSANDRA-5528)
 * Add custom secondary index support to CQL3 (CASSANDRA-5484)
 * Fix repair hanging silently on unexpected error (CASSANDRA-5229)
 * Fix Ec2Snitch regression introduced by CASSANDRA-5171 (CASSANDRA-5432)
 * Add nodetool enablebackup/disablebackup (CASSANDRA-5556)
 * cqlsh: fix DESCRIBE after case insensitive USE (CASSANDRA-5567)
Merged from 1.1
 * Add retry mechanism to OTC for non-droppable_verbs (CASSANDRA-5393)
 * Use allocator information to improve memtable memory usage estimate
   (CASSANDRA-5497)
 * Fix trying to load deleted row into row cache on startup (CASSANDRA-4463)
 * fsync leveled manifest to avoid corruption (CASSANDRA-5535)
 * Fix Bound intersection computation (CASSANDRA-5551)
 * sstablescrub now respects max memory size in cassandra.in.sh (CASSANDRA-5562)


1.2.4
 * Ensure that PerRowSecondaryIndex updates see the most recent values
   (CASSANDRA-5397)
 * avoid duplicate index entries ind PrecompactedRow and
   ParallelCompactionIterable (CASSANDRA-5395)
 * remove the index entry on oldColumn when new column is a tombstone
   (CASSANDRA-5395)
 * Change default stream throughput from 400 to 200 mbps (CASSANDRA-5036)
 * Gossiper logs DOWN for symmetry with UP (CASSANDRA-5187)
 * Fix mixing prepared statements between keyspaces (CASSANDRA-5352)
 * Fix consistency level during bootstrap - strike 3 (CASSANDRA-5354)
 * Fix transposed arguments in AlreadyExistsException (CASSANDRA-5362)
 * Improve asynchronous hint delivery (CASSANDRA-5179)
 * Fix Guava dependency version (12.0 -> 13.0.1) for Maven (CASSANDRA-5364)
 * Validate that provided CQL3 collection value are < 64K (CASSANDRA-5355)
 * Make upgradeSSTable skip current version sstables by default (CASSANDRA-5366)
 * Optimize min/max timestamp collection (CASSANDRA-5373)
 * Invalid streamId in cql binary protocol when using invalid CL
   (CASSANDRA-5164)
 * Fix validation for IN where clauses with collections (CASSANDRA-5376)
 * Copy resultSet on count query to avoid ConcurrentModificationException
   (CASSANDRA-5382)
 * Correctly typecheck in CQL3 even with ReversedType (CASSANDRA-5386)
 * Fix streaming compressed files when using encryption (CASSANDRA-5391)
 * cassandra-all 1.2.0 pom missing netty dependency (CASSANDRA-5392)
 * Fix writetime/ttl functions on null values (CASSANDRA-5341)
 * Fix NPE during cql3 select with token() (CASSANDRA-5404)
 * IndexHelper.skipBloomFilters won't skip non-SHA filters (CASSANDRA-5385)
 * cqlsh: Print maps ordered by key, sort sets (CASSANDRA-5413)
 * Add null syntax support in CQL3 for inserts (CASSANDRA-3783)
 * Allow unauthenticated set_keyspace() calls (CASSANDRA-5423)
 * Fix potential incremental backups race (CASSANDRA-5410)
 * Fix prepared BATCH statements with batch-level timestamps (CASSANDRA-5415)
 * Allow overriding superuser setup delay (CASSANDRA-5430)
 * cassandra-shuffle with JMX usernames and passwords (CASSANDRA-5431)
Merged from 1.1:
 * cli: Quote ks and cf names in schema output when needed (CASSANDRA-5052)
 * Fix bad default for min/max timestamp in SSTableMetadata (CASSANDRA-5372)
 * Fix cf name extraction from manifest in Directories.migrateFile()
   (CASSANDRA-5242)
 * Support pluggable internode authentication (CASSANDRA-5401)


1.2.3
 * add check for sstable overlap within a level on startup (CASSANDRA-5327)
 * replace ipv6 colons in jmx object names (CASSANDRA-5298, 5328)
 * Avoid allocating SSTableBoundedScanner during repair when the range does
   not intersect the sstable (CASSANDRA-5249)
 * Don't lowercase property map keys (this breaks NTS) (CASSANDRA-5292)
 * Fix composite comparator with super columns (CASSANDRA-5287)
 * Fix insufficient validation of UPDATE queries against counter cfs
   (CASSANDRA-5300)
 * Fix PropertyFileSnitch default DC/Rack behavior (CASSANDRA-5285)
 * Handle null values when executing prepared statement (CASSANDRA-5081)
 * Add netty to pom dependencies (CASSANDRA-5181)
 * Include type arguments in Thrift CQLPreparedResult (CASSANDRA-5311)
 * Fix compaction not removing columns when bf_fp_ratio is 1 (CASSANDRA-5182)
 * cli: Warn about missing CQL3 tables in schema descriptions (CASSANDRA-5309)
 * Re-enable unknown option in replication/compaction strategies option for
   backward compatibility (CASSANDRA-4795)
 * Add binary protocol support to stress (CASSANDRA-4993)
 * cqlsh: Fix COPY FROM value quoting and null handling (CASSANDRA-5305)
 * Fix repair -pr for vnodes (CASSANDRA-5329)
 * Relax CL for auth queries for non-default users (CASSANDRA-5310)
 * Fix AssertionError during repair (CASSANDRA-5245)
 * Don't announce migrations to pre-1.2 nodes (CASSANDRA-5334)
Merged from 1.1:
 * Update offline scrub for 1.0 -> 1.1 directory structure (CASSANDRA-5195)
 * add tmp flag to Descriptor hashcode (CASSANDRA-4021)
 * fix logging of "Found table data in data directories" when only system tables
   are present (CASSANDRA-5289)
 * cli: Add JMX authentication support (CASSANDRA-5080)
 * nodetool: ability to repair specific range (CASSANDRA-5280)
 * Fix possible assertion triggered in SliceFromReadCommand (CASSANDRA-5284)
 * cqlsh: Add inet type support on Windows (ipv4-only) (CASSANDRA-4801)
 * Fix race when initializing ColumnFamilyStore (CASSANDRA-5350)
 * Add UseTLAB JVM flag (CASSANDRA-5361)


1.2.2
 * fix potential for multiple concurrent compactions of the same sstables
   (CASSANDRA-5256)
 * avoid no-op caching of byte[] on commitlog append (CASSANDRA-5199)
 * fix symlinks under data dir not working (CASSANDRA-5185)
 * fix bug in compact storage metadata handling (CASSANDRA-5189)
 * Validate login for USE queries (CASSANDRA-5207)
 * cli: remove default username and password (CASSANDRA-5208)
 * configure populate_io_cache_on_flush per-CF (CASSANDRA-4694)
 * allow configuration of internode socket buffer (CASSANDRA-3378)
 * Make sstable directory picking blacklist-aware again (CASSANDRA-5193)
 * Correctly expire gossip states for edge cases (CASSANDRA-5216)
 * Improve handling of directory creation failures (CASSANDRA-5196)
 * Expose secondary indicies to the rest of nodetool (CASSANDRA-4464)
 * Binary protocol: avoid sending notification for 0.0.0.0 (CASSANDRA-5227)
 * add UseCondCardMark XX jvm settings on jdk 1.7 (CASSANDRA-4366)
 * CQL3 refactor to allow conversion function (CASSANDRA-5226)
 * Fix drop of sstables in some circumstance (CASSANDRA-5232)
 * Implement caching of authorization results (CASSANDRA-4295)
 * Add support for LZ4 compression (CASSANDRA-5038)
 * Fix missing columns in wide rows queries (CASSANDRA-5225)
 * Simplify auth setup and make system_auth ks alterable (CASSANDRA-5112)
 * Stop compactions from hanging during bootstrap (CASSANDRA-5244)
 * fix compressed streaming sending extra chunk (CASSANDRA-5105)
 * Add CQL3-based implementations of IAuthenticator and IAuthorizer
   (CASSANDRA-4898)
 * Fix timestamp-based tomstone removal logic (CASSANDRA-5248)
 * cli: Add JMX authentication support (CASSANDRA-5080)
 * Fix forceFlush behavior (CASSANDRA-5241)
 * cqlsh: Add username autocompletion (CASSANDRA-5231)
 * Fix CQL3 composite partition key error (CASSANDRA-5240)
 * Allow IN clause on last clustering key (CASSANDRA-5230)
Merged from 1.1:
 * fix start key/end token validation for wide row iteration (CASSANDRA-5168)
 * add ConfigHelper support for Thrift frame and max message sizes (CASSANDRA-5188)
 * fix nodetool repair not fail on node down (CASSANDRA-5203)
 * always collect tombstone hints (CASSANDRA-5068)
 * Fix error when sourcing file in cqlsh (CASSANDRA-5235)


1.2.1
 * stream undelivered hints on decommission (CASSANDRA-5128)
 * GossipingPropertyFileSnitch loads saved dc/rack info if needed (CASSANDRA-5133)
 * drain should flush system CFs too (CASSANDRA-4446)
 * add inter_dc_tcp_nodelay setting (CASSANDRA-5148)
 * re-allow wrapping ranges for start_token/end_token range pairitspwng (CASSANDRA-5106)
 * fix validation compaction of empty rows (CASSANDRA-5136)
 * nodetool methods to enable/disable hint storage/delivery (CASSANDRA-4750)
 * disallow bloom filter false positive chance of 0 (CASSANDRA-5013)
 * add threadpool size adjustment methods to JMXEnabledThreadPoolExecutor and
   CompactionManagerMBean (CASSANDRA-5044)
 * fix hinting for dropped local writes (CASSANDRA-4753)
 * off-heap cache doesn't need mutable column container (CASSANDRA-5057)
 * apply disk_failure_policy to bad disks on initial directory creation
   (CASSANDRA-4847)
 * Optimize name-based queries to use ArrayBackedSortedColumns (CASSANDRA-5043)
 * Fall back to old manifest if most recent is unparseable (CASSANDRA-5041)
 * pool [Compressed]RandomAccessReader objects on the partitioned read path
   (CASSANDRA-4942)
 * Add debug logging to list filenames processed by Directories.migrateFile
   method (CASSANDRA-4939)
 * Expose black-listed directories via JMX (CASSANDRA-4848)
 * Log compaction merge counts (CASSANDRA-4894)
 * Minimize byte array allocation by AbstractData{Input,Output} (CASSANDRA-5090)
 * Add SSL support for the binary protocol (CASSANDRA-5031)
 * Allow non-schema system ks modification for shuffle to work (CASSANDRA-5097)
 * cqlsh: Add default limit to SELECT statements (CASSANDRA-4972)
 * cqlsh: fix DESCRIBE for 1.1 cfs in CQL3 (CASSANDRA-5101)
 * Correctly gossip with nodes >= 1.1.7 (CASSANDRA-5102)
 * Ensure CL guarantees on digest mismatch (CASSANDRA-5113)
 * Validate correctly selects on composite partition key (CASSANDRA-5122)
 * Fix exception when adding collection (CASSANDRA-5117)
 * Handle states for non-vnode clusters correctly (CASSANDRA-5127)
 * Refuse unrecognized replication and compaction strategy options (CASSANDRA-4795)
 * Pick the correct value validator in sstable2json for cql3 tables (CASSANDRA-5134)
 * Validate login for describe_keyspace, describe_keyspaces and set_keyspace
   (CASSANDRA-5144)
 * Fix inserting empty maps (CASSANDRA-5141)
 * Don't remove tokens from System table for node we know (CASSANDRA-5121)
 * fix streaming progress report for compresed files (CASSANDRA-5130)
 * Coverage analysis for low-CL queries (CASSANDRA-4858)
 * Stop interpreting dates as valid timeUUID value (CASSANDRA-4936)
 * Adds E notation for floating point numbers (CASSANDRA-4927)
 * Detect (and warn) unintentional use of the cql2 thrift methods when cql3 was
   intended (CASSANDRA-5172)
 * cli: Quote ks and cf names in schema output when needed (CASSANDRA-5052)
 * Fix cf name extraction from manifest in Directories.migrateFile() (CASSANDRA-5242)
 * Replace mistaken usage of commons-logging with slf4j (CASSANDRA-5464)
 * Ensure Jackson dependency matches lib (CASSANDRA-5126)
 * Expose droppable tombstone ratio stats over JMX (CASSANDRA-5159)
Merged from 1.1:
 * Simplify CompressedRandomAccessReader to work around JDK FD bug (CASSANDRA-5088)
 * Improve handling a changing target throttle rate mid-compaction (CASSANDRA-5087)
 * Pig: correctly decode row keys in widerow mode (CASSANDRA-5098)
 * nodetool repair command now prints progress (CASSANDRA-4767)
 * fix user defined compaction to run against 1.1 data directory (CASSANDRA-5118)
 * Fix CQL3 BATCH authorization caching (CASSANDRA-5145)
 * fix get_count returns incorrect value with TTL (CASSANDRA-5099)
 * better handling for mid-compaction failure (CASSANDRA-5137)
 * convert default marshallers list to map for better readability (CASSANDRA-5109)
 * fix ConcurrentModificationException in getBootstrapSource (CASSANDRA-5170)
 * fix sstable maxtimestamp for row deletes and pre-1.1.1 sstables (CASSANDRA-5153)
 * Fix thread growth on node removal (CASSANDRA-5175)
 * Make Ec2Region's datacenter name configurable (CASSANDRA-5155)


1.2.0
 * Disallow counters in collections (CASSANDRA-5082)
 * cqlsh: add unit tests (CASSANDRA-3920)
 * fix default bloom_filter_fp_chance for LeveledCompactionStrategy (CASSANDRA-5093)
Merged from 1.1:
 * add validation for get_range_slices with start_key and end_token (CASSANDRA-5089)


1.2.0-rc2
 * fix nodetool ownership display with vnodes (CASSANDRA-5065)
 * cqlsh: add DESCRIBE KEYSPACES command (CASSANDRA-5060)
 * Fix potential infinite loop when reloading CFS (CASSANDRA-5064)
 * Fix SimpleAuthorizer example (CASSANDRA-5072)
 * cqlsh: force CL.ONE for tracing and system.schema* queries (CASSANDRA-5070)
 * Includes cassandra-shuffle in the debian package (CASSANDRA-5058)
Merged from 1.1:
 * fix multithreaded compaction deadlock (CASSANDRA-4492)
 * fix temporarily missing schema after upgrade from pre-1.1.5 (CASSANDRA-5061)
 * Fix ALTER TABLE overriding compression options with defaults
   (CASSANDRA-4996, 5066)
 * fix specifying and altering crc_check_chance (CASSANDRA-5053)
 * fix Murmur3Partitioner ownership% calculation (CASSANDRA-5076)
 * Don't expire columns sooner than they should in 2ndary indexes (CASSANDRA-5079)


1.2-rc1
 * rename rpc_timeout settings to request_timeout (CASSANDRA-5027)
 * add BF with 0.1 FP to LCS by default (CASSANDRA-5029)
 * Fix preparing insert queries (CASSANDRA-5016)
 * Fix preparing queries with counter increment (CASSANDRA-5022)
 * Fix preparing updates with collections (CASSANDRA-5017)
 * Don't generate UUID based on other node address (CASSANDRA-5002)
 * Fix message when trying to alter a clustering key type (CASSANDRA-5012)
 * Update IAuthenticator to match the new IAuthorizer (CASSANDRA-5003)
 * Fix inserting only a key in CQL3 (CASSANDRA-5040)
 * Fix CQL3 token() function when used with strings (CASSANDRA-5050)
Merged from 1.1:
 * reduce log spam from invalid counter shards (CASSANDRA-5026)
 * Improve schema propagation performance (CASSANDRA-5025)
 * Fix for IndexHelper.IndexFor throws OOB Exception (CASSANDRA-5030)
 * cqlsh: make it possible to describe thrift CFs (CASSANDRA-4827)
 * cqlsh: fix timestamp formatting on some platforms (CASSANDRA-5046)


1.2-beta3
 * make consistency level configurable in cqlsh (CASSANDRA-4829)
 * fix cqlsh rendering of blob fields (CASSANDRA-4970)
 * fix cqlsh DESCRIBE command (CASSANDRA-4913)
 * save truncation position in system table (CASSANDRA-4906)
 * Move CompressionMetadata off-heap (CASSANDRA-4937)
 * allow CLI to GET cql3 columnfamily data (CASSANDRA-4924)
 * Fix rare race condition in getExpireTimeForEndpoint (CASSANDRA-4402)
 * acquire references to overlapping sstables during compaction so bloom filter
   doesn't get free'd prematurely (CASSANDRA-4934)
 * Don't share slice query filter in CQL3 SelectStatement (CASSANDRA-4928)
 * Separate tracing from Log4J (CASSANDRA-4861)
 * Exclude gcable tombstones from merkle-tree computation (CASSANDRA-4905)
 * Better printing of AbstractBounds for tracing (CASSANDRA-4931)
 * Optimize mostRecentTombstone check in CC.collectAllData (CASSANDRA-4883)
 * Change stream session ID to UUID to avoid collision from same node (CASSANDRA-4813)
 * Use Stats.db when bulk loading if present (CASSANDRA-4957)
 * Skip repair on system_trace and keyspaces with RF=1 (CASSANDRA-4956)
 * (cql3) Remove arbitrary SELECT limit (CASSANDRA-4918)
 * Correctly handle prepared operation on collections (CASSANDRA-4945)
 * Fix CQL3 LIMIT (CASSANDRA-4877)
 * Fix Stress for CQL3 (CASSANDRA-4979)
 * Remove cassandra specific exceptions from JMX interface (CASSANDRA-4893)
 * (CQL3) Force using ALLOW FILTERING on potentially inefficient queries (CASSANDRA-4915)
 * (cql3) Fix adding column when the table has collections (CASSANDRA-4982)
 * (cql3) Fix allowing collections with compact storage (CASSANDRA-4990)
 * (cql3) Refuse ttl/writetime function on collections (CASSANDRA-4992)
 * Replace IAuthority with new IAuthorizer (CASSANDRA-4874)
 * clqsh: fix KEY pseudocolumn escaping when describing Thrift tables
   in CQL3 mode (CASSANDRA-4955)
 * add basic authentication support for Pig CassandraStorage (CASSANDRA-3042)
 * fix CQL2 ALTER TABLE compaction_strategy_class altering (CASSANDRA-4965)
Merged from 1.1:
 * Fall back to old describe_splits if d_s_ex is not available (CASSANDRA-4803)
 * Improve error reporting when streaming ranges fail (CASSANDRA-5009)
 * Fix cqlsh timestamp formatting of timezone info (CASSANDRA-4746)
 * Fix assertion failure with leveled compaction (CASSANDRA-4799)
 * Check for null end_token in get_range_slice (CASSANDRA-4804)
 * Remove all remnants of removed nodes (CASSANDRA-4840)
 * Add aut-reloading of the log4j file in debian package (CASSANDRA-4855)
 * Fix estimated row cache entry size (CASSANDRA-4860)
 * reset getRangeSlice filter after finishing a row for get_paged_slice
   (CASSANDRA-4919)
 * expunge row cache post-truncate (CASSANDRA-4940)
 * Allow static CF definition with compact storage (CASSANDRA-4910)
 * Fix endless loop/compaction of schema_* CFs due to broken timestamps (CASSANDRA-4880)
 * Fix 'wrong class type' assertion in CounterColumn (CASSANDRA-4976)


1.2-beta2
 * fp rate of 1.0 disables BF entirely; LCS defaults to 1.0 (CASSANDRA-4876)
 * off-heap bloom filters for row keys (CASSANDRA_4865)
 * add extension point for sstable components (CASSANDRA-4049)
 * improve tracing output (CASSANDRA-4852, 4862)
 * make TRACE verb droppable (CASSANDRA-4672)
 * fix BulkLoader recognition of CQL3 columnfamilies (CASSANDRA-4755)
 * Sort commitlog segments for replay by id instead of mtime (CASSANDRA-4793)
 * Make hint delivery asynchronous (CASSANDRA-4761)
 * Pluggable Thrift transport factories for CLI and cqlsh (CASSANDRA-4609, 4610)
 * cassandra-cli: allow Double value type to be inserted to a column (CASSANDRA-4661)
 * Add ability to use custom TServerFactory implementations (CASSANDRA-4608)
 * optimize batchlog flushing to skip successful batches (CASSANDRA-4667)
 * include metadata for system keyspace itself in schema tables (CASSANDRA-4416)
 * add check to PropertyFileSnitch to verify presence of location for
   local node (CASSANDRA-4728)
 * add PBSPredictor consistency modeler (CASSANDRA-4261)
 * remove vestiges of Thrift unframed mode (CASSANDRA-4729)
 * optimize single-row PK lookups (CASSANDRA-4710)
 * adjust blockFor calculation to account for pending ranges due to node
   movement (CASSANDRA-833)
 * Change CQL version to 3.0.0 and stop accepting 3.0.0-beta1 (CASSANDRA-4649)
 * (CQL3) Make prepared statement global instead of per connection
   (CASSANDRA-4449)
 * Fix scrubbing of CQL3 created tables (CASSANDRA-4685)
 * (CQL3) Fix validation when using counter and regular columns in the same
   table (CASSANDRA-4706)
 * Fix bug starting Cassandra with simple authentication (CASSANDRA-4648)
 * Add support for batchlog in CQL3 (CASSANDRA-4545, 4738)
 * Add support for multiple column family outputs in CFOF (CASSANDRA-4208)
 * Support repairing only the local DC nodes (CASSANDRA-4747)
 * Use rpc_address for binary protocol and change default port (CASSANDRA-4751)
 * Fix use of collections in prepared statements (CASSANDRA-4739)
 * Store more information into peers table (CASSANDRA-4351, 4814)
 * Configurable bucket size for size tiered compaction (CASSANDRA-4704)
 * Run leveled compaction in parallel (CASSANDRA-4310)
 * Fix potential NPE during CFS reload (CASSANDRA-4786)
 * Composite indexes may miss results (CASSANDRA-4796)
 * Move consistency level to the protocol level (CASSANDRA-4734, 4824)
 * Fix Subcolumn slice ends not respected (CASSANDRA-4826)
 * Fix Assertion error in cql3 select (CASSANDRA-4783)
 * Fix list prepend logic (CQL3) (CASSANDRA-4835)
 * Add booleans as literals in CQL3 (CASSANDRA-4776)
 * Allow renaming PK columns in CQL3 (CASSANDRA-4822)
 * Fix binary protocol NEW_NODE event (CASSANDRA-4679)
 * Fix potential infinite loop in tombstone compaction (CASSANDRA-4781)
 * Remove system tables accounting from schema (CASSANDRA-4850)
 * (cql3) Force provided columns in clustering key order in
   'CLUSTERING ORDER BY' (CASSANDRA-4881)
 * Fix composite index bug (CASSANDRA-4884)
 * Fix short read protection for CQL3 (CASSANDRA-4882)
 * Add tracing support to the binary protocol (CASSANDRA-4699)
 * (cql3) Don't allow prepared marker inside collections (CASSANDRA-4890)
 * Re-allow order by on non-selected columns (CASSANDRA-4645)
 * Bug when composite index is created in a table having collections (CASSANDRA-4909)
 * log index scan subject in CompositesSearcher (CASSANDRA-4904)
Merged from 1.1:
 * add get[Row|Key]CacheEntries to CacheServiceMBean (CASSANDRA-4859)
 * fix get_paged_slice to wrap to next row correctly (CASSANDRA-4816)
 * fix indexing empty column values (CASSANDRA-4832)
 * allow JdbcDate to compose null Date objects (CASSANDRA-4830)
 * fix possible stackoverflow when compacting 1000s of sstables
   (CASSANDRA-4765)
 * fix wrong leveled compaction progress calculation (CASSANDRA-4807)
 * add a close() method to CRAR to prevent leaking file descriptors (CASSANDRA-4820)
 * fix potential infinite loop in get_count (CASSANDRA-4833)
 * fix compositeType.{get/from}String methods (CASSANDRA-4842)
 * (CQL) fix CREATE COLUMNFAMILY permissions check (CASSANDRA-4864)
 * Fix DynamicCompositeType same type comparison (CASSANDRA-4711)
 * Fix duplicate SSTable reference when stream session failed (CASSANDRA-3306)
 * Allow static CF definition with compact storage (CASSANDRA-4910)
 * Fix endless loop/compaction of schema_* CFs due to broken timestamps (CASSANDRA-4880)
 * Fix 'wrong class type' assertion in CounterColumn (CASSANDRA-4976)


1.2-beta1
 * add atomic_batch_mutate (CASSANDRA-4542, -4635)
 * increase default max_hint_window_in_ms to 3h (CASSANDRA-4632)
 * include message initiation time to replicas so they can more
   accurately drop timed-out requests (CASSANDRA-2858)
 * fix clientutil.jar dependencies (CASSANDRA-4566)
 * optimize WriteResponse (CASSANDRA-4548)
 * new metrics (CASSANDRA-4009)
 * redesign KEYS indexes to avoid read-before-write (CASSANDRA-2897)
 * debug tracing (CASSANDRA-1123)
 * parallelize row cache loading (CASSANDRA-4282)
 * Make compaction, flush JBOD-aware (CASSANDRA-4292)
 * run local range scans on the read stage (CASSANDRA-3687)
 * clean up ioexceptions (CASSANDRA-2116)
 * add disk_failure_policy (CASSANDRA-2118)
 * Introduce new json format with row level deletion (CASSANDRA-4054)
 * remove redundant "name" column from schema_keyspaces (CASSANDRA-4433)
 * improve "nodetool ring" handling of multi-dc clusters (CASSANDRA-3047)
 * update NTS calculateNaturalEndpoints to be O(N log N) (CASSANDRA-3881)
 * split up rpc timeout by operation type (CASSANDRA-2819)
 * rewrite key cache save/load to use only sequential i/o (CASSANDRA-3762)
 * update MS protocol with a version handshake + broadcast address id
   (CASSANDRA-4311)
 * multithreaded hint replay (CASSANDRA-4189)
 * add inter-node message compression (CASSANDRA-3127)
 * remove COPP (CASSANDRA-2479)
 * Track tombstone expiration and compact when tombstone content is
   higher than a configurable threshold, default 20% (CASSANDRA-3442, 4234)
 * update MurmurHash to version 3 (CASSANDRA-2975)
 * (CLI) track elapsed time for `delete' operation (CASSANDRA-4060)
 * (CLI) jline version is bumped to 1.0 to properly  support
   'delete' key function (CASSANDRA-4132)
 * Save IndexSummary into new SSTable 'Summary' component (CASSANDRA-2392, 4289)
 * Add support for range tombstones (CASSANDRA-3708)
 * Improve MessagingService efficiency (CASSANDRA-3617)
 * Avoid ID conflicts from concurrent schema changes (CASSANDRA-3794)
 * Set thrift HSHA server thread limit to unlimited by default (CASSANDRA-4277)
 * Avoids double serialization of CF id in RowMutation messages
   (CASSANDRA-4293)
 * stream compressed sstables directly with java nio (CASSANDRA-4297)
 * Support multiple ranges in SliceQueryFilter (CASSANDRA-3885)
 * Add column metadata to system column families (CASSANDRA-4018)
 * (cql3) Always use composite types by default (CASSANDRA-4329)
 * (cql3) Add support for set, map and list (CASSANDRA-3647)
 * Validate date type correctly (CASSANDRA-4441)
 * (cql3) Allow definitions with only a PK (CASSANDRA-4361)
 * (cql3) Add support for row key composites (CASSANDRA-4179)
 * improve DynamicEndpointSnitch by using reservoir sampling (CASSANDRA-4038)
 * (cql3) Add support for 2ndary indexes (CASSANDRA-3680)
 * (cql3) fix defining more than one PK to be invalid (CASSANDRA-4477)
 * remove schema agreement checking from all external APIs (Thrift, CQL and CQL3) (CASSANDRA-4487)
 * add Murmur3Partitioner and make it default for new installations (CASSANDRA-3772, 4621)
 * (cql3) update pseudo-map syntax to use map syntax (CASSANDRA-4497)
 * Finer grained exceptions hierarchy and provides error code with exceptions (CASSANDRA-3979)
 * Adds events push to binary protocol (CASSANDRA-4480)
 * Rewrite nodetool help (CASSANDRA-2293)
 * Make CQL3 the default for CQL (CASSANDRA-4640)
 * update stress tool to be able to use CQL3 (CASSANDRA-4406)
 * Accept all thrift update on CQL3 cf but don't expose their metadata (CASSANDRA-4377)
 * Replace Throttle with Guava's RateLimiter for HintedHandOff (CASSANDRA-4541)
 * fix counter add/get using CQL2 and CQL3 in stress tool (CASSANDRA-4633)
 * Add sstable count per level to cfstats (CASSANDRA-4537)
 * (cql3) Add ALTER KEYSPACE statement (CASSANDRA-4611)
 * (cql3) Allow defining default consistency levels (CASSANDRA-4448)
 * (cql3) Fix queries using LIMIT missing results (CASSANDRA-4579)
 * fix cross-version gossip messaging (CASSANDRA-4576)
 * added inet data type (CASSANDRA-4627)


1.1.6
 * Wait for writes on synchronous read digest mismatch (CASSANDRA-4792)
 * fix commitlog replay for nanotime-infected sstables (CASSANDRA-4782)
 * preflight check ttl for maximum of 20 years (CASSANDRA-4771)
 * (Pig) fix widerow input with single column rows (CASSANDRA-4789)
 * Fix HH to compact with correct gcBefore, which avoids wiping out
   undelivered hints (CASSANDRA-4772)
 * LCS will merge up to 32 L0 sstables as intended (CASSANDRA-4778)
 * NTS will default unconfigured DC replicas to zero (CASSANDRA-4675)
 * use default consistency level in counter validation if none is
   explicitly provide (CASSANDRA-4700)
 * Improve IAuthority interface by introducing fine-grained
   access permissions and grant/revoke commands (CASSANDRA-4490, 4644)
 * fix assumption error in CLI when updating/describing keyspace
   (CASSANDRA-4322)
 * Adds offline sstablescrub to debian packaging (CASSANDRA-4642)
 * Automatic fixing of overlapping leveled sstables (CASSANDRA-4644)
 * fix error when using ORDER BY with extended selections (CASSANDRA-4689)
 * (CQL3) Fix validation for IN queries for non-PK cols (CASSANDRA-4709)
 * fix re-created keyspace disappering after 1.1.5 upgrade
   (CASSANDRA-4698, 4752)
 * (CLI) display elapsed time in 2 fraction digits (CASSANDRA-3460)
 * add authentication support to sstableloader (CASSANDRA-4712)
 * Fix CQL3 'is reversed' logic (CASSANDRA-4716, 4759)
 * (CQL3) Don't return ReversedType in result set metadata (CASSANDRA-4717)
 * Backport adding AlterKeyspace statement (CASSANDRA-4611)
 * (CQL3) Correcty accept upper-case data types (CASSANDRA-4770)
 * Add binary protocol events for schema changes (CASSANDRA-4684)
Merged from 1.0:
 * Switch from NBHM to CHM in MessagingService's callback map, which
   prevents OOM in long-running instances (CASSANDRA-4708)


1.1.5
 * add SecondaryIndex.reload API (CASSANDRA-4581)
 * use millis + atomicint for commitlog segment creation instead of
   nanotime, which has issues under some hypervisors (CASSANDRA-4601)
 * fix FD leak in slice queries (CASSANDRA-4571)
 * avoid recursion in leveled compaction (CASSANDRA-4587)
 * increase stack size under Java7 to 180K
 * Log(info) schema changes (CASSANDRA-4547)
 * Change nodetool setcachecapcity to manipulate global caches (CASSANDRA-4563)
 * (cql3) fix setting compaction strategy (CASSANDRA-4597)
 * fix broken system.schema_* timestamps on system startup (CASSANDRA-4561)
 * fix wrong skip of cache saving (CASSANDRA-4533)
 * Avoid NPE when lost+found is in data dir (CASSANDRA-4572)
 * Respect five-minute flush moratorium after initial CL replay (CASSANDRA-4474)
 * Adds ntp as recommended in debian packaging (CASSANDRA-4606)
 * Configurable transport in CF Record{Reader|Writer} (CASSANDRA-4558)
 * (cql3) fix potential NPE with both equal and unequal restriction (CASSANDRA-4532)
 * (cql3) improves ORDER BY validation (CASSANDRA-4624)
 * Fix potential deadlock during counter writes (CASSANDRA-4578)
 * Fix cql error with ORDER BY when using IN (CASSANDRA-4612)
Merged from 1.0:
 * increase Xss to 160k to accomodate latest 1.6 JVMs (CASSANDRA-4602)
 * fix toString of hint destination tokens (CASSANDRA-4568)
 * Fix multiple values for CurrentLocal NodeID (CASSANDRA-4626)


1.1.4
 * fix offline scrub to catch >= out of order rows (CASSANDRA-4411)
 * fix cassandra-env.sh on RHEL and other non-dash-based systems
   (CASSANDRA-4494)
Merged from 1.0:
 * (Hadoop) fix setting key length for old-style mapred api (CASSANDRA-4534)
 * (Hadoop) fix iterating through a resultset consisting entirely
   of tombstoned rows (CASSANDRA-4466)


1.1.3
 * (cqlsh) add COPY TO (CASSANDRA-4434)
 * munmap commitlog segments before rename (CASSANDRA-4337)
 * (JMX) rename getRangeKeySample to sampleKeyRange to avoid returning
   multi-MB results as an attribute (CASSANDRA-4452)
 * flush based on data size, not throughput; overwritten columns no
   longer artificially inflate liveRatio (CASSANDRA-4399)
 * update default commitlog segment size to 32MB and total commitlog
   size to 32/1024 MB for 32/64 bit JVMs, respectively (CASSANDRA-4422)
 * avoid using global partitioner to estimate ranges in index sstables
   (CASSANDRA-4403)
 * restore pre-CASSANDRA-3862 approach to removing expired tombstones
   from row cache during compaction (CASSANDRA-4364)
 * (stress) support for CQL prepared statements (CASSANDRA-3633)
 * Correctly catch exception when Snappy cannot be loaded (CASSANDRA-4400)
 * (cql3) Support ORDER BY when IN condition is given in WHERE clause (CASSANDRA-4327)
 * (cql3) delete "component_index" column on DROP TABLE call (CASSANDRA-4420)
 * change nanoTime() to currentTimeInMillis() in schema related code (CASSANDRA-4432)
 * add a token generation tool (CASSANDRA-3709)
 * Fix LCS bug with sstable containing only 1 row (CASSANDRA-4411)
 * fix "Can't Modify Index Name" problem on CF update (CASSANDRA-4439)
 * Fix assertion error in getOverlappingSSTables during repair (CASSANDRA-4456)
 * fix nodetool's setcompactionthreshold command (CASSANDRA-4455)
 * Ensure compacted files are never used, to avoid counter overcount (CASSANDRA-4436)
Merged from 1.0:
 * Push the validation of secondary index values to the SecondaryIndexManager (CASSANDRA-4240)
 * allow dropping columns shadowed by not-yet-expired supercolumn or row
   tombstones in PrecompactedRow (CASSANDRA-4396)


1.1.2
 * Fix cleanup not deleting index entries (CASSANDRA-4379)
 * Use correct partitioner when saving + loading caches (CASSANDRA-4331)
 * Check schema before trying to export sstable (CASSANDRA-2760)
 * Raise a meaningful exception instead of NPE when PFS encounters
   an unconfigured node + no default (CASSANDRA-4349)
 * fix bug in sstable blacklisting with LCS (CASSANDRA-4343)
 * LCS no longer promotes tiny sstables out of L0 (CASSANDRA-4341)
 * skip tombstones during hint replay (CASSANDRA-4320)
 * fix NPE in compactionstats (CASSANDRA-4318)
 * enforce 1m min keycache for auto (CASSANDRA-4306)
 * Have DeletedColumn.isMFD always return true (CASSANDRA-4307)
 * (cql3) exeption message for ORDER BY constraints said primary filter can be
    an IN clause, which is misleading (CASSANDRA-4319)
 * (cql3) Reject (not yet supported) creation of 2ndardy indexes on tables with
   composite primary keys (CASSANDRA-4328)
 * Set JVM stack size to 160k for java 7 (CASSANDRA-4275)
 * cqlsh: add COPY command to load data from CSV flat files (CASSANDRA-4012)
 * CFMetaData.fromThrift to throw ConfigurationException upon error (CASSANDRA-4353)
 * Use CF comparator to sort indexed columns in SecondaryIndexManager
   (CASSANDRA-4365)
 * add strategy_options to the KSMetaData.toString() output (CASSANDRA-4248)
 * (cql3) fix range queries containing unqueried results (CASSANDRA-4372)
 * (cql3) allow updating column_alias types (CASSANDRA-4041)
 * (cql3) Fix deletion bug (CASSANDRA-4193)
 * Fix computation of overlapping sstable for leveled compaction (CASSANDRA-4321)
 * Improve scrub and allow to run it offline (CASSANDRA-4321)
 * Fix assertionError in StorageService.bulkLoad (CASSANDRA-4368)
 * (cqlsh) add option to authenticate to a keyspace at startup (CASSANDRA-4108)
 * (cqlsh) fix ASSUME functionality (CASSANDRA-4352)
 * Fix ColumnFamilyRecordReader to not return progress > 100% (CASSANDRA-3942)
Merged from 1.0:
 * Set gc_grace on index CF to 0 (CASSANDRA-4314)


1.1.1
 * add populate_io_cache_on_flush option (CASSANDRA-2635)
 * allow larger cache capacities than 2GB (CASSANDRA-4150)
 * add getsstables command to nodetool (CASSANDRA-4199)
 * apply parent CF compaction settings to secondary index CFs (CASSANDRA-4280)
 * preserve commitlog size cap when recycling segments at startup
   (CASSANDRA-4201)
 * (Hadoop) fix split generation regression (CASSANDRA-4259)
 * ignore min/max compactions settings in LCS, while preserving
   behavior that min=max=0 disables autocompaction (CASSANDRA-4233)
 * log number of rows read from saved cache (CASSANDRA-4249)
 * calculate exact size required for cleanup operations (CASSANDRA-1404)
 * avoid blocking additional writes during flush when the commitlog
   gets behind temporarily (CASSANDRA-1991)
 * enable caching on index CFs based on data CF cache setting (CASSANDRA-4197)
 * warn on invalid replication strategy creation options (CASSANDRA-4046)
 * remove [Freeable]Memory finalizers (CASSANDRA-4222)
 * include tombstone size in ColumnFamily.size, which can prevent OOM
   during sudden mass delete operations by yielding a nonzero liveRatio
   (CASSANDRA-3741)
 * Open 1 sstableScanner per level for leveled compaction (CASSANDRA-4142)
 * Optimize reads when row deletion timestamps allow us to restrict
   the set of sstables we check (CASSANDRA-4116)
 * add support for commitlog archiving and point-in-time recovery
   (CASSANDRA-3690)
 * avoid generating redundant compaction tasks during streaming
   (CASSANDRA-4174)
 * add -cf option to nodetool snapshot, and takeColumnFamilySnapshot to
   StorageService mbean (CASSANDRA-556)
 * optimize cleanup to drop entire sstables where possible (CASSANDRA-4079)
 * optimize truncate when autosnapshot is disabled (CASSANDRA-4153)
 * update caches to use byte[] keys to reduce memory overhead (CASSANDRA-3966)
 * add column limit to cli (CASSANDRA-3012, 4098)
 * clean up and optimize DataOutputBuffer, used by CQL compression and
   CompositeType (CASSANDRA-4072)
 * optimize commitlog checksumming (CASSANDRA-3610)
 * identify and blacklist corrupted SSTables from future compactions
   (CASSANDRA-2261)
 * Move CfDef and KsDef validation out of thrift (CASSANDRA-4037)
 * Expose API to repair a user provided range (CASSANDRA-3912)
 * Add way to force the cassandra-cli to refresh its schema (CASSANDRA-4052)
 * Avoid having replicate on write tasks stacking up at CL.ONE (CASSANDRA-2889)
 * (cql3) Backwards compatibility for composite comparators in non-cql3-aware
   clients (CASSANDRA-4093)
 * (cql3) Fix order by for reversed queries (CASSANDRA-4160)
 * (cql3) Add ReversedType support (CASSANDRA-4004)
 * (cql3) Add timeuuid type (CASSANDRA-4194)
 * (cql3) Minor fixes (CASSANDRA-4185)
 * (cql3) Fix prepared statement in BATCH (CASSANDRA-4202)
 * (cql3) Reduce the list of reserved keywords (CASSANDRA-4186)
 * (cql3) Move max/min compaction thresholds to compaction strategy options
   (CASSANDRA-4187)
 * Fix exception during move when localhost is the only source (CASSANDRA-4200)
 * (cql3) Allow paging through non-ordered partitioner results (CASSANDRA-3771)
 * (cql3) Fix drop index (CASSANDRA-4192)
 * (cql3) Don't return range ghosts anymore (CASSANDRA-3982)
 * fix re-creating Keyspaces/ColumnFamilies with the same name as dropped
   ones (CASSANDRA-4219)
 * fix SecondaryIndex LeveledManifest save upon snapshot (CASSANDRA-4230)
 * fix missing arrayOffset in FBUtilities.hash (CASSANDRA-4250)
 * (cql3) Add name of parameters in CqlResultSet (CASSANDRA-4242)
 * (cql3) Correctly validate order by queries (CASSANDRA-4246)
 * rename stress to cassandra-stress for saner packaging (CASSANDRA-4256)
 * Fix exception on colum metadata with non-string comparator (CASSANDRA-4269)
 * Check for unknown/invalid compression options (CASSANDRA-4266)
 * (cql3) Adds simple access to column timestamp and ttl (CASSANDRA-4217)
 * (cql3) Fix range queries with secondary indexes (CASSANDRA-4257)
 * Better error messages from improper input in cli (CASSANDRA-3865)
 * Try to stop all compaction upon Keyspace or ColumnFamily drop (CASSANDRA-4221)
 * (cql3) Allow keyspace properties to contain hyphens (CASSANDRA-4278)
 * (cql3) Correctly validate keyspace access in create table (CASSANDRA-4296)
 * Avoid deadlock in migration stage (CASSANDRA-3882)
 * Take supercolumn names and deletion info into account in memtable throughput
   (CASSANDRA-4264)
 * Add back backward compatibility for old style replication factor (CASSANDRA-4294)
 * Preserve compatibility with pre-1.1 index queries (CASSANDRA-4262)
Merged from 1.0:
 * Fix super columns bug where cache is not updated (CASSANDRA-4190)
 * fix maxTimestamp to include row tombstones (CASSANDRA-4116)
 * (CLI) properly handle quotes in create/update keyspace commands (CASSANDRA-4129)
 * Avoids possible deadlock during bootstrap (CASSANDRA-4159)
 * fix stress tool that hangs forever on timeout or error (CASSANDRA-4128)
 * stress tool to return appropriate exit code on failure (CASSANDRA-4188)
 * fix compaction NPE when out of disk space and assertions disabled
   (CASSANDRA-3985)
 * synchronize LCS getEstimatedTasks to avoid CME (CASSANDRA-4255)
 * ensure unique streaming session id's (CASSANDRA-4223)
 * kick off background compaction when min/max thresholds change
   (CASSANDRA-4279)
 * improve ability of STCS.getBuckets to deal with 100s of 1000s of
   sstables, such as when convertinb back from LCS (CASSANDRA-4287)
 * Oversize integer in CQL throws NumberFormatException (CASSANDRA-4291)
 * fix 1.0.x node join to mixed version cluster, other nodes >= 1.1 (CASSANDRA-4195)
 * Fix LCS splitting sstable base on uncompressed size (CASSANDRA-4419)
 * Push the validation of secondary index values to the SecondaryIndexManager (CASSANDRA-4240)
 * Don't purge columns during upgradesstables (CASSANDRA-4462)
 * Make cqlsh work with piping (CASSANDRA-4113)
 * Validate arguments for nodetool decommission (CASSANDRA-4061)
 * Report thrift status in nodetool info (CASSANDRA-4010)


1.1.0-final
 * average a reduced liveRatio estimate with the previous one (CASSANDRA-4065)
 * Allow KS and CF names up to 48 characters (CASSANDRA-4157)
 * fix stress build (CASSANDRA-4140)
 * add time remaining estimate to nodetool compactionstats (CASSANDRA-4167)
 * (cql) fix NPE in cql3 ALTER TABLE (CASSANDRA-4163)
 * (cql) Add support for CL.TWO and CL.THREE in CQL (CASSANDRA-4156)
 * (cql) Fix type in CQL3 ALTER TABLE preventing update (CASSANDRA-4170)
 * (cql) Throw invalid exception from CQL3 on obsolete options (CASSANDRA-4171)
 * (cqlsh) fix recognizing uppercase SELECT keyword (CASSANDRA-4161)
 * Pig: wide row support (CASSANDRA-3909)
Merged from 1.0:
 * avoid streaming empty files with bulk loader if sstablewriter errors out
   (CASSANDRA-3946)


1.1-rc1
 * Include stress tool in binary builds (CASSANDRA-4103)
 * (Hadoop) fix wide row iteration when last row read was deleted
   (CASSANDRA-4154)
 * fix read_repair_chance to really default to 0.1 in the cli (CASSANDRA-4114)
 * Adds caching and bloomFilterFpChange to CQL options (CASSANDRA-4042)
 * Adds posibility to autoconfigure size of the KeyCache (CASSANDRA-4087)
 * fix KEYS index from skipping results (CASSANDRA-3996)
 * Remove sliced_buffer_size_in_kb dead option (CASSANDRA-4076)
 * make loadNewSStable preserve sstable version (CASSANDRA-4077)
 * Respect 1.0 cache settings as much as possible when upgrading
   (CASSANDRA-4088)
 * relax path length requirement for sstable files when upgrading on
   non-Windows platforms (CASSANDRA-4110)
 * fix terminination of the stress.java when errors were encountered
   (CASSANDRA-4128)
 * Move CfDef and KsDef validation out of thrift (CASSANDRA-4037)
 * Fix get_paged_slice (CASSANDRA-4136)
 * CQL3: Support slice with exclusive start and stop (CASSANDRA-3785)
Merged from 1.0:
 * support PropertyFileSnitch in bulk loader (CASSANDRA-4145)
 * add auto_snapshot option allowing disabling snapshot before drop/truncate
   (CASSANDRA-3710)
 * allow short snitch names (CASSANDRA-4130)


1.1-beta2
 * rename loaded sstables to avoid conflicts with local snapshots
   (CASSANDRA-3967)
 * start hint replay as soon as FD notifies that the target is back up
   (CASSANDRA-3958)
 * avoid unproductive deserializing of cached rows during compaction
   (CASSANDRA-3921)
 * fix concurrency issues with CQL keyspace creation (CASSANDRA-3903)
 * Show Effective Owership via Nodetool ring <keyspace> (CASSANDRA-3412)
 * Update ORDER BY syntax for CQL3 (CASSANDRA-3925)
 * Fix BulkRecordWriter to not throw NPE if reducer gets no map data from Hadoop (CASSANDRA-3944)
 * Fix bug with counters in super columns (CASSANDRA-3821)
 * Remove deprecated merge_shard_chance (CASSANDRA-3940)
 * add a convenient way to reset a node's schema (CASSANDRA-2963)
 * fix for intermittent SchemaDisagreementException (CASSANDRA-3884)
 * CLI `list <CF>` to limit number of columns and their order (CASSANDRA-3012)
 * ignore deprecated KsDef/CfDef/ColumnDef fields in native schema (CASSANDRA-3963)
 * CLI to report when unsupported column_metadata pair was given (CASSANDRA-3959)
 * reincarnate removed and deprecated KsDef/CfDef attributes (CASSANDRA-3953)
 * Fix race between writes and read for cache (CASSANDRA-3862)
 * perform static initialization of StorageProxy on start-up (CASSANDRA-3797)
 * support trickling fsync() on writes (CASSANDRA-3950)
 * expose counters for unavailable/timeout exceptions given to thrift clients (CASSANDRA-3671)
 * avoid quadratic startup time in LeveledManifest (CASSANDRA-3952)
 * Add type information to new schema_ columnfamilies and remove thrift
   serialization for schema (CASSANDRA-3792)
 * add missing column validator options to the CLI help (CASSANDRA-3926)
 * skip reading saved key cache if CF's caching strategy is NONE or ROWS_ONLY (CASSANDRA-3954)
 * Unify migration code (CASSANDRA-4017)
Merged from 1.0:
 * cqlsh: guess correct version of Python for Arch Linux (CASSANDRA-4090)
 * (CLI) properly handle quotes in create/update keyspace commands (CASSANDRA-4129)
 * Avoids possible deadlock during bootstrap (CASSANDRA-4159)
 * fix stress tool that hangs forever on timeout or error (CASSANDRA-4128)
 * Fix super columns bug where cache is not updated (CASSANDRA-4190)
 * stress tool to return appropriate exit code on failure (CASSANDRA-4188)


1.0.9
 * improve index sampling performance (CASSANDRA-4023)
 * always compact away deleted hints immediately after handoff (CASSANDRA-3955)
 * delete hints from dropped ColumnFamilies on handoff instead of
   erroring out (CASSANDRA-3975)
 * add CompositeType ref to the CLI doc for create/update column family (CASSANDRA-3980)
 * Pig: support Counter ColumnFamilies (CASSANDRA-3973)
 * Pig: Composite column support (CASSANDRA-3684)
 * Avoid NPE during repair when a keyspace has no CFs (CASSANDRA-3988)
 * Fix division-by-zero error on get_slice (CASSANDRA-4000)
 * don't change manifest level for cleanup, scrub, and upgradesstables
   operations under LeveledCompactionStrategy (CASSANDRA-3989, 4112)
 * fix race leading to super columns assertion failure (CASSANDRA-3957)
 * fix NPE on invalid CQL delete command (CASSANDRA-3755)
 * allow custom types in CLI's assume command (CASSANDRA-4081)
 * fix totalBytes count for parallel compactions (CASSANDRA-3758)
 * fix intermittent NPE in get_slice (CASSANDRA-4095)
 * remove unnecessary asserts in native code interfaces (CASSANDRA-4096)
 * Validate blank keys in CQL to avoid assertion errors (CASSANDRA-3612)
 * cqlsh: fix bad decoding of some column names (CASSANDRA-4003)
 * cqlsh: fix incorrect padding with unicode chars (CASSANDRA-4033)
 * Fix EC2 snitch incorrectly reporting region (CASSANDRA-4026)
 * Shut down thrift during decommission (CASSANDRA-4086)
 * Expose nodetool cfhistograms for 2ndary indexes (CASSANDRA-4063)
Merged from 0.8:
 * Fix ConcurrentModificationException in gossiper (CASSANDRA-4019)


1.1-beta1
 * (cqlsh)
   + add SOURCE and CAPTURE commands, and --file option (CASSANDRA-3479)
   + add ALTER COLUMNFAMILY WITH (CASSANDRA-3523)
   + bundle Python dependencies with Cassandra (CASSANDRA-3507)
   + added to Debian package (CASSANDRA-3458)
   + display byte data instead of erroring out on decode failure
     (CASSANDRA-3874)
 * add nodetool rebuild_index (CASSANDRA-3583)
 * add nodetool rangekeysample (CASSANDRA-2917)
 * Fix streaming too much data during move operations (CASSANDRA-3639)
 * Nodetool and CLI connect to localhost by default (CASSANDRA-3568)
 * Reduce memory used by primary index sample (CASSANDRA-3743)
 * (Hadoop) separate input/output configurations (CASSANDRA-3197, 3765)
 * avoid returning internal Cassandra classes over JMX (CASSANDRA-2805)
 * add row-level isolation via SnapTree (CASSANDRA-2893)
 * Optimize key count estimation when opening sstable on startup
   (CASSANDRA-2988)
 * multi-dc replication optimization supporting CL > ONE (CASSANDRA-3577)
 * add command to stop compactions (CASSANDRA-1740, 3566, 3582)
 * multithreaded streaming (CASSANDRA-3494)
 * removed in-tree redhat spec (CASSANDRA-3567)
 * "defragment" rows for name-based queries under STCS, again (CASSANDRA-2503)
 * Recycle commitlog segments for improved performance
   (CASSANDRA-3411, 3543, 3557, 3615)
 * update size-tiered compaction to prioritize small tiers (CASSANDRA-2407)
 * add message expiration logic to OutboundTcpConnection (CASSANDRA-3005)
 * off-heap cache to use sun.misc.Unsafe instead of JNA (CASSANDRA-3271)
 * EACH_QUORUM is only supported for writes (CASSANDRA-3272)
 * replace compactionlock use in schema migration by checking CFS.isValid
   (CASSANDRA-3116)
 * recognize that "SELECT first ... *" isn't really "SELECT *" (CASSANDRA-3445)
 * Use faster bytes comparison (CASSANDRA-3434)
 * Bulk loader is no longer a fat client, (HADOOP) bulk load output format
   (CASSANDRA-3045)
 * (Hadoop) add support for KeyRange.filter
 * remove assumption that keys and token are in bijection
   (CASSANDRA-1034, 3574, 3604)
 * always remove endpoints from delevery queue in HH (CASSANDRA-3546)
 * fix race between cf flush and its 2ndary indexes flush (CASSANDRA-3547)
 * fix potential race in AES when a repair fails (CASSANDRA-3548)
 * Remove columns shadowed by a deleted container even when we cannot purge
   (CASSANDRA-3538)
 * Improve memtable slice iteration performance (CASSANDRA-3545)
 * more efficient allocation of small bloom filters (CASSANDRA-3618)
 * Use separate writer thread in SSTableSimpleUnsortedWriter (CASSANDRA-3619)
 * fsync the directory after new sstable or commitlog segment are created (CASSANDRA-3250)
 * fix minor issues reported by FindBugs (CASSANDRA-3658)
 * global key/row caches (CASSANDRA-3143, 3849)
 * optimize memtable iteration during range scan (CASSANDRA-3638)
 * introduce 'crc_check_chance' in CompressionParameters to support
   a checksum percentage checking chance similarly to read-repair (CASSANDRA-3611)
 * a way to deactivate global key/row cache on per-CF basis (CASSANDRA-3667)
 * fix LeveledCompactionStrategy broken because of generation pre-allocation
   in LeveledManifest (CASSANDRA-3691)
 * finer-grained control over data directories (CASSANDRA-2749)
 * Fix ClassCastException during hinted handoff (CASSANDRA-3694)
 * Upgrade Thrift to 0.7 (CASSANDRA-3213)
 * Make stress.java insert operation to use microseconds (CASSANDRA-3725)
 * Allows (internally) doing a range query with a limit of columns instead of
   rows (CASSANDRA-3742)
 * Allow rangeSlice queries to be start/end inclusive/exclusive (CASSANDRA-3749)
 * Fix BulkLoader to support new SSTable layout and add stream
   throttling to prevent an NPE when there is no yaml config (CASSANDRA-3752)
 * Allow concurrent schema migrations (CASSANDRA-1391, 3832)
 * Add SnapshotCommand to trigger snapshot on remote node (CASSANDRA-3721)
 * Make CFMetaData conversions to/from thrift/native schema inverses
   (CASSANDRA_3559)
 * Add initial code for CQL 3.0-beta (CASSANDRA-2474, 3781, 3753)
 * Add wide row support for ColumnFamilyInputFormat (CASSANDRA-3264)
 * Allow extending CompositeType comparator (CASSANDRA-3657)
 * Avoids over-paging during get_count (CASSANDRA-3798)
 * Add new command to rebuild a node without (repair) merkle tree calculations
   (CASSANDRA-3483, 3922)
 * respect not only row cache capacity but caching mode when
   trying to read data (CASSANDRA-3812)
 * fix system tests (CASSANDRA-3827)
 * CQL support for altering row key type in ALTER TABLE (CASSANDRA-3781)
 * turn compression on by default (CASSANDRA-3871)
 * make hexToBytes refuse invalid input (CASSANDRA-2851)
 * Make secondary indexes CF inherit compression and compaction from their
   parent CF (CASSANDRA-3877)
 * Finish cleanup up tombstone purge code (CASSANDRA-3872)
 * Avoid NPE on aboarted stream-out sessions (CASSANDRA-3904)
 * BulkRecordWriter throws NPE for counter columns (CASSANDRA-3906)
 * Support compression using BulkWriter (CASSANDRA-3907)


1.0.8
 * fix race between cleanup and flush on secondary index CFSes (CASSANDRA-3712)
 * avoid including non-queried nodes in rangeslice read repair
   (CASSANDRA-3843)
 * Only snapshot CF being compacted for snapshot_before_compaction
   (CASSANDRA-3803)
 * Log active compactions in StatusLogger (CASSANDRA-3703)
 * Compute more accurate compaction score per level (CASSANDRA-3790)
 * Return InvalidRequest when using a keyspace that doesn't exist
   (CASSANDRA-3764)
 * disallow user modification of System keyspace (CASSANDRA-3738)
 * allow using sstable2json on secondary index data (CASSANDRA-3738)
 * (cqlsh) add DESCRIBE COLUMNFAMILIES (CASSANDRA-3586)
 * (cqlsh) format blobs correctly and use colors to improve output
   readability (CASSANDRA-3726)
 * synchronize BiMap of bootstrapping tokens (CASSANDRA-3417)
 * show index options in CLI (CASSANDRA-3809)
 * add optional socket timeout for streaming (CASSANDRA-3838)
 * fix truncate not to leave behind non-CFS backed secondary indexes
   (CASSANDRA-3844)
 * make CLI `show schema` to use output stream directly instead
   of StringBuilder (CASSANDRA-3842)
 * remove the wait on hint future during write (CASSANDRA-3870)
 * (cqlsh) ignore missing CfDef opts (CASSANDRA-3933)
 * (cqlsh) look for cqlshlib relative to realpath (CASSANDRA-3767)
 * Fix short read protection (CASSANDRA-3934)
 * Make sure infered and actual schema match (CASSANDRA-3371)
 * Fix NPE during HH delivery (CASSANDRA-3677)
 * Don't put boostrapping node in 'hibernate' status (CASSANDRA-3737)
 * Fix double quotes in windows bat files (CASSANDRA-3744)
 * Fix bad validator lookup (CASSANDRA-3789)
 * Fix soft reset in EC2MultiRegionSnitch (CASSANDRA-3835)
 * Don't leave zombie connections with THSHA thrift server (CASSANDRA-3867)
 * (cqlsh) fix deserialization of data (CASSANDRA-3874)
 * Fix removetoken force causing an inconsistent state (CASSANDRA-3876)
 * Fix ahndling of some types with Pig (CASSANDRA-3886)
 * Don't allow to drop the system keyspace (CASSANDRA-3759)
 * Make Pig deletes disabled by default and configurable (CASSANDRA-3628)
Merged from 0.8:
 * (Pig) fix CassandraStorage to use correct comparator in Super ColumnFamily
   case (CASSANDRA-3251)
 * fix thread safety issues in commitlog replay, primarily affecting
   systems with many (100s) of CF definitions (CASSANDRA-3751)
 * Fix relevant tombstone ignored with super columns (CASSANDRA-3875)


1.0.7
 * fix regression in HH page size calculation (CASSANDRA-3624)
 * retry failed stream on IOException (CASSANDRA-3686)
 * allow configuring bloom_filter_fp_chance (CASSANDRA-3497)
 * attempt hint delivery every ten minutes, or when failure detector
   notifies us that a node is back up, whichever comes first.  hint
   handoff throttle delay default changed to 1ms, from 50 (CASSANDRA-3554)
 * add nodetool setstreamthroughput (CASSANDRA-3571)
 * fix assertion when dropping a columnfamily with no sstables (CASSANDRA-3614)
 * more efficient allocation of small bloom filters (CASSANDRA-3618)
 * CLibrary.createHardLinkWithExec() to check for errors (CASSANDRA-3101)
 * Avoid creating empty and non cleaned writer during compaction (CASSANDRA-3616)
 * stop thrift service in shutdown hook so we can quiesce MessagingService
   (CASSANDRA-3335)
 * (CQL) compaction_strategy_options and compression_parameters for
   CREATE COLUMNFAMILY statement (CASSANDRA-3374)
 * Reset min/max compaction threshold when creating size tiered compaction
   strategy (CASSANDRA-3666)
 * Don't ignore IOException during compaction (CASSANDRA-3655)
 * Fix assertion error for CF with gc_grace=0 (CASSANDRA-3579)
 * Shutdown ParallelCompaction reducer executor after use (CASSANDRA-3711)
 * Avoid < 0 value for pending tasks in leveled compaction (CASSANDRA-3693)
 * (Hadoop) Support TimeUUID in Pig CassandraStorage (CASSANDRA-3327)
 * Check schema is ready before continuing boostrapping (CASSANDRA-3629)
 * Catch overflows during parsing of chunk_length_kb (CASSANDRA-3644)
 * Improve stream protocol mismatch errors (CASSANDRA-3652)
 * Avoid multiple thread doing HH to the same target (CASSANDRA-3681)
 * Add JMX property for rp_timeout_in_ms (CASSANDRA-2940)
 * Allow DynamicCompositeType to compare component of different types
   (CASSANDRA-3625)
 * Flush non-cfs backed secondary indexes (CASSANDRA-3659)
 * Secondary Indexes should report memory consumption (CASSANDRA-3155)
 * fix for SelectStatement start/end key are not set correctly
   when a key alias is involved (CASSANDRA-3700)
 * fix CLI `show schema` command insert of an extra comma in
   column_metadata (CASSANDRA-3714)
Merged from 0.8:
 * avoid logging (harmless) exception when GC takes < 1ms (CASSANDRA-3656)
 * prevent new nodes from thinking down nodes are up forever (CASSANDRA-3626)
 * use correct list of replicas for LOCAL_QUORUM reads when read repair
   is disabled (CASSANDRA-3696)
 * block on flush before compacting hints (may prevent OOM) (CASSANDRA-3733)


1.0.6
 * (CQL) fix cqlsh support for replicate_on_write (CASSANDRA-3596)
 * fix adding to leveled manifest after streaming (CASSANDRA-3536)
 * filter out unavailable cipher suites when using encryption (CASSANDRA-3178)
 * (HADOOP) add old-style api support for CFIF and CFRR (CASSANDRA-2799)
 * Support TimeUUIDType column names in Stress.java tool (CASSANDRA-3541)
 * (CQL) INSERT/UPDATE/DELETE/TRUNCATE commands should allow CF names to
   be qualified by keyspace (CASSANDRA-3419)
 * always remove endpoints from delevery queue in HH (CASSANDRA-3546)
 * fix race between cf flush and its 2ndary indexes flush (CASSANDRA-3547)
 * fix potential race in AES when a repair fails (CASSANDRA-3548)
 * fix default value validation usage in CLI SET command (CASSANDRA-3553)
 * Optimize componentsFor method for compaction and startup time
   (CASSANDRA-3532)
 * (CQL) Proper ColumnFamily metadata validation on CREATE COLUMNFAMILY
   (CASSANDRA-3565)
 * fix compression "chunk_length_kb" option to set correct kb value for
   thrift/avro (CASSANDRA-3558)
 * fix missing response during range slice repair (CASSANDRA-3551)
 * 'describe ring' moved from CLI to nodetool and available through JMX (CASSANDRA-3220)
 * add back partitioner to sstable metadata (CASSANDRA-3540)
 * fix NPE in get_count for counters (CASSANDRA-3601)
Merged from 0.8:
 * remove invalid assertion that table was opened before dropping it
   (CASSANDRA-3580)
 * range and index scans now only send requests to enough replicas to
   satisfy requested CL + RR (CASSANDRA-3598)
 * use cannonical host for local node in nodetool info (CASSANDRA-3556)
 * remove nonlocal DC write optimization since it only worked with
   CL.ONE or CL.LOCAL_QUORUM (CASSANDRA-3577, 3585)
 * detect misuses of CounterColumnType (CASSANDRA-3422)
 * turn off string interning in json2sstable, take 2 (CASSANDRA-2189)
 * validate compression parameters on add/update of the ColumnFamily
   (CASSANDRA-3573)
 * Check for 0.0.0.0 is incorrect in CFIF (CASSANDRA-3584)
 * Increase vm.max_map_count in debian packaging (CASSANDRA-3563)
 * gossiper will never add itself to saved endpoints (CASSANDRA-3485)


1.0.5
 * revert CASSANDRA-3407 (see CASSANDRA-3540)
 * fix assertion error while forwarding writes to local nodes (CASSANDRA-3539)


1.0.4
 * fix self-hinting of timed out read repair updates and make hinted handoff
   less prone to OOMing a coordinator (CASSANDRA-3440)
 * expose bloom filter sizes via JMX (CASSANDRA-3495)
 * enforce RP tokens 0..2**127 (CASSANDRA-3501)
 * canonicalize paths exposed through JMX (CASSANDRA-3504)
 * fix "liveSize" stat when sstables are removed (CASSANDRA-3496)
 * add bloom filter FP rates to nodetool cfstats (CASSANDRA-3347)
 * record partitioner in sstable metadata component (CASSANDRA-3407)
 * add new upgradesstables nodetool command (CASSANDRA-3406)
 * skip --debug requirement to see common exceptions in CLI (CASSANDRA-3508)
 * fix incorrect query results due to invalid max timestamp (CASSANDRA-3510)
 * make sstableloader recognize compressed sstables (CASSANDRA-3521)
 * avoids race in OutboundTcpConnection in multi-DC setups (CASSANDRA-3530)
 * use SETLOCAL in cassandra.bat (CASSANDRA-3506)
 * fix ConcurrentModificationException in Table.all() (CASSANDRA-3529)
Merged from 0.8:
 * fix concurrence issue in the FailureDetector (CASSANDRA-3519)
 * fix array out of bounds error in counter shard removal (CASSANDRA-3514)
 * avoid dropping tombstones when they might still be needed to shadow
   data in a different sstable (CASSANDRA-2786)


1.0.3
 * revert name-based query defragmentation aka CASSANDRA-2503 (CASSANDRA-3491)
 * fix invalidate-related test failures (CASSANDRA-3437)
 * add next-gen cqlsh to bin/ (CASSANDRA-3188, 3131, 3493)
 * (CQL) fix handling of rows with no columns (CASSANDRA-3424, 3473)
 * fix querying supercolumns by name returning only a subset of
   subcolumns or old subcolumn versions (CASSANDRA-3446)
 * automatically compute sha1 sum for uncompressed data files (CASSANDRA-3456)
 * fix reading metadata/statistics component for version < h (CASSANDRA-3474)
 * add sstable forward-compatibility (CASSANDRA-3478)
 * report compression ratio in CFSMBean (CASSANDRA-3393)
 * fix incorrect size exception during streaming of counters (CASSANDRA-3481)
 * (CQL) fix for counter decrement syntax (CASSANDRA-3418)
 * Fix race introduced by CASSANDRA-2503 (CASSANDRA-3482)
 * Fix incomplete deletion of delivered hints (CASSANDRA-3466)
 * Avoid rescheduling compactions when no compaction was executed
   (CASSANDRA-3484)
 * fix handling of the chunk_length_kb compression options (CASSANDRA-3492)
Merged from 0.8:
 * fix updating CF row_cache_provider (CASSANDRA-3414)
 * CFMetaData.convertToThrift method to set RowCacheProvider (CASSANDRA-3405)
 * acquire compactionlock during truncate (CASSANDRA-3399)
 * fix displaying cfdef entries for super columnfamilies (CASSANDRA-3415)
 * Make counter shard merging thread safe (CASSANDRA-3178)
 * Revert CASSANDRA-2855
 * Fix bug preventing the use of efficient cross-DC writes (CASSANDRA-3472)
 * `describe ring` command for CLI (CASSANDRA-3220)
 * (Hadoop) skip empty rows when entire row is requested, redux (CASSANDRA-2855)


1.0.2
 * "defragment" rows for name-based queries under STCS (CASSANDRA-2503)
 * Add timing information to cassandra-cli GET/SET/LIST queries (CASSANDRA-3326)
 * Only create one CompressionMetadata object per sstable (CASSANDRA-3427)
 * cleanup usage of StorageService.setMode() (CASSANDRA-3388)
 * Avoid large array allocation for compressed chunk offsets (CASSANDRA-3432)
 * fix DecimalType bytebuffer marshalling (CASSANDRA-3421)
 * fix bug that caused first column in per row indexes to be ignored
   (CASSANDRA-3441)
 * add JMX call to clean (failed) repair sessions (CASSANDRA-3316)
 * fix sstableloader reference acquisition bug (CASSANDRA-3438)
 * fix estimated row size regression (CASSANDRA-3451)
 * make sure we don't return more columns than asked (CASSANDRA-3303, 3395)
Merged from 0.8:
 * acquire compactionlock during truncate (CASSANDRA-3399)
 * fix displaying cfdef entries for super columnfamilies (CASSANDRA-3415)


1.0.1
 * acquire references during index build to prevent delete problems
   on Windows (CASSANDRA-3314)
 * describe_ring should include datacenter/topology information (CASSANDRA-2882)
 * Thrift sockets are not properly buffered (CASSANDRA-3261)
 * performance improvement for bytebufferutil compare function (CASSANDRA-3286)
 * add system.versions ColumnFamily (CASSANDRA-3140)
 * reduce network copies (CASSANDRA-3333, 3373)
 * limit nodetool to 32MB of heap (CASSANDRA-3124)
 * (CQL) update parser to accept "timestamp" instead of "date" (CASSANDRA-3149)
 * Fix CLI `show schema` to include "compression_options" (CASSANDRA-3368)
 * Snapshot to include manifest under LeveledCompactionStrategy (CASSANDRA-3359)
 * (CQL) SELECT query should allow CF name to be qualified by keyspace (CASSANDRA-3130)
 * (CQL) Fix internal application error specifying 'using consistency ...'
   in lower case (CASSANDRA-3366)
 * fix Deflate compression when compression actually makes the data bigger
   (CASSANDRA-3370)
 * optimize UUIDGen to avoid lock contention on InetAddress.getLocalHost
   (CASSANDRA-3387)
 * tolerate index being dropped mid-mutation (CASSANDRA-3334, 3313)
 * CompactionManager is now responsible for checking for new candidates
   post-task execution, enabling more consistent leveled compaction
   (CASSANDRA-3391)
 * Cache HSHA threads (CASSANDRA-3372)
 * use CF/KS names as snapshot prefix for drop + truncate operations
   (CASSANDRA-2997)
 * Break bloom filters up to avoid heap fragmentation (CASSANDRA-2466)
 * fix cassandra hanging on jsvc stop (CASSANDRA-3302)
 * Avoid leveled compaction getting blocked on errors (CASSANDRA-3408)
 * Make reloading the compaction strategy safe (CASSANDRA-3409)
 * ignore 0.8 hints even if compaction begins before we try to purge
   them (CASSANDRA-3385)
 * remove procrun (bin\daemon) from Cassandra source tree and
   artifacts (CASSANDRA-3331)
 * make cassandra compile under JDK7 (CASSANDRA-3275)
 * remove dependency of clientutil.jar to FBUtilities (CASSANDRA-3299)
 * avoid truncation errors by using long math on long values (CASSANDRA-3364)
 * avoid clock drift on some Windows machine (CASSANDRA-3375)
 * display cache provider in cli 'describe keyspace' command (CASSANDRA-3384)
 * fix incomplete topology information in describe_ring (CASSANDRA-3403)
 * expire dead gossip states based on time (CASSANDRA-2961)
 * improve CompactionTask extensibility (CASSANDRA-3330)
 * Allow one leveled compaction task to kick off another (CASSANDRA-3363)
 * allow encryption only between datacenters (CASSANDRA-2802)
Merged from 0.8:
 * fix truncate allowing data to be replayed post-restart (CASSANDRA-3297)
 * make iwriter final in IndexWriter to avoid NPE (CASSANDRA-2863)
 * (CQL) update grammar to require key clause in DELETE statement
   (CASSANDRA-3349)
 * (CQL) allow numeric keyspace names in USE statement (CASSANDRA-3350)
 * (Hadoop) skip empty rows when slicing the entire row (CASSANDRA-2855)
 * Fix handling of tombstone by SSTableExport/Import (CASSANDRA-3357)
 * fix ColumnIndexer to use long offsets (CASSANDRA-3358)
 * Improved CLI exceptions (CASSANDRA-3312)
 * Fix handling of tombstone by SSTableExport/Import (CASSANDRA-3357)
 * Only count compaction as active (for throttling) when they have
   successfully acquired the compaction lock (CASSANDRA-3344)
 * Display CLI version string on startup (CASSANDRA-3196)
 * (Hadoop) make CFIF try rpc_address or fallback to listen_address
   (CASSANDRA-3214)
 * (Hadoop) accept comma delimited lists of initial thrift connections
   (CASSANDRA-3185)
 * ColumnFamily min_compaction_threshold should be >= 2 (CASSANDRA-3342)
 * (Pig) add 0.8+ types and key validation type in schema (CASSANDRA-3280)
 * Fix completely removing column metadata using CLI (CASSANDRA-3126)
 * CLI `describe cluster;` output should be on separate lines for separate versions
   (CASSANDRA-3170)
 * fix changing durable_writes keyspace option during CF creation
   (CASSANDRA-3292)
 * avoid locking on update when no indexes are involved (CASSANDRA-3386)
 * fix assertionError during repair with ordered partitioners (CASSANDRA-3369)
 * correctly serialize key_validation_class for avro (CASSANDRA-3391)
 * don't expire counter tombstone after streaming (CASSANDRA-3394)
 * prevent nodes that failed to join from hanging around forever
   (CASSANDRA-3351)
 * remove incorrect optimization from slice read path (CASSANDRA-3390)
 * Fix race in AntiEntropyService (CASSANDRA-3400)


1.0.0-final
 * close scrubbed sstable fd before deleting it (CASSANDRA-3318)
 * fix bug preventing obsolete commitlog segments from being removed
   (CASSANDRA-3269)
 * tolerate whitespace in seed CDL (CASSANDRA-3263)
 * Change default heap thresholds to max(min(1/2 ram, 1G), min(1/4 ram, 8GB))
   (CASSANDRA-3295)
 * Fix broken CompressedRandomAccessReaderTest (CASSANDRA-3298)
 * (CQL) fix type information returned for wildcard queries (CASSANDRA-3311)
 * add estimated tasks to LeveledCompactionStrategy (CASSANDRA-3322)
 * avoid including compaction cache-warming in keycache stats (CASSANDRA-3325)
 * run compaction and hinted handoff threads at MIN_PRIORITY (CASSANDRA-3308)
 * default hsha thrift server to cpu core count in rpc pool (CASSANDRA-3329)
 * add bin\daemon to binary tarball for Windows service (CASSANDRA-3331)
 * Fix places where uncompressed size of sstables was use in place of the
   compressed one (CASSANDRA-3338)
 * Fix hsha thrift server (CASSANDRA-3346)
 * Make sure repair only stream needed sstables (CASSANDRA-3345)


1.0.0-rc2
 * Log a meaningful warning when a node receives a message for a repair session
   that doesn't exist anymore (CASSANDRA-3256)
 * test for NUMA policy support as well as numactl presence (CASSANDRA-3245)
 * Fix FD leak when internode encryption is enabled (CASSANDRA-3257)
 * Remove incorrect assertion in mergeIterator (CASSANDRA-3260)
 * FBUtilities.hexToBytes(String) to throw NumberFormatException when string
   contains non-hex characters (CASSANDRA-3231)
 * Keep SimpleSnitch proximity ordering unchanged from what the Strategy
   generates, as intended (CASSANDRA-3262)
 * remove Scrub from compactionstats when finished (CASSANDRA-3255)
 * fix counter entry in jdbc TypesMap (CASSANDRA-3268)
 * fix full queue scenario for ParallelCompactionIterator (CASSANDRA-3270)
 * fix bootstrap process (CASSANDRA-3285)
 * don't try delivering hints if when there isn't any (CASSANDRA-3176)
 * CLI documentation change for ColumnFamily `compression_options` (CASSANDRA-3282)
 * ignore any CF ids sent by client for adding CF/KS (CASSANDRA-3288)
 * remove obsolete hints on first startup (CASSANDRA-3291)
 * use correct ISortedColumns for time-optimized reads (CASSANDRA-3289)
 * Evict gossip state immediately when a token is taken over by a new IP
   (CASSANDRA-3259)


1.0.0-rc1
 * Update CQL to generate microsecond timestamps by default (CASSANDRA-3227)
 * Fix counting CFMetadata towards Memtable liveRatio (CASSANDRA-3023)
 * Kill server on wrapped OOME such as from FileChannel.map (CASSANDRA-3201)
 * remove unnecessary copy when adding to row cache (CASSANDRA-3223)
 * Log message when a full repair operation completes (CASSANDRA-3207)
 * Fix streamOutSession keeping sstables references forever if the remote end
   dies (CASSANDRA-3216)
 * Remove dynamic_snitch boolean from example configuration (defaulting to
   true) and set default badness threshold to 0.1 (CASSANDRA-3229)
 * Base choice of random or "balanced" token on bootstrap on whether
   schema definitions were found (CASSANDRA-3219)
 * Fixes for LeveledCompactionStrategy score computation, prioritization,
   scheduling, and performance (CASSANDRA-3224, 3234)
 * parallelize sstable open at server startup (CASSANDRA-2988)
 * fix handling of exceptions writing to OutboundTcpConnection (CASSANDRA-3235)
 * Allow using quotes in "USE <keyspace>;" CLI command (CASSANDRA-3208)
 * Don't allow any cache loading exceptions to halt startup (CASSANDRA-3218)
 * Fix sstableloader --ignores option (CASSANDRA-3247)
 * File descriptor limit increased in packaging (CASSANDRA-3206)
 * Fix deadlock in commit log during flush (CASSANDRA-3253)


1.0.0-beta1
 * removed binarymemtable (CASSANDRA-2692)
 * add commitlog_total_space_in_mb to prevent fragmented logs (CASSANDRA-2427)
 * removed commitlog_rotation_threshold_in_mb configuration (CASSANDRA-2771)
 * make AbstractBounds.normalize de-overlapp overlapping ranges (CASSANDRA-2641)
 * replace CollatingIterator, ReducingIterator with MergeIterator
   (CASSANDRA-2062)
 * Fixed the ability to set compaction strategy in cli using create column
   family command (CASSANDRA-2778)
 * clean up tmp files after failed compaction (CASSANDRA-2468)
 * restrict repair streaming to specific columnfamilies (CASSANDRA-2280)
 * don't bother persisting columns shadowed by a row tombstone (CASSANDRA-2589)
 * reset CF and SC deletion times after gc_grace (CASSANDRA-2317)
 * optimize away seek when compacting wide rows (CASSANDRA-2879)
 * single-pass streaming (CASSANDRA-2677, 2906, 2916, 3003)
 * use reference counting for deleting sstables instead of relying on GC
   (CASSANDRA-2521, 3179)
 * store hints as serialized mutations instead of pointers to data row
   (CASSANDRA-2045)
 * store hints in the coordinator node instead of in the closest replica
   (CASSANDRA-2914)
 * add row_cache_keys_to_save CF option (CASSANDRA-1966)
 * check column family validity in nodetool repair (CASSANDRA-2933)
 * use lazy initialization instead of class initialization in NodeId
   (CASSANDRA-2953)
 * add paging to get_count (CASSANDRA-2894)
 * fix "short reads" in [multi]get (CASSANDRA-2643, 3157, 3192)
 * add optional compression for sstables (CASSANDRA-47, 2994, 3001, 3128)
 * add scheduler JMX metrics (CASSANDRA-2962)
 * add block level checksum for compressed data (CASSANDRA-1717)
 * make column family backed column map pluggable and introduce unsynchronized
   ArrayList backed one to speedup reads (CASSANDRA-2843, 3165, 3205)
 * refactoring of the secondary index api (CASSANDRA-2982)
 * make CL > ONE reads wait for digest reconciliation before returning
   (CASSANDRA-2494)
 * fix missing logging for some exceptions (CASSANDRA-2061)
 * refactor and optimize ColumnFamilyStore.files(...) and Descriptor.fromFilename(String)
   and few other places responsible for work with SSTable files (CASSANDRA-3040)
 * Stop reading from sstables once we know we have the most recent columns,
   for query-by-name requests (CASSANDRA-2498)
 * Add query-by-column mode to stress.java (CASSANDRA-3064)
 * Add "install" command to cassandra.bat (CASSANDRA-292)
 * clean up KSMetadata, CFMetadata from unnecessary
   Thrift<->Avro conversion methods (CASSANDRA-3032)
 * Add timeouts to client request schedulers (CASSANDRA-3079, 3096)
 * Cli to use hashes rather than array of hashes for strategy options (CASSANDRA-3081)
 * LeveledCompactionStrategy (CASSANDRA-1608, 3085, 3110, 3087, 3145, 3154, 3182)
 * Improvements of the CLI `describe` command (CASSANDRA-2630)
 * reduce window where dropped CF sstables may not be deleted (CASSANDRA-2942)
 * Expose gossip/FD info to JMX (CASSANDRA-2806)
 * Fix streaming over SSL when compressed SSTable involved (CASSANDRA-3051)
 * Add support for pluggable secondary index implementations (CASSANDRA-3078)
 * remove compaction_thread_priority setting (CASSANDRA-3104)
 * generate hints for replicas that timeout, not just replicas that are known
   to be down before starting (CASSANDRA-2034)
 * Add throttling for internode streaming (CASSANDRA-3080)
 * make the repair of a range repair all replica (CASSANDRA-2610, 3194)
 * expose the ability to repair the first range (as returned by the
   partitioner) of a node (CASSANDRA-2606)
 * Streams Compression (CASSANDRA-3015)
 * add ability to use multiple threads during a single compaction
   (CASSANDRA-2901)
 * make AbstractBounds.normalize support overlapping ranges (CASSANDRA-2641)
 * fix of the CQL count() behavior (CASSANDRA-3068)
 * use TreeMap backed column families for the SSTable simple writers
   (CASSANDRA-3148)
 * fix inconsistency of the CLI syntax when {} should be used instead of [{}]
   (CASSANDRA-3119)
 * rename CQL type names to match expected SQL behavior (CASSANDRA-3149, 3031)
 * Arena-based allocation for memtables (CASSANDRA-2252, 3162, 3163, 3168)
 * Default RR chance to 0.1 (CASSANDRA-3169)
 * Add RowLevel support to secondary index API (CASSANDRA-3147)
 * Make SerializingCacheProvider the default if JNA is available (CASSANDRA-3183)
 * Fix backwards compatibilty for CQL memtable properties (CASSANDRA-3190)
 * Add five-minute delay before starting compactions on a restarted server
   (CASSANDRA-3181)
 * Reduce copies done for intra-host messages (CASSANDRA-1788, 3144)
 * support of compaction strategy option for stress.java (CASSANDRA-3204)
 * make memtable throughput and column count thresholds no-ops (CASSANDRA-2449)
 * Return schema information along with the resultSet in CQL (CASSANDRA-2734)
 * Add new DecimalType (CASSANDRA-2883)
 * Fix assertion error in RowRepairResolver (CASSANDRA-3156)
 * Reduce unnecessary high buffer sizes (CASSANDRA-3171)
 * Pluggable compaction strategy (CASSANDRA-1610)
 * Add new broadcast_address config option (CASSANDRA-2491)


0.8.7
 * Kill server on wrapped OOME such as from FileChannel.map (CASSANDRA-3201)
 * Allow using quotes in "USE <keyspace>;" CLI command (CASSANDRA-3208)
 * Log message when a full repair operation completes (CASSANDRA-3207)
 * Don't allow any cache loading exceptions to halt startup (CASSANDRA-3218)
 * Fix sstableloader --ignores option (CASSANDRA-3247)
 * File descriptor limit increased in packaging (CASSANDRA-3206)
 * Log a meaningfull warning when a node receive a message for a repair session
   that doesn't exist anymore (CASSANDRA-3256)
 * Fix FD leak when internode encryption is enabled (CASSANDRA-3257)
 * FBUtilities.hexToBytes(String) to throw NumberFormatException when string
   contains non-hex characters (CASSANDRA-3231)
 * Keep SimpleSnitch proximity ordering unchanged from what the Strategy
   generates, as intended (CASSANDRA-3262)
 * remove Scrub from compactionstats when finished (CASSANDRA-3255)
 * Fix tool .bat files when CASSANDRA_HOME contains spaces (CASSANDRA-3258)
 * Force flush of status table when removing/updating token (CASSANDRA-3243)
 * Evict gossip state immediately when a token is taken over by a new IP (CASSANDRA-3259)
 * Fix bug where the failure detector can take too long to mark a host
   down (CASSANDRA-3273)
 * (Hadoop) allow wrapping ranges in queries (CASSANDRA-3137)
 * (Hadoop) check all interfaces for a match with split location
   before falling back to random replica (CASSANDRA-3211)
 * (Hadoop) Make Pig storage handle implements LoadMetadata (CASSANDRA-2777)
 * (Hadoop) Fix exception during PIG 'dump' (CASSANDRA-2810)
 * Fix stress COUNTER_GET option (CASSANDRA-3301)
 * Fix missing fields in CLI `show schema` output (CASSANDRA-3304)
 * Nodetool no longer leaks threads and closes JMX connections (CASSANDRA-3309)
 * fix truncate allowing data to be replayed post-restart (CASSANDRA-3297)
 * Move SimpleAuthority and SimpleAuthenticator to examples (CASSANDRA-2922)
 * Fix handling of tombstone by SSTableExport/Import (CASSANDRA-3357)
 * Fix transposition in cfHistograms (CASSANDRA-3222)
 * Allow using number as DC name when creating keyspace in CQL (CASSANDRA-3239)
 * Force flush of system table after updating/removing a token (CASSANDRA-3243)


0.8.6
 * revert CASSANDRA-2388
 * change TokenRange.endpoints back to listen/broadcast address to match
   pre-1777 behavior, and add TokenRange.rpc_endpoints instead (CASSANDRA-3187)
 * avoid trying to watch cassandra-topology.properties when loaded from jar
   (CASSANDRA-3138)
 * prevent users from creating keyspaces with LocalStrategy replication
   (CASSANDRA-3139)
 * fix CLI `show schema;` to output correct keyspace definition statement
   (CASSANDRA-3129)
 * CustomTThreadPoolServer to log TTransportException at DEBUG level
   (CASSANDRA-3142)
 * allow topology sort to work with non-unique rack names between
   datacenters (CASSANDRA-3152)
 * Improve caching of same-version Messages on digest and repair paths
   (CASSANDRA-3158)
 * Randomize choice of first replica for counter increment (CASSANDRA-2890)
 * Fix using read_repair_chance instead of merge_shard_change (CASSANDRA-3202)
 * Avoid streaming data to nodes that already have it, on move as well as
   decommission (CASSANDRA-3041)
 * Fix divide by zero error in GCInspector (CASSANDRA-3164)
 * allow quoting of the ColumnFamily name in CLI `create column family`
   statement (CASSANDRA-3195)
 * Fix rolling upgrade from 0.7 to 0.8 problem (CASSANDRA-3166)
 * Accomodate missing encryption_options in IncomingTcpConnection.stream
   (CASSANDRA-3212)


0.8.5
 * fix NPE when encryption_options is unspecified (CASSANDRA-3007)
 * include column name in validation failure exceptions (CASSANDRA-2849)
 * make sure truncate clears out the commitlog so replay won't re-
   populate with truncated data (CASSANDRA-2950)
 * fix NPE when debug logging is enabled and dropped CF is present
   in a commitlog segment (CASSANDRA-3021)
 * fix cassandra.bat when CASSANDRA_HOME contains spaces (CASSANDRA-2952)
 * fix to SSTableSimpleUnsortedWriter bufferSize calculation (CASSANDRA-3027)
 * make cleanup and normal compaction able to skip empty rows
   (rows containing nothing but expired tombstones) (CASSANDRA-3039)
 * work around native memory leak in com.sun.management.GarbageCollectorMXBean
   (CASSANDRA-2868)
 * validate that column names in column_metadata are not equal to key_alias
   on create/update of the ColumnFamily and CQL 'ALTER' statement (CASSANDRA-3036)
 * return an InvalidRequestException if an indexed column is assigned
   a value larger than 64KB (CASSANDRA-3057)
 * fix of numeric-only and string column names handling in CLI "drop index"
   (CASSANDRA-3054)
 * prune index scan resultset back to original request for lazy
   resultset expansion case (CASSANDRA-2964)
 * (Hadoop) fail jobs when Cassandra node has failed but TaskTracker
   has not (CASSANDRA-2388)
 * fix dynamic snitch ignoring nodes when read_repair_chance is zero
   (CASSANDRA-2662)
 * avoid retaining references to dropped CFS objects in
   CompactionManager.estimatedCompactions (CASSANDRA-2708)
 * expose rpc timeouts per host in MessagingServiceMBean (CASSANDRA-2941)
 * avoid including cwd in classpath for deb and rpm packages (CASSANDRA-2881)
 * remove gossip state when a new IP takes over a token (CASSANDRA-3071)
 * allow sstable2json to work on index sstable files (CASSANDRA-3059)
 * always hint counters (CASSANDRA-3099)
 * fix log4j initialization in EmbeddedCassandraService (CASSANDRA-2857)
 * remove gossip state when a new IP takes over a token (CASSANDRA-3071)
 * work around native memory leak in com.sun.management.GarbageCollectorMXBean
    (CASSANDRA-2868)
 * fix UnavailableException with writes at CL.EACH_QUORM (CASSANDRA-3084)
 * fix parsing of the Keyspace and ColumnFamily names in numeric
   and string representations in CLI (CASSANDRA-3075)
 * fix corner cases in Range.differenceToFetch (CASSANDRA-3084)
 * fix ip address String representation in the ring cache (CASSANDRA-3044)
 * fix ring cache compatibility when mixing pre-0.8.4 nodes with post-
   in the same cluster (CASSANDRA-3023)
 * make repair report failure when a node participating dies (instead of
   hanging forever) (CASSANDRA-2433)
 * fix handling of the empty byte buffer by ReversedType (CASSANDRA-3111)
 * Add validation that Keyspace names are case-insensitively unique (CASSANDRA-3066)
 * catch invalid key_validation_class before instantiating UpdateColumnFamily (CASSANDRA-3102)
 * make Range and Bounds objects client-safe (CASSANDRA-3108)
 * optionally skip log4j configuration (CASSANDRA-3061)
 * bundle sstableloader with the debian package (CASSANDRA-3113)
 * don't try to build secondary indexes when there is none (CASSANDRA-3123)
 * improve SSTableSimpleUnsortedWriter speed for large rows (CASSANDRA-3122)
 * handle keyspace arguments correctly in nodetool snapshot (CASSANDRA-3038)
 * Fix SSTableImportTest on windows (CASSANDRA-3043)
 * expose compactionThroughputMbPerSec through JMX (CASSANDRA-3117)
 * log keyspace and CF of large rows being compacted


0.8.4
 * change TokenRing.endpoints to be a list of rpc addresses instead of
   listen/broadcast addresses (CASSANDRA-1777)
 * include files-to-be-streamed in StreamInSession.getSources (CASSANDRA-2972)
 * use JAVA env var in cassandra-env.sh (CASSANDRA-2785, 2992)
 * avoid doing read for no-op replicate-on-write at CL=1 (CASSANDRA-2892)
 * refuse counter write for CL.ANY (CASSANDRA-2990)
 * switch back to only logging recent dropped messages (CASSANDRA-3004)
 * always deserialize RowMutation for counters (CASSANDRA-3006)
 * ignore saved replication_factor strategy_option for NTS (CASSANDRA-3011)
 * make sure pre-truncate CL segments are discarded (CASSANDRA-2950)


0.8.3
 * add ability to drop local reads/writes that are going to timeout
   (CASSANDRA-2943)
 * revamp token removal process, keep gossip states for 3 days (CASSANDRA-2496)
 * don't accept extra args for 0-arg nodetool commands (CASSANDRA-2740)
 * log unavailableexception details at debug level (CASSANDRA-2856)
 * expose data_dir though jmx (CASSANDRA-2770)
 * don't include tmp files as sstable when create cfs (CASSANDRA-2929)
 * log Java classpath on startup (CASSANDRA-2895)
 * keep gossipped version in sync with actual on migration coordinator
   (CASSANDRA-2946)
 * use lazy initialization instead of class initialization in NodeId
   (CASSANDRA-2953)
 * check column family validity in nodetool repair (CASSANDRA-2933)
 * speedup bytes to hex conversions dramatically (CASSANDRA-2850)
 * Flush memtables on shutdown when durable writes are disabled
   (CASSANDRA-2958)
 * improved POSIX compatibility of start scripts (CASsANDRA-2965)
 * add counter support to Hadoop InputFormat (CASSANDRA-2981)
 * fix bug where dirty commitlog segments were removed (and avoid keeping
   segments with no post-flush activity permanently dirty) (CASSANDRA-2829)
 * fix throwing exception with batch mutation of counter super columns
   (CASSANDRA-2949)
 * ignore system tables during repair (CASSANDRA-2979)
 * throw exception when NTS is given replication_factor as an option
   (CASSANDRA-2960)
 * fix assertion error during compaction of counter CFs (CASSANDRA-2968)
 * avoid trying to create index names, when no index exists (CASSANDRA-2867)
 * don't sample the system table when choosing a bootstrap token
   (CASSANDRA-2825)
 * gossiper notifies of local state changes (CASSANDRA-2948)
 * add asynchronous and half-sync/half-async (hsha) thrift servers
   (CASSANDRA-1405)
 * fix potential use of free'd native memory in SerializingCache
   (CASSANDRA-2951)
 * prune index scan resultset back to original request for lazy
   resultset expansion case (CASSANDRA-2964)
 * (Hadoop) fail jobs when Cassandra node has failed but TaskTracker
    has not (CASSANDRA-2388)


0.8.2
 * CQL:
   - include only one row per unique key for IN queries (CASSANDRA-2717)
   - respect client timestamp on full row deletions (CASSANDRA-2912)
 * improve thread-safety in StreamOutSession (CASSANDRA-2792)
 * allow deleting a row and updating indexed columns in it in the
   same mutation (CASSANDRA-2773)
 * Expose number of threads blocked on submitting memtable to flush
   in JMX (CASSANDRA-2817)
 * add ability to return "endpoints" to nodetool (CASSANDRA-2776)
 * Add support for multiple (comma-delimited) coordinator addresses
   to ColumnFamilyInputFormat (CASSANDRA-2807)
 * fix potential NPE while scheduling read repair for range slice
   (CASSANDRA-2823)
 * Fix race in SystemTable.getCurrentLocalNodeId (CASSANDRA-2824)
 * Correctly set default for replicate_on_write (CASSANDRA-2835)
 * improve nodetool compactionstats formatting (CASSANDRA-2844)
 * fix index-building status display (CASSANDRA-2853)
 * fix CLI perpetuating obsolete KsDef.replication_factor (CASSANDRA-2846)
 * improve cli treatment of multiline comments (CASSANDRA-2852)
 * handle row tombstones correctly in EchoedRow (CASSANDRA-2786)
 * add MessagingService.get[Recently]DroppedMessages and
   StorageService.getExceptionCount (CASSANDRA-2804)
 * fix possibility of spurious UnavailableException for LOCAL_QUORUM
   reads with dynamic snitch + read repair disabled (CASSANDRA-2870)
 * add ant-optional as dependence for the debian package (CASSANDRA-2164)
 * add option to specify limit for get_slice in the CLI (CASSANDRA-2646)
 * decrease HH page size (CASSANDRA-2832)
 * reset cli keyspace after dropping the current one (CASSANDRA-2763)
 * add KeyRange option to Hadoop inputformat (CASSANDRA-1125)
 * fix protocol versioning (CASSANDRA-2818, 2860)
 * support spaces in path to log4j configuration (CASSANDRA-2383)
 * avoid including inferred types in CF update (CASSANDRA-2809)
 * fix JMX bulkload call (CASSANDRA-2908)
 * fix updating KS with durable_writes=false (CASSANDRA-2907)
 * add simplified facade to SSTableWriter for bulk loading use
   (CASSANDRA-2911)
 * fix re-using index CF sstable names after drop/recreate (CASSANDRA-2872)
 * prepend CF to default index names (CASSANDRA-2903)
 * fix hint replay (CASSANDRA-2928)
 * Properly synchronize repair's merkle tree computation (CASSANDRA-2816)


0.8.1
 * CQL:
   - support for insert, delete in BATCH (CASSANDRA-2537)
   - support for IN to SELECT, UPDATE (CASSANDRA-2553)
   - timestamp support for INSERT, UPDATE, and BATCH (CASSANDRA-2555)
   - TTL support (CASSANDRA-2476)
   - counter support (CASSANDRA-2473)
   - ALTER COLUMNFAMILY (CASSANDRA-1709)
   - DROP INDEX (CASSANDRA-2617)
   - add SCHEMA/TABLE as aliases for KS/CF (CASSANDRA-2743)
   - server handles wait-for-schema-agreement (CASSANDRA-2756)
   - key alias support (CASSANDRA-2480)
 * add support for comparator parameters and a generic ReverseType
   (CASSANDRA-2355)
 * add CompositeType and DynamicCompositeType (CASSANDRA-2231)
 * optimize batches containing multiple updates to the same row
   (CASSANDRA-2583)
 * adjust hinted handoff page size to avoid OOM with large columns
   (CASSANDRA-2652)
 * mark BRAF buffer invalid post-flush so we don't re-flush partial
   buffers again, especially on CL writes (CASSANDRA-2660)
 * add DROP INDEX support to CLI (CASSANDRA-2616)
 * don't perform HH to client-mode [storageproxy] nodes (CASSANDRA-2668)
 * Improve forceDeserialize/getCompactedRow encapsulation (CASSANDRA-2659)
 * Don't write CounterUpdateColumn to disk in tests (CASSANDRA-2650)
 * Add sstable bulk loading utility (CASSANDRA-1278)
 * avoid replaying hints to dropped columnfamilies (CASSANDRA-2685)
 * add placeholders for missing rows in range query pseudo-RR (CASSANDRA-2680)
 * remove no-op HHOM.renameHints (CASSANDRA-2693)
 * clone super columns to avoid modifying them during flush (CASSANDRA-2675)
 * allow writes to bypass the commitlog for certain keyspaces (CASSANDRA-2683)
 * avoid NPE when bypassing commitlog during memtable flush (CASSANDRA-2781)
 * Added support for making bootstrap retry if nodes flap (CASSANDRA-2644)
 * Added statusthrift to nodetool to report if thrift server is running (CASSANDRA-2722)
 * Fixed rows being cached if they do not exist (CASSANDRA-2723)
 * Support passing tableName and cfName to RowCacheProviders (CASSANDRA-2702)
 * close scrub file handles (CASSANDRA-2669)
 * throttle migration replay (CASSANDRA-2714)
 * optimize column serializer creation (CASSANDRA-2716)
 * Added support for making bootstrap retry if nodes flap (CASSANDRA-2644)
 * Added statusthrift to nodetool to report if thrift server is running
   (CASSANDRA-2722)
 * Fixed rows being cached if they do not exist (CASSANDRA-2723)
 * fix truncate/compaction race (CASSANDRA-2673)
 * workaround large resultsets causing large allocation retention
   by nio sockets (CASSANDRA-2654)
 * fix nodetool ring use with Ec2Snitch (CASSANDRA-2733)
 * fix removing columns and subcolumns that are supressed by a row or
   supercolumn tombstone during replica resolution (CASSANDRA-2590)
 * support sstable2json against snapshot sstables (CASSANDRA-2386)
 * remove active-pull schema requests (CASSANDRA-2715)
 * avoid marking entire list of sstables as actively being compacted
   in multithreaded compaction (CASSANDRA-2765)
 * seek back after deserializing a row to update cache with (CASSANDRA-2752)
 * avoid skipping rows in scrub for counter column family (CASSANDRA-2759)
 * fix ConcurrentModificationException in repair when dealing with 0.7 node
   (CASSANDRA-2767)
 * use threadsafe collections for StreamInSession (CASSANDRA-2766)
 * avoid infinite loop when creating merkle tree (CASSANDRA-2758)
 * avoids unmarking compacting sstable prematurely in cleanup (CASSANDRA-2769)
 * fix NPE when the commit log is bypassed (CASSANDRA-2718)
 * don't throw an exception in SS.isRPCServerRunning (CASSANDRA-2721)
 * make stress.jar executable (CASSANDRA-2744)
 * add daemon mode to java stress (CASSANDRA-2267)
 * expose the DC and rack of a node through JMX and nodetool ring (CASSANDRA-2531)
 * fix cache mbean getSize (CASSANDRA-2781)
 * Add Date, Float, Double, and Boolean types (CASSANDRA-2530)
 * Add startup flag to renew counter node id (CASSANDRA-2788)
 * add jamm agent to cassandra.bat (CASSANDRA-2787)
 * fix repair hanging if a neighbor has nothing to send (CASSANDRA-2797)
 * purge tombstone even if row is in only one sstable (CASSANDRA-2801)
 * Fix wrong purge of deleted cf during compaction (CASSANDRA-2786)
 * fix race that could result in Hadoop writer failing to throw an
   exception encountered after close() (CASSANDRA-2755)
 * fix scan wrongly throwing assertion error (CASSANDRA-2653)
 * Always use even distribution for merkle tree with RandomPartitionner
   (CASSANDRA-2841)
 * fix describeOwnership for OPP (CASSANDRA-2800)
 * ensure that string tokens do not contain commas (CASSANDRA-2762)


0.8.0-final
 * fix CQL grammar warning and cqlsh regression from CASSANDRA-2622
 * add ant generate-cql-html target (CASSANDRA-2526)
 * update CQL consistency levels (CASSANDRA-2566)
 * debian packaging fixes (CASSANDRA-2481, 2647)
 * fix UUIDType, IntegerType for direct buffers (CASSANDRA-2682, 2684)
 * switch to native Thrift for Hadoop map/reduce (CASSANDRA-2667)
 * fix StackOverflowError when building from eclipse (CASSANDRA-2687)
 * only provide replication_factor to strategy_options "help" for
   SimpleStrategy, OldNetworkTopologyStrategy (CASSANDRA-2678, 2713)
 * fix exception adding validators to non-string columns (CASSANDRA-2696)
 * avoid instantiating DatabaseDescriptor in JDBC (CASSANDRA-2694)
 * fix potential stack overflow during compaction (CASSANDRA-2626)
 * clone super columns to avoid modifying them during flush (CASSANDRA-2675)
 * reset underlying iterator in EchoedRow constructor (CASSANDRA-2653)


0.8.0-rc1
 * faster flushes and compaction from fixing excessively pessimistic
   rebuffering in BRAF (CASSANDRA-2581)
 * fix returning null column values in the python cql driver (CASSANDRA-2593)
 * fix merkle tree splitting exiting early (CASSANDRA-2605)
 * snapshot_before_compaction directory name fix (CASSANDRA-2598)
 * Disable compaction throttling during bootstrap (CASSANDRA-2612)
 * fix CQL treatment of > and < operators in range slices (CASSANDRA-2592)
 * fix potential double-application of counter updates on commitlog replay
   by moving replay position from header to sstable metadata (CASSANDRA-2419)
 * JDBC CQL driver exposes getColumn for access to timestamp
 * JDBC ResultSetMetadata properties added to AbstractType
 * r/m clustertool (CASSANDRA-2607)
 * add support for presenting row key as a column in CQL result sets
   (CASSANDRA-2622)
 * Don't allow {LOCAL|EACH}_QUORUM unless strategy is NTS (CASSANDRA-2627)
 * validate keyspace strategy_options during CQL create (CASSANDRA-2624)
 * fix empty Result with secondary index when limit=1 (CASSANDRA-2628)
 * Fix regression where bootstrapping a node with no schema fails
   (CASSANDRA-2625)
 * Allow removing LocationInfo sstables (CASSANDRA-2632)
 * avoid attempting to replay mutations from dropped keyspaces (CASSANDRA-2631)
 * avoid using cached position of a key when GT is requested (CASSANDRA-2633)
 * fix counting bloom filter true positives (CASSANDRA-2637)
 * initialize local ep state prior to gossip startup if needed (CASSANDRA-2638)
 * fix counter increment lost after restart (CASSANDRA-2642)
 * add quote-escaping via backslash to CLI (CASSANDRA-2623)
 * fix pig example script (CASSANDRA-2487)
 * fix dynamic snitch race in adding latencies (CASSANDRA-2618)
 * Start/stop cassandra after more important services such as mdadm in
   debian packaging (CASSANDRA-2481)


0.8.0-beta2
 * fix NPE compacting index CFs (CASSANDRA-2528)
 * Remove checking all column families on startup for compaction candidates
   (CASSANDRA-2444)
 * validate CQL create keyspace options (CASSANDRA-2525)
 * fix nodetool setcompactionthroughput (CASSANDRA-2550)
 * move	gossip heartbeat back to its own thread (CASSANDRA-2554)
 * validate cql TRUNCATE columnfamily before truncating (CASSANDRA-2570)
 * fix batch_mutate for mixed standard-counter mutations (CASSANDRA-2457)
 * disallow making schema changes to system keyspace (CASSANDRA-2563)
 * fix sending mutation messages multiple times (CASSANDRA-2557)
 * fix incorrect use of NBHM.size in ReadCallback that could cause
   reads to time out even when responses were received (CASSANDRA-2552)
 * trigger read repair correctly for LOCAL_QUORUM reads (CASSANDRA-2556)
 * Allow configuring the number of compaction thread (CASSANDRA-2558)
 * forceUserDefinedCompaction will attempt to compact what it is given
   even if the pessimistic estimate is that there is not enough disk space;
   automatic compactions will only compact 2 or more sstables (CASSANDRA-2575)
 * refuse to apply migrations with older timestamps than the current
   schema (CASSANDRA-2536)
 * remove unframed Thrift transport option
 * include indexes in snapshots (CASSANDRA-2596)
 * improve ignoring of obsolete mutations in index maintenance (CASSANDRA-2401)
 * recognize attempt to drop just the index while leaving the column
   definition alone (CASSANDRA-2619)


0.8.0-beta1
 * remove Avro RPC support (CASSANDRA-926)
 * support for columns that act as incr/decr counters
   (CASSANDRA-1072, 1937, 1944, 1936, 2101, 2093, 2288, 2105, 2384, 2236, 2342,
   2454)
 * CQL (CASSANDRA-1703, 1704, 1705, 1706, 1707, 1708, 1710, 1711, 1940,
   2124, 2302, 2277, 2493)
 * avoid double RowMutation serialization on write path (CASSANDRA-1800)
 * make NetworkTopologyStrategy the default (CASSANDRA-1960)
 * configurable internode encryption (CASSANDRA-1567, 2152)
 * human readable column names in sstable2json output (CASSANDRA-1933)
 * change default JMX port to 7199 (CASSANDRA-2027)
 * backwards compatible internal messaging (CASSANDRA-1015)
 * atomic switch of memtables and sstables (CASSANDRA-2284)
 * add pluggable SeedProvider (CASSANDRA-1669)
 * Fix clustertool to not throw exception when calling get_endpoints (CASSANDRA-2437)
 * upgrade to thrift 0.6 (CASSANDRA-2412)
 * repair works on a token range instead of full ring (CASSANDRA-2324)
 * purge tombstones from row cache (CASSANDRA-2305)
 * push replication_factor into strategy_options (CASSANDRA-1263)
 * give snapshots the same name on each node (CASSANDRA-1791)
 * remove "nodetool loadbalance" (CASSANDRA-2448)
 * multithreaded compaction (CASSANDRA-2191)
 * compaction throttling (CASSANDRA-2156)
 * add key type information and alias (CASSANDRA-2311, 2396)
 * cli no longer divides read_repair_chance by 100 (CASSANDRA-2458)
 * made CompactionInfo.getTaskType return an enum (CASSANDRA-2482)
 * add a server-wide cap on measured memtable memory usage and aggressively
   flush to keep under that threshold (CASSANDRA-2006)
 * add unified UUIDType (CASSANDRA-2233)
 * add off-heap row cache support (CASSANDRA-1969)


0.7.5
 * improvements/fixes to PIG driver (CASSANDRA-1618, CASSANDRA-2387,
   CASSANDRA-2465, CASSANDRA-2484)
 * validate index names (CASSANDRA-1761)
 * reduce contention on Table.flusherLock (CASSANDRA-1954)
 * try harder to detect failures during streaming, cleaning up temporary
   files more reliably (CASSANDRA-2088)
 * shut down server for OOM on a Thrift thread (CASSANDRA-2269)
 * fix tombstone handling in repair and sstable2json (CASSANDRA-2279)
 * preserve version when streaming data from old sstables (CASSANDRA-2283)
 * don't start repair if a neighboring node is marked as dead (CASSANDRA-2290)
 * purge tombstones from row cache (CASSANDRA-2305)
 * Avoid seeking when sstable2json exports the entire file (CASSANDRA-2318)
 * clear Built flag in system table when dropping an index (CASSANDRA-2320)
 * don't allow arbitrary argument for stress.java (CASSANDRA-2323)
 * validate values for index predicates in get_indexed_slice (CASSANDRA-2328)
 * queue secondary indexes for flush before the parent (CASSANDRA-2330)
 * allow job configuration to set the CL used in Hadoop jobs (CASSANDRA-2331)
 * add memtable_flush_queue_size defaulting to 4 (CASSANDRA-2333)
 * Allow overriding of initial_token, storage_port and rpc_port from system
   properties (CASSANDRA-2343)
 * fix comparator used for non-indexed secondary expressions in index scan
   (CASSANDRA-2347)
 * ensure size calculation and write phase of large-row compaction use
   the same threshold for TTL expiration (CASSANDRA-2349)
 * fix race when iterating CFs during add/drop (CASSANDRA-2350)
 * add ConsistencyLevel command to CLI (CASSANDRA-2354)
 * allow negative numbers in the cli (CASSANDRA-2358)
 * hard code serialVersionUID for tokens class (CASSANDRA-2361)
 * fix potential infinite loop in ByteBufferUtil.inputStream (CASSANDRA-2365)
 * fix encoding bugs in HintedHandoffManager, SystemTable when default
   charset is not UTF8 (CASSANDRA-2367)
 * avoids having removed node reappearing in Gossip (CASSANDRA-2371)
 * fix incorrect truncation of long to int when reading columns via block
   index (CASSANDRA-2376)
 * fix NPE during stream session (CASSANDRA-2377)
 * fix race condition that could leave orphaned data files when dropping CF or
   KS (CASSANDRA-2381)
 * fsync statistics component on write (CASSANDRA-2382)
 * fix duplicate results from CFS.scan (CASSANDRA-2406)
 * add IntegerType to CLI help (CASSANDRA-2414)
 * avoid caching token-only decoratedkeys (CASSANDRA-2416)
 * convert mmap assertion to if/throw so scrub can catch it (CASSANDRA-2417)
 * don't overwrite gc log (CASSANDR-2418)
 * invalidate row cache for streamed row to avoid inconsitencies
   (CASSANDRA-2420)
 * avoid copies in range/index scans (CASSANDRA-2425)
 * make sure we don't wipe data during cleanup if the node has not join
   the ring (CASSANDRA-2428)
 * Try harder to close files after compaction (CASSANDRA-2431)
 * re-set bootstrapped flag after move finishes (CASSANDRA-2435)
 * display validation_class in CLI 'describe keyspace' (CASSANDRA-2442)
 * make cleanup compactions cleanup the row cache (CASSANDRA-2451)
 * add column fields validation to scrub (CASSANDRA-2460)
 * use 64KB flush buffer instead of in_memory_compaction_limit (CASSANDRA-2463)
 * fix backslash substitutions in CLI (CASSANDRA-2492)
 * disable cache saving for system CFS (CASSANDRA-2502)
 * fixes for verifying destination availability under hinted conditions
   so UE can be thrown intead of timing out (CASSANDRA-2514)
 * fix update of validation class in column metadata (CASSANDRA-2512)
 * support LOCAL_QUORUM, EACH_QUORUM CLs outside of NTS (CASSANDRA-2516)
 * preserve version when streaming data from old sstables (CASSANDRA-2283)
 * fix backslash substitutions in CLI (CASSANDRA-2492)
 * count a row deletion as one operation towards memtable threshold
   (CASSANDRA-2519)
 * support LOCAL_QUORUM, EACH_QUORUM CLs outside of NTS (CASSANDRA-2516)


0.7.4
 * add nodetool join command (CASSANDRA-2160)
 * fix secondary indexes on pre-existing or streamed data (CASSANDRA-2244)
 * initialize endpoint in gossiper earlier (CASSANDRA-2228)
 * add ability to write to Cassandra from Pig (CASSANDRA-1828)
 * add rpc_[min|max]_threads (CASSANDRA-2176)
 * add CL.TWO, CL.THREE (CASSANDRA-2013)
 * avoid exporting an un-requested row in sstable2json, when exporting
   a key that does not exist (CASSANDRA-2168)
 * add incremental_backups option (CASSANDRA-1872)
 * add configurable row limit to Pig loadfunc (CASSANDRA-2276)
 * validate column values in batches as well as single-Column inserts
   (CASSANDRA-2259)
 * move sample schema from cassandra.yaml to schema-sample.txt,
   a cli scripts (CASSANDRA-2007)
 * avoid writing empty rows when scrubbing tombstoned rows (CASSANDRA-2296)
 * fix assertion error in range and index scans for CL < ALL
   (CASSANDRA-2282)
 * fix commitlog replay when flush position refers to data that didn't
   get synced before server died (CASSANDRA-2285)
 * fix fd leak in sstable2json with non-mmap'd i/o (CASSANDRA-2304)
 * reduce memory use during streaming of multiple sstables (CASSANDRA-2301)
 * purge tombstoned rows from cache after GCGraceSeconds (CASSANDRA-2305)
 * allow zero replicas in a NTS datacenter (CASSANDRA-1924)
 * make range queries respect snitch for local replicas (CASSANDRA-2286)
 * fix HH delivery when column index is larger than 2GB (CASSANDRA-2297)
 * make 2ary indexes use parent CF flush thresholds during initial build
   (CASSANDRA-2294)
 * update memtable_throughput to be a long (CASSANDRA-2158)


0.7.3
 * Keep endpoint state until aVeryLongTime (CASSANDRA-2115)
 * lower-latency read repair (CASSANDRA-2069)
 * add hinted_handoff_throttle_delay_in_ms option (CASSANDRA-2161)
 * fixes for cache save/load (CASSANDRA-2172, -2174)
 * Handle whole-row deletions in CFOutputFormat (CASSANDRA-2014)
 * Make memtable_flush_writers flush in parallel (CASSANDRA-2178)
 * Add compaction_preheat_key_cache option (CASSANDRA-2175)
 * refactor stress.py to have only one copy of the format string
   used for creating row keys (CASSANDRA-2108)
 * validate index names for \w+ (CASSANDRA-2196)
 * Fix Cassandra cli to respect timeout if schema does not settle
   (CASSANDRA-2187)
 * fix for compaction and cleanup writing old-format data into new-version
   sstable (CASSANDRA-2211, -2216)
 * add nodetool scrub (CASSANDRA-2217, -2240)
 * fix sstable2json large-row pagination (CASSANDRA-2188)
 * fix EOFing on requests for the last bytes in a file (CASSANDRA-2213)
 * fix BufferedRandomAccessFile bugs (CASSANDRA-2218, -2241)
 * check for memtable flush_after_mins exceeded every 10s (CASSANDRA-2183)
 * fix cache saving on Windows (CASSANDRA-2207)
 * add validateSchemaAgreement call + synchronization to schema
   modification operations (CASSANDRA-2222)
 * fix for reversed slice queries on large rows (CASSANDRA-2212)
 * fat clients were writing local data (CASSANDRA-2223)
 * set DEFAULT_MEMTABLE_LIFETIME_IN_MINS to 24h
 * improve detection and cleanup of partially-written sstables
   (CASSANDRA-2206)
 * fix supercolumn de/serialization when subcolumn comparator is different
   from supercolumn's (CASSANDRA-2104)
 * fix starting up on Windows when CASSANDRA_HOME contains whitespace
   (CASSANDRA-2237)
 * add [get|set][row|key]cacheSavePeriod to JMX (CASSANDRA-2100)
 * fix Hadoop ColumnFamilyOutputFormat dropping of mutations
   when batch fills up (CASSANDRA-2255)
 * move file deletions off of scheduledtasks executor (CASSANDRA-2253)


0.7.2
 * copy DecoratedKey.key when inserting into caches to avoid retaining
   a reference to the underlying buffer (CASSANDRA-2102)
 * format subcolumn names with subcomparator (CASSANDRA-2136)
 * fix column bloom filter deserialization (CASSANDRA-2165)


0.7.1
 * refactor MessageDigest creation code. (CASSANDRA-2107)
 * buffer network stack to avoid inefficient small TCP messages while avoiding
   the nagle/delayed ack problem (CASSANDRA-1896)
 * check log4j configuration for changes every 10s (CASSANDRA-1525, 1907)
 * more-efficient cross-DC replication (CASSANDRA-1530, -2051, -2138)
 * avoid polluting page cache with commitlog or sstable writes
   and seq scan operations (CASSANDRA-1470)
 * add RMI authentication options to nodetool (CASSANDRA-1921)
 * make snitches configurable at runtime (CASSANDRA-1374)
 * retry hadoop split requests on connection failure (CASSANDRA-1927)
 * implement describeOwnership for BOP, COPP (CASSANDRA-1928)
 * make read repair behave as expected for ConsistencyLevel > ONE
   (CASSANDRA-982, 2038)
 * distributed test harness (CASSANDRA-1859, 1964)
 * reduce flush lock contention (CASSANDRA-1930)
 * optimize supercolumn deserialization (CASSANDRA-1891)
 * fix CFMetaData.apply to only compare objects of the same class
   (CASSANDRA-1962)
 * allow specifying specific SSTables to compact from JMX (CASSANDRA-1963)
 * fix race condition in MessagingService.targets (CASSANDRA-1959, 2094, 2081)
 * refuse to open sstables from a future version (CASSANDRA-1935)
 * zero-copy reads (CASSANDRA-1714)
 * fix copy bounds for word Text in wordcount demo (CASSANDRA-1993)
 * fixes for contrib/javautils (CASSANDRA-1979)
 * check more frequently for memtable expiration (CASSANDRA-2000)
 * fix writing SSTable column count statistics (CASSANDRA-1976)
 * fix streaming of multiple CFs during bootstrap (CASSANDRA-1992)
 * explicitly set JVM GC new generation size with -Xmn (CASSANDRA-1968)
 * add short options for CLI flags (CASSANDRA-1565)
 * make keyspace argument to "describe keyspace" in CLI optional
   when authenticated to keyspace already (CASSANDRA-2029)
 * added option to specify -Dcassandra.join_ring=false on startup
   to allow "warm spare" nodes or performing JMX maintenance before
   joining the ring (CASSANDRA-526)
 * log migrations at INFO (CASSANDRA-2028)
 * add CLI verbose option in file mode (CASSANDRA-2030)
 * add single-line "--" comments to CLI (CASSANDRA-2032)
 * message serialization tests (CASSANDRA-1923)
 * switch from ivy to maven-ant-tasks (CASSANDRA-2017)
 * CLI attempts to block for new schema to propagate (CASSANDRA-2044)
 * fix potential overflow in nodetool cfstats (CASSANDRA-2057)
 * add JVM shutdownhook to sync commitlog (CASSANDRA-1919)
 * allow nodes to be up without being part of  normal traffic (CASSANDRA-1951)
 * fix CLI "show keyspaces" with null options on NTS (CASSANDRA-2049)
 * fix possible ByteBuffer race conditions (CASSANDRA-2066)
 * reduce garbage generated by MessagingService to prevent load spikes
   (CASSANDRA-2058)
 * fix math in RandomPartitioner.describeOwnership (CASSANDRA-2071)
 * fix deletion of sstable non-data components (CASSANDRA-2059)
 * avoid blocking gossip while deleting handoff hints (CASSANDRA-2073)
 * ignore messages from newer versions, keep track of nodes in gossip
   regardless of version (CASSANDRA-1970)
 * cache writing moved to CompactionManager to reduce i/o contention and
   updated to use non-cache-polluting writes (CASSANDRA-2053)
 * page through large rows when exporting to JSON (CASSANDRA-2041)
 * add flush_largest_memtables_at and reduce_cache_sizes_at options
   (CASSANDRA-2142)
 * add cli 'describe cluster' command (CASSANDRA-2127)
 * add cli support for setting username/password at 'connect' command
   (CASSANDRA-2111)
 * add -D option to Stress.java to allow reading hosts from a file
   (CASSANDRA-2149)
 * bound hints CF throughput between 32M and 256M (CASSANDRA-2148)
 * continue starting when invalid saved cache entries are encountered
   (CASSANDRA-2076)
 * add max_hint_window_in_ms option (CASSANDRA-1459)


0.7.0-final
 * fix offsets to ByteBuffer.get (CASSANDRA-1939)


0.7.0-rc4
 * fix cli crash after backgrounding (CASSANDRA-1875)
 * count timeouts in storageproxy latencies, and include latency
   histograms in StorageProxyMBean (CASSANDRA-1893)
 * fix CLI get recognition of supercolumns (CASSANDRA-1899)
 * enable keepalive on intra-cluster sockets (CASSANDRA-1766)
 * count timeouts towards dynamicsnitch latencies (CASSANDRA-1905)
 * Expose index-building status in JMX + cli schema description
   (CASSANDRA-1871)
 * allow [LOCAL|EACH]_QUORUM to be used with non-NetworkTopology
   replication Strategies
 * increased amount of index locks for faster commitlog replay
 * collect secondary index tombstones immediately (CASSANDRA-1914)
 * revert commitlog changes from #1780 (CASSANDRA-1917)
 * change RandomPartitioner min token to -1 to avoid collision w/
   tokens on actual nodes (CASSANDRA-1901)
 * examine the right nibble when validating TimeUUID (CASSANDRA-1910)
 * include secondary indexes in cleanup (CASSANDRA-1916)
 * CFS.scrubDataDirectories should also cleanup invalid secondary indexes
   (CASSANDRA-1904)
 * ability to disable/enable gossip on nodes to force them down
   (CASSANDRA-1108)


0.7.0-rc3
 * expose getNaturalEndpoints in StorageServiceMBean taking byte[]
   key; RMI cannot serialize ByteBuffer (CASSANDRA-1833)
 * infer org.apache.cassandra.locator for replication strategy classes
   when not otherwise specified
 * validation that generates less garbage (CASSANDRA-1814)
 * add TTL support to CLI (CASSANDRA-1838)
 * cli defaults to bytestype for subcomparator when creating
   column families (CASSANDRA-1835)
 * unregister index MBeans when index is dropped (CASSANDRA-1843)
 * make ByteBufferUtil.clone thread-safe (CASSANDRA-1847)
 * change exception for read requests during bootstrap from
   InvalidRequest to Unavailable (CASSANDRA-1862)
 * respect row-level tombstones post-flush in range scans
   (CASSANDRA-1837)
 * ReadResponseResolver check digests against each other (CASSANDRA-1830)
 * return InvalidRequest when remove of subcolumn without supercolumn
   is requested (CASSANDRA-1866)
 * flush before repair (CASSANDRA-1748)
 * SSTableExport validates key order (CASSANDRA-1884)
 * large row support for SSTableExport (CASSANDRA-1867)
 * Re-cache hot keys post-compaction without hitting disk (CASSANDRA-1878)
 * manage read repair in coordinator instead of data source, to
   provide latency information to dynamic snitch (CASSANDRA-1873)


0.7.0-rc2
 * fix live-column-count of slice ranges including tombstoned supercolumn
   with live subcolumn (CASSANDRA-1591)
 * rename o.a.c.internal.AntientropyStage -> AntiEntropyStage,
   o.a.c.request.Request_responseStage -> RequestResponseStage,
   o.a.c.internal.Internal_responseStage -> InternalResponseStage
 * add AbstractType.fromString (CASSANDRA-1767)
 * require index_type to be present when specifying index_name
   on ColumnDef (CASSANDRA-1759)
 * fix add/remove index bugs in CFMetadata (CASSANDRA-1768)
 * rebuild Strategy during system_update_keyspace (CASSANDRA-1762)
 * cli updates prompt to ... in continuation lines (CASSANDRA-1770)
 * support multiple Mutations per key in hadoop ColumnFamilyOutputFormat
   (CASSANDRA-1774)
 * improvements to Debian init script (CASSANDRA-1772)
 * use local classloader to check for version.properties (CASSANDRA-1778)
 * Validate that column names in column_metadata are valid for the
   defined comparator, and decode properly in cli (CASSANDRA-1773)
 * use cross-platform newlines in cli (CASSANDRA-1786)
 * add ExpiringColumn support to sstable import/export (CASSANDRA-1754)
 * add flush for each append to periodic commitlog mode; added
   periodic_without_flush option to disable this (CASSANDRA-1780)
 * close file handle used for post-flush truncate (CASSANDRA-1790)
 * various code cleanup (CASSANDRA-1793, -1794, -1795)
 * fix range queries against wrapped range (CASSANDRA-1781)
 * fix consistencylevel calculations for NetworkTopologyStrategy
   (CASSANDRA-1804)
 * cli support index type enum names (CASSANDRA-1810)
 * improved validation of column_metadata (CASSANDRA-1813)
 * reads at ConsistencyLevel > 1 throw UnavailableException
   immediately if insufficient live nodes exist (CASSANDRA-1803)
 * copy bytebuffers for local writes to avoid retaining the entire
   Thrift frame (CASSANDRA-1801)
 * fix NPE adding index to column w/o prior metadata (CASSANDRA-1764)
 * reduce fat client timeout (CASSANDRA-1730)
 * fix botched merge of CASSANDRA-1316


0.7.0-rc1
 * fix compaction and flush races with schema updates (CASSANDRA-1715)
 * add clustertool, config-converter, sstablekeys, and schematool
   Windows .bat files (CASSANDRA-1723)
 * reject range queries received during bootstrap (CASSANDRA-1739)
 * fix wrapping-range queries on non-minimum token (CASSANDRA-1700)
 * add nodetool cfhistogram (CASSANDRA-1698)
 * limit repaired ranges to what the nodes have in common (CASSANDRA-1674)
 * index scan treats missing columns as not matching secondary
   expressions (CASSANDRA-1745)
 * Fix misuse of DataOutputBuffer.getData in AntiEntropyService
   (CASSANDRA-1729)
 * detect and warn when obsolete version of JNA is present (CASSANDRA-1760)
 * reduce fat client timeout (CASSANDRA-1730)
 * cleanup smallest CFs first to increase free temp space for larger ones
   (CASSANDRA-1811)
 * Update windows .bat files to work outside of main Cassandra
   directory (CASSANDRA-1713)
 * fix read repair regression from 0.6.7 (CASSANDRA-1727)
 * more-efficient read repair (CASSANDRA-1719)
 * fix hinted handoff replay (CASSANDRA-1656)
 * log type of dropped messages (CASSANDRA-1677)
 * upgrade to SLF4J 1.6.1
 * fix ByteBuffer bug in ExpiringColumn.updateDigest (CASSANDRA-1679)
 * fix IntegerType.getString (CASSANDRA-1681)
 * make -Djava.net.preferIPv4Stack=true the default (CASSANDRA-628)
 * add INTERNAL_RESPONSE verb to differentiate from responses related
   to client requests (CASSANDRA-1685)
 * log tpstats when dropping messages (CASSANDRA-1660)
 * include unreachable nodes in describeSchemaVersions (CASSANDRA-1678)
 * Avoid dropping messages off the client request path (CASSANDRA-1676)
 * fix jna errno reporting (CASSANDRA-1694)
 * add friendlier error for UnknownHostException on startup (CASSANDRA-1697)
 * include jna dependency in RPM package (CASSANDRA-1690)
 * add --skip-keys option to stress.py (CASSANDRA-1696)
 * improve cli handling of non-string keys and column names
   (CASSANDRA-1701, -1693)
 * r/m extra subcomparator line in cli keyspaces output (CASSANDRA-1712)
 * add read repair chance to cli "show keyspaces"
 * upgrade to ConcurrentLinkedHashMap 1.1 (CASSANDRA-975)
 * fix index scan routing (CASSANDRA-1722)
 * fix tombstoning of supercolumns in range queries (CASSANDRA-1734)
 * clear endpoint cache after updating keyspace metadata (CASSANDRA-1741)
 * fix wrapping-range queries on non-minimum token (CASSANDRA-1700)
 * truncate includes secondary indexes (CASSANDRA-1747)
 * retain reference to PendingFile sstables (CASSANDRA-1749)
 * fix sstableimport regression (CASSANDRA-1753)
 * fix for bootstrap when no non-system tables are defined (CASSANDRA-1732)
 * handle replica unavailability in index scan (CASSANDRA-1755)
 * fix service initialization order deadlock (CASSANDRA-1756)
 * multi-line cli commands (CASSANDRA-1742)
 * fix race between snapshot and compaction (CASSANDRA-1736)
 * add listEndpointsPendingHints, deleteHintsForEndpoint JMX methods
   (CASSANDRA-1551)


0.7.0-beta3
 * add strategy options to describe_keyspace output (CASSANDRA-1560)
 * log warning when using randomly generated token (CASSANDRA-1552)
 * re-organize JMX into .db, .net, .internal, .request (CASSANDRA-1217)
 * allow nodes to change IPs between restarts (CASSANDRA-1518)
 * remember ring state between restarts by default (CASSANDRA-1518)
 * flush index built flag so we can read it before log replay (CASSANDRA-1541)
 * lock row cache updates to prevent race condition (CASSANDRA-1293)
 * remove assertion causing rare (and harmless) error messages in
   commitlog (CASSANDRA-1330)
 * fix moving nodes with no keyspaces defined (CASSANDRA-1574)
 * fix unbootstrap when no data is present in a transfer range (CASSANDRA-1573)
 * take advantage of AVRO-495 to simplify our avro IDL (CASSANDRA-1436)
 * extend authorization hierarchy to column family (CASSANDRA-1554)
 * deletion support in secondary indexes (CASSANDRA-1571)
 * meaningful error message for invalid replication strategy class
   (CASSANDRA-1566)
 * allow keyspace creation with RF > N (CASSANDRA-1428)
 * improve cli error handling (CASSANDRA-1580)
 * add cache save/load ability (CASSANDRA-1417, 1606, 1647)
 * add StorageService.getDrainProgress (CASSANDRA-1588)
 * Disallow bootstrap to an in-use token (CASSANDRA-1561)
 * Allow dynamic secondary index creation and destruction (CASSANDRA-1532)
 * log auto-guessed memtable thresholds (CASSANDRA-1595)
 * add ColumnDef support to cli (CASSANDRA-1583)
 * reduce index sample time by 75% (CASSANDRA-1572)
 * add cli support for column, strategy metadata (CASSANDRA-1578, 1612)
 * add cli support for schema modification (CASSANDRA-1584)
 * delete temp files on failed compactions (CASSANDRA-1596)
 * avoid blocking for dead nodes during removetoken (CASSANDRA-1605)
 * remove ConsistencyLevel.ZERO (CASSANDRA-1607)
 * expose in-progress compaction type in jmx (CASSANDRA-1586)
 * removed IClock & related classes from internals (CASSANDRA-1502)
 * fix removing tokens from SystemTable on decommission and removetoken
   (CASSANDRA-1609)
 * include CF metadata in cli 'show keyspaces' (CASSANDRA-1613)
 * switch from Properties to HashMap in PropertyFileSnitch to
   avoid synchronization bottleneck (CASSANDRA-1481)
 * PropertyFileSnitch configuration file renamed to
   cassandra-topology.properties
 * add cli support for get_range_slices (CASSANDRA-1088, CASSANDRA-1619)
 * Make memtable flush thresholds per-CF instead of global
   (CASSANDRA-1007, 1637)
 * add cli support for binary data without CfDef hints (CASSANDRA-1603)
 * fix building SSTable statistics post-stream (CASSANDRA-1620)
 * fix potential infinite loop in 2ary index queries (CASSANDRA-1623)
 * allow creating NTS keyspaces with no replicas configured (CASSANDRA-1626)
 * add jmx histogram of sstables accessed per read (CASSANDRA-1624)
 * remove system_rename_column_family and system_rename_keyspace from the
   client API until races can be fixed (CASSANDRA-1630, CASSANDRA-1585)
 * add cli sanity tests (CASSANDRA-1582)
 * update GC settings in cassandra.bat (CASSANDRA-1636)
 * cli support for index queries (CASSANDRA-1635)
 * cli support for updating schema memtable settings (CASSANDRA-1634)
 * cli --file option (CASSANDRA-1616)
 * reduce automatically chosen memtable sizes by 50% (CASSANDRA-1641)
 * move endpoint cache from snitch to strategy (CASSANDRA-1643)
 * fix commitlog recovery deleting the newly-created segment as well as
   the old ones (CASSANDRA-1644)
 * upgrade to Thrift 0.5 (CASSANDRA-1367)
 * renamed CL.DCQUORUM to LOCAL_QUORUM and DCQUORUMSYNC to EACH_QUORUM
 * cli truncate support (CASSANDRA-1653)
 * update GC settings in cassandra.bat (CASSANDRA-1636)
 * avoid logging when a node's ip/token is gossipped back to it (CASSANDRA-1666)


0.7-beta2
 * always use UTF-8 for hint keys (CASSANDRA-1439)
 * remove cassandra.yaml dependency from Hadoop and Pig (CASSADRA-1322)
 * expose CfDef metadata in describe_keyspaces (CASSANDRA-1363)
 * restore use of mmap_index_only option (CASSANDRA-1241)
 * dropping a keyspace with no column families generated an error
   (CASSANDRA-1378)
 * rename RackAwareStrategy to OldNetworkTopologyStrategy, RackUnawareStrategy
   to SimpleStrategy, DatacenterShardStrategy to NetworkTopologyStrategy,
   AbstractRackAwareSnitch to AbstractNetworkTopologySnitch (CASSANDRA-1392)
 * merge StorageProxy.mutate, mutateBlocking (CASSANDRA-1396)
 * faster UUIDType, LongType comparisons (CASSANDRA-1386, 1393)
 * fix setting read_repair_chance from CLI addColumnFamily (CASSANDRA-1399)
 * fix updates to indexed columns (CASSANDRA-1373)
 * fix race condition leaving to FileNotFoundException (CASSANDRA-1382)
 * fix sharded lock hash on index write path (CASSANDRA-1402)
 * add support for GT/E, LT/E in subordinate index clauses (CASSANDRA-1401)
 * cfId counter got out of sync when CFs were added (CASSANDRA-1403)
 * less chatty schema updates (CASSANDRA-1389)
 * rename column family mbeans. 'type' will now include either
   'IndexColumnFamilies' or 'ColumnFamilies' depending on the CFS type.
   (CASSANDRA-1385)
 * disallow invalid keyspace and column family names. This includes name that
   matches a '^\w+' regex. (CASSANDRA-1377)
 * use JNA, if present, to take snapshots (CASSANDRA-1371)
 * truncate hints if starting 0.7 for the first time (CASSANDRA-1414)
 * fix FD leak in single-row slicepredicate queries (CASSANDRA-1416)
 * allow index expressions against columns that are not part of the
   SlicePredicate (CASSANDRA-1410)
 * config-converter properly handles snitches and framed support
   (CASSANDRA-1420)
 * remove keyspace argument from multiget_count (CASSANDRA-1422)
 * allow specifying cassandra.yaml location as (local or remote) URL
   (CASSANDRA-1126)
 * fix using DynamicEndpointSnitch with NetworkTopologyStrategy
   (CASSANDRA-1429)
 * Add CfDef.default_validation_class (CASSANDRA-891)
 * fix EstimatedHistogram.max (CASSANDRA-1413)
 * quorum read optimization (CASSANDRA-1622)
 * handle zero-length (or missing) rows during HH paging (CASSANDRA-1432)
 * include secondary indexes during schema migrations (CASSANDRA-1406)
 * fix commitlog header race during schema change (CASSANDRA-1435)
 * fix ColumnFamilyStoreMBeanIterator to use new type name (CASSANDRA-1433)
 * correct filename generated by xml->yaml converter (CASSANDRA-1419)
 * add CMSInitiatingOccupancyFraction=75 and UseCMSInitiatingOccupancyOnly
   to default JVM options
 * decrease jvm heap for cassandra-cli (CASSANDRA-1446)
 * ability to modify keyspaces and column family definitions on a live cluster
   (CASSANDRA-1285)
 * support for Hadoop Streaming [non-jvm map/reduce via stdin/out]
   (CASSANDRA-1368)
 * Move persistent sstable stats from the system table to an sstable component
   (CASSANDRA-1430)
 * remove failed bootstrap attempt from pending ranges when gossip times
   it out after 1h (CASSANDRA-1463)
 * eager-create tcp connections to other cluster members (CASSANDRA-1465)
 * enumerate stages and derive stage from message type instead of
   transmitting separately (CASSANDRA-1465)
 * apply reversed flag during collation from different data sources
   (CASSANDRA-1450)
 * make failure to remove commitlog segment non-fatal (CASSANDRA-1348)
 * correct ordering of drain operations so CL.recover is no longer
   necessary (CASSANDRA-1408)
 * removed keyspace from describe_splits method (CASSANDRA-1425)
 * rename check_schema_agreement to describe_schema_versions
   (CASSANDRA-1478)
 * fix QUORUM calculation for RF > 3 (CASSANDRA-1487)
 * remove tombstones during non-major compactions when bloom filter
   verifies that row does not exist in other sstables (CASSANDRA-1074)
 * nodes that coordinated a loadbalance in the past could not be seen by
   newly added nodes (CASSANDRA-1467)
 * exposed endpoint states (gossip details) via jmx (CASSANDRA-1467)
 * ensure that compacted sstables are not included when new readers are
   instantiated (CASSANDRA-1477)
 * by default, calculate heap size and memtable thresholds at runtime (CASSANDRA-1469)
 * fix races dealing with adding/dropping keyspaces and column families in
   rapid succession (CASSANDRA-1477)
 * clean up of Streaming system (CASSANDRA-1503, 1504, 1506)
 * add options to configure Thrift socket keepalive and buffer sizes (CASSANDRA-1426)
 * make contrib CassandraServiceDataCleaner recursive (CASSANDRA-1509)
 * min, max compaction threshold are configurable and persistent
   per-ColumnFamily (CASSANDRA-1468)
 * fix replaying the last mutation in a commitlog unnecessarily
   (CASSANDRA-1512)
 * invoke getDefaultUncaughtExceptionHandler from DTPE with the original
   exception rather than the ExecutionException wrapper (CASSANDRA-1226)
 * remove Clock from the Thrift (and Avro) API (CASSANDRA-1501)
 * Close intra-node sockets when connection is broken (CASSANDRA-1528)
 * RPM packaging spec file (CASSANDRA-786)
 * weighted request scheduler (CASSANDRA-1485)
 * treat expired columns as deleted (CASSANDRA-1539)
 * make IndexInterval configurable (CASSANDRA-1488)
 * add describe_snitch to Thrift API (CASSANDRA-1490)
 * MD5 authenticator compares plain text submitted password with MD5'd
   saved property, instead of vice versa (CASSANDRA-1447)
 * JMX MessagingService pending and completed counts (CASSANDRA-1533)
 * fix race condition processing repair responses (CASSANDRA-1511)
 * make repair blocking (CASSANDRA-1511)
 * create EndpointSnitchInfo and MBean to expose rack and DC (CASSANDRA-1491)
 * added option to contrib/word_count to output results back to Cassandra
   (CASSANDRA-1342)
 * rewrite Hadoop ColumnFamilyRecordWriter to pool connections, retry to
   multiple Cassandra nodes, and smooth impact on the Cassandra cluster
   by using smaller batch sizes (CASSANDRA-1434)
 * fix setting gc_grace_seconds via CLI (CASSANDRA-1549)
 * support TTL'd index values (CASSANDRA-1536)
 * make removetoken work like decommission (CASSANDRA-1216)
 * make cli comparator-aware and improve quote rules (CASSANDRA-1523,-1524)
 * make nodetool compact and cleanup blocking (CASSANDRA-1449)
 * add memtable, cache information to GCInspector logs (CASSANDRA-1558)
 * enable/disable HintedHandoff via JMX (CASSANDRA-1550)
 * Ignore stray files in the commit log directory (CASSANDRA-1547)
 * Disallow bootstrap to an in-use token (CASSANDRA-1561)


0.7-beta1
 * sstable versioning (CASSANDRA-389)
 * switched to slf4j logging (CASSANDRA-625)
 * add (optional) expiration time for column (CASSANDRA-699)
 * access levels for authentication/authorization (CASSANDRA-900)
 * add ReadRepairChance to CF definition (CASSANDRA-930)
 * fix heisenbug in system tests, especially common on OS X (CASSANDRA-944)
 * convert to byte[] keys internally and all public APIs (CASSANDRA-767)
 * ability to alter schema definitions on a live cluster (CASSANDRA-44)
 * renamed configuration file to cassandra.xml, and log4j.properties to
   log4j-server.properties, which must now be loaded from
   the classpath (which is how our scripts in bin/ have always done it)
   (CASSANDRA-971)
 * change get_count to require a SlicePredicate. create multi_get_count
   (CASSANDRA-744)
 * re-organized endpointsnitch implementations and added SimpleSnitch
   (CASSANDRA-994)
 * Added preload_row_cache option (CASSANDRA-946)
 * add CRC to commitlog header (CASSANDRA-999)
 * removed deprecated batch_insert and get_range_slice methods (CASSANDRA-1065)
 * add truncate thrift method (CASSANDRA-531)
 * http mini-interface using mx4j (CASSANDRA-1068)
 * optimize away copy of sliced row on memtable read path (CASSANDRA-1046)
 * replace constant-size 2GB mmaped segments and special casing for index
   entries spanning segment boundaries, with SegmentedFile that computes
   segments that always contain entire entries/rows (CASSANDRA-1117)
 * avoid reading large rows into memory during compaction (CASSANDRA-16)
 * added hadoop OutputFormat (CASSANDRA-1101)
 * efficient Streaming (no more anticompaction) (CASSANDRA-579)
 * split commitlog header into separate file and add size checksum to
   mutations (CASSANDRA-1179)
 * avoid allocating a new byte[] for each mutation on replay (CASSANDRA-1219)
 * revise HH schema to be per-endpoint (CASSANDRA-1142)
 * add joining/leaving status to nodetool ring (CASSANDRA-1115)
 * allow multiple repair sessions per node (CASSANDRA-1190)
 * optimize away MessagingService for local range queries (CASSANDRA-1261)
 * make framed transport the default so malformed requests can't OOM the
   server (CASSANDRA-475)
 * significantly faster reads from row cache (CASSANDRA-1267)
 * take advantage of row cache during range queries (CASSANDRA-1302)
 * make GCGraceSeconds a per-ColumnFamily value (CASSANDRA-1276)
 * keep persistent row size and column count statistics (CASSANDRA-1155)
 * add IntegerType (CASSANDRA-1282)
 * page within a single row during hinted handoff (CASSANDRA-1327)
 * push DatacenterShardStrategy configuration into keyspace definition,
   eliminating datacenter.properties. (CASSANDRA-1066)
 * optimize forward slices starting with '' and single-index-block name
   queries by skipping the column index (CASSANDRA-1338)
 * streaming refactor (CASSANDRA-1189)
 * faster comparison for UUID types (CASSANDRA-1043)
 * secondary index support (CASSANDRA-749 and subtasks)
 * make compaction buckets deterministic (CASSANDRA-1265)


0.6.6
 * Allow using DynamicEndpointSnitch with RackAwareStrategy (CASSANDRA-1429)
 * remove the remaining vestiges of the unfinished DatacenterShardStrategy
   (replaced by NetworkTopologyStrategy in 0.7)


0.6.5
 * fix key ordering in range query results with RandomPartitioner
   and ConsistencyLevel > ONE (CASSANDRA-1145)
 * fix for range query starting with the wrong token range (CASSANDRA-1042)
 * page within a single row during hinted handoff (CASSANDRA-1327)
 * fix compilation on non-sun JDKs (CASSANDRA-1061)
 * remove String.trim() call on row keys in batch mutations (CASSANDRA-1235)
 * Log summary of dropped messages instead of spamming log (CASSANDRA-1284)
 * add dynamic endpoint snitch (CASSANDRA-981)
 * fix streaming for keyspaces with hyphens in their name (CASSANDRA-1377)
 * fix errors in hard-coded bloom filter optKPerBucket by computing it
   algorithmically (CASSANDRA-1220
 * remove message deserialization stage, and uncap read/write stages
   so slow reads/writes don't block gossip processing (CASSANDRA-1358)
 * add jmx port configuration to Debian package (CASSANDRA-1202)
 * use mlockall via JNA, if present, to prevent Linux from swapping
   out parts of the JVM (CASSANDRA-1214)


0.6.4
 * avoid queuing multiple hint deliveries for the same endpoint
   (CASSANDRA-1229)
 * better performance for and stricter checking of UTF8 column names
   (CASSANDRA-1232)
 * extend option to lower compaction priority to hinted handoff
   as well (CASSANDRA-1260)
 * log errors in gossip instead of re-throwing (CASSANDRA-1289)
 * avoid aborting commitlog replay prematurely if a flushed-but-
   not-removed commitlog segment is encountered (CASSANDRA-1297)
 * fix duplicate rows being read during mapreduce (CASSANDRA-1142)
 * failure detection wasn't closing command sockets (CASSANDRA-1221)
 * cassandra-cli.bat works on windows (CASSANDRA-1236)
 * pre-emptively drop requests that cannot be processed within RPCTimeout
   (CASSANDRA-685)
 * add ack to Binary write verb and update CassandraBulkLoader
   to wait for acks for each row (CASSANDRA-1093)
 * added describe_partitioner Thrift method (CASSANDRA-1047)
 * Hadoop jobs no longer require the Cassandra storage-conf.xml
   (CASSANDRA-1280, CASSANDRA-1047)
 * log thread pool stats when GC is excessive (CASSANDRA-1275)
 * remove gossip message size limit (CASSANDRA-1138)
 * parallelize local and remote reads during multiget, and respect snitch
   when determining whether to do local read for CL.ONE (CASSANDRA-1317)
 * fix read repair to use requested consistency level on digest mismatch,
   rather than assuming QUORUM (CASSANDRA-1316)
 * process digest mismatch re-reads in parallel (CASSANDRA-1323)
 * switch hints CF comparator to BytesType (CASSANDRA-1274)


0.6.3
 * retry to make streaming connections up to 8 times. (CASSANDRA-1019)
 * reject describe_ring() calls on invalid keyspaces (CASSANDRA-1111)
 * fix cache size calculation for size of 100% (CASSANDRA-1129)
 * fix cache capacity only being recalculated once (CASSANDRA-1129)
 * remove hourly scan of all hints on the off chance that the gossiper
   missed a status change; instead, expose deliverHintsToEndpoint to JMX
   so it can be done manually, if necessary (CASSANDRA-1141)
 * don't reject reads at CL.ALL (CASSANDRA-1152)
 * reject deletions to supercolumns in CFs containing only standard
   columns (CASSANDRA-1139)
 * avoid preserving login information after client disconnects
   (CASSANDRA-1057)
 * prefer sun jdk to openjdk in debian init script (CASSANDRA-1174)
 * detect partioner config changes between restarts and fail fast
   (CASSANDRA-1146)
 * use generation time to resolve node token reassignment disagreements
   (CASSANDRA-1118)
 * restructure the startup ordering of Gossiper and MessageService to avoid
   timing anomalies (CASSANDRA-1160)
 * detect incomplete commit log hearders (CASSANDRA-1119)
 * force anti-entropy service to stream files on the stream stage to avoid
   sending streams out of order (CASSANDRA-1169)
 * remove inactive stream managers after AES streams files (CASSANDRA-1169)
 * allow removing entire row through batch_mutate Deletion (CASSANDRA-1027)
 * add JMX metrics for row-level bloom filter false positives (CASSANDRA-1212)
 * added a redhat init script to contrib (CASSANDRA-1201)
 * use midpoint when bootstrapping a new machine into range with not
   much data yet instead of random token (CASSANDRA-1112)
 * kill server on OOM in executor stage as well as Thrift (CASSANDRA-1226)
 * remove opportunistic repairs, when two machines with overlapping replica
   responsibilities happen to finish major compactions of the same CF near
   the same time.  repairs are now fully manual (CASSANDRA-1190)
 * add ability to lower compaction priority (default is no change from 0.6.2)
   (CASSANDRA-1181)


0.6.2
 * fix contrib/word_count build. (CASSANDRA-992)
 * split CommitLogExecutorService into BatchCommitLogExecutorService and
   PeriodicCommitLogExecutorService (CASSANDRA-1014)
 * add latency histograms to CFSMBean (CASSANDRA-1024)
 * make resolving timestamp ties deterministic by using value bytes
   as a tiebreaker (CASSANDRA-1039)
 * Add option to turn off Hinted Handoff (CASSANDRA-894)
 * fix windows startup (CASSANDRA-948)
 * make concurrent_reads, concurrent_writes configurable at runtime via JMX
   (CASSANDRA-1060)
 * disable GCInspector on non-Sun JVMs (CASSANDRA-1061)
 * fix tombstone handling in sstable rows with no other data (CASSANDRA-1063)
 * fix size of row in spanned index entries (CASSANDRA-1056)
 * install json2sstable, sstable2json, and sstablekeys to Debian package
 * StreamingService.StreamDestinations wouldn't empty itself after streaming
   finished (CASSANDRA-1076)
 * added Collections.shuffle(splits) before returning the splits in
   ColumnFamilyInputFormat (CASSANDRA-1096)
 * do not recalculate cache capacity post-compaction if it's been manually
   modified (CASSANDRA-1079)
 * better defaults for flush sorter + writer executor queue sizes
   (CASSANDRA-1100)
 * windows scripts for SSTableImport/Export (CASSANDRA-1051)
 * windows script for nodetool (CASSANDRA-1113)
 * expose PhiConvictThreshold (CASSANDRA-1053)
 * make repair of RF==1 a no-op (CASSANDRA-1090)
 * improve default JVM GC options (CASSANDRA-1014)
 * fix SlicePredicate serialization inside Hadoop jobs (CASSANDRA-1049)
 * close Thrift sockets in Hadoop ColumnFamilyRecordReader (CASSANDRA-1081)


0.6.1
 * fix NPE in sstable2json when no excluded keys are given (CASSANDRA-934)
 * keep the replica set constant throughout the read repair process
   (CASSANDRA-937)
 * allow querying getAllRanges with empty token list (CASSANDRA-933)
 * fix command line arguments inversion in clustertool (CASSANDRA-942)
 * fix race condition that could trigger a false-positive assertion
   during post-flush discard of old commitlog segments (CASSANDRA-936)
 * fix neighbor calculation for anti-entropy repair (CASSANDRA-924)
 * perform repair even for small entropy differences (CASSANDRA-924)
 * Use hostnames in CFInputFormat to allow Hadoop's naive string-based
   locality comparisons to work (CASSANDRA-955)
 * cache read-only BufferedRandomAccessFile length to avoid
   3 system calls per invocation (CASSANDRA-950)
 * nodes with IPv6 (and no IPv4) addresses could not join cluster
   (CASSANDRA-969)
 * Retrieve the correct number of undeleted columns, if any, from
   a supercolumn in a row that had been deleted previously (CASSANDRA-920)
 * fix index scans that cross the 2GB mmap boundaries for both mmap
   and standard i/o modes (CASSANDRA-866)
 * expose drain via nodetool (CASSANDRA-978)


0.6.0-RC1
 * JMX drain to flush memtables and run through commit log (CASSANDRA-880)
 * Bootstrapping can skip ranges under the right conditions (CASSANDRA-902)
 * fix merging row versions in range_slice for CL > ONE (CASSANDRA-884)
 * default write ConsistencyLeven chaned from ZERO to ONE
 * fix for index entries spanning mmap buffer boundaries (CASSANDRA-857)
 * use lexical comparison if time part of TimeUUIDs are the same
   (CASSANDRA-907)
 * bound read, mutation, and response stages to fix possible OOM
   during log replay (CASSANDRA-885)
 * Use microseconds-since-epoch (UTC) in cli, instead of milliseconds
 * Treat batch_mutate Deletion with null supercolumn as "apply this predicate
   to top level supercolumns" (CASSANDRA-834)
 * Streaming destination nodes do not update their JMX status (CASSANDRA-916)
 * Fix internal RPC timeout calculation (CASSANDRA-911)
 * Added Pig loadfunc to contrib/pig (CASSANDRA-910)


0.6.0-beta3
 * fix compaction bucketing bug (CASSANDRA-814)
 * update windows batch file (CASSANDRA-824)
 * deprecate KeysCachedFraction configuration directive in favor
   of KeysCached; move to unified-per-CF key cache (CASSANDRA-801)
 * add invalidateRowCache to ColumnFamilyStoreMBean (CASSANDRA-761)
 * send Handoff hints to natural locations to reduce load on
   remaining nodes in a failure scenario (CASSANDRA-822)
 * Add RowWarningThresholdInMB configuration option to warn before very
   large rows get big enough to threaten node stability, and -x option to
   be able to remove them with sstable2json if the warning is unheeded
   until it's too late (CASSANDRA-843)
 * Add logging of GC activity (CASSANDRA-813)
 * fix ConcurrentModificationException in commitlog discard (CASSANDRA-853)
 * Fix hardcoded row count in Hadoop RecordReader (CASSANDRA-837)
 * Add a jmx status to the streaming service and change several DEBUG
   messages to INFO (CASSANDRA-845)
 * fix classpath in cassandra-cli.bat for Windows (CASSANDRA-858)
 * allow re-specifying host, port to cassandra-cli if invalid ones
   are first tried (CASSANDRA-867)
 * fix race condition handling rpc timeout in the coordinator
   (CASSANDRA-864)
 * Remove CalloutLocation and StagingFileDirectory from storage-conf files
   since those settings are no longer used (CASSANDRA-878)
 * Parse a long from RowWarningThresholdInMB instead of an int (CASSANDRA-882)
 * Remove obsolete ControlPort code from DatabaseDescriptor (CASSANDRA-886)
 * move skipBytes side effect out of assert (CASSANDRA-899)
 * add "double getLoad" to StorageServiceMBean (CASSANDRA-898)
 * track row stats per CF at compaction time (CASSANDRA-870)
 * disallow CommitLogDirectory matching a DataFileDirectory (CASSANDRA-888)
 * default key cache size is 200k entries, changed from 10% (CASSANDRA-863)
 * add -Dcassandra-foreground=yes to cassandra.bat
 * exit if cluster name is changed unexpectedly (CASSANDRA-769)


0.6.0-beta1/beta2
 * add batch_mutate thrift command, deprecating batch_insert (CASSANDRA-336)
 * remove get_key_range Thrift API, deprecated in 0.5 (CASSANDRA-710)
 * add optional login() Thrift call for authentication (CASSANDRA-547)
 * support fat clients using gossiper and StorageProxy to perform
   replication in-process [jvm-only] (CASSANDRA-535)
 * support mmapped I/O for reads, on by default on 64bit JVMs
   (CASSANDRA-408, CASSANDRA-669)
 * improve insert concurrency, particularly during Hinted Handoff
   (CASSANDRA-658)
 * faster network code (CASSANDRA-675)
 * stress.py moved to contrib (CASSANDRA-635)
 * row caching [must be explicitly enabled per-CF in config] (CASSANDRA-678)
 * present a useful measure of compaction progress in JMX (CASSANDRA-599)
 * add bin/sstablekeys (CASSNADRA-679)
 * add ConsistencyLevel.ANY (CASSANDRA-687)
 * make removetoken remove nodes from gossip entirely (CASSANDRA-644)
 * add ability to set cache sizes at runtime (CASSANDRA-708)
 * report latency and cache hit rate statistics with lifetime totals
   instead of average over the last minute (CASSANDRA-702)
 * support get_range_slice for RandomPartitioner (CASSANDRA-745)
 * per-keyspace replication factory and replication strategy (CASSANDRA-620)
 * track latency in microseconds (CASSANDRA-733)
 * add describe_ Thrift methods, deprecating get_string_property and
   get_string_list_property
 * jmx interface for tracking operation mode and streams in general.
   (CASSANDRA-709)
 * keep memtables in sorted order to improve range query performance
   (CASSANDRA-799)
 * use while loop instead of recursion when trimming sstables compaction list
   to avoid blowing stack in pathological cases (CASSANDRA-804)
 * basic Hadoop map/reduce support (CASSANDRA-342)


0.5.1
 * ensure all files for an sstable are streamed to the same directory.
   (CASSANDRA-716)
 * more accurate load estimate for bootstrapping (CASSANDRA-762)
 * tolerate dead or unavailable bootstrap target on write (CASSANDRA-731)
 * allow larger numbers of keys (> 140M) in a sstable bloom filter
   (CASSANDRA-790)
 * include jvm argument improvements from CASSANDRA-504 in debian package
 * change streaming chunk size to 32MB to accomodate Windows XP limitations
   (was 64MB) (CASSANDRA-795)
 * fix get_range_slice returning results in the wrong order (CASSANDRA-781)


0.5.0 final
 * avoid attempting to delete temporary bootstrap files twice (CASSANDRA-681)
 * fix bogus NaN in nodeprobe cfstats output (CASSANDRA-646)
 * provide a policy for dealing with single thread executors w/ a full queue
   (CASSANDRA-694)
 * optimize inner read in MessagingService, vastly improving multiple-node
   performance (CASSANDRA-675)
 * wait for table flush before streaming data back to a bootstrapping node.
   (CASSANDRA-696)
 * keep track of bootstrapping sources by table so that bootstrapping doesn't
   give the indication of finishing early (CASSANDRA-673)


0.5.0 RC3
 * commit the correct version of the patch for CASSANDRA-663


0.5.0 RC2 (unreleased)
 * fix bugs in converting get_range_slice results to Thrift
   (CASSANDRA-647, CASSANDRA-649)
 * expose java.util.concurrent.TimeoutException in StorageProxy methods
   (CASSANDRA-600)
 * TcpConnectionManager was holding on to disconnected connections,
   giving the false indication they were being used. (CASSANDRA-651)
 * Remove duplicated write. (CASSANDRA-662)
 * Abort bootstrap if IP is already in the token ring (CASSANDRA-663)
 * increase default commitlog sync period, and wait for last sync to
   finish before submitting another (CASSANDRA-668)


0.5.0 RC1
 * Fix potential NPE in get_range_slice (CASSANDRA-623)
 * add CRC32 to commitlog entries (CASSANDRA-605)
 * fix data streaming on windows (CASSANDRA-630)
 * GC compacted sstables after cleanup and compaction (CASSANDRA-621)
 * Speed up anti-entropy validation (CASSANDRA-629)
 * Fix anti-entropy assertion error (CASSANDRA-639)
 * Fix pending range conflicts when bootstapping or moving
   multiple nodes at once (CASSANDRA-603)
 * Handle obsolete gossip related to node movement in the case where
   one or more nodes is down when the movement occurs (CASSANDRA-572)
 * Include dead nodes in gossip to avoid a variety of problems
   and fix HH to removed nodes (CASSANDRA-634)
 * return an InvalidRequestException for mal-formed SlicePredicates
   (CASSANDRA-643)
 * fix bug determining closest neighbor for use in multiple datacenters
   (CASSANDRA-648)
 * Vast improvements in anticompaction speed (CASSANDRA-607)
 * Speed up log replay and writes by avoiding redundant serializations
   (CASSANDRA-652)


0.5.0 beta 2
 * Bootstrap improvements (several tickets)
 * add nodeprobe repair anti-entropy feature (CASSANDRA-193, CASSANDRA-520)
 * fix possibility of partition when many nodes restart at once
   in clusters with multiple seeds (CASSANDRA-150)
 * fix NPE in get_range_slice when no data is found (CASSANDRA-578)
 * fix potential NPE in hinted handoff (CASSANDRA-585)
 * fix cleanup of local "system" keyspace (CASSANDRA-576)
 * improve computation of cluster load balance (CASSANDRA-554)
 * added super column read/write, column count, and column/row delete to
   cassandra-cli (CASSANDRA-567, CASSANDRA-594)
 * fix returning live subcolumns of deleted supercolumns (CASSANDRA-583)
 * respect JAVA_HOME in bin/ scripts (several tickets)
 * add StorageService.initClient for fat clients on the JVM (CASSANDRA-535)
   (see contrib/client_only for an example of use)
 * make consistency_level functional in get_range_slice (CASSANDRA-568)
 * optimize key deserialization for RandomPartitioner (CASSANDRA-581)
 * avoid GCing tombstones except on major compaction (CASSANDRA-604)
 * increase failure conviction threshold, resulting in less nodes
   incorrectly (and temporarily) marked as down (CASSANDRA-610)
 * respect memtable thresholds during log replay (CASSANDRA-609)
 * support ConsistencyLevel.ALL on read (CASSANDRA-584)
 * add nodeprobe removetoken command (CASSANDRA-564)


0.5.0 beta
 * Allow multiple simultaneous flushes, improving flush throughput
   on multicore systems (CASSANDRA-401)
 * Split up locks to improve write and read throughput on multicore systems
   (CASSANDRA-444, CASSANDRA-414)
 * More efficient use of memory during compaction (CASSANDRA-436)
 * autobootstrap option: when enabled, all non-seed nodes will attempt
   to bootstrap when started, until bootstrap successfully
   completes. -b option is removed.  (CASSANDRA-438)
 * Unless a token is manually specified in the configuration xml,
   a bootstraping node will use a token that gives it half the
   keys from the most-heavily-loaded node in the cluster,
   instead of generating a random token.
   (CASSANDRA-385, CASSANDRA-517)
 * Miscellaneous bootstrap fixes (several tickets)
 * Ability to change a node's token even after it has data on it
   (CASSANDRA-541)
 * Ability to decommission a live node from the ring (CASSANDRA-435)
 * Semi-automatic loadbalancing via nodeprobe (CASSANDRA-192)
 * Add ability to set compaction thresholds at runtime via
   JMX / nodeprobe.  (CASSANDRA-465)
 * Add "comment" field to ColumnFamily definition. (CASSANDRA-481)
 * Additional JMX metrics (CASSANDRA-482)
 * JSON based export and import tools (several tickets)
 * Hinted Handoff fixes (several tickets)
 * Add key cache to improve read performance (CASSANDRA-423)
 * Simplified construction of custom ReplicationStrategy classes
   (CASSANDRA-497)
 * Graphical application (Swing) for ring integrity verification and
   visualization was added to contrib (CASSANDRA-252)
 * Add DCQUORUM, DCQUORUMSYNC consistency levels and corresponding
   ReplicationStrategy / EndpointSnitch classes.  Experimental.
   (CASSANDRA-492)
 * Web client interface added to contrib (CASSANDRA-457)
 * More-efficient flush for Random, CollatedOPP partitioners
   for normal writes (CASSANDRA-446) and bulk load (CASSANDRA-420)
 * Add MemtableFlushAfterMinutes, a global replacement for the old
   per-CF FlushPeriodInMinutes setting (CASSANDRA-463)
 * optimizations to slice reading (CASSANDRA-350) and supercolumn
   queries (CASSANDRA-510)
 * force binding to given listenaddress for nodes with multiple
   interfaces (CASSANDRA-546)
 * stress.py benchmarking tool improvements (several tickets)
 * optimized replica placement code (CASSANDRA-525)
 * faster log replay on restart (CASSANDRA-539, CASSANDRA-540)
 * optimized local-node writes (CASSANDRA-558)
 * added get_range_slice, deprecating get_key_range (CASSANDRA-344)
 * expose TimedOutException to thrift (CASSANDRA-563)


0.4.2
 * Add validation disallowing null keys (CASSANDRA-486)
 * Fix race conditions in TCPConnectionManager (CASSANDRA-487)
 * Fix using non-utf8-aware comparison as a sanity check.
   (CASSANDRA-493)
 * Improve default garbage collector options (CASSANDRA-504)
 * Add "nodeprobe flush" (CASSANDRA-505)
 * remove NotFoundException from get_slice throws list (CASSANDRA-518)
 * fix get (not get_slice) of entire supercolumn (CASSANDRA-508)
 * fix null token during bootstrap (CASSANDRA-501)


0.4.1
 * Fix FlushPeriod columnfamily configuration regression
   (CASSANDRA-455)
 * Fix long column name support (CASSANDRA-460)
 * Fix for serializing a row that only contains tombstones
   (CASSANDRA-458)
 * Fix for discarding unneeded commitlog segments (CASSANDRA-459)
 * Add SnapshotBeforeCompaction configuration option (CASSANDRA-426)
 * Fix compaction abort under insufficient disk space (CASSANDRA-473)
 * Fix reading subcolumn slice from tombstoned CF (CASSANDRA-484)
 * Fix race condition in RVH causing occasional NPE (CASSANDRA-478)


0.4.0
 * fix get_key_range problems when a node is down (CASSANDRA-440)
   and add UnavailableException to more Thrift methods
 * Add example EndPointSnitch contrib code (several tickets)


0.4.0 RC2
 * fix SSTable generation clash during compaction (CASSANDRA-418)
 * reject method calls with null parameters (CASSANDRA-308)
 * properly order ranges in nodeprobe output (CASSANDRA-421)
 * fix logging of certain errors on executor threads (CASSANDRA-425)


0.4.0 RC1
 * Bootstrap feature is live; use -b on startup (several tickets)
 * Added multiget api (CASSANDRA-70)
 * fix Deadlock with SelectorManager.doProcess and TcpConnection.write
   (CASSANDRA-392)
 * remove key cache b/c of concurrency bugs in third-party
   CLHM library (CASSANDRA-405)
 * update non-major compaction logic to use two threshold values
   (CASSANDRA-407)
 * add periodic / batch commitlog sync modes (several tickets)
 * inline BatchMutation into batch_insert params (CASSANDRA-403)
 * allow setting the logging level at runtime via mbean (CASSANDRA-402)
 * change default comparator to BytesType (CASSANDRA-400)
 * add forwards-compatible ConsistencyLevel parameter to get_key_range
   (CASSANDRA-322)
 * r/m special case of blocking for local destination when writing with
   ConsistencyLevel.ZERO (CASSANDRA-399)
 * Fixes to make BinaryMemtable [bulk load interface] useful (CASSANDRA-337);
   see contrib/bmt_example for an example of using it.
 * More JMX properties added (several tickets)
 * Thrift changes (several tickets)
    - Merged _super get methods with the normal ones; return values
      are now of ColumnOrSuperColumn.
    - Similarly, merged batch_insert_super into batch_insert.



0.4.0 beta
 * On-disk data format has changed to allow billions of keys/rows per
   node instead of only millions
 * Multi-keyspace support
 * Scan all sstables for all queries to avoid situations where
   different types of operation on the same ColumnFamily could
   disagree on what data was present
 * Snapshot support via JMX
 * Thrift API has changed a _lot_:
    - removed time-sorted CFs; instead, user-defined comparators
      may be defined on the column names, which are now byte arrays.
      Default comparators are provided for UTF8, Bytes, Ascii, Long (i64),
      and UUID types.
    - removed colon-delimited strings in thrift api in favor of explicit
      structs such as ColumnPath, ColumnParent, etc.  Also normalized
      thrift struct and argument naming.
    - Added columnFamily argument to get_key_range.
    - Change signature of get_slice to accept starting and ending
      columns as well as an offset.  (This allows use of indexes.)
      Added "ascending" flag to allow reasonably-efficient reverse
      scans as well.  Removed get_slice_by_range as redundant.
    - get_key_range operates on one CF at a time
    - changed `block` boolean on insert methods to ConsistencyLevel enum,
      with options of NONE, ONE, QUORUM, and ALL.
    - added similar consistency_level parameter to read methods
    - column-name-set slice with no names given now returns zero columns
      instead of all of them.  ("all" can run your server out of memory.
      use a range-based slice with a high max column count instead.)
 * Removed the web interface. Node information can now be obtained by
   using the newly introduced nodeprobe utility.
 * More JMX stats
 * Remove magic values from internals (e.g. special key to indicate
   when to flush memtables)
 * Rename configuration "table" to "keyspace"
 * Moved to crash-only design; no more shutdown (just kill the process)
 * Lots of bug fixes

Full list of issues resolved in 0.4 is at https://issues.apache.org/jira/secure/IssueNavigator.jspa?reset=true&&pid=12310865&fixfor=12313862&resolution=1&sorter/field=issuekey&sorter/order=DESC


0.3.0 RC3
 * Fix potential deadlock under load in TCPConnection.
   (CASSANDRA-220)


0.3.0 RC2
 * Fix possible data loss when server is stopped after replaying
   log but before new inserts force memtable flush.
   (CASSANDRA-204)
 * Added BUGS file


0.3.0 RC1
 * Range queries on keys, including user-defined key collation
 * Remove support
 * Workarounds for a weird bug in JDK select/register that seems
   particularly common on VM environments. Cassandra should deploy
   fine on EC2 now
 * Much improved infrastructure: the beginnings of a decent test suite
   ("ant test" for unit tests; "nosetests" for system tests), code
   coverage reporting, etc.
 * Expanded node status reporting via JMX
 * Improved error reporting/logging on both server and client
 * Reduced memory footprint in default configuration
 * Combined blocking and non-blocking versions of insert APIs
 * Added FlushPeriodInMinutes configuration parameter to force
   flushing of infrequently-updated ColumnFamilies<|MERGE_RESOLUTION|>--- conflicted
+++ resolved
@@ -19,12 +19,8 @@
  * Ensure that tracing doesn't break connections in 3.x/4.0 mixed mode by default (CASSANDRA-15385)
  * Make sure index summary redistribution does not start when compactions are paused (CASSANDRA-15265)
  * Ensure legacy rows have primary key livenessinfo when they contain illegal cells (CASSANDRA-15365)
-<<<<<<< HEAD
+ * Fix race condition when setting bootstrap flags (CASSANDRA-14878)
 Merged from 2.2:
-=======
- * Fix race condition when setting bootstrap flags (CASSANDRA-14878)
-Merged from 2.2
->>>>>>> 301168b6
  * Fix SELECT JSON output for empty blobs (CASSANDRA-15435)
  * In-JVM DTest: Set correct internode message version for upgrade test (CASSANDRA-15371)
  * In-JVM DTest: Support NodeTool in dtest (CASSANDRA-15429)
