--- conflicted
+++ resolved
@@ -1,4 +1,3 @@
-<<<<<<< HEAD
 3.11.12
  * Make assassinate more resilient to missing tokens (CASSANDRA-16847)
  * Exclude Jackson 1.x transitive dependency of hadoop* provided dependencies (CASSANDRA-16854)
@@ -8,11 +7,8 @@
  * Reduce thread contention in CommitLogSegment and HintsBuffer (CASSANDRA-16072)
  * Avoid sending CDC column if not enabled (CASSANDRA-16770)
 Merged from 3.0:
-=======
-3.0.26:
  * Catch UnsatisfiedLinkError in WindowsTimer (CASSANDRA-16085)
  * Avoid removing batch when it's not created during view replication (CASSANDRA-16175)
->>>>>>> be649d5d
  * Make the addition of regular column to COMPACT tables throw an InvalidRequestException (CASSANDRA-14564)
  * Fix materialized view schema backup as table (CASSANDRA-12734)
  * Avoid signaling DigestResolver until the minimum number of responses are guaranteed to be visible (CASSANDRA-16883)
