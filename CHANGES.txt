<<<<<<< HEAD
3.11.9
 * Make sure LCS handles duplicate sstable added/removed notifications correctly (CASSANDRA-14103)

3.11.8
 * Correctly interpret SASI's `max_compaction_flush_memory_in_mb` setting in megabytes not bytes (CASSANDRA-16071)
 * Fix short read protection for GROUP BY queries (CASSANDRA-15459)
 * Frozen RawTuple is not annotated with frozen in the toString method (CASSANDRA-15857)
Merged from 3.0:
=======
3.0.23:
 * Use IF NOT EXISTS for index and UDT create statements in snapshot schema files (CASSANDRA-13935)

3.0.22:
>>>>>>> 277d8396
 * Fix gossip shutdown order (CASSANDRA-15816)
 * Remove broken 'defrag-on-read' optimization (CASSANDRA-15432)
 * Check for endpoint collision with hibernating nodes (CASSANDRA-14599)
 * Operational improvements and hardening for replica filtering protection (CASSANDRA-15907)
 * stop_paranoid disk failure policy is ignored on CorruptSSTableException after node is up (CASSANDRA-15191)
 * Forbid altering UDTs used in partition keys (CASSANDRA-15933)
 * Fix empty/null json string representation (CASSANDRA-15896)
 * 3.x fails to start if commit log has range tombstones from a column which is also deleted (CASSANDRA-15970)
 * Handle difference in timestamp precision between java8 and java11 in LogFIle.java (CASSANDRA-16050)
Merged from 2.2:
 * Fix CQL parsing of collections when the column type is reversed (CASSANDRA-15814)
Merged from 2.1:
 * Only allow strings to be passed to JMX authentication (CASSANDRA-16077)

3.11.7
 * Fix cqlsh output when fetching all rows in batch mode (CASSANDRA-15905)
 * Upgrade Jackson to 2.9.10 (CASSANDRA-15867)
 * Fix CQL formatting of read command restrictions for slow query log (CASSANDRA-15503)
 * Allow sstableloader to use SSL on the native port (CASSANDRA-14904)
Merged from 3.0:
 * Backport CASSANDRA-12189: escape string literals (CASSANDRA-15948)
 * Avoid hinted handoff per-host throttle being arounded to 0 in large cluster (CASSANDRA-15859)
 * Avoid emitting empty range tombstones from RangeTombstoneList (CASSANDRA-15924)
 * Avoid thread starvation, and improve compare-and-swap performance, in the slab allocators (CASSANDRA-15922)
 * Add token to tombstone warning and error messages (CASSANDRA-15890)
 * Fixed range read concurrency factor computation and capped as 10 times tpc cores (CASSANDRA-15752)
 * Catch exception on bootstrap resume and init native transport (CASSANDRA-15863)
 * Fix replica-side filtering returning stale data with CL > ONE (CASSANDRA-8272, CASSANDRA-8273)
 * Fix duplicated row on 2.x upgrades when multi-rows range tombstones interact with collection ones (CASSANDRA-15805)
 * Rely on snapshotted session infos on StreamResultFuture.maybeComplete to avoid race conditions (CASSANDRA-15667)
 * EmptyType doesn't override writeValue so could attempt to write bytes when expected not to (CASSANDRA-15790)
 * Fix index queries on partition key columns when some partitions contains only static data (CASSANDRA-13666)
 * Avoid creating duplicate rows during major upgrades (CASSANDRA-15789)
 * liveDiskSpaceUsed and totalDiskSpaceUsed get corrupted if IndexSummaryRedistribution gets interrupted (CASSANDRA-15674)
 * Fix Debian init start/stop (CASSANDRA-15770)
 * Fix infinite loop on index query paging in tables with clustering (CASSANDRA-14242)
 * Fix chunk index overflow due to large sstable with small chunk length (CASSANDRA-15595)
 * Allow selecting static column only when querying static index (CASSANDRA-14242)
 * cqlsh return non-zero status when STDIN CQL fails (CASSANDRA-15623)
 * Don't skip sstables in slice queries based only on local min/max/deletion timestamp (CASSANDRA-15690)
 * Memtable memory allocations may deadlock (CASSANDRA-15367)
 * Run evictFromMembership in GossipStage (CASSANDRA-15592)
Merged from 2.2:
 * Fix nomenclature of allow and deny lists (CASSANDRA-15862)
 * Remove generated files from source artifact (CASSANDRA-15849)
 * Remove duplicated tools binaries from tarballs (CASSANDRA-15768)
 * Duplicate results with DISTINCT queries in mixed mode (CASSANDRA-15501)
 * Disable JMX rebinding (CASSANDRA-15653)
Merged from 2.1:
 * Fix writing of snapshot manifest when the table has table-backed secondary indexes (CASSANDRA-10968)
 * Fix parse error in cqlsh COPY FROM and formatting for map of blobs (CASSANDRA-15679)
 * Fix Commit log replays when static column clustering keys are collections (CASSANDRA-14365)
 * Fix Red Hat init script on newer systemd versions (CASSANDRA-15273)
 * Allow EXTRA_CLASSPATH to work on tar/source installations (CASSANDRA-15567)


3.11.6
 * Fix bad UDT sstable metadata serialization headers written by C* 3.0 on upgrade and in sstablescrub (CASSANDRA-15035)
 * Fix nodetool compactionstats showing extra pending task for TWCS - patch implemented (CASSANDRA-15409)
 * Fix SELECT JSON formatting for the "duration" type (CASSANDRA-15075)
 * Fix LegacyLayout to have same behavior as 2.x when handling unknown column names (CASSANDRA-15081)
 * Update nodetool help stop output (CASSANDRA-15401)
Merged from 3.0:
 * Run in-jvm upgrade dtests in circleci (CASSANDRA-15506)
 * Include updates to static column in mutation size calculations (CASSANDRA-15293)
 * Fix point-in-time recoevery ignoring timestamp of updates to static columns (CASSANDRA-15292)
 * GC logs are also put under $CASSANDRA_LOG_DIR (CASSANDRA-14306)
 * Fix sstabledump's position key value when partitions have multiple rows (CASSANDRA-14721)
 * Avoid over-scanning data directories in LogFile.verify() (CASSANDRA-15364)
 * Bump generations and document changes to system_distributed and system_traces in 3.0, 3.11
   (CASSANDRA-15441)
 * Fix system_traces creation timestamp; optimise system keyspace upgrades (CASSANDRA-15398)
 * Fix various data directory prefix matching issues (CASSANDRA-13974)
 * Minimize clustering values in metadata collector (CASSANDRA-15400)
 * Avoid over-trimming of results in mixed mode clusters (CASSANDRA-15405)
 * validate value sizes in LegacyLayout (CASSANDRA-15373)
 * Ensure that tracing doesn't break connections in 3.x/4.0 mixed mode by default (CASSANDRA-15385)
 * Make sure index summary redistribution does not start when compactions are paused (CASSANDRA-15265)
 * Ensure legacy rows have primary key livenessinfo when they contain illegal cells (CASSANDRA-15365)
 * Fix race condition when setting bootstrap flags (CASSANDRA-14878)
 * Fix NativeLibrary.tryOpenDirectory callers for Windows (CASSANDRA-15426)
Merged from 2.2:
 * Fix SELECT JSON output for empty blobs (CASSANDRA-15435)
 * In-JVM DTest: Set correct internode message version for upgrade test (CASSANDRA-15371)
 * In-JVM DTest: Support NodeTool in dtest (CASSANDRA-15429)
 * Fix NativeLibrary.tryOpenDirectory callers for Windows (CASSANDRA-15426)


3.11.5
 * Fix SASI non-literal string comparisons (range operators) (CASSANDRA-15169)
 * Make sure user defined compaction transactions are always closed (CASSANDRA-15123)
 * Fix cassandra-env.sh to use $CASSANDRA_CONF to find cassandra-jaas.config (CASSANDRA-14305)
 * Fixed nodetool cfstats printing index name twice (CASSANDRA-14903)
 * Add flag to disable SASI indexes, and warnings on creation (CASSANDRA-14866)
Merged from 3.0:
 * Add ability to cap max negotiable protocol version (CASSANDRA-15193)
 * Gossip tokens on startup if available (CASSANDRA-15335)
 * Fix resource leak in CompressedSequentialWriter (CASSANDRA-15340)
 * Fix bad merge that reverted CASSANDRA-14993 (CASSANDRA-15289)
 * Fix LegacyLayout RangeTombstoneList IndexOutOfBoundsException when upgrading and RangeTombstone bounds are asymmetric (CASSANDRA-15172)
 * Fix NPE when using allocate_tokens_for_keyspace on new DC/rack (CASSANDRA-14952)
 * Filter sstables earlier when running cleanup (CASSANDRA-15100)
 * Use mean row count instead of mean column count for index selectivity calculation (CASSANDRA-15259)
 * Avoid updating unchanged gossip states (CASSANDRA-15097)
 * Prevent recreation of previously dropped columns with a different kind (CASSANDRA-14948)
 * Prevent client requests from blocking on executor task queue (CASSANDRA-15013)
 * Toughen up column drop/recreate type validations (CASSANDRA-15204)
 * LegacyLayout should handle paging states that cross a collection column (CASSANDRA-15201)
 * Prevent RuntimeException when username or password is empty/null (CASSANDRA-15198)
 * Multiget thrift query returns null records after digest mismatch (CASSANDRA-14812)
 * Skipping illegal legacy cells can break reverse iteration of indexed partitions (CASSANDRA-15178)
 * Handle paging states serialized with a different version than the session's (CASSANDRA-15176)
 * Throw IOE instead of asserting on unsupporter peer versions (CASSANDRA-15066)
 * Update token metadata when handling MOVING/REMOVING_TOKEN events (CASSANDRA-15120)
 * Add ability to customize cassandra log directory using $CASSANDRA_LOG_DIR (CASSANDRA-15090)
 * Skip cells with illegal column names when reading legacy sstables (CASSANDRA-15086)
 * Fix assorted gossip races and add related runtime checks (CASSANDRA-15059)
 * Fix mixed mode partition range scans with limit (CASSANDRA-15072)
 * cassandra-stress works with frozen collections: list and set (CASSANDRA-14907)
 * Fix handling FS errors on writing and reading flat files - LogTransaction and hints (CASSANDRA-15053)
 * Avoid double closing the iterator to avoid overcounting the number of requests (CASSANDRA-15058)
 * Improve `nodetool status -r` speed (CASSANDRA-14847)
 * Improve merkle tree size and time on heap (CASSANDRA-14096)
 * Add missing commands to nodetool_completion (CASSANDRA-14916)
 * Anti-compaction temporarily corrupts sstable state for readers (CASSANDRA-15004)
Merged from 2.2:
 * Catch non-IOException in FileUtils.close to make sure that all resources are closed (CASSANDRA-15225)
 * Handle exceptions during authentication/authorization (CASSANDRA-15041)
 * Support cross version messaging in in-jvm upgrade dtests (CASSANDRA-15078)
 * Fix index summary redistribution cancellation (CASSANDRA-15045)
 * Refactor Circle CI configuration (CASSANDRA-14806)
 * Fixing invalid CQL in security documentation (CASSANDRA-15020)
 * Multi-version in-JVM dtests (CASSANDRA-14937)
 * Allow instance class loaders to be garbage collected for inJVM dtest (CASSANDRA-15170)
 * Add support for network topology and query tracing for inJVM dtest (CASSANDRA-15319)


3.11.4
 * Make stop-server.bat wait for Cassandra to terminate (CASSANDRA-14829)
 * Correct sstable sorting for garbagecollect and levelled compaction (CASSANDRA-14870)
Merged from 3.0:
 * Severe concurrency issues in STCS,DTCS,TWCS,TMD.Topology,TypeParser
 * Add a script to make running the cqlsh tests in cassandra repo easier (CASSANDRA-14951)
 * If SizeEstimatesRecorder misses a 'onDropTable' notification, the size_estimates table will never be cleared for that table. (CASSANDRA-14905)
 * Counters fail to increment in 2.1/2.2 to 3.X mixed version clusters (CASSANDRA-14958)
 * Streaming needs to synchronise access to LifecycleTransaction (CASSANDRA-14554)
 * Fix cassandra-stress write hang with default options (CASSANDRA-14616)
 * Differentiate between slices and RTs when decoding legacy bounds (CASSANDRA-14919)
 * Netty epoll IOExceptions caused by unclean client disconnects being logged at INFO (CASSANDRA-14909)
 * Unfiltered.isEmpty conflicts with Row extends AbstractCollection.isEmpty (CASSANDRA-14588)
 * RangeTombstoneList doesn't properly clean up mergeable or superseded rts in some cases (CASSANDRA-14894)
 * Fix handling of collection tombstones for dropped columns from legacy sstables (CASSANDRA-14912)
 * Throw exception if Columns serialized subset encode more columns than possible (CASSANDRA-14591)
 * Drop/add column name with different Kind can result in corruption (CASSANDRA-14843)
 * Fix missing rows when reading 2.1 SSTables with static columns in 3.0 (CASSANDRA-14873)
 * Move TWCS message 'No compaction necessary for bucket size' to Trace level (CASSANDRA-14884)
 * Sstable min/max metadata can cause data loss (CASSANDRA-14861)
 * Dropped columns can cause reverse sstable iteration to return prematurely (CASSANDRA-14838)
 * Legacy sstables with  multi block range tombstones create invalid bound sequences (CASSANDRA-14823)
 * Expand range tombstone validation checks to multiple interim request stages (CASSANDRA-14824)
 * Reverse order reads can return incomplete results (CASSANDRA-14803)
 * Avoid calling iter.next() in a loop when notifying indexers about range tombstones (CASSANDRA-14794)
 * Fix purging semi-expired RT boundaries in reversed iterators (CASSANDRA-14672)
 * DESC order reads can fail to return the last Unfiltered in the partition (CASSANDRA-14766)
 * Fix corrupted collection deletions for dropped columns in 3.0 <-> 2.{1,2} messages (CASSANDRA-14568)
 * Fix corrupted static collection deletions in 3.0 <-> 2.{1,2} messages (CASSANDRA-14568)
 * Handle failures in parallelAllSSTableOperation (cleanup/upgradesstables/etc) (CASSANDRA-14657)
 * Improve TokenMetaData cache populating performance avoid long locking (CASSANDRA-14660)
 * Backport: Flush netty client messages immediately (not by default) (CASSANDRA-13651)
 * Fix static column order for SELECT * wildcard queries (CASSANDRA-14638)
 * sstableloader should use discovered broadcast address to connect intra-cluster (CASSANDRA-14522)
 * Fix reading columns with non-UTF names from schema (CASSANDRA-14468)
Merged from 2.2:
 * CircleCI docker image should bake in more dependencies (CASSANDRA-14985)
 * Don't enable client transports when bootstrap is pending (CASSANDRA-14525)
 * MigrationManager attempts to pull schema from different major version nodes (CASSANDRA-14928)
 * Fix incorrect cqlsh results when selecting same columns multiple times (CASSANDRA-13262)
 * Returns null instead of NaN or Infinity in JSON strings (CASSANDRA-14377)
Merged from 2.1:
 * Paged Range Slice queries with DISTINCT can drop rows from results (CASSANDRA-14956)
 * Update release checksum algorithms to SHA-256, SHA-512 (CASSANDRA-14970)


3.11.3
 * Validate supported column type with SASI analyzer (CASSANDRA-13669)
 * Remove BTree.Builder Recycler to reduce memory usage (CASSANDRA-13929)
 * Reduce nodetool GC thread count (CASSANDRA-14475)
 * Fix New SASI view creation during Index Redistribution (CASSANDRA-14055)
 * Remove string formatting lines from BufferPool hot path (CASSANDRA-14416)
 * Update metrics to 3.1.5 (CASSANDRA-12924)
 * Detect OpenJDK jvm type and architecture (CASSANDRA-12793)
 * Don't use guava collections in the non-system keyspace jmx attributes (CASSANDRA-12271)
 * Allow existing nodes to use all peers in shadow round (CASSANDRA-13851)
 * Fix cqlsh to read connection.ssl cqlshrc option again (CASSANDRA-14299)
 * Downgrade log level to trace for CommitLogSegmentManager (CASSANDRA-14370)
 * CQL fromJson(null) throws NullPointerException (CASSANDRA-13891)
 * Serialize empty buffer as empty string for json output format (CASSANDRA-14245)
 * Allow logging implementation to be interchanged for embedded testing (CASSANDRA-13396)
 * SASI tokenizer for simple delimiter based entries (CASSANDRA-14247)
 * Fix Loss of digits when doing CAST from varint/bigint to decimal (CASSANDRA-14170)
 * RateBasedBackPressure unnecessarily invokes a lock on the Guava RateLimiter (CASSANDRA-14163)
 * Fix wildcard GROUP BY queries (CASSANDRA-14209)
Merged from 3.0:
 * Fix corrupted static collection deletions in 3.0 -> 2.{1,2} messages (CASSANDRA-14568)
 * Fix potential IndexOutOfBoundsException with counters (CASSANDRA-14167)
 * Always close RT markers returned by ReadCommand#executeLocally() (CASSANDRA-14515)
 * Reverse order queries with range tombstones can cause data loss (CASSANDRA-14513)
 * Fix regression of lagging commitlog flush log message (CASSANDRA-14451)
 * Add Missing dependencies in pom-all (CASSANDRA-14422)
 * Cleanup StartupClusterConnectivityChecker and PING Verb (CASSANDRA-14447)
 * Fix deprecated repair error notifications from 3.x clusters to legacy JMX clients (CASSANDRA-13121)
 * Cassandra not starting when using enhanced startup scripts in windows (CASSANDRA-14418)
 * Fix progress stats and units in compactionstats (CASSANDRA-12244)
 * Better handle missing partition columns in system_schema.columns (CASSANDRA-14379)
 * Delay hints store excise by write timeout to avoid race with decommission (CASSANDRA-13740)
 * Deprecate background repair and probablistic read_repair_chance table options
   (CASSANDRA-13910)
 * Add missed CQL keywords to documentation (CASSANDRA-14359)
 * Fix unbounded validation compactions on repair / revert CASSANDRA-13797 (CASSANDRA-14332)
 * Avoid deadlock when running nodetool refresh before node is fully up (CASSANDRA-14310)
 * Handle all exceptions when opening sstables (CASSANDRA-14202)
 * Handle incompletely written hint descriptors during startup (CASSANDRA-14080)
 * Handle repeat open bound from SRP in read repair (CASSANDRA-14330)
 * Respect max hint window when hinting for LWT (CASSANDRA-14215)
 * Adding missing WriteType enum values to v3, v4, and v5 spec (CASSANDRA-13697)
 * Don't regenerate bloomfilter and summaries on startup (CASSANDRA-11163)
 * Fix NPE when performing comparison against a null frozen in LWT (CASSANDRA-14087)
 * Log when SSTables are deleted (CASSANDRA-14302)
 * Fix batch commitlog sync regression (CASSANDRA-14292)
 * Write to pending endpoint when view replica is also base replica (CASSANDRA-14251)
 * Chain commit log marker potential performance regression in batch commit mode (CASSANDRA-14194)
 * Fully utilise specified compaction threads (CASSANDRA-14210)
 * Pre-create deletion log records to finish compactions quicker (CASSANDRA-12763)
Merged from 2.2:
 * Fix bug that prevented compaction of SSTables after full repairs (CASSANDRA-14423)
 * Incorrect counting of pending messages in OutboundTcpConnection (CASSANDRA-11551)
 * Fix compaction failure caused by reading un-flushed data (CASSANDRA-12743)
 * Use Bounds instead of Range for sstables in anticompaction (CASSANDRA-14411)
 * Fix JSON queries with IN restrictions and ORDER BY clause (CASSANDRA-14286)
 * Backport circleci yaml (CASSANDRA-14240)
Merged from 2.1:
 * Check checksum before decompressing data (CASSANDRA-14284)
 * CVE-2017-5929 Security vulnerability in Logback warning in NEWS.txt (CASSANDRA-14183)


3.11.2
 * Fix ReadCommandTest (CASSANDRA-14234)
 * Remove trailing period from latency reports at keyspace level (CASSANDRA-14233)
 * Backport CASSANDRA-13080: Use new token allocation for non bootstrap case as well (CASSANDRA-14212)
 * Remove dependencies on JVM internal classes from JMXServerUtils (CASSANDRA-14173) 
 * Add DEFAULT, UNSET, MBEAN and MBEANS to `ReservedKeywords` (CASSANDRA-14205)
 * Add Unittest for schema migration fix (CASSANDRA-14140)
 * Print correct snitch info from nodetool describecluster (CASSANDRA-13528)
 * Close socket on error during connect on OutboundTcpConnection (CASSANDRA-9630)
 * Enable CDC unittest (CASSANDRA-14141)
 * Acquire read lock before accessing CompactionStrategyManager fields (CASSANDRA-14139)
 * Split CommitLogStressTest to avoid timeout (CASSANDRA-14143)
 * Avoid invalidating disk boundaries unnecessarily (CASSANDRA-14083)
 * Avoid exposing compaction strategy index externally (CASSANDRA-14082)
 * Prevent continuous schema exchange between 3.0 and 3.11 nodes (CASSANDRA-14109)
 * Fix imbalanced disks when replacing node with same address with JBOD (CASSANDRA-14084)
 * Reload compaction strategies when disk boundaries are invalidated (CASSANDRA-13948)
 * Remove OpenJDK log warning (CASSANDRA-13916)
 * Prevent compaction strategies from looping indefinitely (CASSANDRA-14079)
 * Cache disk boundaries (CASSANDRA-13215)
 * Add asm jar to build.xml for maven builds (CASSANDRA-11193)
 * Round buffer size to powers of 2 for the chunk cache (CASSANDRA-13897)
 * Update jackson JSON jars (CASSANDRA-13949)
 * Avoid locks when checking LCS fanout and if we should defrag (CASSANDRA-13930)
 * Correctly count range tombstones in traces and tombstone thresholds (CASSANDRA-8527)
Merged from 3.0:
 * Add MinGW uname check to start scripts (CASSANDRA-12840)
 * Use the correct digest file and reload sstable metadata in nodetool verify (CASSANDRA-14217)
 * Handle failure when mutating repaired status in Verifier (CASSANDRA-13933)
 * Set encoding for javadoc generation (CASSANDRA-14154)
 * Fix index target computation for dense composite tables with dropped compact storage (CASSANDRA-14104)
 * Improve commit log chain marker updating (CASSANDRA-14108)
 * Extra range tombstone bound creates double rows (CASSANDRA-14008)
 * Fix SStable ordering by max timestamp in SinglePartitionReadCommand (CASSANDRA-14010)
 * Accept role names containing forward-slash (CASSANDRA-14088)
 * Optimize CRC check chance probability calculations (CASSANDRA-14094)
 * Fix cleanup on keyspace with no replicas (CASSANDRA-13526)
 * Fix updating base table rows with TTL not removing view entries (CASSANDRA-14071)
 * Reduce garbage created by DynamicSnitch (CASSANDRA-14091)
 * More frequent commitlog chained markers (CASSANDRA-13987)
 * Fix serialized size of DataLimits (CASSANDRA-14057)
 * Add flag to allow dropping oversized read repair mutations (CASSANDRA-13975)
 * Fix SSTableLoader logger message (CASSANDRA-14003)
 * Fix repair race that caused gossip to block (CASSANDRA-13849)
 * Tracing interferes with digest requests when using RandomPartitioner (CASSANDRA-13964)
 * Add flag to disable materialized views, and warnings on creation (CASSANDRA-13959)
 * Don't let user drop or generally break tables in system_distributed (CASSANDRA-13813)
 * Provide a JMX call to sync schema with local storage (CASSANDRA-13954)
 * Mishandling of cells for removed/dropped columns when reading legacy files (CASSANDRA-13939)
 * Deserialise sstable metadata in nodetool verify (CASSANDRA-13922)
Merged from 2.2:
 * Fix the inspectJvmOptions startup check (CASSANDRA-14112)
 * Fix race that prevents submitting compaction for a table when executor is full (CASSANDRA-13801)
 * Rely on the JVM to handle OutOfMemoryErrors (CASSANDRA-13006)
 * Grab refs during scrub/index redistribution/cleanup (CASSANDRA-13873)
Merged from 2.1:
 * Protect against overflow of local expiration time (CASSANDRA-14092)
 * RPM package spec: fix permissions for installed jars and config files (CASSANDRA-14181)
 * More PEP8 compiance for cqlsh (CASSANDRA-14021)


3.11.1
 * Fix the computation of cdc_total_space_in_mb for exabyte filesystems (CASSANDRA-13808)
 * AbstractTokenTreeBuilder#serializedSize returns wrong value when there is a single leaf and overflow collisions (CASSANDRA-13869)
 * Add a compaction option to TWCS to ignore sstables overlapping checks (CASSANDRA-13418)
 * BTree.Builder memory leak (CASSANDRA-13754)
 * Revert CASSANDRA-10368 of supporting non-pk column filtering due to correctness (CASSANDRA-13798)
 * Add a skip read validation flag to cassandra-stress (CASSANDRA-13772)
 * Fix cassandra-stress hang issues when an error during cluster connection happens (CASSANDRA-12938)
 * Better bootstrap failure message when blocked by (potential) range movement (CASSANDRA-13744)
 * "ignore" option is ignored in sstableloader (CASSANDRA-13721)
 * Deadlock in AbstractCommitLogSegmentManager (CASSANDRA-13652)
 * Duplicate the buffer before passing it to analyser in SASI operation (CASSANDRA-13512)
 * Properly evict pstmts from prepared statements cache (CASSANDRA-13641)
Merged from 3.0:
 * Improve TRUNCATE performance (CASSANDRA-13909)
 * Implement short read protection on partition boundaries (CASSANDRA-13595)
 * Fix ISE thrown by UPI.Serializer.hasNext() for some SELECT queries (CASSANDRA-13911)
 * Filter header only commit logs before recovery (CASSANDRA-13918)
 * AssertionError prepending to a list (CASSANDRA-13149)
 * Fix support for SuperColumn tables (CASSANDRA-12373)
 * Handle limit correctly on tables with strict liveness (CASSANDRA-13883)
 * Fix missing original update in TriggerExecutor (CASSANDRA-13894)
 * Remove non-rpc-ready nodes from counter leader candidates (CASSANDRA-13043)
 * Improve short read protection performance (CASSANDRA-13794)
 * Fix sstable reader to support range-tombstone-marker for multi-slices (CASSANDRA-13787)
 * Fix short read protection for tables with no clustering columns (CASSANDRA-13880)
 * Make isBuilt volatile in PartitionUpdate (CASSANDRA-13619)
 * Prevent integer overflow of timestamps in CellTest and RowsTest (CASSANDRA-13866)
 * Fix counter application order in short read protection (CASSANDRA-12872)
 * Don't block RepairJob execution on validation futures (CASSANDRA-13797)
 * Wait for all management tasks to complete before shutting down CLSM (CASSANDRA-13123)
 * INSERT statement fails when Tuple type is used as clustering column with default DESC order (CASSANDRA-13717)
 * Fix pending view mutations handling and cleanup batchlog when there are local and remote paired mutations (CASSANDRA-13069)
 * Improve config validation and documentation on overflow and NPE (CASSANDRA-13622)
 * Range deletes in a CAS batch are ignored (CASSANDRA-13655)
 * Avoid assertion error when IndexSummary > 2G (CASSANDRA-12014)
 * Change repair midpoint logging for tiny ranges (CASSANDRA-13603)
 * Better handle corrupt final commitlog segment (CASSANDRA-11995)
 * StreamingHistogram is not thread safe (CASSANDRA-13756)
 * Fix MV timestamp issues (CASSANDRA-11500)
 * Better tolerate improperly formatted bcrypt hashes (CASSANDRA-13626)
 * Fix race condition in read command serialization (CASSANDRA-13363)
 * Fix AssertionError in short read protection (CASSANDRA-13747)
 * Don't skip corrupted sstables on startup (CASSANDRA-13620)
 * Fix the merging of cells with different user type versions (CASSANDRA-13776)
 * Copy session properties on cqlsh.py do_login (CASSANDRA-13640)
 * Potential AssertionError during ReadRepair of range tombstone and partition deletions (CASSANDRA-13719)
 * Don't let stress write warmup data if n=0 (CASSANDRA-13773)
 * Gossip thread slows down when using batch commit log (CASSANDRA-12966)
 * Randomize batchlog endpoint selection with only 1 or 2 racks (CASSANDRA-12884)
 * Fix digest calculation for counter cells (CASSANDRA-13750)
 * Fix ColumnDefinition.cellValueType() for non-frozen collection and change SSTabledump to use type.toJSONString() (CASSANDRA-13573)
 * Skip materialized view addition if the base table doesn't exist (CASSANDRA-13737)
 * Drop table should remove corresponding entries in dropped_columns table (CASSANDRA-13730)
 * Log warn message until legacy auth tables have been migrated (CASSANDRA-13371)
 * Fix incorrect [2.1 <- 3.0] serialization of counter cells created in 2.0 (CASSANDRA-13691)
 * Fix invalid writetime for null cells (CASSANDRA-13711)
 * Fix ALTER TABLE statement to atomically propagate changes to the table and its MVs (CASSANDRA-12952)
 * Fixed ambiguous output of nodetool tablestats command (CASSANDRA-13722)
 * Fix Digest mismatch Exception if hints file has UnknownColumnFamily (CASSANDRA-13696)
 * Purge tombstones created by expired cells (CASSANDRA-13643)
 * Make concat work with iterators that have different subsets of columns (CASSANDRA-13482)
 * Set test.runners based on cores and memory size (CASSANDRA-13078)
 * Allow different NUMACTL_ARGS to be passed in (CASSANDRA-13557)
 * Allow native function calls in CQLSSTableWriter (CASSANDRA-12606)
 * Fix secondary index queries on COMPACT tables (CASSANDRA-13627)
 * Nodetool listsnapshots output is missing a newline, if there are no snapshots (CASSANDRA-13568)
 * sstabledump reports incorrect usage for argument order (CASSANDRA-13532)
Merged from 2.2:
 * Safely handle empty buffers when outputting to JSON (CASSANDRA-13868)
 * Copy session properties on cqlsh.py do_login (CASSANDRA-13847)
 * Fix load over calculated issue in IndexSummaryRedistribution (CASSANDRA-13738)
 * Fix compaction and flush exception not captured (CASSANDRA-13833)
 * Uncaught exceptions in Netty pipeline (CASSANDRA-13649)
 * Prevent integer overflow on exabyte filesystems (CASSANDRA-13067)
 * Fix queries with LIMIT and filtering on clustering columns (CASSANDRA-11223)
 * Fix potential NPE when resume bootstrap fails (CASSANDRA-13272)
 * Fix toJSONString for the UDT, tuple and collection types (CASSANDRA-13592)
 * Fix nested Tuples/UDTs validation (CASSANDRA-13646)
Merged from 2.1:
 * Clone HeartBeatState when building gossip messages. Make its generation/version volatile (CASSANDRA-13700)


3.11.0
 * Allow native function calls in CQLSSTableWriter (CASSANDRA-12606)
 * Replace string comparison with regex/number checks in MessagingService test (CASSANDRA-13216)
 * Fix formatting of duration columns in CQLSH (CASSANDRA-13549)
 * Fix the problem with duplicated rows when using paging with SASI (CASSANDRA-13302)
 * Allow CONTAINS statements filtering on the partition key and it’s parts (CASSANDRA-13275)
 * Fall back to even ranges calculation in clusters with vnodes when tokens are distributed unevenly (CASSANDRA-13229)
 * Fix duration type validation to prevent overflow (CASSANDRA-13218)
 * Forbid unsupported creation of SASI indexes over partition key columns (CASSANDRA-13228)
 * Reject multiple values for a key in CQL grammar. (CASSANDRA-13369)
 * UDA fails without input rows (CASSANDRA-13399)
 * Fix compaction-stress by using daemonInitialization (CASSANDRA-13188)
 * V5 protocol flags decoding broken (CASSANDRA-13443)
 * Use write lock not read lock for removing sstables from compaction strategies. (CASSANDRA-13422)
 * Use corePoolSize equal to maxPoolSize in JMXEnabledThreadPoolExecutors (CASSANDRA-13329)
 * Avoid rebuilding SASI indexes containing no values (CASSANDRA-12962)
 * Add charset to Analyser input stream (CASSANDRA-13151)
 * Fix testLimitSSTables flake caused by concurrent flush (CASSANDRA-12820)
 * cdc column addition strikes again (CASSANDRA-13382)
 * Fix static column indexes (CASSANDRA-13277)
 * DataOutputBuffer.asNewBuffer broken (CASSANDRA-13298)
 * unittest CipherFactoryTest failed on MacOS (CASSANDRA-13370)
 * Forbid SELECT restrictions and CREATE INDEX over non-frozen UDT columns (CASSANDRA-13247)
 * Default logging we ship will incorrectly print "?:?" for "%F:%L" pattern (CASSANDRA-13317)
 * Possible AssertionError in UnfilteredRowIteratorWithLowerBound (CASSANDRA-13366)
 * Support unaligned memory access for AArch64 (CASSANDRA-13326)
 * Improve SASI range iterator efficiency on intersection with an empty range (CASSANDRA-12915).
 * Fix equality comparisons of columns using the duration type (CASSANDRA-13174)
 * Obfuscate password in stress-graphs (CASSANDRA-12233)
 * Move to FastThreadLocalThread and FastThreadLocal (CASSANDRA-13034)
 * nodetool stopdaemon errors out (CASSANDRA-13030)
 * Tables in system_distributed should not use gcgs of 0 (CASSANDRA-12954)
 * Fix primary index calculation for SASI (CASSANDRA-12910)
 * More fixes to the TokenAllocator (CASSANDRA-12990)
 * NoReplicationTokenAllocator should work with zero replication factor (CASSANDRA-12983)
 * Address message coalescing regression (CASSANDRA-12676)
 * Delete illegal character from StandardTokenizerImpl.jflex (CASSANDRA-13417)
 * Fix cqlsh automatic protocol downgrade regression (CASSANDRA-13307)
 * Tracing payload not passed from QueryMessage to tracing session (CASSANDRA-12835)
Merged from 3.0:
 * Ensure int overflow doesn't occur when calculating large partition warning size (CASSANDRA-13172)
 * Ensure consistent view of partition columns between coordinator and replica in ColumnFilter (CASSANDRA-13004)
 * Failed unregistering mbean during drop keyspace (CASSANDRA-13346)
 * nodetool scrub/cleanup/upgradesstables exit code is wrong (CASSANDRA-13542)
 * Fix the reported number of sstable data files accessed per read (CASSANDRA-13120)
 * Fix schema digest mismatch during rolling upgrades from versions before 3.0.12 (CASSANDRA-13559)
 * Upgrade JNA version to 4.4.0 (CASSANDRA-13072)
 * Interned ColumnIdentifiers should use minimal ByteBuffers (CASSANDRA-13533)
 * ReverseIndexedReader may drop rows during 2.1 to 3.0 upgrade (CASSANDRA-13525)
 * Fix repair process violating start/end token limits for small ranges (CASSANDRA-13052)
 * Add storage port options to sstableloader (CASSANDRA-13518)
 * Properly handle quoted index names in cqlsh DESCRIBE output (CASSANDRA-12847)
 * Avoid reading static row twice from old format sstables (CASSANDRA-13236)
 * Fix NPE in StorageService.excise() (CASSANDRA-13163)
 * Expire OutboundTcpConnection messages by a single Thread (CASSANDRA-13265)
 * Fail repair if insufficient responses received (CASSANDRA-13397)
 * Fix SSTableLoader fail when the loaded table contains dropped columns (CASSANDRA-13276)
 * Avoid name clashes in CassandraIndexTest (CASSANDRA-13427)
 * Handling partially written hint files (CASSANDRA-12728)
 * Interrupt replaying hints on decommission (CASSANDRA-13308)
 * Handling partially written hint files (CASSANDRA-12728)
 * Fix NPE issue in StorageService (CASSANDRA-13060)
 * Make reading of range tombstones more reliable (CASSANDRA-12811)
 * Fix startup problems due to schema tables not completely flushed (CASSANDRA-12213)
 * Fix view builder bug that can filter out data on restart (CASSANDRA-13405)
 * Fix 2i page size calculation when there are no regular columns (CASSANDRA-13400)
 * Fix the conversion of 2.X expired rows without regular column data (CASSANDRA-13395)
 * Fix hint delivery when using ext+internal IPs with prefer_local enabled (CASSANDRA-13020)
 * Fix possible NPE on upgrade to 3.0/3.X in case of IO errors (CASSANDRA-13389)
 * Legacy deserializer can create empty range tombstones (CASSANDRA-13341)
 * Legacy caching options can prevent 3.0 upgrade (CASSANDRA-13384)
 * Use the Kernel32 library to retrieve the PID on Windows and fix startup checks (CASSANDRA-13333)
 * Fix code to not exchange schema across major versions (CASSANDRA-13274)
 * Dropping column results in "corrupt" SSTable (CASSANDRA-13337)
 * Bugs handling range tombstones in the sstable iterators (CASSANDRA-13340)
 * Fix CONTAINS filtering for null collections (CASSANDRA-13246)
 * Applying: Use a unique metric reservoir per test run when using Cassandra-wide metrics residing in MBeans (CASSANDRA-13216)
 * Propagate row deletions in 2i tables on upgrade (CASSANDRA-13320)
 * Slice.isEmpty() returns false for some empty slices (CASSANDRA-13305)
 * Add formatted row output to assertEmpty in CQL Tester (CASSANDRA-13238)
 * Prevent data loss on upgrade 2.1 - 3.0 by adding component separator to LogRecord absolute path (CASSANDRA-13294)
 * Improve testing on macOS by eliminating sigar logging (CASSANDRA-13233)
 * Cqlsh copy-from should error out when csv contains invalid data for collections (CASSANDRA-13071)
 * Fix "multiple versions of ant detected..." when running ant test (CASSANDRA-13232)
 * Coalescing strategy sleeps too much (CASSANDRA-13090)
 * Faster StreamingHistogram (CASSANDRA-13038)
 * Legacy deserializer can create unexpected boundary range tombstones (CASSANDRA-13237)
 * Remove unnecessary assertion from AntiCompactionTest (CASSANDRA-13070)
 * Fix cqlsh COPY for dates before 1900 (CASSANDRA-13185)
 * Use keyspace replication settings on system.size_estimates table (CASSANDRA-9639)
 * Add vm.max_map_count StartupCheck (CASSANDRA-13008)
 * Hint related logging should include the IP address of the destination in addition to
   host ID (CASSANDRA-13205)
 * Reloading logback.xml does not work (CASSANDRA-13173)
 * Lightweight transactions temporarily fail after upgrade from 2.1 to 3.0 (CASSANDRA-13109)
 * Duplicate rows after upgrading from 2.1.16 to 3.0.10/3.9 (CASSANDRA-13125)
 * Fix UPDATE queries with empty IN restrictions (CASSANDRA-13152)
 * Fix handling of partition with partition-level deletion plus
   live rows in sstabledump (CASSANDRA-13177)
 * Provide user workaround when system_schema.columns does not contain entries
   for a table that's in system_schema.tables (CASSANDRA-13180)
 * Nodetool upgradesstables/scrub/compact ignores system tables (CASSANDRA-13410)
 * Fix schema version calculation for rolling upgrades (CASSANDRA-13441)
Merged from 2.2:
 * Nodes started with join_ring=False should be able to serve requests when authentication is enabled (CASSANDRA-11381)
 * cqlsh COPY FROM: increment error count only for failures, not for attempts (CASSANDRA-13209)
 * Avoid starting gossiper in RemoveTest (CASSANDRA-13407)
 * Fix weightedSize() for row-cache reported by JMX and NodeTool (CASSANDRA-13393)
 * Fix JVM metric names (CASSANDRA-13103)
 * Honor truststore-password parameter in cassandra-stress (CASSANDRA-12773)
 * Discard in-flight shadow round responses (CASSANDRA-12653)
 * Don't anti-compact repaired data to avoid inconsistencies (CASSANDRA-13153)
 * Wrong logger name in AnticompactionTask (CASSANDRA-13343)
 * Commitlog replay may fail if last mutation is within 4 bytes of end of segment (CASSANDRA-13282)
 * Fix queries updating multiple time the same list (CASSANDRA-13130)
 * Fix GRANT/REVOKE when keyspace isn't specified (CASSANDRA-13053)
 * Fix flaky LongLeveledCompactionStrategyTest (CASSANDRA-12202)
 * Fix failing COPY TO STDOUT (CASSANDRA-12497)
 * Fix ColumnCounter::countAll behaviour for reverse queries (CASSANDRA-13222)
 * Exceptions encountered calling getSeeds() breaks OTC thread (CASSANDRA-13018)
 * Fix negative mean latency metric (CASSANDRA-12876)
 * Use only one file pointer when creating commitlog segments (CASSANDRA-12539)
Merged from 2.1:
 * Fix 2ndary index queries on partition keys for tables with static columns (CASSANDRA-13147)
 * Fix ParseError unhashable type list in cqlsh copy from (CASSANDRA-13364)
 * Remove unused repositories (CASSANDRA-13278)
 * Log stacktrace of uncaught exceptions (CASSANDRA-13108)
 * Use portable stderr for java error in startup (CASSANDRA-13211)
 * Fix Thread Leak in OutboundTcpConnection (CASSANDRA-13204)
 * Coalescing strategy can enter infinite loop (CASSANDRA-13159)


3.10
 * Fix secondary index queries regression (CASSANDRA-13013)
 * Add duration type to the protocol V5 (CASSANDRA-12850)
 * Fix duration type validation (CASSANDRA-13143)
 * Fix flaky GcCompactionTest (CASSANDRA-12664)
 * Fix TestHintedHandoff.hintedhandoff_decom_test (CASSANDRA-13058)
 * Fixed query monitoring for range queries (CASSANDRA-13050)
 * Remove outboundBindAny configuration property (CASSANDRA-12673)
 * Use correct bounds for all-data range when filtering (CASSANDRA-12666)
 * Remove timing window in test case (CASSANDRA-12875)
 * Resolve unit testing without JCE security libraries installed (CASSANDRA-12945)
 * Fix inconsistencies in cassandra-stress load balancing policy (CASSANDRA-12919)
 * Fix validation of non-frozen UDT cells (CASSANDRA-12916)
 * Don't shut down socket input/output on StreamSession (CASSANDRA-12903)
 * Fix Murmur3PartitionerTest (CASSANDRA-12858)
 * Move cqlsh syntax rules into separate module and allow easier customization (CASSANDRA-12897)
 * Fix CommitLogSegmentManagerTest (CASSANDRA-12283)
 * Fix cassandra-stress truncate option (CASSANDRA-12695)
 * Fix crossNode value when receiving messages (CASSANDRA-12791)
 * Don't load MX4J beans twice (CASSANDRA-12869)
 * Extend native protocol request flags, add versions to SUPPORTED, and introduce ProtocolVersion enum (CASSANDRA-12838)
 * Set JOINING mode when running pre-join tasks (CASSANDRA-12836)
 * remove net.mintern.primitive library due to license issue (CASSANDRA-12845)
 * Properly format IPv6 addresses when logging JMX service URL (CASSANDRA-12454)
 * Optimize the vnode allocation for single replica per DC (CASSANDRA-12777)
 * Use non-token restrictions for bounds when token restrictions are overridden (CASSANDRA-12419)
 * Fix CQLSH auto completion for PER PARTITION LIMIT (CASSANDRA-12803)
 * Use different build directories for Eclipse and Ant (CASSANDRA-12466)
 * Avoid potential AttributeError in cqlsh due to no table metadata (CASSANDRA-12815)
 * Fix RandomReplicationAwareTokenAllocatorTest.testExistingCluster (CASSANDRA-12812)
 * Upgrade commons-codec to 1.9 (CASSANDRA-12790)
 * Make the fanout size for LeveledCompactionStrategy to be configurable (CASSANDRA-11550)
 * Add duration data type (CASSANDRA-11873)
 * Fix timeout in ReplicationAwareTokenAllocatorTest (CASSANDRA-12784)
 * Improve sum aggregate functions (CASSANDRA-12417)
 * Make cassandra.yaml docs for batch_size_*_threshold_in_kb reflect changes in CASSANDRA-10876 (CASSANDRA-12761)
 * cqlsh fails to format collections when using aliases (CASSANDRA-11534)
 * Check for hash conflicts in prepared statements (CASSANDRA-12733)
 * Exit query parsing upon first error (CASSANDRA-12598)
 * Fix cassandra-stress to use single seed in UUID generation (CASSANDRA-12729)
 * CQLSSTableWriter does not allow Update statement (CASSANDRA-12450)
 * Config class uses boxed types but DD exposes primitive types (CASSANDRA-12199)
 * Add pre- and post-shutdown hooks to Storage Service (CASSANDRA-12461)
 * Add hint delivery metrics (CASSANDRA-12693)
 * Remove IndexInfo cache from FileIndexInfoRetriever (CASSANDRA-12731)
 * ColumnIndex does not reuse buffer (CASSANDRA-12502)
 * cdc column addition still breaks schema migration tasks (CASSANDRA-12697)
 * Upgrade metrics-reporter dependencies (CASSANDRA-12089)
 * Tune compaction thread count via nodetool (CASSANDRA-12248)
 * Add +=/-= shortcut syntax for update queries (CASSANDRA-12232)
 * Include repair session IDs in repair start message (CASSANDRA-12532)
 * Add a blocking task to Index, run before joining the ring (CASSANDRA-12039)
 * Fix NPE when using CQLSSTableWriter (CASSANDRA-12667)
 * Support optional backpressure strategies at the coordinator (CASSANDRA-9318)
 * Make randompartitioner work with new vnode allocation (CASSANDRA-12647)
 * Fix cassandra-stress graphing (CASSANDRA-12237)
 * Allow filtering on partition key columns for queries without secondary indexes (CASSANDRA-11031)
 * Fix Cassandra Stress reporting thread model and precision (CASSANDRA-12585)
 * Add JMH benchmarks.jar (CASSANDRA-12586)
 * Cleanup uses of AlterTableStatementColumn (CASSANDRA-12567)
 * Add keep-alive to streaming (CASSANDRA-11841)
 * Tracing payload is passed through newSession(..) (CASSANDRA-11706)
 * avoid deleting non existing sstable files and improve related log messages (CASSANDRA-12261)
 * json/yaml output format for nodetool compactionhistory (CASSANDRA-12486)
 * Retry all internode messages once after a connection is
   closed and reopened (CASSANDRA-12192)
 * Add support to rebuild from targeted replica (CASSANDRA-9875)
 * Add sequence distribution type to cassandra stress (CASSANDRA-12490)
 * "SELECT * FROM foo LIMIT ;" does not error out (CASSANDRA-12154)
 * Define executeLocally() at the ReadQuery Level (CASSANDRA-12474)
 * Extend read/write failure messages with a map of replica addresses
   to error codes in the v5 native protocol (CASSANDRA-12311)
 * Fix rebuild of SASI indexes with existing index files (CASSANDRA-12374)
 * Let DatabaseDescriptor not implicitly startup services (CASSANDRA-9054, 12550)
 * Fix clustering indexes in presence of static columns in SASI (CASSANDRA-12378)
 * Fix queries on columns with reversed type on SASI indexes (CASSANDRA-12223)
 * Added slow query log (CASSANDRA-12403)
 * Count full coordinated request against timeout (CASSANDRA-12256)
 * Allow TTL with null value on insert and update (CASSANDRA-12216)
 * Make decommission operation resumable (CASSANDRA-12008)
 * Add support to one-way targeted repair (CASSANDRA-9876)
 * Remove clientutil jar (CASSANDRA-11635)
 * Fix compaction throughput throttle (CASSANDRA-12366, CASSANDRA-12717)
 * Delay releasing Memtable memory on flush until PostFlush has finished running (CASSANDRA-12358)
 * Cassandra stress should dump all setting on startup (CASSANDRA-11914)
 * Make it possible to compact a given token range (CASSANDRA-10643)
 * Allow updating DynamicEndpointSnitch properties via JMX (CASSANDRA-12179)
 * Collect metrics on queries by consistency level (CASSANDRA-7384)
 * Add support for GROUP BY to SELECT statement (CASSANDRA-10707)
 * Deprecate memtable_cleanup_threshold and update default for memtable_flush_writers (CASSANDRA-12228)
 * Upgrade to OHC 0.4.4 (CASSANDRA-12133)
 * Add version command to cassandra-stress (CASSANDRA-12258)
 * Create compaction-stress tool (CASSANDRA-11844)
 * Garbage-collecting compaction operation and schema option (CASSANDRA-7019)
 * Add beta protocol flag for v5 native protocol (CASSANDRA-12142)
 * Support filtering on non-PRIMARY KEY columns in the CREATE
   MATERIALIZED VIEW statement's WHERE clause (CASSANDRA-10368)
 * Unify STDOUT and SYSTEMLOG logback format (CASSANDRA-12004)
 * COPY FROM should raise error for non-existing input files (CASSANDRA-12174)
 * Faster write path (CASSANDRA-12269)
 * Option to leave omitted columns in INSERT JSON unset (CASSANDRA-11424)
 * Support json/yaml output in nodetool tpstats (CASSANDRA-12035)
 * Expose metrics for successful/failed authentication attempts (CASSANDRA-10635)
 * Prepend snapshot name with "truncated" or "dropped" when a snapshot
   is taken before truncating or dropping a table (CASSANDRA-12178)
 * Optimize RestrictionSet (CASSANDRA-12153)
 * cqlsh does not automatically downgrade CQL version (CASSANDRA-12150)
 * Omit (de)serialization of state variable in UDAs (CASSANDRA-9613)
 * Create a system table to expose prepared statements (CASSANDRA-8831)
 * Reuse DataOutputBuffer from ColumnIndex (CASSANDRA-11970)
 * Remove DatabaseDescriptor dependency from SegmentedFile (CASSANDRA-11580)
 * Add supplied username to authentication error messages (CASSANDRA-12076)
 * Remove pre-startup check for open JMX port (CASSANDRA-12074)
 * Remove compaction Severity from DynamicEndpointSnitch (CASSANDRA-11738)
 * Restore resumable hints delivery (CASSANDRA-11960)
 * Properly report LWT contention (CASSANDRA-12626)
Merged from 3.0:
 * Dump threads when unit tests time out (CASSANDRA-13117)
 * Better error when modifying function permissions without explicit keyspace (CASSANDRA-12925)
 * Indexer is not correctly invoked when building indexes over sstables (CASSANDRA-13075)
 * Read repair is not blocking repair to finish in foreground repair (CASSANDRA-13115)
 * Stress daemon help is incorrect(CASSANDRA-12563)
 * Remove ALTER TYPE support (CASSANDRA-12443)
 * Fix assertion for certain legacy range tombstone pattern (CASSANDRA-12203)
 * Replace empty strings with null values if they cannot be converted (CASSANDRA-12794)
 * Fix deserialization of 2.x DeletedCells (CASSANDRA-12620)
 * Add parent repair session id to anticompaction log message (CASSANDRA-12186)
 * Improve contention handling on failure to acquire MV lock for streaming and hints (CASSANDRA-12905)
 * Fix DELETE and UPDATE queries with empty IN restrictions (CASSANDRA-12829)
 * Mark MVs as built after successful bootstrap (CASSANDRA-12984)
 * Estimated TS drop-time histogram updated with Cell.NO_DELETION_TIME (CASSANDRA-13040)
 * Nodetool compactionstats fails with NullPointerException (CASSANDRA-13021)
 * Thread local pools never cleaned up (CASSANDRA-13033)
 * Set RPC_READY to false when draining or if a node is marked as shutdown (CASSANDRA-12781)
 * CQL often queries static columns unnecessarily (CASSANDRA-12768)
 * Make sure sstables only get committed when it's safe to discard commit log records (CASSANDRA-12956)
 * Reject default_time_to_live option when creating or altering MVs (CASSANDRA-12868)
 * Nodetool should use a more sane max heap size (CASSANDRA-12739)
 * LocalToken ensures token values are cloned on heap (CASSANDRA-12651)
 * AnticompactionRequestSerializer serializedSize is incorrect (CASSANDRA-12934)
 * Prevent reloading of logback.xml from UDF sandbox (CASSANDRA-12535)
 * Reenable HeapPool (CASSANDRA-12900)
 * Disallow offheap_buffers memtable allocation (CASSANDRA-11039)
 * Fix CommitLogSegmentManagerTest (CASSANDRA-12283)
 * Pass root cause to CorruptBlockException when uncompression failed (CASSANDRA-12889)
 * Batch with multiple conditional updates for the same partition causes AssertionError (CASSANDRA-12867)
 * Make AbstractReplicationStrategy extendable from outside its package (CASSANDRA-12788)
 * Don't tell users to turn off consistent rangemovements during rebuild. (CASSANDRA-12296)
 * Fix CommitLogTest.testDeleteIfNotDirty (CASSANDRA-12854)
 * Avoid deadlock due to MV lock contention (CASSANDRA-12689)
 * Fix for KeyCacheCqlTest flakiness (CASSANDRA-12801)
 * Include SSTable filename in compacting large row message (CASSANDRA-12384)
 * Fix potential socket leak (CASSANDRA-12329, CASSANDRA-12330)
 * Fix ViewTest.testCompaction (CASSANDRA-12789)
 * Improve avg aggregate functions (CASSANDRA-12417)
 * Preserve quoted reserved keyword column names in MV creation (CASSANDRA-11803)
 * nodetool stopdaemon errors out (CASSANDRA-12646)
 * Split materialized view mutations on build to prevent OOM (CASSANDRA-12268)
 * mx4j does not work in 3.0.8 (CASSANDRA-12274)
 * Abort cqlsh copy-from in case of no answer after prolonged period of time (CASSANDRA-12740)
 * Avoid sstable corrupt exception due to dropped static column (CASSANDRA-12582)
 * Make stress use client mode to avoid checking commit log size on startup (CASSANDRA-12478)
 * Fix exceptions with new vnode allocation (CASSANDRA-12715)
 * Unify drain and shutdown processes (CASSANDRA-12509)
 * Fix NPE in ComponentOfSlice.isEQ() (CASSANDRA-12706)
 * Fix failure in LogTransactionTest (CASSANDRA-12632)
 * Fix potentially incomplete non-frozen UDT values when querying with the
   full primary key specified (CASSANDRA-12605)
 * Make sure repaired tombstones are dropped when only_purge_repaired_tombstones is enabled (CASSANDRA-12703)
 * Skip writing MV mutations to commitlog on mutation.applyUnsafe() (CASSANDRA-11670)
 * Establish consistent distinction between non-existing partition and NULL value for LWTs on static columns (CASSANDRA-12060)
 * Extend ColumnIdentifier.internedInstances key to include the type that generated the byte buffer (CASSANDRA-12516)
 * Handle composite prefixes with final EOC=0 as in 2.x and refactor LegacyLayout.decodeBound (CASSANDRA-12423)
 * select_distinct_with_deletions_test failing on non-vnode environments (CASSANDRA-11126)
 * Stack Overflow returned to queries while upgrading (CASSANDRA-12527)
 * Fix legacy regex for temporary files from 2.2 (CASSANDRA-12565)
 * Add option to state current gc_grace_seconds to tools/bin/sstablemetadata (CASSANDRA-12208)
 * Fix file system race condition that may cause LogAwareFileLister to fail to classify files (CASSANDRA-11889)
 * Fix file handle leaks due to simultaneous compaction/repair and
   listing snapshots, calculating snapshot sizes, or making schema
   changes (CASSANDRA-11594)
 * Fix nodetool repair exits with 0 for some errors (CASSANDRA-12508)
 * Do not shut down BatchlogManager twice during drain (CASSANDRA-12504)
 * Disk failure policy should not be invoked on out of space (CASSANDRA-12385)
 * Calculate last compacted key on startup (CASSANDRA-6216)
 * Add schema to snapshot manifest, add USING TIMESTAMP clause to ALTER TABLE statements (CASSANDRA-7190)
 * If CF has no clustering columns, any row cache is full partition cache (CASSANDRA-12499)
 * Correct log message for statistics of offheap memtable flush (CASSANDRA-12776)
 * Explicitly set locale for string validation (CASSANDRA-12541,CASSANDRA-12542,CASSANDRA-12543,CASSANDRA-12545)
Merged from 2.2:
 * Fix speculative retry bugs (CASSANDRA-13009)
 * Fix handling of nulls and unsets in IN conditions (CASSANDRA-12981)
 * Fix race causing infinite loop if Thrift server is stopped before it starts listening (CASSANDRA-12856)
 * CompactionTasks now correctly drops sstables out of compaction when not enough disk space is available (CASSANDRA-12979)
 * Remove support for non-JavaScript UDFs (CASSANDRA-12883)
 * Fix DynamicEndpointSnitch noop in multi-datacenter situations (CASSANDRA-13074)
 * cqlsh copy-from: encode column names to avoid primary key parsing errors (CASSANDRA-12909)
 * Temporarily fix bug that creates commit log when running offline tools (CASSANDRA-8616)
 * Reduce granuality of OpOrder.Group during index build (CASSANDRA-12796)
 * Test bind parameters and unset parameters in InsertUpdateIfConditionTest (CASSANDRA-12980)
 * Use saved tokens when setting local tokens on StorageService.joinRing (CASSANDRA-12935)
 * cqlsh: fix DESC TYPES errors (CASSANDRA-12914)
 * Fix leak on skipped SSTables in sstableupgrade (CASSANDRA-12899)
 * Avoid blocking gossip during pending range calculation (CASSANDRA-12281)
 * Fix purgeability of tombstones with max timestamp (CASSANDRA-12792)
 * Fail repair if participant dies during sync or anticompaction (CASSANDRA-12901)
 * cqlsh COPY: unprotected pk values before converting them if not using prepared statements (CASSANDRA-12863)
 * Fix Util.spinAssertEquals (CASSANDRA-12283)
 * Fix potential NPE for compactionstats (CASSANDRA-12462)
 * Prepare legacy authenticate statement if credentials table initialised after node startup (CASSANDRA-12813)
 * Change cassandra.wait_for_tracing_events_timeout_secs default to 0 (CASSANDRA-12754)
 * Clean up permissions when a UDA is dropped (CASSANDRA-12720)
 * Limit colUpdateTimeDelta histogram updates to reasonable deltas (CASSANDRA-11117)
 * Fix leak errors and execution rejected exceptions when draining (CASSANDRA-12457)
 * Fix merkle tree depth calculation (CASSANDRA-12580)
 * Make Collections deserialization more robust (CASSANDRA-12618)
 * Better handle invalid system roles table (CASSANDRA-12700)
 * Fix exceptions when enabling gossip on nodes that haven't joined the ring (CASSANDRA-12253)
 * Fix authentication problem when invoking cqlsh copy from a SOURCE command (CASSANDRA-12642)
 * Decrement pending range calculator jobs counter in finally block
 * cqlshlib tests: increase default execute timeout (CASSANDRA-12481)
 * Forward writes to replacement node when replace_address != broadcast_address (CASSANDRA-8523)
 * Fail repair on non-existing table (CASSANDRA-12279)
 * Enable repair -pr and -local together (fix regression of CASSANDRA-7450) (CASSANDRA-12522)
 * Split consistent range movement flag correction (CASSANDRA-12786)
Merged from 2.1:
 * Upgrade netty version to fix memory leak with client encryption (CASSANDRA-13114)
 * cqlsh copy-from: sort user type fields in csv (CASSANDRA-12959)
 * Don't skip sstables based on maxLocalDeletionTime (CASSANDRA-12765)


3.8, 3.9
 * Fix value skipping with counter columns (CASSANDRA-11726)
 * Fix nodetool tablestats miss SSTable count (CASSANDRA-12205)
 * Fixed flacky SSTablesIteratedTest (CASSANDRA-12282)
 * Fixed flacky SSTableRewriterTest: check file counts before calling validateCFS (CASSANDRA-12348)
 * cqlsh: Fix handling of $$-escaped strings (CASSANDRA-12189)
 * Fix SSL JMX requiring truststore containing server cert (CASSANDRA-12109)
 * RTE from new CDC column breaks in flight queries (CASSANDRA-12236)
 * Fix hdr logging for single operation workloads (CASSANDRA-12145)
 * Fix SASI PREFIX search in CONTAINS mode with partial terms (CASSANDRA-12073)
 * Increase size of flushExecutor thread pool (CASSANDRA-12071)
 * Partial revert of CASSANDRA-11971, cannot recycle buffer in SP.sendMessagesToNonlocalDC (CASSANDRA-11950)
 * Upgrade netty to 4.0.39 (CASSANDRA-12032, CASSANDRA-12034)
 * Improve details in compaction log message (CASSANDRA-12080)
 * Allow unset values in CQLSSTableWriter (CASSANDRA-11911)
 * Chunk cache to request compressor-compatible buffers if pool space is exhausted (CASSANDRA-11993)
 * Remove DatabaseDescriptor dependencies from SequentialWriter (CASSANDRA-11579)
 * Move skip_stop_words filter before stemming (CASSANDRA-12078)
 * Support seek() in EncryptedFileSegmentInputStream (CASSANDRA-11957)
 * SSTable tools mishandling LocalPartitioner (CASSANDRA-12002)
 * When SEPWorker assigned work, set thread name to match pool (CASSANDRA-11966)
 * Add cross-DC latency metrics (CASSANDRA-11569)
 * Allow terms in selection clause (CASSANDRA-10783)
 * Add bind variables to trace (CASSANDRA-11719)
 * Switch counter shards' clock to timestamps (CASSANDRA-9811)
 * Introduce HdrHistogram and response/service/wait separation to stress tool (CASSANDRA-11853)
 * entry-weighers in QueryProcessor should respect partitionKeyBindIndexes field (CASSANDRA-11718)
 * Support older ant versions (CASSANDRA-11807)
 * Estimate compressed on disk size when deciding if sstable size limit reached (CASSANDRA-11623)
 * cassandra-stress profiles should support case sensitive schemas (CASSANDRA-11546)
 * Remove DatabaseDescriptor dependency from FileUtils (CASSANDRA-11578)
 * Faster streaming (CASSANDRA-9766)
 * Add prepared query parameter to trace for "Execute CQL3 prepared query" session (CASSANDRA-11425)
 * Add repaired percentage metric (CASSANDRA-11503)
 * Add Change-Data-Capture (CASSANDRA-8844)
Merged from 3.0:
 * Fix paging for 2.x to 3.x upgrades (CASSANDRA-11195)
 * Fix clean interval not sent to commit log for empty memtable flush (CASSANDRA-12436)
 * Fix potential resource leak in RMIServerSocketFactoryImpl (CASSANDRA-12331)
 * Make sure compaction stats are updated when compaction is interrupted (CASSANDRA-12100)
 * Change commitlog and sstables to track dirty and clean intervals (CASSANDRA-11828)
 * NullPointerException during compaction on table with static columns (CASSANDRA-12336)
 * Fixed ConcurrentModificationException when reading metrics in GraphiteReporter (CASSANDRA-11823)
 * Fix upgrade of super columns on thrift (CASSANDRA-12335)
 * Fixed flacky BlacklistingCompactionsTest, switched to fixed size types and increased corruption size (CASSANDRA-12359)
 * Rerun ReplicationAwareTokenAllocatorTest on failure to avoid flakiness (CASSANDRA-12277)
 * Exception when computing read-repair for range tombstones (CASSANDRA-12263)
 * Lost counter writes in compact table and static columns (CASSANDRA-12219)
 * AssertionError with MVs on updating a row that isn't indexed due to a null value (CASSANDRA-12247)
 * Disable RR and speculative retry with EACH_QUORUM reads (CASSANDRA-11980)
 * Add option to override compaction space check (CASSANDRA-12180)
 * Faster startup by only scanning each directory for temporary files once (CASSANDRA-12114)
 * Respond with v1/v2 protocol header when responding to driver that attempts
   to connect with too low of a protocol version (CASSANDRA-11464)
 * NullPointerExpception when reading/compacting table (CASSANDRA-11988)
 * Fix problem with undeleteable rows on upgrade to new sstable format (CASSANDRA-12144)
 * Fix potential bad messaging service message for paged range reads
   within mixed-version 3.x clusters (CASSANDRA-12249)
 * Fix paging logic for deleted partitions with static columns (CASSANDRA-12107)
 * Wait until the message is being send to decide which serializer must be used (CASSANDRA-11393)
 * Fix migration of static thrift column names with non-text comparators (CASSANDRA-12147)
 * Fix upgrading sparse tables that are incorrectly marked as dense (CASSANDRA-11315)
 * Fix reverse queries ignoring range tombstones (CASSANDRA-11733)
 * Avoid potential race when rebuilding CFMetaData (CASSANDRA-12098)
 * Avoid missing sstables when getting the canonical sstables (CASSANDRA-11996)
 * Always select the live sstables when getting sstables in bounds (CASSANDRA-11944)
 * Fix column ordering of results with static columns for Thrift requests in
   a mixed 2.x/3.x cluster, also fix potential non-resolved duplication of
   those static columns in query results (CASSANDRA-12123)
 * Avoid digest mismatch with empty but static rows (CASSANDRA-12090)
 * Fix EOF exception when altering column type (CASSANDRA-11820)
 * Fix potential race in schema during new table creation (CASSANDRA-12083)
 * cqlsh: fix error handling in rare COPY FROM failure scenario (CASSANDRA-12070)
 * Disable autocompaction during drain (CASSANDRA-11878)
 * Add a metrics timer to MemtablePool and use it to track time spent blocked on memory in MemtableAllocator (CASSANDRA-11327)
 * Fix upgrading schema with super columns with non-text subcomparators (CASSANDRA-12023)
 * Add TimeWindowCompactionStrategy (CASSANDRA-9666)
 * Fix JsonTransformer output of partition with deletion info (CASSANDRA-12418)
 * Fix NPE in SSTableLoader when specifying partial directory path (CASSANDRA-12609)
Merged from 2.2:
 * Add local address entry in PropertyFileSnitch (CASSANDRA-11332)
 * cqlsh copy: fix missing counter values (CASSANDRA-12476)
 * Move migration tasks to non-periodic queue, assure flush executor shutdown after non-periodic executor (CASSANDRA-12251)
 * cqlsh copy: fixed possible race in initializing feeding thread (CASSANDRA-11701)
 * Only set broadcast_rpc_address on Ec2MultiRegionSnitch if it's not set (CASSANDRA-11357)
 * Update StorageProxy range metrics for timeouts, failures and unavailables (CASSANDRA-9507)
 * Add Sigar to classes included in clientutil.jar (CASSANDRA-11635)
 * Add decay to histograms and timers used for metrics (CASSANDRA-11752)
 * Fix hanging stream session (CASSANDRA-10992)
 * Fix INSERT JSON, fromJson() support of smallint, tinyint types (CASSANDRA-12371)
 * Restore JVM metric export for metric reporters (CASSANDRA-12312)
 * Release sstables of failed stream sessions only when outgoing transfers are finished (CASSANDRA-11345)
 * Wait for tracing events before returning response and query at same consistency level client side (CASSANDRA-11465)
 * cqlsh copyutil should get host metadata by connected address (CASSANDRA-11979)
 * Fixed cqlshlib.test.remove_test_db (CASSANDRA-12214)
 * Synchronize ThriftServer::stop() (CASSANDRA-12105)
 * Use dedicated thread for JMX notifications (CASSANDRA-12146)
 * Improve streaming synchronization and fault tolerance (CASSANDRA-11414)
 * MemoryUtil.getShort() should return an unsigned short also for architectures not supporting unaligned memory accesses (CASSANDRA-11973)
Merged from 2.1:
 * Fix queries with empty ByteBuffer values in clustering column restrictions (CASSANDRA-12127)
 * Disable passing control to post-flush after flush failure to prevent data loss (CASSANDRA-11828)
 * Allow STCS-in-L0 compactions to reduce scope with LCS (CASSANDRA-12040)
 * cannot use cql since upgrading python to 2.7.11+ (CASSANDRA-11850)
 * Fix filtering on clustering columns when 2i is used (CASSANDRA-11907)


3.0.8
 * Fix potential race in schema during new table creation (CASSANDRA-12083)
 * cqlsh: fix error handling in rare COPY FROM failure scenario (CASSANDRA-12070)
 * Disable autocompaction during drain (CASSANDRA-11878)
 * Add a metrics timer to MemtablePool and use it to track time spent blocked on memory in MemtableAllocator (CASSANDRA-11327)
 * Fix upgrading schema with super columns with non-text subcomparators (CASSANDRA-12023)
 * Add TimeWindowCompactionStrategy (CASSANDRA-9666)
Merged from 2.2:
 * Allow nodetool info to run with readonly JMX access (CASSANDRA-11755)
 * Validate bloom_filter_fp_chance against lowest supported
   value when the table is created (CASSANDRA-11920)
 * Don't send erroneous NEW_NODE notifications on restart (CASSANDRA-11038)
 * StorageService shutdown hook should use a volatile variable (CASSANDRA-11984)
Merged from 2.1:
 * Add system property to set the max number of native transport requests in queue (CASSANDRA-11363)
 * Fix queries with empty ByteBuffer values in clustering column restrictions (CASSANDRA-12127)
 * Disable passing control to post-flush after flush failure to prevent data loss (CASSANDRA-11828)
 * Allow STCS-in-L0 compactions to reduce scope with LCS (CASSANDRA-12040)
 * cannot use cql since upgrading python to 2.7.11+ (CASSANDRA-11850)
 * Fix filtering on clustering columns when 2i is used (CASSANDRA-11907)
 * Avoid stalling paxos when the paxos state expires (CASSANDRA-12043)
 * Remove finished incoming streaming connections from MessagingService (CASSANDRA-11854)
 * Don't try to get sstables for non-repairing column families (CASSANDRA-12077)
 * Avoid marking too many sstables as repaired (CASSANDRA-11696)
 * Prevent select statements with clustering key > 64k (CASSANDRA-11882)
 * Fix clock skew corrupting other nodes with paxos (CASSANDRA-11991)
 * Remove distinction between non-existing static columns and existing but null in LWTs (CASSANDRA-9842)
 * Cache local ranges when calculating repair neighbors (CASSANDRA-11934)
 * Allow LWT operation on static column with only partition keys (CASSANDRA-10532)
 * Create interval tree over canonical sstables to avoid missing sstables during streaming (CASSANDRA-11886)
 * cqlsh COPY FROM: shutdown parent cluster after forking, to avoid corrupting SSL connections (CASSANDRA-11749)


3.7
 * Support multiple folders for user defined compaction tasks (CASSANDRA-11765)
 * Fix race in CompactionStrategyManager's pause/resume (CASSANDRA-11922)
Merged from 3.0:
 * Fix legacy serialization of Thrift-generated non-compound range tombstones
   when communicating with 2.x nodes (CASSANDRA-11930)
 * Fix Directories instantiations where CFS.initialDirectories should be used (CASSANDRA-11849)
 * Avoid referencing DatabaseDescriptor in AbstractType (CASSANDRA-11912)
 * Don't use static dataDirectories field in Directories instances (CASSANDRA-11647)
 * Fix sstables not being protected from removal during index build (CASSANDRA-11905)
 * cqlsh: Suppress stack trace from Read/WriteFailures (CASSANDRA-11032)
 * Remove unneeded code to repair index summaries that have
   been improperly down-sampled (CASSANDRA-11127)
 * Avoid WriteTimeoutExceptions during commit log replay due to materialized
   view lock contention (CASSANDRA-11891)
 * Prevent OOM failures on SSTable corruption, improve tests for corruption detection (CASSANDRA-9530)
 * Use CFS.initialDirectories when clearing snapshots (CASSANDRA-11705)
 * Allow compaction strategies to disable early open (CASSANDRA-11754)
 * Refactor Materialized View code (CASSANDRA-11475)
 * Update Java Driver (CASSANDRA-11615)
Merged from 2.2:
 * Persist local metadata earlier in startup sequence (CASSANDRA-11742)
 * cqlsh: fix tab completion for case-sensitive identifiers (CASSANDRA-11664)
 * Avoid showing estimated key as -1 in tablestats (CASSANDRA-11587)
 * Fix possible race condition in CommitLog.recover (CASSANDRA-11743)
 * Enable client encryption in sstableloader with cli options (CASSANDRA-11708)
 * Possible memory leak in NIODataInputStream (CASSANDRA-11867)
 * Add seconds to cqlsh tracing session duration (CASSANDRA-11753)
 * Fix commit log replay after out-of-order flush completion (CASSANDRA-9669)
 * Prohibit Reversed Counter type as part of the PK (CASSANDRA-9395)
 * cqlsh: correctly handle non-ascii chars in error messages (CASSANDRA-11626)
Merged from 2.1:
 * Run CommitLog tests with different compression settings (CASSANDRA-9039)
 * cqlsh: apply current keyspace to source command (CASSANDRA-11152)
 * Clear out parent repair session if repair coordinator dies (CASSANDRA-11824)
 * Set default streaming_socket_timeout_in_ms to 24 hours (CASSANDRA-11840)
 * Do not consider local node a valid source during replace (CASSANDRA-11848)
 * Add message dropped tasks to nodetool netstats (CASSANDRA-11855)
 * Avoid holding SSTableReaders for duration of incremental repair (CASSANDRA-11739)


3.6
 * Correctly migrate schema for frozen UDTs during 2.x -> 3.x upgrades
   (does not affect any released versions) (CASSANDRA-11613)
 * Allow server startup if JMX is configured directly (CASSANDRA-11725)
 * Prevent direct memory OOM on buffer pool allocations (CASSANDRA-11710)
 * Enhanced Compaction Logging (CASSANDRA-10805)
 * Make prepared statement cache size configurable (CASSANDRA-11555)
 * Integrated JMX authentication and authorization (CASSANDRA-10091)
 * Add units to stress ouput (CASSANDRA-11352)
 * Fix PER PARTITION LIMIT for single and multi partitions queries (CASSANDRA-11603)
 * Add uncompressed chunk cache for RandomAccessReader (CASSANDRA-5863)
 * Clarify ClusteringPrefix hierarchy (CASSANDRA-11213)
 * Always perform collision check before joining ring (CASSANDRA-10134)
 * SSTableWriter output discrepancy (CASSANDRA-11646)
 * Fix potential timeout in NativeTransportService.testConcurrentDestroys (CASSANDRA-10756)
 * Support large partitions on the 3.0 sstable format (CASSANDRA-11206,11763)
 * Add support to rebuild from specific range (CASSANDRA-10406)
 * Optimize the overlapping lookup by calculating all the
   bounds in advance (CASSANDRA-11571)
 * Support json/yaml output in nodetool tablestats (CASSANDRA-5977)
 * (stress) Add datacenter option to -node options (CASSANDRA-11591)
 * Fix handling of empty slices (CASSANDRA-11513)
 * Make number of cores used by cqlsh COPY visible to testing code (CASSANDRA-11437)
 * Allow filtering on clustering columns for queries without secondary indexes (CASSANDRA-11310)
 * Refactor Restriction hierarchy (CASSANDRA-11354)
 * Eliminate allocations in R/W path (CASSANDRA-11421)
 * Update Netty to 4.0.36 (CASSANDRA-11567)
 * Fix PER PARTITION LIMIT for queries requiring post-query ordering (CASSANDRA-11556)
 * Allow instantiation of UDTs and tuples in UDFs (CASSANDRA-10818)
 * Support UDT in CQLSSTableWriter (CASSANDRA-10624)
 * Support for non-frozen user-defined types, updating
   individual fields of user-defined types (CASSANDRA-7423)
 * Make LZ4 compression level configurable (CASSANDRA-11051)
 * Allow per-partition LIMIT clause in CQL (CASSANDRA-7017)
 * Make custom filtering more extensible with UserExpression (CASSANDRA-11295)
 * Improve field-checking and error reporting in cassandra.yaml (CASSANDRA-10649)
 * Print CAS stats in nodetool proxyhistograms (CASSANDRA-11507)
 * More user friendly error when providing an invalid token to nodetool (CASSANDRA-9348)
 * Add static column support to SASI index (CASSANDRA-11183)
 * Support EQ/PREFIX queries in SASI CONTAINS mode without tokenization (CASSANDRA-11434)
 * Support LIKE operator in prepared statements (CASSANDRA-11456)
 * Add a command to see if a Materialized View has finished building (CASSANDRA-9967)
 * Log endpoint and port associated with streaming operation (CASSANDRA-8777)
 * Print sensible units for all log messages (CASSANDRA-9692)
 * Upgrade Netty to version 4.0.34 (CASSANDRA-11096)
 * Break the CQL grammar into separate Parser and Lexer (CASSANDRA-11372)
 * Compress only inter-dc traffic by default (CASSANDRA-8888)
 * Add metrics to track write amplification (CASSANDRA-11420)
 * cassandra-stress: cannot handle "value-less" tables (CASSANDRA-7739)
 * Add/drop multiple columns in one ALTER TABLE statement (CASSANDRA-10411)
 * Add require_endpoint_verification opt for internode encryption (CASSANDRA-9220)
 * Add auto import java.util for UDF code block (CASSANDRA-11392)
 * Add --hex-format option to nodetool getsstables (CASSANDRA-11337)
 * sstablemetadata should print sstable min/max token (CASSANDRA-7159)
 * Do not wrap CassandraException in TriggerExecutor (CASSANDRA-9421)
 * COPY TO should have higher double precision (CASSANDRA-11255)
 * Stress should exit with non-zero status after failure (CASSANDRA-10340)
 * Add client to cqlsh SHOW_SESSION (CASSANDRA-8958)
 * Fix nodetool tablestats keyspace level metrics (CASSANDRA-11226)
 * Store repair options in parent_repair_history (CASSANDRA-11244)
 * Print current leveling in sstableofflinerelevel (CASSANDRA-9588)
 * Change repair message for keyspaces with RF 1 (CASSANDRA-11203)
 * Remove hard-coded SSL cipher suites and protocols (CASSANDRA-10508)
 * Improve concurrency in CompactionStrategyManager (CASSANDRA-10099)
 * (cqlsh) interpret CQL type for formatting blobs (CASSANDRA-11274)
 * Refuse to start and print txn log information in case of disk
   corruption (CASSANDRA-10112)
 * Resolve some eclipse-warnings (CASSANDRA-11086)
 * (cqlsh) Show static columns in a different color (CASSANDRA-11059)
 * Allow to remove TTLs on table with default_time_to_live (CASSANDRA-11207)
Merged from 3.0:
 * Disallow creating view with a static column (CASSANDRA-11602)
 * Reduce the amount of object allocations caused by the getFunctions methods (CASSANDRA-11593)
 * Potential error replaying commitlog with smallint/tinyint/date/time types (CASSANDRA-11618)
 * Fix queries with filtering on counter columns (CASSANDRA-11629)
 * Improve tombstone printing in sstabledump (CASSANDRA-11655)
 * Fix paging for range queries where all clustering columns are specified (CASSANDRA-11669)
 * Don't require HEAP_NEW_SIZE to be set when using G1 (CASSANDRA-11600)
 * Fix sstabledump not showing cells after tombstone marker (CASSANDRA-11654)
 * Ignore all LocalStrategy keyspaces for streaming and other related
   operations (CASSANDRA-11627)
 * Ensure columnfilter covers indexed columns for thrift 2i queries (CASSANDRA-11523)
 * Only open one sstable scanner per sstable (CASSANDRA-11412)
 * Option to specify ProtocolVersion in cassandra-stress (CASSANDRA-11410)
 * ArithmeticException in avgFunctionForDecimal (CASSANDRA-11485)
 * LogAwareFileLister should only use OLD sstable files in current folder to determine disk consistency (CASSANDRA-11470)
 * Notify indexers of expired rows during compaction (CASSANDRA-11329)
 * Properly respond with ProtocolError when a v1/v2 native protocol
   header is received (CASSANDRA-11464)
 * Validate that num_tokens and initial_token are consistent with one another (CASSANDRA-10120)
Merged from 2.2:
 * Exit JVM if JMX server fails to startup (CASSANDRA-11540)
 * Produce a heap dump when exiting on OOM (CASSANDRA-9861)
 * Restore ability to filter on clustering columns when using a 2i (CASSANDRA-11510)
 * JSON datetime formatting needs timezone (CASSANDRA-11137)
 * Fix is_dense recalculation for Thrift-updated tables (CASSANDRA-11502)
 * Remove unnescessary file existence check during anticompaction (CASSANDRA-11660)
 * Add missing files to debian packages (CASSANDRA-11642)
 * Avoid calling Iterables::concat in loops during ModificationStatement::getFunctions (CASSANDRA-11621)
 * cqlsh: COPY FROM should use regular inserts for single statement batches and
   report errors correctly if workers processes crash on initialization (CASSANDRA-11474)
 * Always close cluster with connection in CqlRecordWriter (CASSANDRA-11553)
 * Allow only DISTINCT queries with partition keys restrictions (CASSANDRA-11339)
 * CqlConfigHelper no longer requires both a keystore and truststore to work (CASSANDRA-11532)
 * Make deprecated repair methods backward-compatible with previous notification service (CASSANDRA-11430)
 * IncomingStreamingConnection version check message wrong (CASSANDRA-11462)
Merged from 2.1:
 * Support mlockall on IBM POWER arch (CASSANDRA-11576)
 * Add option to disable use of severity in DynamicEndpointSnitch (CASSANDRA-11737)
 * cqlsh COPY FROM fails for null values with non-prepared statements (CASSANDRA-11631)
 * Make cython optional in pylib/setup.py (CASSANDRA-11630)
 * Change order of directory searching for cassandra.in.sh to favor local one (CASSANDRA-11628)
 * cqlsh COPY FROM fails with []{} chars in UDT/tuple fields/values (CASSANDRA-11633)
 * clqsh: COPY FROM throws TypeError with Cython extensions enabled (CASSANDRA-11574)
 * cqlsh: COPY FROM ignores NULL values in conversion (CASSANDRA-11549)
 * Validate levels when building LeveledScanner to avoid overlaps with orphaned sstables (CASSANDRA-9935)


3.5
 * StaticTokenTreeBuilder should respect posibility of duplicate tokens (CASSANDRA-11525)
 * Correctly fix potential assertion error during compaction (CASSANDRA-11353)
 * Avoid index segment stitching in RAM which lead to OOM on big SSTable files (CASSANDRA-11383)
 * Fix clustering and row filters for LIKE queries on clustering columns (CASSANDRA-11397)
Merged from 3.0:
 * Fix rare NPE on schema upgrade from 2.x to 3.x (CASSANDRA-10943)
 * Improve backoff policy for cqlsh COPY FROM (CASSANDRA-11320)
 * Improve IF NOT EXISTS check in CREATE INDEX (CASSANDRA-11131)
 * Upgrade ohc to 0.4.3
 * Enable SO_REUSEADDR for JMX RMI server sockets (CASSANDRA-11093)
 * Allocate merkletrees with the correct size (CASSANDRA-11390)
 * Support streaming pre-3.0 sstables (CASSANDRA-10990)
 * Add backpressure to compressed or encrypted commit log (CASSANDRA-10971)
 * SSTableExport supports secondary index tables (CASSANDRA-11330)
 * Fix sstabledump to include missing info in debug output (CASSANDRA-11321)
 * Establish and implement canonical bulk reading workload(s) (CASSANDRA-10331)
 * Fix paging for IN queries on tables without clustering columns (CASSANDRA-11208)
 * Remove recursive call from CompositesSearcher (CASSANDRA-11304)
 * Fix filtering on non-primary key columns for queries without index (CASSANDRA-6377)
 * Fix sstableloader fail when using materialized view (CASSANDRA-11275)
Merged from 2.2:
 * DatabaseDescriptor should log stacktrace in case of Eception during seed provider creation (CASSANDRA-11312)
 * Use canonical path for directory in SSTable descriptor (CASSANDRA-10587)
 * Add cassandra-stress keystore option (CASSANDRA-9325)
 * Dont mark sstables as repairing with sub range repairs (CASSANDRA-11451)
 * Notify when sstables change after cancelling compaction (CASSANDRA-11373)
 * cqlsh: COPY FROM should check that explicit column names are valid (CASSANDRA-11333)
 * Add -Dcassandra.start_gossip startup option (CASSANDRA-10809)
 * Fix UTF8Validator.validate() for modified UTF-8 (CASSANDRA-10748)
 * Clarify that now() function is calculated on the coordinator node in CQL documentation (CASSANDRA-10900)
 * Fix bloom filter sizing with LCS (CASSANDRA-11344)
 * (cqlsh) Fix error when result is 0 rows with EXPAND ON (CASSANDRA-11092)
 * Add missing newline at end of bin/cqlsh (CASSANDRA-11325)
 * Unresolved hostname leads to replace being ignored (CASSANDRA-11210)
 * Only log yaml config once, at startup (CASSANDRA-11217)
 * Reference leak with parallel repairs on the same table (CASSANDRA-11215)
Merged from 2.1:
 * Add a -j parameter to scrub/cleanup/upgradesstables to state how
   many threads to use (CASSANDRA-11179)
 * COPY FROM on large datasets: fix progress report and debug performance (CASSANDRA-11053)
 * InvalidateKeys should have a weak ref to key cache (CASSANDRA-11176)


3.4
 * (cqlsh) add cqlshrc option to always connect using ssl (CASSANDRA-10458)
 * Cleanup a few resource warnings (CASSANDRA-11085)
 * Allow custom tracing implementations (CASSANDRA-10392)
 * Extract LoaderOptions to be able to be used from outside (CASSANDRA-10637)
 * fix OnDiskIndexTest to properly treat empty ranges (CASSANDRA-11205)
 * fix TrackerTest to handle new notifications (CASSANDRA-11178)
 * add SASI validation for partitioner and complex columns (CASSANDRA-11169)
 * Add caching of encrypted credentials in PasswordAuthenticator (CASSANDRA-7715)
 * fix SASI memtable switching on flush (CASSANDRA-11159)
 * Remove duplicate offline compaction tracking (CASSANDRA-11148)
 * fix EQ semantics of analyzed SASI indexes (CASSANDRA-11130)
 * Support long name output for nodetool commands (CASSANDRA-7950)
 * Encrypted hints (CASSANDRA-11040)
 * SASI index options validation (CASSANDRA-11136)
 * Optimize disk seek using min/max column name meta data when the LIMIT clause is used
   (CASSANDRA-8180)
 * Add LIKE support to CQL3 (CASSANDRA-11067)
 * Generic Java UDF types (CASSANDRA-10819)
 * cqlsh: Include sub-second precision in timestamps by default (CASSANDRA-10428)
 * Set javac encoding to utf-8 (CASSANDRA-11077)
 * Integrate SASI index into Cassandra (CASSANDRA-10661)
 * Add --skip-flush option to nodetool snapshot
 * Skip values for non-queried columns (CASSANDRA-10657)
 * Add support for secondary indexes on static columns (CASSANDRA-8103)
 * CommitLogUpgradeTestMaker creates broken commit logs (CASSANDRA-11051)
 * Add metric for number of dropped mutations (CASSANDRA-10866)
 * Simplify row cache invalidation code (CASSANDRA-10396)
 * Support user-defined compaction through nodetool (CASSANDRA-10660)
 * Stripe view locks by key and table ID to reduce contention (CASSANDRA-10981)
 * Add nodetool gettimeout and settimeout commands (CASSANDRA-10953)
 * Add 3.0 metadata to sstablemetadata output (CASSANDRA-10838)
Merged from 3.0:
 * MV should only query complex columns included in the view (CASSANDRA-11069)
 * Failed aggregate creation breaks server permanently (CASSANDRA-11064)
 * Add sstabledump tool (CASSANDRA-7464)
 * Introduce backpressure for hints (CASSANDRA-10972)
 * Fix ClusteringPrefix not being able to read tombstone range boundaries (CASSANDRA-11158)
 * Prevent logging in sandboxed state (CASSANDRA-11033)
 * Disallow drop/alter operations of UDTs used by UDAs (CASSANDRA-10721)
 * Add query time validation method on Index (CASSANDRA-11043)
 * Avoid potential AssertionError in mixed version cluster (CASSANDRA-11128)
 * Properly handle hinted handoff after topology changes (CASSANDRA-5902)
 * AssertionError when listing sstable files on inconsistent disk state (CASSANDRA-11156)
 * Fix wrong rack counting and invalid conditions check for TokenAllocation
   (CASSANDRA-11139)
 * Avoid creating empty hint files (CASSANDRA-11090)
 * Fix leak detection strong reference loop using weak reference (CASSANDRA-11120)
 * Configurie BatchlogManager to stop delayed tasks on shutdown (CASSANDRA-11062)
 * Hadoop integration is incompatible with Cassandra Driver 3.0.0 (CASSANDRA-11001)
 * Add dropped_columns to the list of schema table so it gets handled
   properly (CASSANDRA-11050)
 * Fix NPE when using forceRepairRangeAsync without DC (CASSANDRA-11239)
Merged from 2.2:
 * Preserve order for preferred SSL cipher suites (CASSANDRA-11164)
 * Range.compareTo() violates the contract of Comparable (CASSANDRA-11216)
 * Avoid NPE when serializing ErrorMessage with null message (CASSANDRA-11167)
 * Replacing an aggregate with a new version doesn't reset INITCOND (CASSANDRA-10840)
 * (cqlsh) cqlsh cannot be called through symlink (CASSANDRA-11037)
 * fix ohc and java-driver pom dependencies in build.xml (CASSANDRA-10793)
 * Protect from keyspace dropped during repair (CASSANDRA-11065)
 * Handle adding fields to a UDT in SELECT JSON and toJson() (CASSANDRA-11146)
 * Better error message for cleanup (CASSANDRA-10991)
 * cqlsh pg-style-strings broken if line ends with ';' (CASSANDRA-11123)
 * Always persist upsampled index summaries (CASSANDRA-10512)
 * (cqlsh) Fix inconsistent auto-complete (CASSANDRA-10733)
 * Make SELECT JSON and toJson() threadsafe (CASSANDRA-11048)
 * Fix SELECT on tuple relations for mixed ASC/DESC clustering order (CASSANDRA-7281)
 * Use cloned TokenMetadata in size estimates to avoid race against membership check
   (CASSANDRA-10736)
 * (cqlsh) Support utf-8/cp65001 encoding on Windows (CASSANDRA-11030)
 * Fix paging on DISTINCT queries repeats result when first row in partition changes
   (CASSANDRA-10010)
 * (cqlsh) Support timezone conversion using pytz (CASSANDRA-10397)
 * cqlsh: change default encoding to UTF-8 (CASSANDRA-11124)
Merged from 2.1:
 * Checking if an unlogged batch is local is inefficient (CASSANDRA-11529)
 * Fix out-of-space error treatment in memtable flushing (CASSANDRA-11448).
 * Don't do defragmentation if reading from repaired sstables (CASSANDRA-10342)
 * Fix streaming_socket_timeout_in_ms not enforced (CASSANDRA-11286)
 * Avoid dropping message too quickly due to missing unit conversion (CASSANDRA-11302)
 * Don't remove FailureDetector history on removeEndpoint (CASSANDRA-10371)
 * Only notify if repair status changed (CASSANDRA-11172)
 * Use logback setting for 'cassandra -v' command (CASSANDRA-10767)
 * Fix sstableloader to unthrottle streaming by default (CASSANDRA-9714)
 * Fix incorrect warning in 'nodetool status' (CASSANDRA-10176)
 * Properly release sstable ref when doing offline scrub (CASSANDRA-10697)
 * Improve nodetool status performance for large cluster (CASSANDRA-7238)
 * Gossiper#isEnabled is not thread safe (CASSANDRA-11116)
 * Avoid major compaction mixing repaired and unrepaired sstables in DTCS (CASSANDRA-11113)
 * Make it clear what DTCS timestamp_resolution is used for (CASSANDRA-11041)
 * (cqlsh) Display milliseconds when datetime overflows (CASSANDRA-10625)


3.3
 * Avoid infinite loop if owned range is smaller than number of
   data dirs (CASSANDRA-11034)
 * Avoid bootstrap hanging when existing nodes have no data to stream (CASSANDRA-11010)
Merged from 3.0:
 * Remove double initialization of newly added tables (CASSANDRA-11027)
 * Filter keys searcher results by target range (CASSANDRA-11104)
 * Fix deserialization of legacy read commands (CASSANDRA-11087)
 * Fix incorrect computation of deletion time in sstable metadata (CASSANDRA-11102)
 * Avoid memory leak when collecting sstable metadata (CASSANDRA-11026)
 * Mutations do not block for completion under view lock contention (CASSANDRA-10779)
 * Invalidate legacy schema tables when unloading them (CASSANDRA-11071)
 * (cqlsh) handle INSERT and UPDATE statements with LWT conditions correctly
   (CASSANDRA-11003)
 * Fix DISTINCT queries in mixed version clusters (CASSANDRA-10762)
 * Migrate build status for indexes along with legacy schema (CASSANDRA-11046)
 * Ensure SSTables for legacy KEYS indexes can be read (CASSANDRA-11045)
 * Added support for IBM zSystems architecture (CASSANDRA-11054)
 * Update CQL documentation (CASSANDRA-10899)
 * Check the column name, not cell name, for dropped columns when reading
   legacy sstables (CASSANDRA-11018)
 * Don't attempt to index clustering values of static rows (CASSANDRA-11021)
 * Remove checksum files after replaying hints (CASSANDRA-10947)
 * Support passing base table metadata to custom 2i validation (CASSANDRA-10924)
 * Ensure stale index entries are purged during reads (CASSANDRA-11013)
 * (cqlsh) Also apply --connect-timeout to control connection
   timeout (CASSANDRA-10959)
 * Fix AssertionError when removing from list using UPDATE (CASSANDRA-10954)
 * Fix UnsupportedOperationException when reading old sstable with range
   tombstone (CASSANDRA-10743)
 * MV should use the maximum timestamp of the primary key (CASSANDRA-10910)
 * Fix potential assertion error during compaction (CASSANDRA-10944)
Merged from 2.2:
 * maxPurgeableTimestamp needs to check memtables too (CASSANDRA-9949)
 * Apply change to compaction throughput in real time (CASSANDRA-10025)
 * (cqlsh) encode input correctly when saving history
 * Fix potential NPE on ORDER BY queries with IN (CASSANDRA-10955)
 * Start L0 STCS-compactions even if there is a L0 -> L1 compaction
   going (CASSANDRA-10979)
 * Make UUID LSB unique per process (CASSANDRA-7925)
 * Avoid NPE when performing sstable tasks (scrub etc.) (CASSANDRA-10980)
 * Make sure client gets tombstone overwhelmed warning (CASSANDRA-9465)
 * Fix error streaming section more than 2GB (CASSANDRA-10961)
 * Histogram buckets exposed in jmx are sorted incorrectly (CASSANDRA-10975)
 * Enable GC logging by default (CASSANDRA-10140)
 * Optimize pending range computation (CASSANDRA-9258)
 * Skip commit log and saved cache directories in SSTable version startup check (CASSANDRA-10902)
 * drop/alter user should be case sensitive (CASSANDRA-10817)
Merged from 2.1:
 * test_bulk_round_trip_blogposts is failing occasionally (CASSANDRA-10938)
 * Fix isJoined return true only after becoming cluster member (CASANDRA-11007)
 * Fix bad gossip generation seen in long-running clusters (CASSANDRA-10969)
 * Avoid NPE when incremental repair fails (CASSANDRA-10909)
 * Unmark sstables compacting once they are done in cleanup/scrub/upgradesstables (CASSANDRA-10829)
 * Allow simultaneous bootstrapping with strict consistency when no vnodes are used (CASSANDRA-11005)
 * Log a message when major compaction does not result in a single file (CASSANDRA-10847)
 * (cqlsh) fix cqlsh_copy_tests when vnodes are disabled (CASSANDRA-10997)
 * (cqlsh) Add request timeout option to cqlsh (CASSANDRA-10686)
 * Avoid AssertionError while submitting hint with LWT (CASSANDRA-10477)
 * If CompactionMetadata is not in stats file, use index summary instead (CASSANDRA-10676)
 * Retry sending gossip syn multiple times during shadow round (CASSANDRA-8072)
 * Fix pending range calculation during moves (CASSANDRA-10887)
 * Sane default (200Mbps) for inter-DC streaming througput (CASSANDRA-8708)



3.2
 * Make sure tokens don't exist in several data directories (CASSANDRA-6696)
 * Add requireAuthorization method to IAuthorizer (CASSANDRA-10852)
 * Move static JVM options to conf/jvm.options file (CASSANDRA-10494)
 * Fix CassandraVersion to accept x.y version string (CASSANDRA-10931)
 * Add forceUserDefinedCleanup to allow more flexible cleanup (CASSANDRA-10708)
 * (cqlsh) allow setting TTL with COPY (CASSANDRA-9494)
 * Fix counting of received sstables in streaming (CASSANDRA-10949)
 * Implement hints compression (CASSANDRA-9428)
 * Fix potential assertion error when reading static columns (CASSANDRA-10903)
 * Fix EstimatedHistogram creation in nodetool tablehistograms (CASSANDRA-10859)
 * Establish bootstrap stream sessions sequentially (CASSANDRA-6992)
 * Sort compactionhistory output by timestamp (CASSANDRA-10464)
 * More efficient BTree removal (CASSANDRA-9991)
 * Make tablehistograms accept the same syntax as tablestats (CASSANDRA-10149)
 * Group pending compactions based on table (CASSANDRA-10718)
 * Add compressor name in sstablemetadata output (CASSANDRA-9879)
 * Fix type casting for counter columns (CASSANDRA-10824)
 * Prevent running Cassandra as root (CASSANDRA-8142)
 * bound maximum in-flight commit log replay mutation bytes to 64 megabytes (CASSANDRA-8639)
 * Normalize all scripts (CASSANDRA-10679)
 * Make compression ratio much more accurate (CASSANDRA-10225)
 * Optimize building of Clustering object when only one is created (CASSANDRA-10409)
 * Make index building pluggable (CASSANDRA-10681)
 * Add sstable flush observer (CASSANDRA-10678)
 * Improve NTS endpoints calculation (CASSANDRA-10200)
 * Improve performance of the folderSize function (CASSANDRA-10677)
 * Add support for type casting in selection clause (CASSANDRA-10310)
 * Added graphing option to cassandra-stress (CASSANDRA-7918)
 * Abort in-progress queries that time out (CASSANDRA-7392)
 * Add transparent data encryption core classes (CASSANDRA-9945)
Merged from 3.0:
 * Better handling of SSL connection errors inter-node (CASSANDRA-10816)
 * Avoid NoSuchElementException when executing empty batch (CASSANDRA-10711)
 * Avoid building PartitionUpdate in toString (CASSANDRA-10897)
 * Reduce heap spent when receiving many SSTables (CASSANDRA-10797)
 * Add back support for 3rd party auth providers to bulk loader (CASSANDRA-10873)
 * Eliminate the dependency on jgrapht for UDT resolution (CASSANDRA-10653)
 * (Hadoop) Close Clusters and Sessions in Hadoop Input/Output classes (CASSANDRA-10837)
 * Fix sstableloader not working with upper case keyspace name (CASSANDRA-10806)
Merged from 2.2:
 * jemalloc detection fails due to quoting issues in regexv (CASSANDRA-10946)
 * (cqlsh) show correct column names for empty result sets (CASSANDRA-9813)
 * Add new types to Stress (CASSANDRA-9556)
 * Add property to allow listening on broadcast interface (CASSANDRA-9748)
Merged from 2.1:
 * Match cassandra-loader options in COPY FROM (CASSANDRA-9303)
 * Fix binding to any address in CqlBulkRecordWriter (CASSANDRA-9309)
 * cqlsh fails to decode utf-8 characters for text typed columns (CASSANDRA-10875)
 * Log error when stream session fails (CASSANDRA-9294)
 * Fix bugs in commit log archiving startup behavior (CASSANDRA-10593)
 * (cqlsh) further optimise COPY FROM (CASSANDRA-9302)
 * Allow CREATE TABLE WITH ID (CASSANDRA-9179)
 * Make Stress compiles within eclipse (CASSANDRA-10807)
 * Cassandra Daemon should print JVM arguments (CASSANDRA-10764)
 * Allow cancellation of index summary redistribution (CASSANDRA-8805)


3.1.1
Merged from 3.0:
  * Fix upgrade data loss due to range tombstone deleting more data than then should
    (CASSANDRA-10822)


3.1
Merged from 3.0:
 * Avoid MV race during node decommission (CASSANDRA-10674)
 * Disable reloading of GossipingPropertyFileSnitch (CASSANDRA-9474)
 * Handle single-column deletions correction in materialized views
   when the column is part of the view primary key (CASSANDRA-10796)
 * Fix issue with datadir migration on upgrade (CASSANDRA-10788)
 * Fix bug with range tombstones on reverse queries and test coverage for
   AbstractBTreePartition (CASSANDRA-10059)
 * Remove 64k limit on collection elements (CASSANDRA-10374)
 * Remove unclear Indexer.indexes() method (CASSANDRA-10690)
 * Fix NPE on stream read error (CASSANDRA-10771)
 * Normalize cqlsh DESC output (CASSANDRA-10431)
 * Rejects partition range deletions when columns are specified (CASSANDRA-10739)
 * Fix error when saving cached key for old format sstable (CASSANDRA-10778)
 * Invalidate prepared statements on DROP INDEX (CASSANDRA-10758)
 * Fix SELECT statement with IN restrictions on partition key,
   ORDER BY and LIMIT (CASSANDRA-10729)
 * Improve stress performance over 1k threads (CASSANDRA-7217)
 * Wait for migration responses to complete before bootstrapping (CASSANDRA-10731)
 * Unable to create a function with argument of type Inet (CASSANDRA-10741)
 * Fix backward incompatibiliy in CqlInputFormat (CASSANDRA-10717)
 * Correctly preserve deletion info on updated rows when notifying indexers
   of single-row deletions (CASSANDRA-10694)
 * Notify indexers of partition delete during cleanup (CASSANDRA-10685)
 * Keep the file open in trySkipCache (CASSANDRA-10669)
 * Updated trigger example (CASSANDRA-10257)
Merged from 2.2:
 * Verify tables in pseudo-system keyspaces at startup (CASSANDRA-10761)
 * Fix IllegalArgumentException in DataOutputBuffer.reallocate for large buffers (CASSANDRA-10592)
 * Show CQL help in cqlsh in web browser (CASSANDRA-7225)
 * Serialize on disk the proper SSTable compression ratio (CASSANDRA-10775)
 * Reject index queries while the index is building (CASSANDRA-8505)
 * CQL.textile syntax incorrectly includes optional keyspace for aggregate SFUNC and FINALFUNC (CASSANDRA-10747)
 * Fix JSON update with prepared statements (CASSANDRA-10631)
 * Don't do anticompaction after subrange repair (CASSANDRA-10422)
 * Fix SimpleDateType type compatibility (CASSANDRA-10027)
 * (Hadoop) fix splits calculation (CASSANDRA-10640)
 * (Hadoop) ensure that Cluster instances are always closed (CASSANDRA-10058)
Merged from 2.1:
 * Fix Stress profile parsing on Windows (CASSANDRA-10808)
 * Fix incremental repair hang when replica is down (CASSANDRA-10288)
 * Optimize the way we check if a token is repaired in anticompaction (CASSANDRA-10768)
 * Add proper error handling to stream receiver (CASSANDRA-10774)
 * Warn or fail when changing cluster topology live (CASSANDRA-10243)
 * Status command in debian/ubuntu init script doesn't work (CASSANDRA-10213)
 * Some DROP ... IF EXISTS incorrectly result in exceptions on non-existing KS (CASSANDRA-10658)
 * DeletionTime.compareTo wrong in rare cases (CASSANDRA-10749)
 * Force encoding when computing statement ids (CASSANDRA-10755)
 * Properly reject counters as map keys (CASSANDRA-10760)
 * Fix the sstable-needs-cleanup check (CASSANDRA-10740)
 * (cqlsh) Print column names before COPY operation (CASSANDRA-8935)
 * Fix CompressedInputStream for proper cleanup (CASSANDRA-10012)
 * (cqlsh) Support counters in COPY commands (CASSANDRA-9043)
 * Try next replica if not possible to connect to primary replica on
   ColumnFamilyRecordReader (CASSANDRA-2388)
 * Limit window size in DTCS (CASSANDRA-10280)
 * sstableloader does not use MAX_HEAP_SIZE env parameter (CASSANDRA-10188)
 * (cqlsh) Improve COPY TO performance and error handling (CASSANDRA-9304)
 * Create compression chunk for sending file only (CASSANDRA-10680)
 * Forbid compact clustering column type changes in ALTER TABLE (CASSANDRA-8879)
 * Reject incremental repair with subrange repair (CASSANDRA-10422)
 * Add a nodetool command to refresh size_estimates (CASSANDRA-9579)
 * Invalidate cache after stream receive task is completed (CASSANDRA-10341)
 * Reject counter writes in CQLSSTableWriter (CASSANDRA-10258)
 * Remove superfluous COUNTER_MUTATION stage mapping (CASSANDRA-10605)


3.0
 * Fix AssertionError while flushing memtable due to materialized views
   incorrectly inserting empty rows (CASSANDRA-10614)
 * Store UDA initcond as CQL literal in the schema table, instead of a blob (CASSANDRA-10650)
 * Don't use -1 for the position of partition key in schema (CASSANDRA-10491)
 * Fix distinct queries in mixed version cluster (CASSANDRA-10573)
 * Skip sstable on clustering in names query (CASSANDRA-10571)
 * Remove value skipping as it breaks read-repair (CASSANDRA-10655)
 * Fix bootstrapping with MVs (CASSANDRA-10621)
 * Make sure EACH_QUORUM reads are using NTS (CASSANDRA-10584)
 * Fix MV replica filtering for non-NetworkTopologyStrategy (CASSANDRA-10634)
 * (Hadoop) fix CIF describeSplits() not handling 0 size estimates (CASSANDRA-10600)
 * Fix reading of legacy sstables (CASSANDRA-10590)
 * Use CQL type names in schema metadata tables (CASSANDRA-10365)
 * Guard batchlog replay against integer division by zero (CASSANDRA-9223)
 * Fix bug when adding a column to thrift with the same name than a primary key (CASSANDRA-10608)
 * Add client address argument to IAuthenticator::newSaslNegotiator (CASSANDRA-8068)
 * Fix implementation of LegacyLayout.LegacyBoundComparator (CASSANDRA-10602)
 * Don't use 'names query' read path for counters (CASSANDRA-10572)
 * Fix backward compatibility for counters (CASSANDRA-10470)
 * Remove memory_allocator paramter from cassandra.yaml (CASSANDRA-10581,10628)
 * Execute the metadata reload task of all registered indexes on CFS::reload (CASSANDRA-10604)
 * Fix thrift cas operations with defined columns (CASSANDRA-10576)
 * Fix PartitionUpdate.operationCount()for updates with static column operations (CASSANDRA-10606)
 * Fix thrift get() queries with defined columns (CASSANDRA-10586)
 * Fix marking of indexes as built and removed (CASSANDRA-10601)
 * Skip initialization of non-registered 2i instances, remove Index::getIndexName (CASSANDRA-10595)
 * Fix batches on multiple tables (CASSANDRA-10554)
 * Ensure compaction options are validated when updating KeyspaceMetadata (CASSANDRA-10569)
 * Flatten Iterator Transformation Hierarchy (CASSANDRA-9975)
 * Remove token generator (CASSANDRA-5261)
 * RolesCache should not be created for any authenticator that does not requireAuthentication (CASSANDRA-10562)
 * Fix LogTransaction checking only a single directory for files (CASSANDRA-10421)
 * Fix handling of range tombstones when reading old format sstables (CASSANDRA-10360)
 * Aggregate with Initial Condition fails with C* 3.0 (CASSANDRA-10367)
Merged from 2.2:
 * (cqlsh) show partial trace if incomplete after max_trace_wait (CASSANDRA-7645)
 * Use most up-to-date version of schema for system tables (CASSANDRA-10652)
 * Deprecate memory_allocator in cassandra.yaml (CASSANDRA-10581,10628)
 * Expose phi values from failure detector via JMX and tweak debug
   and trace logging (CASSANDRA-9526)
 * Fix IllegalArgumentException in DataOutputBuffer.reallocate for large buffers (CASSANDRA-10592)
Merged from 2.1:
 * Shutdown compaction in drain to prevent leak (CASSANDRA-10079)
 * (cqlsh) fix COPY using wrong variable name for time_format (CASSANDRA-10633)
 * Do not run SizeEstimatesRecorder if a node is not a member of the ring (CASSANDRA-9912)
 * Improve handling of dead nodes in gossip (CASSANDRA-10298)
 * Fix logback-tools.xml incorrectly configured for outputing to System.err
   (CASSANDRA-9937)
 * Fix streaming to catch exception so retry not fail (CASSANDRA-10557)
 * Add validation method to PerRowSecondaryIndex (CASSANDRA-10092)
 * Support encrypted and plain traffic on the same port (CASSANDRA-10559)
 * Do STCS in DTCS windows (CASSANDRA-10276)
 * Avoid repetition of JVM_OPTS in debian package (CASSANDRA-10251)
 * Fix potential NPE from handling result of SIM.highestSelectivityIndex (CASSANDRA-10550)
 * Fix paging issues with partitions containing only static columns data (CASSANDRA-10381)
 * Fix conditions on static columns (CASSANDRA-10264)
 * AssertionError: attempted to delete non-existing file CommitLog (CASSANDRA-10377)
 * Fix sorting for queries with an IN condition on partition key columns (CASSANDRA-10363)


3.0-rc2
 * Fix SELECT DISTINCT queries between 2.2.2 nodes and 3.0 nodes (CASSANDRA-10473)
 * Remove circular references in SegmentedFile (CASSANDRA-10543)
 * Ensure validation of indexed values only occurs once per-partition (CASSANDRA-10536)
 * Fix handling of static columns for range tombstones in thrift (CASSANDRA-10174)
 * Support empty ColumnFilter for backward compatility on empty IN (CASSANDRA-10471)
 * Remove Pig support (CASSANDRA-10542)
 * Fix LogFile throws Exception when assertion is disabled (CASSANDRA-10522)
 * Revert CASSANDRA-7486, make CMS default GC, move GC config to
   conf/jvm.options (CASSANDRA-10403)
 * Fix TeeingAppender causing some logs to be truncated/empty (CASSANDRA-10447)
 * Allow EACH_QUORUM for reads (CASSANDRA-9602)
 * Fix potential ClassCastException while upgrading (CASSANDRA-10468)
 * Fix NPE in MVs on update (CASSANDRA-10503)
 * Only include modified cell data in indexing deltas (CASSANDRA-10438)
 * Do not load keyspace when creating sstable writer (CASSANDRA-10443)
 * If node is not yet gossiping write all MV updates to batchlog only (CASSANDRA-10413)
 * Re-populate token metadata after commit log recovery (CASSANDRA-10293)
 * Provide additional metrics for materialized views (CASSANDRA-10323)
 * Flush system schema tables after local schema changes (CASSANDRA-10429)
Merged from 2.2:
 * Reduce contention getting instances of CompositeType (CASSANDRA-10433)
 * Fix the regression when using LIMIT with aggregates (CASSANDRA-10487)
 * Avoid NoClassDefFoundError during DataDescriptor initialization on windows (CASSANDRA-10412)
 * Preserve case of quoted Role & User names (CASSANDRA-10394)
 * cqlsh pg-style-strings broken (CASSANDRA-10484)
 * cqlsh prompt includes name of keyspace after failed `use` statement (CASSANDRA-10369)
Merged from 2.1:
 * (cqlsh) Distinguish negative and positive infinity in output (CASSANDRA-10523)
 * (cqlsh) allow custom time_format for COPY TO (CASSANDRA-8970)
 * Don't allow startup if the node's rack has changed (CASSANDRA-10242)
 * (cqlsh) show partial trace if incomplete after max_trace_wait (CASSANDRA-7645)
 * Allow LOCAL_JMX to be easily overridden (CASSANDRA-10275)
 * Mark nodes as dead even if they've already left (CASSANDRA-10205)


3.0.0-rc1
 * Fix mixed version read request compatibility for compact static tables
   (CASSANDRA-10373)
 * Fix paging of DISTINCT with static and IN (CASSANDRA-10354)
 * Allow MATERIALIZED VIEW's SELECT statement to restrict primary key
   columns (CASSANDRA-9664)
 * Move crc_check_chance out of compression options (CASSANDRA-9839)
 * Fix descending iteration past end of BTreeSearchIterator (CASSANDRA-10301)
 * Transfer hints to a different node on decommission (CASSANDRA-10198)
 * Check partition keys for CAS operations during stmt validation (CASSANDRA-10338)
 * Add custom query expressions to SELECT (CASSANDRA-10217)
 * Fix minor bugs in MV handling (CASSANDRA-10362)
 * Allow custom indexes with 0,1 or multiple target columns (CASSANDRA-10124)
 * Improve MV schema representation (CASSANDRA-9921)
 * Add flag to enable/disable coordinator batchlog for MV writes (CASSANDRA-10230)
 * Update cqlsh COPY for new internal driver serialization interface (CASSANDRA-10318)
 * Give index implementations more control over rebuild operations (CASSANDRA-10312)
 * Update index file format (CASSANDRA-10314)
 * Add "shadowable" row tombstones to deal with mv timestamp issues (CASSANDRA-10261)
 * CFS.loadNewSSTables() broken for pre-3.0 sstables
 * Cache selected index in read command to reduce lookups (CASSANDRA-10215)
 * Small optimizations of sstable index serialization (CASSANDRA-10232)
 * Support for both encrypted and unencrypted native transport connections (CASSANDRA-9590)
Merged from 2.2:
 * Configurable page size in cqlsh (CASSANDRA-9855)
 * Defer default role manager setup until all nodes are on 2.2+ (CASSANDRA-9761)
 * Handle missing RoleManager in config after upgrade to 2.2 (CASSANDRA-10209)
Merged from 2.1:
 * Bulk Loader API could not tolerate even node failure (CASSANDRA-10347)
 * Avoid misleading pushed notifications when multiple nodes
   share an rpc_address (CASSANDRA-10052)
 * Fix dropping undroppable when message queue is full (CASSANDRA-10113)
 * Fix potential ClassCastException during paging (CASSANDRA-10352)
 * Prevent ALTER TYPE from creating circular references (CASSANDRA-10339)
 * Fix cache handling of 2i and base tables (CASSANDRA-10155, 10359)
 * Fix NPE in nodetool compactionhistory (CASSANDRA-9758)
 * (Pig) support BulkOutputFormat as a URL parameter (CASSANDRA-7410)
 * BATCH statement is broken in cqlsh (CASSANDRA-10272)
 * (cqlsh) Make cqlsh PEP8 Compliant (CASSANDRA-10066)
 * (cqlsh) Fix error when starting cqlsh with --debug (CASSANDRA-10282)
 * Scrub, Cleanup and Upgrade do not unmark compacting until all operations
   have completed, regardless of the occurence of exceptions (CASSANDRA-10274)


3.0.0-beta2
 * Fix columns returned by AbstractBtreePartitions (CASSANDRA-10220)
 * Fix backward compatibility issue due to AbstractBounds serialization bug (CASSANDRA-9857)
 * Fix startup error when upgrading nodes (CASSANDRA-10136)
 * Base table PRIMARY KEY can be assumed to be NOT NULL in MV creation (CASSANDRA-10147)
 * Improve batchlog write patch (CASSANDRA-9673)
 * Re-apply MaterializedView updates on commitlog replay (CASSANDRA-10164)
 * Require AbstractType.isByteOrderComparable declaration in constructor (CASSANDRA-9901)
 * Avoid digest mismatch on upgrade to 3.0 (CASSANDRA-9554)
 * Fix Materialized View builder when adding multiple MVs (CASSANDRA-10156)
 * Choose better poolingOptions for protocol v4 in cassandra-stress (CASSANDRA-10182)
 * Fix LWW bug affecting Materialized Views (CASSANDRA-10197)
 * Ensures frozen sets and maps are always sorted (CASSANDRA-10162)
 * Don't deadlock when flushing CFS backed custom indexes (CASSANDRA-10181)
 * Fix double flushing of secondary index tables (CASSANDRA-10180)
 * Fix incorrect handling of range tombstones in thrift (CASSANDRA-10046)
 * Only use batchlog when paired materialized view replica is remote (CASSANDRA-10061)
 * Reuse TemporalRow when updating multiple MaterializedViews (CASSANDRA-10060)
 * Validate gc_grace_seconds for batchlog writes and MVs (CASSANDRA-9917)
 * Fix sstablerepairedset (CASSANDRA-10132)
Merged from 2.2:
 * Cancel transaction for sstables we wont redistribute index summary
   for (CASSANDRA-10270)
 * Retry snapshot deletion after compaction and gc on Windows (CASSANDRA-10222)
 * Fix failure to start with space in directory path on Windows (CASSANDRA-10239)
 * Fix repair hang when snapshot failed (CASSANDRA-10057)
 * Fall back to 1/4 commitlog volume for commitlog_total_space on small disks
   (CASSANDRA-10199)
Merged from 2.1:
 * Added configurable warning threshold for GC duration (CASSANDRA-8907)
 * Fix handling of streaming EOF (CASSANDRA-10206)
 * Only check KeyCache when it is enabled
 * Change streaming_socket_timeout_in_ms default to 1 hour (CASSANDRA-8611)
 * (cqlsh) update list of CQL keywords (CASSANDRA-9232)
 * Add nodetool gettraceprobability command (CASSANDRA-10234)
Merged from 2.0:
 * Fix rare race where older gossip states can be shadowed (CASSANDRA-10366)
 * Fix consolidating racks violating the RF contract (CASSANDRA-10238)
 * Disallow decommission when node is in drained state (CASSANDRA-8741)


2.2.1
 * Fix race during construction of commit log (CASSANDRA-10049)
 * Fix LeveledCompactionStrategyTest (CASSANDRA-9757)
 * Fix broken UnbufferedDataOutputStreamPlus.writeUTF (CASSANDRA-10203)
 * (cqlsh) default load-from-file encoding to utf-8 (CASSANDRA-9898)
 * Avoid returning Permission.NONE when failing to query users table (CASSANDRA-10168)
 * (cqlsh) add CLEAR command (CASSANDRA-10086)
 * Support string literals as Role names for compatibility (CASSANDRA-10135)
Merged from 2.1:
 * Only check KeyCache when it is enabled
 * Change streaming_socket_timeout_in_ms default to 1 hour (CASSANDRA-8611)
 * (cqlsh) update list of CQL keywords (CASSANDRA-9232)


3.0.0-beta1
 * Redesign secondary index API (CASSANDRA-9459, 7771, 9041)
 * Fix throwing ReadFailure instead of ReadTimeout on range queries (CASSANDRA-10125)
 * Rewrite hinted handoff (CASSANDRA-6230)
 * Fix query on static compact tables (CASSANDRA-10093)
 * Fix race during construction of commit log (CASSANDRA-10049)
 * Add option to only purge repaired tombstones (CASSANDRA-6434)
 * Change authorization handling for MVs (CASSANDRA-9927)
 * Add custom JMX enabled executor for UDF sandbox (CASSANDRA-10026)
 * Fix row deletion bug for Materialized Views (CASSANDRA-10014)
 * Support mixed-version clusters with Cassandra 2.1 and 2.2 (CASSANDRA-9704)
 * Fix multiple slices on RowSearchers (CASSANDRA-10002)
 * Fix bug in merging of collections (CASSANDRA-10001)
 * Optimize batchlog replay to avoid full scans (CASSANDRA-7237)
 * Repair improvements when using vnodes (CASSANDRA-5220)
 * Disable scripted UDFs by default (CASSANDRA-9889)
 * Bytecode inspection for Java-UDFs (CASSANDRA-9890)
 * Use byte to serialize MT hash length (CASSANDRA-9792)
 * Replace usage of Adler32 with CRC32 (CASSANDRA-8684)
 * Fix migration to new format from 2.1 SSTable (CASSANDRA-10006)
 * SequentialWriter should extend BufferedDataOutputStreamPlus (CASSANDRA-9500)
 * Use the same repairedAt timestamp within incremental repair session (CASSANDRA-9111)
Merged from 2.2:
 * Allow count(*) and count(1) to be use as normal aggregation (CASSANDRA-10114)
 * An NPE is thrown if the column name is unknown for an IN relation (CASSANDRA-10043)
 * Apply commit_failure_policy to more errors on startup (CASSANDRA-9749)
 * Fix histogram overflow exception (CASSANDRA-9973)
 * Route gossip messages over dedicated socket (CASSANDRA-9237)
 * Add checksum to saved cache files (CASSANDRA-9265)
 * Log warning when using an aggregate without partition key (CASSANDRA-9737)
Merged from 2.1:
 * (cqlsh) Allow encoding to be set through command line (CASSANDRA-10004)
 * Add new JMX methods to change local compaction strategy (CASSANDRA-9965)
 * Write hints for paxos commits (CASSANDRA-7342)
 * (cqlsh) Fix timestamps before 1970 on Windows, always
   use UTC for timestamp display (CASSANDRA-10000)
 * (cqlsh) Avoid overwriting new config file with old config
   when both exist (CASSANDRA-9777)
 * Release snapshot selfRef when doing snapshot repair (CASSANDRA-9998)
 * Cannot replace token does not exist - DN node removed as Fat Client (CASSANDRA-9871)
Merged from 2.0:
 * Don't cast expected bf size to an int (CASSANDRA-9959)
 * Make getFullyExpiredSSTables less expensive (CASSANDRA-9882)


3.0.0-alpha1
 * Implement proper sandboxing for UDFs (CASSANDRA-9402)
 * Simplify (and unify) cleanup of compaction leftovers (CASSANDRA-7066)
 * Allow extra schema definitions in cassandra-stress yaml (CASSANDRA-9850)
 * Metrics should use up to date nomenclature (CASSANDRA-9448)
 * Change CREATE/ALTER TABLE syntax for compression (CASSANDRA-8384)
 * Cleanup crc and adler code for java 8 (CASSANDRA-9650)
 * Storage engine refactor (CASSANDRA-8099, 9743, 9746, 9759, 9781, 9808, 9825,
   9848, 9705, 9859, 9867, 9874, 9828, 9801)
 * Update Guava to 18.0 (CASSANDRA-9653)
 * Bloom filter false positive ratio is not honoured (CASSANDRA-8413)
 * New option for cassandra-stress to leave a ratio of columns null (CASSANDRA-9522)
 * Change hinted_handoff_enabled yaml setting, JMX (CASSANDRA-9035)
 * Add algorithmic token allocation (CASSANDRA-7032)
 * Add nodetool command to replay batchlog (CASSANDRA-9547)
 * Make file buffer cache independent of paths being read (CASSANDRA-8897)
 * Remove deprecated legacy Hadoop code (CASSANDRA-9353)
 * Decommissioned nodes will not rejoin the cluster (CASSANDRA-8801)
 * Change gossip stabilization to use endpoit size (CASSANDRA-9401)
 * Change default garbage collector to G1 (CASSANDRA-7486)
 * Populate TokenMetadata early during startup (CASSANDRA-9317)
 * Undeprecate cache recentHitRate (CASSANDRA-6591)
 * Add support for selectively varint encoding fields (CASSANDRA-9499, 9865)
 * Materialized Views (CASSANDRA-6477)
Merged from 2.2:
 * Avoid grouping sstables for anticompaction with DTCS (CASSANDRA-9900)
 * UDF / UDA execution time in trace (CASSANDRA-9723)
 * Fix broken internode SSL (CASSANDRA-9884)
Merged from 2.1:
 * Add new JMX methods to change local compaction strategy (CASSANDRA-9965)
 * Fix handling of enable/disable autocompaction (CASSANDRA-9899)
 * Add consistency level to tracing ouput (CASSANDRA-9827)
 * Remove repair snapshot leftover on startup (CASSANDRA-7357)
 * Use random nodes for batch log when only 2 racks (CASSANDRA-8735)
 * Ensure atomicity inside thrift and stream session (CASSANDRA-7757)
 * Fix nodetool info error when the node is not joined (CASSANDRA-9031)
Merged from 2.0:
 * Log when messages are dropped due to cross_node_timeout (CASSANDRA-9793)
 * Don't track hotness when opening from snapshot for validation (CASSANDRA-9382)


2.2.0
 * Allow the selection of columns together with aggregates (CASSANDRA-9767)
 * Fix cqlsh copy methods and other windows specific issues (CASSANDRA-9795)
 * Don't wrap byte arrays in SequentialWriter (CASSANDRA-9797)
 * sum() and avg() functions missing for smallint and tinyint types (CASSANDRA-9671)
 * Revert CASSANDRA-9542 (allow native functions in UDA) (CASSANDRA-9771)
Merged from 2.1:
 * Fix MarshalException when upgrading superColumn family (CASSANDRA-9582)
 * Fix broken logging for "empty" flushes in Memtable (CASSANDRA-9837)
 * Handle corrupt files on startup (CASSANDRA-9686)
 * Fix clientutil jar and tests (CASSANDRA-9760)
 * (cqlsh) Allow the SSL protocol version to be specified through the
    config file or environment variables (CASSANDRA-9544)
Merged from 2.0:
 * Add tool to find why expired sstables are not getting dropped (CASSANDRA-10015)
 * Remove erroneous pending HH tasks from tpstats/jmx (CASSANDRA-9129)
 * Don't cast expected bf size to an int (CASSANDRA-9959)
 * checkForEndpointCollision fails for legitimate collisions (CASSANDRA-9765)
 * Complete CASSANDRA-8448 fix (CASSANDRA-9519)
 * Don't include auth credentials in debug log (CASSANDRA-9682)
 * Can't transition from write survey to normal mode (CASSANDRA-9740)
 * Scrub (recover) sstables even when -Index.db is missing (CASSANDRA-9591)
 * Fix growing pending background compaction (CASSANDRA-9662)


2.2.0-rc2
 * Re-enable memory-mapped I/O on Windows (CASSANDRA-9658)
 * Warn when an extra-large partition is compacted (CASSANDRA-9643)
 * (cqlsh) Allow setting the initial connection timeout (CASSANDRA-9601)
 * BulkLoader has --transport-factory option but does not use it (CASSANDRA-9675)
 * Allow JMX over SSL directly from nodetool (CASSANDRA-9090)
 * Update cqlsh for UDFs (CASSANDRA-7556)
 * Change Windows kernel default timer resolution (CASSANDRA-9634)
 * Deprected sstable2json and json2sstable (CASSANDRA-9618)
 * Allow native functions in user-defined aggregates (CASSANDRA-9542)
 * Don't repair system_distributed by default (CASSANDRA-9621)
 * Fix mixing min, max, and count aggregates for blob type (CASSANRA-9622)
 * Rename class for DATE type in Java driver (CASSANDRA-9563)
 * Duplicate compilation of UDFs on coordinator (CASSANDRA-9475)
 * Fix connection leak in CqlRecordWriter (CASSANDRA-9576)
 * Mlockall before opening system sstables & remove boot_without_jna option (CASSANDRA-9573)
 * Add functions to convert timeuuid to date or time, deprecate dateOf and unixTimestampOf (CASSANDRA-9229)
 * Make sure we cancel non-compacting sstables from LifecycleTransaction (CASSANDRA-9566)
 * Fix deprecated repair JMX API (CASSANDRA-9570)
 * Add logback metrics (CASSANDRA-9378)
 * Update and refactor ant test/test-compression to run the tests in parallel (CASSANDRA-9583)
 * Fix upgrading to new directory for secondary index (CASSANDRA-9687)
Merged from 2.1:
 * (cqlsh) Fix bad check for CQL compatibility when DESCRIBE'ing
   COMPACT STORAGE tables with no clustering columns
 * Eliminate strong self-reference chains in sstable ref tidiers (CASSANDRA-9656)
 * Ensure StreamSession uses canonical sstable reader instances (CASSANDRA-9700)
 * Ensure memtable book keeping is not corrupted in the event we shrink usage (CASSANDRA-9681)
 * Update internal python driver for cqlsh (CASSANDRA-9064)
 * Fix IndexOutOfBoundsException when inserting tuple with too many
   elements using the string literal notation (CASSANDRA-9559)
 * Enable describe on indices (CASSANDRA-7814)
 * Fix incorrect result for IN queries where column not found (CASSANDRA-9540)
 * ColumnFamilyStore.selectAndReference may block during compaction (CASSANDRA-9637)
 * Fix bug in cardinality check when compacting (CASSANDRA-9580)
 * Fix memory leak in Ref due to ConcurrentLinkedQueue.remove() behaviour (CASSANDRA-9549)
 * Make rebuild only run one at a time (CASSANDRA-9119)
Merged from 2.0:
 * Avoid NPE in AuthSuccess#decode (CASSANDRA-9727)
 * Add listen_address to system.local (CASSANDRA-9603)
 * Bug fixes to resultset metadata construction (CASSANDRA-9636)
 * Fix setting 'durable_writes' in ALTER KEYSPACE (CASSANDRA-9560)
 * Avoids ballot clash in Paxos (CASSANDRA-9649)
 * Improve trace messages for RR (CASSANDRA-9479)
 * Fix suboptimal secondary index selection when restricted
   clustering column is also indexed (CASSANDRA-9631)
 * (cqlsh) Add min_threshold to DTCS option autocomplete (CASSANDRA-9385)
 * Fix error message when attempting to create an index on a column
   in a COMPACT STORAGE table with clustering columns (CASSANDRA-9527)
 * 'WITH WITH' in alter keyspace statements causes NPE (CASSANDRA-9565)
 * Expose some internals of SelectStatement for inspection (CASSANDRA-9532)
 * ArrivalWindow should use primitives (CASSANDRA-9496)
 * Periodically submit background compaction tasks (CASSANDRA-9592)
 * Set HAS_MORE_PAGES flag to false when PagingState is null (CASSANDRA-9571)


2.2.0-rc1
 * Compressed commit log should measure compressed space used (CASSANDRA-9095)
 * Fix comparison bug in CassandraRoleManager#collectRoles (CASSANDRA-9551)
 * Add tinyint,smallint,time,date support for UDFs (CASSANDRA-9400)
 * Deprecates SSTableSimpleWriter and SSTableSimpleUnsortedWriter (CASSANDRA-9546)
 * Empty INITCOND treated as null in aggregate (CASSANDRA-9457)
 * Remove use of Cell in Thrift MapReduce classes (CASSANDRA-8609)
 * Integrate pre-release Java Driver 2.2-rc1, custom build (CASSANDRA-9493)
 * Clean up gossiper logic for old versions (CASSANDRA-9370)
 * Fix custom payload coding/decoding to match the spec (CASSANDRA-9515)
 * ant test-all results incomplete when parsed (CASSANDRA-9463)
 * Disallow frozen<> types in function arguments and return types for
   clarity (CASSANDRA-9411)
 * Static Analysis to warn on unsafe use of Autocloseable instances (CASSANDRA-9431)
 * Update commitlog archiving examples now that commitlog segments are
   not recycled (CASSANDRA-9350)
 * Extend Transactional API to sstable lifecycle management (CASSANDRA-8568)
 * (cqlsh) Add support for native protocol 4 (CASSANDRA-9399)
 * Ensure that UDF and UDAs are keyspace-isolated (CASSANDRA-9409)
 * Revert CASSANDRA-7807 (tracing completion client notifications) (CASSANDRA-9429)
 * Add ability to stop compaction by ID (CASSANDRA-7207)
 * Let CassandraVersion handle SNAPSHOT version (CASSANDRA-9438)
Merged from 2.1:
 * (cqlsh) Fix using COPY through SOURCE or -f (CASSANDRA-9083)
 * Fix occasional lack of `system` keyspace in schema tables (CASSANDRA-8487)
 * Use ProtocolError code instead of ServerError code for native protocol
   error responses to unsupported protocol versions (CASSANDRA-9451)
 * Default commitlog_sync_batch_window_in_ms changed to 2ms (CASSANDRA-9504)
 * Fix empty partition assertion in unsorted sstable writing tools (CASSANDRA-9071)
 * Ensure truncate without snapshot cannot produce corrupt responses (CASSANDRA-9388)
 * Consistent error message when a table mixes counter and non-counter
   columns (CASSANDRA-9492)
 * Avoid getting unreadable keys during anticompaction (CASSANDRA-9508)
 * (cqlsh) Better float precision by default (CASSANDRA-9224)
 * Improve estimated row count (CASSANDRA-9107)
 * Optimize range tombstone memory footprint (CASSANDRA-8603)
 * Use configured gcgs in anticompaction (CASSANDRA-9397)
Merged from 2.0:
 * Don't accumulate more range than necessary in RangeTombstone.Tracker (CASSANDRA-9486)
 * Add broadcast and rpc addresses to system.local (CASSANDRA-9436)
 * Always mark sstable suspect when corrupted (CASSANDRA-9478)
 * Add database users and permissions to CQL3 documentation (CASSANDRA-7558)
 * Allow JVM_OPTS to be passed to standalone tools (CASSANDRA-5969)
 * Fix bad condition in RangeTombstoneList (CASSANDRA-9485)
 * Fix potential StackOverflow when setting CrcCheckChance over JMX (CASSANDRA-9488)
 * Fix null static columns in pages after the first, paged reversed
   queries (CASSANDRA-8502)
 * Fix counting cache serialization in request metrics (CASSANDRA-9466)
 * Add option not to validate atoms during scrub (CASSANDRA-9406)


2.2.0-beta1
 * Introduce Transactional API for internal state changes (CASSANDRA-8984)
 * Add a flag in cassandra.yaml to enable UDFs (CASSANDRA-9404)
 * Better support of null for UDF (CASSANDRA-8374)
 * Use ecj instead of javassist for UDFs (CASSANDRA-8241)
 * faster async logback configuration for tests (CASSANDRA-9376)
 * Add `smallint` and `tinyint` data types (CASSANDRA-8951)
 * Avoid thrift schema creation when native driver is used in stress tool (CASSANDRA-9374)
 * Make Functions.declared thread-safe
 * Add client warnings to native protocol v4 (CASSANDRA-8930)
 * Allow roles cache to be invalidated (CASSANDRA-8967)
 * Upgrade Snappy (CASSANDRA-9063)
 * Don't start Thrift rpc by default (CASSANDRA-9319)
 * Only stream from unrepaired sstables with incremental repair (CASSANDRA-8267)
 * Aggregate UDFs allow SFUNC return type to differ from STYPE if FFUNC specified (CASSANDRA-9321)
 * Remove Thrift dependencies in bundled tools (CASSANDRA-8358)
 * Disable memory mapping of hsperfdata file for JVM statistics (CASSANDRA-9242)
 * Add pre-startup checks to detect potential incompatibilities (CASSANDRA-8049)
 * Distinguish between null and unset in protocol v4 (CASSANDRA-7304)
 * Add user/role permissions for user-defined functions (CASSANDRA-7557)
 * Allow cassandra config to be updated to restart daemon without unloading classes (CASSANDRA-9046)
 * Don't initialize compaction writer before checking if iter is empty (CASSANDRA-9117)
 * Don't execute any functions at prepare-time (CASSANDRA-9037)
 * Share file handles between all instances of a SegmentedFile (CASSANDRA-8893)
 * Make it possible to major compact LCS (CASSANDRA-7272)
 * Make FunctionExecutionException extend RequestExecutionException
   (CASSANDRA-9055)
 * Add support for SELECT JSON, INSERT JSON syntax and new toJson(), fromJson()
   functions (CASSANDRA-7970)
 * Optimise max purgeable timestamp calculation in compaction (CASSANDRA-8920)
 * Constrain internode message buffer sizes, and improve IO class hierarchy (CASSANDRA-8670)
 * New tool added to validate all sstables in a node (CASSANDRA-5791)
 * Push notification when tracing completes for an operation (CASSANDRA-7807)
 * Delay "node up" and "node added" notifications until native protocol server is started (CASSANDRA-8236)
 * Compressed Commit Log (CASSANDRA-6809)
 * Optimise IntervalTree (CASSANDRA-8988)
 * Add a key-value payload for third party usage (CASSANDRA-8553, 9212)
 * Bump metrics-reporter-config dependency for metrics 3.0 (CASSANDRA-8149)
 * Partition intra-cluster message streams by size, not type (CASSANDRA-8789)
 * Add WriteFailureException to native protocol, notify coordinator of
   write failures (CASSANDRA-8592)
 * Convert SequentialWriter to nio (CASSANDRA-8709)
 * Add role based access control (CASSANDRA-7653, 8650, 7216, 8760, 8849, 8761, 8850)
 * Record client ip address in tracing sessions (CASSANDRA-8162)
 * Indicate partition key columns in response metadata for prepared
   statements (CASSANDRA-7660)
 * Merge UUIDType and TimeUUIDType parse logic (CASSANDRA-8759)
 * Avoid memory allocation when searching index summary (CASSANDRA-8793)
 * Optimise (Time)?UUIDType Comparisons (CASSANDRA-8730)
 * Make CRC32Ex into a separate maven dependency (CASSANDRA-8836)
 * Use preloaded jemalloc w/ Unsafe (CASSANDRA-8714, 9197)
 * Avoid accessing partitioner through StorageProxy (CASSANDRA-8244, 8268)
 * Upgrade Metrics library and remove depricated metrics (CASSANDRA-5657)
 * Serializing Row cache alternative, fully off heap (CASSANDRA-7438)
 * Duplicate rows returned when in clause has repeated values (CASSANDRA-6706)
 * Make CassandraException unchecked, extend RuntimeException (CASSANDRA-8560)
 * Support direct buffer decompression for reads (CASSANDRA-8464)
 * DirectByteBuffer compatible LZ4 methods (CASSANDRA-7039)
 * Group sstables for anticompaction correctly (CASSANDRA-8578)
 * Add ReadFailureException to native protocol, respond
   immediately when replicas encounter errors while handling
   a read request (CASSANDRA-7886)
 * Switch CommitLogSegment from RandomAccessFile to nio (CASSANDRA-8308)
 * Allow mixing token and partition key restrictions (CASSANDRA-7016)
 * Support index key/value entries on map collections (CASSANDRA-8473)
 * Modernize schema tables (CASSANDRA-8261)
 * Support for user-defined aggregation functions (CASSANDRA-8053)
 * Fix NPE in SelectStatement with empty IN values (CASSANDRA-8419)
 * Refactor SelectStatement, return IN results in natural order instead
   of IN value list order and ignore duplicate values in partition key IN restrictions (CASSANDRA-7981)
 * Support UDTs, tuples, and collections in user-defined
   functions (CASSANDRA-7563)
 * Fix aggregate fn results on empty selection, result column name,
   and cqlsh parsing (CASSANDRA-8229)
 * Mark sstables as repaired after full repair (CASSANDRA-7586)
 * Extend Descriptor to include a format value and refactor reader/writer
   APIs (CASSANDRA-7443)
 * Integrate JMH for microbenchmarks (CASSANDRA-8151)
 * Keep sstable levels when bootstrapping (CASSANDRA-7460)
 * Add Sigar library and perform basic OS settings check on startup (CASSANDRA-7838)
 * Support for aggregation functions (CASSANDRA-4914)
 * Remove cassandra-cli (CASSANDRA-7920)
 * Accept dollar quoted strings in CQL (CASSANDRA-7769)
 * Make assassinate a first class command (CASSANDRA-7935)
 * Support IN clause on any partition key column (CASSANDRA-7855)
 * Support IN clause on any clustering column (CASSANDRA-4762)
 * Improve compaction logging (CASSANDRA-7818)
 * Remove YamlFileNetworkTopologySnitch (CASSANDRA-7917)
 * Do anticompaction in groups (CASSANDRA-6851)
 * Support user-defined functions (CASSANDRA-7395, 7526, 7562, 7740, 7781, 7929,
   7924, 7812, 8063, 7813, 7708)
 * Permit configurable timestamps with cassandra-stress (CASSANDRA-7416)
 * Move sstable RandomAccessReader to nio2, which allows using the
   FILE_SHARE_DELETE flag on Windows (CASSANDRA-4050)
 * Remove CQL2 (CASSANDRA-5918)
 * Optimize fetching multiple cells by name (CASSANDRA-6933)
 * Allow compilation in java 8 (CASSANDRA-7028)
 * Make incremental repair default (CASSANDRA-7250)
 * Enable code coverage thru JaCoCo (CASSANDRA-7226)
 * Switch external naming of 'column families' to 'tables' (CASSANDRA-4369)
 * Shorten SSTable path (CASSANDRA-6962)
 * Use unsafe mutations for most unit tests (CASSANDRA-6969)
 * Fix race condition during calculation of pending ranges (CASSANDRA-7390)
 * Fail on very large batch sizes (CASSANDRA-8011)
 * Improve concurrency of repair (CASSANDRA-6455, 8208, 9145)
 * Select optimal CRC32 implementation at runtime (CASSANDRA-8614)
 * Evaluate MurmurHash of Token once per query (CASSANDRA-7096)
 * Generalize progress reporting (CASSANDRA-8901)
 * Resumable bootstrap streaming (CASSANDRA-8838, CASSANDRA-8942)
 * Allow scrub for secondary index (CASSANDRA-5174)
 * Save repair data to system table (CASSANDRA-5839)
 * fix nodetool names that reference column families (CASSANDRA-8872)
 Merged from 2.1:
 * Warn on misuse of unlogged batches (CASSANDRA-9282)
 * Failure detector detects and ignores local pauses (CASSANDRA-9183)
 * Add utility class to support for rate limiting a given log statement (CASSANDRA-9029)
 * Add missing consistency levels to cassandra-stess (CASSANDRA-9361)
 * Fix commitlog getCompletedTasks to not increment (CASSANDRA-9339)
 * Fix for harmless exceptions logged as ERROR (CASSANDRA-8564)
 * Delete processed sstables in sstablesplit/sstableupgrade (CASSANDRA-8606)
 * Improve sstable exclusion from partition tombstones (CASSANDRA-9298)
 * Validate the indexed column rather than the cell's contents for 2i (CASSANDRA-9057)
 * Add support for top-k custom 2i queries (CASSANDRA-8717)
 * Fix error when dropping table during compaction (CASSANDRA-9251)
 * cassandra-stress supports validation operations over user profiles (CASSANDRA-8773)
 * Add support for rate limiting log messages (CASSANDRA-9029)
 * Log the partition key with tombstone warnings (CASSANDRA-8561)
 * Reduce runWithCompactionsDisabled poll interval to 1ms (CASSANDRA-9271)
 * Fix PITR commitlog replay (CASSANDRA-9195)
 * GCInspector logs very different times (CASSANDRA-9124)
 * Fix deleting from an empty list (CASSANDRA-9198)
 * Update tuple and collection types that use a user-defined type when that UDT
   is modified (CASSANDRA-9148, CASSANDRA-9192)
 * Use higher timeout for prepair and snapshot in repair (CASSANDRA-9261)
 * Fix anticompaction blocking ANTI_ENTROPY stage (CASSANDRA-9151)
 * Repair waits for anticompaction to finish (CASSANDRA-9097)
 * Fix streaming not holding ref when stream error (CASSANDRA-9295)
 * Fix canonical view returning early opened SSTables (CASSANDRA-9396)
Merged from 2.0:
 * (cqlsh) Add LOGIN command to switch users (CASSANDRA-7212)
 * Clone SliceQueryFilter in AbstractReadCommand implementations (CASSANDRA-8940)
 * Push correct protocol notification for DROP INDEX (CASSANDRA-9310)
 * token-generator - generated tokens too long (CASSANDRA-9300)
 * Fix counting of tombstones for TombstoneOverwhelmingException (CASSANDRA-9299)
 * Fix ReconnectableSnitch reconnecting to peers during upgrade (CASSANDRA-6702)
 * Include keyspace and table name in error log for collections over the size
   limit (CASSANDRA-9286)
 * Avoid potential overlap in LCS with single-partition sstables (CASSANDRA-9322)
 * Log warning message when a table is queried before the schema has fully
   propagated (CASSANDRA-9136)
 * Overload SecondaryIndex#indexes to accept the column definition (CASSANDRA-9314)
 * (cqlsh) Add SERIAL and LOCAL_SERIAL consistency levels (CASSANDRA-8051)
 * Fix index selection during rebuild with certain table layouts (CASSANDRA-9281)
 * Fix partition-level-delete-only workload accounting (CASSANDRA-9194)
 * Allow scrub to handle corrupted compressed chunks (CASSANDRA-9140)
 * Fix assertion error when resetlocalschema is run during repair (CASSANDRA-9249)
 * Disable single sstable tombstone compactions for DTCS by default (CASSANDRA-9234)
 * IncomingTcpConnection thread is not named (CASSANDRA-9262)
 * Close incoming connections when MessagingService is stopped (CASSANDRA-9238)
 * Fix streaming hang when retrying (CASSANDRA-9132)


2.1.5
 * Re-add deprecated cold_reads_to_omit param for backwards compat (CASSANDRA-9203)
 * Make anticompaction visible in compactionstats (CASSANDRA-9098)
 * Improve nodetool getendpoints documentation about the partition
   key parameter (CASSANDRA-6458)
 * Don't check other keyspaces for schema changes when an user-defined
   type is altered (CASSANDRA-9187)
 * Add generate-idea-files target to build.xml (CASSANDRA-9123)
 * Allow takeColumnFamilySnapshot to take a list of tables (CASSANDRA-8348)
 * Limit major sstable operations to their canonical representation (CASSANDRA-8669)
 * cqlsh: Add tests for INSERT and UPDATE tab completion (CASSANDRA-9125)
 * cqlsh: quote column names when needed in COPY FROM inserts (CASSANDRA-9080)
 * Do not load read meter for offline operations (CASSANDRA-9082)
 * cqlsh: Make CompositeType data readable (CASSANDRA-8919)
 * cqlsh: Fix display of triggers (CASSANDRA-9081)
 * Fix NullPointerException when deleting or setting an element by index on
   a null list collection (CASSANDRA-9077)
 * Buffer bloom filter serialization (CASSANDRA-9066)
 * Fix anti-compaction target bloom filter size (CASSANDRA-9060)
 * Make FROZEN and TUPLE unreserved keywords in CQL (CASSANDRA-9047)
 * Prevent AssertionError from SizeEstimatesRecorder (CASSANDRA-9034)
 * Avoid overwriting index summaries for sstables with an older format that
   does not support downsampling; rebuild summaries on startup when this
   is detected (CASSANDRA-8993)
 * Fix potential data loss in CompressedSequentialWriter (CASSANDRA-8949)
 * Make PasswordAuthenticator number of hashing rounds configurable (CASSANDRA-8085)
 * Fix AssertionError when binding nested collections in DELETE (CASSANDRA-8900)
 * Check for overlap with non-early sstables in LCS (CASSANDRA-8739)
 * Only calculate max purgable timestamp if we have to (CASSANDRA-8914)
 * (cqlsh) Greatly improve performance of COPY FROM (CASSANDRA-8225)
 * IndexSummary effectiveIndexInterval is now a guideline, not a rule (CASSANDRA-8993)
 * Use correct bounds for page cache eviction of compressed files (CASSANDRA-8746)
 * SSTableScanner enforces its bounds (CASSANDRA-8946)
 * Cleanup cell equality (CASSANDRA-8947)
 * Introduce intra-cluster message coalescing (CASSANDRA-8692)
 * DatabaseDescriptor throws NPE when rpc_interface is used (CASSANDRA-8839)
 * Don't check if an sstable is live for offline compactions (CASSANDRA-8841)
 * Don't set clientMode in SSTableLoader (CASSANDRA-8238)
 * Fix SSTableRewriter with disabled early open (CASSANDRA-8535)
 * Fix cassandra-stress so it respects the CL passed in user mode (CASSANDRA-8948)
 * Fix rare NPE in ColumnDefinition#hasIndexOption() (CASSANDRA-8786)
 * cassandra-stress reports per-operation statistics, plus misc (CASSANDRA-8769)
 * Add SimpleDate (cql date) and Time (cql time) types (CASSANDRA-7523)
 * Use long for key count in cfstats (CASSANDRA-8913)
 * Make SSTableRewriter.abort() more robust to failure (CASSANDRA-8832)
 * Remove cold_reads_to_omit from STCS (CASSANDRA-8860)
 * Make EstimatedHistogram#percentile() use ceil instead of floor (CASSANDRA-8883)
 * Fix top partitions reporting wrong cardinality (CASSANDRA-8834)
 * Fix rare NPE in KeyCacheSerializer (CASSANDRA-8067)
 * Pick sstables for validation as late as possible inc repairs (CASSANDRA-8366)
 * Fix commitlog getPendingTasks to not increment (CASSANDRA-8862)
 * Fix parallelism adjustment in range and secondary index queries
   when the first fetch does not satisfy the limit (CASSANDRA-8856)
 * Check if the filtered sstables is non-empty in STCS (CASSANDRA-8843)
 * Upgrade java-driver used for cassandra-stress (CASSANDRA-8842)
 * Fix CommitLog.forceRecycleAllSegments() memory access error (CASSANDRA-8812)
 * Improve assertions in Memory (CASSANDRA-8792)
 * Fix SSTableRewriter cleanup (CASSANDRA-8802)
 * Introduce SafeMemory for CompressionMetadata.Writer (CASSANDRA-8758)
 * 'nodetool info' prints exception against older node (CASSANDRA-8796)
 * Ensure SSTableReader.last corresponds exactly with the file end (CASSANDRA-8750)
 * Make SSTableWriter.openEarly more robust and obvious (CASSANDRA-8747)
 * Enforce SSTableReader.first/last (CASSANDRA-8744)
 * Cleanup SegmentedFile API (CASSANDRA-8749)
 * Avoid overlap with early compaction replacement (CASSANDRA-8683)
 * Safer Resource Management++ (CASSANDRA-8707)
 * Write partition size estimates into a system table (CASSANDRA-7688)
 * cqlsh: Fix keys() and full() collection indexes in DESCRIBE output
   (CASSANDRA-8154)
 * Show progress of streaming in nodetool netstats (CASSANDRA-8886)
 * IndexSummaryBuilder utilises offheap memory, and shares data between
   each IndexSummary opened from it (CASSANDRA-8757)
 * markCompacting only succeeds if the exact SSTableReader instances being
   marked are in the live set (CASSANDRA-8689)
 * cassandra-stress support for varint (CASSANDRA-8882)
 * Fix Adler32 digest for compressed sstables (CASSANDRA-8778)
 * Add nodetool statushandoff/statusbackup (CASSANDRA-8912)
 * Use stdout for progress and stats in sstableloader (CASSANDRA-8982)
 * Correctly identify 2i datadir from older versions (CASSANDRA-9116)
Merged from 2.0:
 * Ignore gossip SYNs after shutdown (CASSANDRA-9238)
 * Avoid overflow when calculating max sstable size in LCS (CASSANDRA-9235)
 * Make sstable blacklisting work with compression (CASSANDRA-9138)
 * Do not attempt to rebuild indexes if no index accepts any column (CASSANDRA-9196)
 * Don't initiate snitch reconnection for dead states (CASSANDRA-7292)
 * Fix ArrayIndexOutOfBoundsException in CQLSSTableWriter (CASSANDRA-8978)
 * Add shutdown gossip state to prevent timeouts during rolling restarts (CASSANDRA-8336)
 * Fix running with java.net.preferIPv6Addresses=true (CASSANDRA-9137)
 * Fix failed bootstrap/replace attempts being persisted in system.peers (CASSANDRA-9180)
 * Flush system.IndexInfo after marking index built (CASSANDRA-9128)
 * Fix updates to min/max_compaction_threshold through cassandra-cli
   (CASSANDRA-8102)
 * Don't include tmp files when doing offline relevel (CASSANDRA-9088)
 * Use the proper CAS WriteType when finishing a previous round during Paxos
   preparation (CASSANDRA-8672)
 * Avoid race in cancelling compactions (CASSANDRA-9070)
 * More aggressive check for expired sstables in DTCS (CASSANDRA-8359)
 * Fix ignored index_interval change in ALTER TABLE statements (CASSANDRA-7976)
 * Do more aggressive compaction in old time windows in DTCS (CASSANDRA-8360)
 * java.lang.AssertionError when reading saved cache (CASSANDRA-8740)
 * "disk full" when running cleanup (CASSANDRA-9036)
 * Lower logging level from ERROR to DEBUG when a scheduled schema pull
   cannot be completed due to a node being down (CASSANDRA-9032)
 * Fix MOVED_NODE client event (CASSANDRA-8516)
 * Allow overriding MAX_OUTSTANDING_REPLAY_COUNT (CASSANDRA-7533)
 * Fix malformed JMX ObjectName containing IPv6 addresses (CASSANDRA-9027)
 * (cqlsh) Allow increasing CSV field size limit through
   cqlshrc config option (CASSANDRA-8934)
 * Stop logging range tombstones when exceeding the threshold
   (CASSANDRA-8559)
 * Fix NullPointerException when nodetool getendpoints is run
   against invalid keyspaces or tables (CASSANDRA-8950)
 * Allow specifying the tmp dir (CASSANDRA-7712)
 * Improve compaction estimated tasks estimation (CASSANDRA-8904)
 * Fix duplicate up/down messages sent to native clients (CASSANDRA-7816)
 * Expose commit log archive status via JMX (CASSANDRA-8734)
 * Provide better exceptions for invalid replication strategy parameters
   (CASSANDRA-8909)
 * Fix regression in mixed single and multi-column relation support for
   SELECT statements (CASSANDRA-8613)
 * Add ability to limit number of native connections (CASSANDRA-8086)
 * Fix CQLSSTableWriter throwing exception and spawning threads
   (CASSANDRA-8808)
 * Fix MT mismatch between empty and GC-able data (CASSANDRA-8979)
 * Fix incorrect validation when snapshotting single table (CASSANDRA-8056)
 * Add offline tool to relevel sstables (CASSANDRA-8301)
 * Preserve stream ID for more protocol errors (CASSANDRA-8848)
 * Fix combining token() function with multi-column relations on
   clustering columns (CASSANDRA-8797)
 * Make CFS.markReferenced() resistant to bad refcounting (CASSANDRA-8829)
 * Fix StreamTransferTask abort/complete bad refcounting (CASSANDRA-8815)
 * Fix AssertionError when querying a DESC clustering ordered
   table with ASC ordering and paging (CASSANDRA-8767)
 * AssertionError: "Memory was freed" when running cleanup (CASSANDRA-8716)
 * Make it possible to set max_sstable_age to fractional days (CASSANDRA-8406)
 * Fix some multi-column relations with indexes on some clustering
   columns (CASSANDRA-8275)
 * Fix memory leak in SSTableSimple*Writer and SSTableReader.validate()
   (CASSANDRA-8748)
 * Throw OOM if allocating memory fails to return a valid pointer (CASSANDRA-8726)
 * Fix SSTableSimpleUnsortedWriter ConcurrentModificationException (CASSANDRA-8619)
 * 'nodetool info' prints exception against older node (CASSANDRA-8796)
 * Ensure SSTableSimpleUnsortedWriter.close() terminates if
   disk writer has crashed (CASSANDRA-8807)


2.1.4
 * Bind JMX to localhost unless explicitly configured otherwise (CASSANDRA-9085)


2.1.3
 * Fix HSHA/offheap_objects corruption (CASSANDRA-8719)
 * Upgrade libthrift to 0.9.2 (CASSANDRA-8685)
 * Don't use the shared ref in sstableloader (CASSANDRA-8704)
 * Purge internal prepared statements if related tables or
   keyspaces are dropped (CASSANDRA-8693)
 * (cqlsh) Handle unicode BOM at start of files (CASSANDRA-8638)
 * Stop compactions before exiting offline tools (CASSANDRA-8623)
 * Update tools/stress/README.txt to match current behaviour (CASSANDRA-7933)
 * Fix schema from Thrift conversion with empty metadata (CASSANDRA-8695)
 * Safer Resource Management (CASSANDRA-7705)
 * Make sure we compact highly overlapping cold sstables with
   STCS (CASSANDRA-8635)
 * rpc_interface and listen_interface generate NPE on startup when specified
   interface doesn't exist (CASSANDRA-8677)
 * Fix ArrayIndexOutOfBoundsException in nodetool cfhistograms (CASSANDRA-8514)
 * Switch from yammer metrics for nodetool cf/proxy histograms (CASSANDRA-8662)
 * Make sure we don't add tmplink files to the compaction
   strategy (CASSANDRA-8580)
 * (cqlsh) Handle maps with blob keys (CASSANDRA-8372)
 * (cqlsh) Handle DynamicCompositeType schemas correctly (CASSANDRA-8563)
 * Duplicate rows returned when in clause has repeated values (CASSANDRA-6706)
 * Add tooling to detect hot partitions (CASSANDRA-7974)
 * Fix cassandra-stress user-mode truncation of partition generation (CASSANDRA-8608)
 * Only stream from unrepaired sstables during inc repair (CASSANDRA-8267)
 * Don't allow starting multiple inc repairs on the same sstables (CASSANDRA-8316)
 * Invalidate prepared BATCH statements when related tables
   or keyspaces are dropped (CASSANDRA-8652)
 * Fix missing results in secondary index queries on collections
   with ALLOW FILTERING (CASSANDRA-8421)
 * Expose EstimatedHistogram metrics for range slices (CASSANDRA-8627)
 * (cqlsh) Escape clqshrc passwords properly (CASSANDRA-8618)
 * Fix NPE when passing wrong argument in ALTER TABLE statement (CASSANDRA-8355)
 * Pig: Refactor and deprecate CqlStorage (CASSANDRA-8599)
 * Don't reuse the same cleanup strategy for all sstables (CASSANDRA-8537)
 * Fix case-sensitivity of index name on CREATE and DROP INDEX
   statements (CASSANDRA-8365)
 * Better detection/logging for corruption in compressed sstables (CASSANDRA-8192)
 * Use the correct repairedAt value when closing writer (CASSANDRA-8570)
 * (cqlsh) Handle a schema mismatch being detected on startup (CASSANDRA-8512)
 * Properly calculate expected write size during compaction (CASSANDRA-8532)
 * Invalidate affected prepared statements when a table's columns
   are altered (CASSANDRA-7910)
 * Stress - user defined writes should populate sequentally (CASSANDRA-8524)
 * Fix regression in SSTableRewriter causing some rows to become unreadable
   during compaction (CASSANDRA-8429)
 * Run major compactions for repaired/unrepaired in parallel (CASSANDRA-8510)
 * (cqlsh) Fix compression options in DESCRIBE TABLE output when compression
   is disabled (CASSANDRA-8288)
 * (cqlsh) Fix DESCRIBE output after keyspaces are altered (CASSANDRA-7623)
 * Make sure we set lastCompactedKey correctly (CASSANDRA-8463)
 * (cqlsh) Fix output of CONSISTENCY command (CASSANDRA-8507)
 * (cqlsh) Fixed the handling of LIST statements (CASSANDRA-8370)
 * Make sstablescrub check leveled manifest again (CASSANDRA-8432)
 * Check first/last keys in sstable when giving out positions (CASSANDRA-8458)
 * Disable mmap on Windows (CASSANDRA-6993)
 * Add missing ConsistencyLevels to cassandra-stress (CASSANDRA-8253)
 * Add auth support to cassandra-stress (CASSANDRA-7985)
 * Fix ArrayIndexOutOfBoundsException when generating error message
   for some CQL syntax errors (CASSANDRA-8455)
 * Scale memtable slab allocation logarithmically (CASSANDRA-7882)
 * cassandra-stress simultaneous inserts over same seed (CASSANDRA-7964)
 * Reduce cassandra-stress sampling memory requirements (CASSANDRA-7926)
 * Ensure memtable flush cannot expire commit log entries from its future (CASSANDRA-8383)
 * Make read "defrag" async to reclaim memtables (CASSANDRA-8459)
 * Remove tmplink files for offline compactions (CASSANDRA-8321)
 * Reduce maxHintsInProgress (CASSANDRA-8415)
 * BTree updates may call provided update function twice (CASSANDRA-8018)
 * Release sstable references after anticompaction (CASSANDRA-8386)
 * Handle abort() in SSTableRewriter properly (CASSANDRA-8320)
 * Centralize shared executors (CASSANDRA-8055)
 * Fix filtering for CONTAINS (KEY) relations on frozen collection
   clustering columns when the query is restricted to a single
   partition (CASSANDRA-8203)
 * Do more aggressive entire-sstable TTL expiry checks (CASSANDRA-8243)
 * Add more log info if readMeter is null (CASSANDRA-8238)
 * add check of the system wall clock time at startup (CASSANDRA-8305)
 * Support for frozen collections (CASSANDRA-7859)
 * Fix overflow on histogram computation (CASSANDRA-8028)
 * Have paxos reuse the timestamp generation of normal queries (CASSANDRA-7801)
 * Fix incremental repair not remove parent session on remote (CASSANDRA-8291)
 * Improve JBOD disk utilization (CASSANDRA-7386)
 * Log failed host when preparing incremental repair (CASSANDRA-8228)
 * Force config client mode in CQLSSTableWriter (CASSANDRA-8281)
 * Fix sstableupgrade throws exception (CASSANDRA-8688)
 * Fix hang when repairing empty keyspace (CASSANDRA-8694)
Merged from 2.0:
 * Fix IllegalArgumentException in dynamic snitch (CASSANDRA-8448)
 * Add support for UPDATE ... IF EXISTS (CASSANDRA-8610)
 * Fix reversal of list prepends (CASSANDRA-8733)
 * Prevent non-zero default_time_to_live on tables with counters
   (CASSANDRA-8678)
 * Fix SSTableSimpleUnsortedWriter ConcurrentModificationException
   (CASSANDRA-8619)
 * Round up time deltas lower than 1ms in BulkLoader (CASSANDRA-8645)
 * Add batch remove iterator to ABSC (CASSANDRA-8414, 8666)
 * Round up time deltas lower than 1ms in BulkLoader (CASSANDRA-8645)
 * Fix isClientMode check in Keyspace (CASSANDRA-8687)
 * Use more efficient slice size for querying internal secondary
   index tables (CASSANDRA-8550)
 * Fix potentially returning deleted rows with range tombstone (CASSANDRA-8558)
 * Check for available disk space before starting a compaction (CASSANDRA-8562)
 * Fix DISTINCT queries with LIMITs or paging when some partitions
   contain only tombstones (CASSANDRA-8490)
 * Introduce background cache refreshing to permissions cache
   (CASSANDRA-8194)
 * Fix race condition in StreamTransferTask that could lead to
   infinite loops and premature sstable deletion (CASSANDRA-7704)
 * Add an extra version check to MigrationTask (CASSANDRA-8462)
 * Ensure SSTableWriter cleans up properly after failure (CASSANDRA-8499)
 * Increase bf true positive count on key cache hit (CASSANDRA-8525)
 * Move MeteredFlusher to its own thread (CASSANDRA-8485)
 * Fix non-distinct results in DISTNCT queries on static columns when
   paging is enabled (CASSANDRA-8087)
 * Move all hints related tasks to hints internal executor (CASSANDRA-8285)
 * Fix paging for multi-partition IN queries (CASSANDRA-8408)
 * Fix MOVED_NODE topology event never being emitted when a node
   moves its token (CASSANDRA-8373)
 * Fix validation of indexes in COMPACT tables (CASSANDRA-8156)
 * Avoid StackOverflowError when a large list of IN values
   is used for a clustering column (CASSANDRA-8410)
 * Fix NPE when writetime() or ttl() calls are wrapped by
   another function call (CASSANDRA-8451)
 * Fix NPE after dropping a keyspace (CASSANDRA-8332)
 * Fix error message on read repair timeouts (CASSANDRA-7947)
 * Default DTCS base_time_seconds changed to 60 (CASSANDRA-8417)
 * Refuse Paxos operation with more than one pending endpoint (CASSANDRA-8346, 8640)
 * Throw correct exception when trying to bind a keyspace or table
   name (CASSANDRA-6952)
 * Make HHOM.compact synchronized (CASSANDRA-8416)
 * cancel latency-sampling task when CF is dropped (CASSANDRA-8401)
 * don't block SocketThread for MessagingService (CASSANDRA-8188)
 * Increase quarantine delay on replacement (CASSANDRA-8260)
 * Expose off-heap memory usage stats (CASSANDRA-7897)
 * Ignore Paxos commits for truncated tables (CASSANDRA-7538)
 * Validate size of indexed column values (CASSANDRA-8280)
 * Make LCS split compaction results over all data directories (CASSANDRA-8329)
 * Fix some failing queries that use multi-column relations
   on COMPACT STORAGE tables (CASSANDRA-8264)
 * Fix InvalidRequestException with ORDER BY (CASSANDRA-8286)
 * Disable SSLv3 for POODLE (CASSANDRA-8265)
 * Fix millisecond timestamps in Tracing (CASSANDRA-8297)
 * Include keyspace name in error message when there are insufficient
   live nodes to stream from (CASSANDRA-8221)
 * Avoid overlap in L1 when L0 contains many nonoverlapping
   sstables (CASSANDRA-8211)
 * Improve PropertyFileSnitch logging (CASSANDRA-8183)
 * Add DC-aware sequential repair (CASSANDRA-8193)
 * Use live sstables in snapshot repair if possible (CASSANDRA-8312)
 * Fix hints serialized size calculation (CASSANDRA-8587)


2.1.2
 * (cqlsh) parse_for_table_meta errors out on queries with undefined
   grammars (CASSANDRA-8262)
 * (cqlsh) Fix SELECT ... TOKEN() function broken in C* 2.1.1 (CASSANDRA-8258)
 * Fix Cassandra crash when running on JDK8 update 40 (CASSANDRA-8209)
 * Optimize partitioner tokens (CASSANDRA-8230)
 * Improve compaction of repaired/unrepaired sstables (CASSANDRA-8004)
 * Make cache serializers pluggable (CASSANDRA-8096)
 * Fix issues with CONTAINS (KEY) queries on secondary indexes
   (CASSANDRA-8147)
 * Fix read-rate tracking of sstables for some queries (CASSANDRA-8239)
 * Fix default timestamp in QueryOptions (CASSANDRA-8246)
 * Set socket timeout when reading remote version (CASSANDRA-8188)
 * Refactor how we track live size (CASSANDRA-7852)
 * Make sure unfinished compaction files are removed (CASSANDRA-8124)
 * Fix shutdown when run as Windows service (CASSANDRA-8136)
 * Fix DESCRIBE TABLE with custom indexes (CASSANDRA-8031)
 * Fix race in RecoveryManagerTest (CASSANDRA-8176)
 * Avoid IllegalArgumentException while sorting sstables in
   IndexSummaryManager (CASSANDRA-8182)
 * Shutdown JVM on file descriptor exhaustion (CASSANDRA-7579)
 * Add 'die' policy for commit log and disk failure (CASSANDRA-7927)
 * Fix installing as service on Windows (CASSANDRA-8115)
 * Fix CREATE TABLE for CQL2 (CASSANDRA-8144)
 * Avoid boxing in ColumnStats min/max trackers (CASSANDRA-8109)
Merged from 2.0:
 * Correctly handle non-text column names in cql3 (CASSANDRA-8178)
 * Fix deletion for indexes on primary key columns (CASSANDRA-8206)
 * Add 'nodetool statusgossip' (CASSANDRA-8125)
 * Improve client notification that nodes are ready for requests (CASSANDRA-7510)
 * Handle negative timestamp in writetime method (CASSANDRA-8139)
 * Pig: Remove errant LIMIT clause in CqlNativeStorage (CASSANDRA-8166)
 * Throw ConfigurationException when hsha is used with the default
   rpc_max_threads setting of 'unlimited' (CASSANDRA-8116)
 * Allow concurrent writing of the same table in the same JVM using
   CQLSSTableWriter (CASSANDRA-7463)
 * Fix totalDiskSpaceUsed calculation (CASSANDRA-8205)


2.1.1
 * Fix spin loop in AtomicSortedColumns (CASSANDRA-7546)
 * Dont notify when replacing tmplink files (CASSANDRA-8157)
 * Fix validation with multiple CONTAINS clause (CASSANDRA-8131)
 * Fix validation of collections in TriggerExecutor (CASSANDRA-8146)
 * Fix IllegalArgumentException when a list of IN values containing tuples
   is passed as a single arg to a prepared statement with the v1 or v2
   protocol (CASSANDRA-8062)
 * Fix ClassCastException in DISTINCT query on static columns with
   query paging (CASSANDRA-8108)
 * Fix NPE on null nested UDT inside a set (CASSANDRA-8105)
 * Fix exception when querying secondary index on set items or map keys
   when some clustering columns are specified (CASSANDRA-8073)
 * Send proper error response when there is an error during native
   protocol message decode (CASSANDRA-8118)
 * Gossip should ignore generation numbers too far in the future (CASSANDRA-8113)
 * Fix NPE when creating a table with frozen sets, lists (CASSANDRA-8104)
 * Fix high memory use due to tracking reads on incrementally opened sstable
   readers (CASSANDRA-8066)
 * Fix EXECUTE request with skipMetadata=false returning no metadata
   (CASSANDRA-8054)
 * Allow concurrent use of CQLBulkOutputFormat (CASSANDRA-7776)
 * Shutdown JVM on OOM (CASSANDRA-7507)
 * Upgrade netty version and enable epoll event loop (CASSANDRA-7761)
 * Don't duplicate sstables smaller than split size when using
   the sstablesplitter tool (CASSANDRA-7616)
 * Avoid re-parsing already prepared statements (CASSANDRA-7923)
 * Fix some Thrift slice deletions and updates of COMPACT STORAGE
   tables with some clustering columns omitted (CASSANDRA-7990)
 * Fix filtering for CONTAINS on sets (CASSANDRA-8033)
 * Properly track added size (CASSANDRA-7239)
 * Allow compilation in java 8 (CASSANDRA-7208)
 * Fix Assertion error on RangeTombstoneList diff (CASSANDRA-8013)
 * Release references to overlapping sstables during compaction (CASSANDRA-7819)
 * Send notification when opening compaction results early (CASSANDRA-8034)
 * Make native server start block until properly bound (CASSANDRA-7885)
 * (cqlsh) Fix IPv6 support (CASSANDRA-7988)
 * Ignore fat clients when checking for endpoint collision (CASSANDRA-7939)
 * Make sstablerepairedset take a list of files (CASSANDRA-7995)
 * (cqlsh) Tab completeion for indexes on map keys (CASSANDRA-7972)
 * (cqlsh) Fix UDT field selection in select clause (CASSANDRA-7891)
 * Fix resource leak in event of corrupt sstable
 * (cqlsh) Add command line option for cqlshrc file path (CASSANDRA-7131)
 * Provide visibility into prepared statements churn (CASSANDRA-7921, CASSANDRA-7930)
 * Invalidate prepared statements when their keyspace or table is
   dropped (CASSANDRA-7566)
 * cassandra-stress: fix support for NetworkTopologyStrategy (CASSANDRA-7945)
 * Fix saving caches when a table is dropped (CASSANDRA-7784)
 * Add better error checking of new stress profile (CASSANDRA-7716)
 * Use ThreadLocalRandom and remove FBUtilities.threadLocalRandom (CASSANDRA-7934)
 * Prevent operator mistakes due to simultaneous bootstrap (CASSANDRA-7069)
 * cassandra-stress supports whitelist mode for node config (CASSANDRA-7658)
 * GCInspector more closely tracks GC; cassandra-stress and nodetool report it (CASSANDRA-7916)
 * nodetool won't output bogus ownership info without a keyspace (CASSANDRA-7173)
 * Add human readable option to nodetool commands (CASSANDRA-5433)
 * Don't try to set repairedAt on old sstables (CASSANDRA-7913)
 * Add metrics for tracking PreparedStatement use (CASSANDRA-7719)
 * (cqlsh) tab-completion for triggers (CASSANDRA-7824)
 * (cqlsh) Support for query paging (CASSANDRA-7514)
 * (cqlsh) Show progress of COPY operations (CASSANDRA-7789)
 * Add syntax to remove multiple elements from a map (CASSANDRA-6599)
 * Support non-equals conditions in lightweight transactions (CASSANDRA-6839)
 * Add IF [NOT] EXISTS to create/drop triggers (CASSANDRA-7606)
 * (cqlsh) Display the current logged-in user (CASSANDRA-7785)
 * (cqlsh) Don't ignore CTRL-C during COPY FROM execution (CASSANDRA-7815)
 * (cqlsh) Order UDTs according to cross-type dependencies in DESCRIBE
   output (CASSANDRA-7659)
 * (cqlsh) Fix handling of CAS statement results (CASSANDRA-7671)
 * (cqlsh) COPY TO/FROM improvements (CASSANDRA-7405)
 * Support list index operations with conditions (CASSANDRA-7499)
 * Add max live/tombstoned cells to nodetool cfstats output (CASSANDRA-7731)
 * Validate IPv6 wildcard addresses properly (CASSANDRA-7680)
 * (cqlsh) Error when tracing query (CASSANDRA-7613)
 * Avoid IOOBE when building SyntaxError message snippet (CASSANDRA-7569)
 * SSTableExport uses correct validator to create string representation of partition
   keys (CASSANDRA-7498)
 * Avoid NPEs when receiving type changes for an unknown keyspace (CASSANDRA-7689)
 * Add support for custom 2i validation (CASSANDRA-7575)
 * Pig support for hadoop CqlInputFormat (CASSANDRA-6454)
 * Add duration mode to cassandra-stress (CASSANDRA-7468)
 * Add listen_interface and rpc_interface options (CASSANDRA-7417)
 * Improve schema merge performance (CASSANDRA-7444)
 * Adjust MT depth based on # of partition validating (CASSANDRA-5263)
 * Optimise NativeCell comparisons (CASSANDRA-6755)
 * Configurable client timeout for cqlsh (CASSANDRA-7516)
 * Include snippet of CQL query near syntax error in messages (CASSANDRA-7111)
 * Make repair -pr work with -local (CASSANDRA-7450)
 * Fix error in sstableloader with -cph > 1 (CASSANDRA-8007)
 * Fix snapshot repair error on indexed tables (CASSANDRA-8020)
 * Do not exit nodetool repair when receiving JMX NOTIF_LOST (CASSANDRA-7909)
 * Stream to private IP when available (CASSANDRA-8084)
Merged from 2.0:
 * Reject conditions on DELETE unless full PK is given (CASSANDRA-6430)
 * Properly reject the token function DELETE (CASSANDRA-7747)
 * Force batchlog replay before decommissioning a node (CASSANDRA-7446)
 * Fix hint replay with many accumulated expired hints (CASSANDRA-6998)
 * Fix duplicate results in DISTINCT queries on static columns with query
   paging (CASSANDRA-8108)
 * Add DateTieredCompactionStrategy (CASSANDRA-6602)
 * Properly validate ascii and utf8 string literals in CQL queries (CASSANDRA-8101)
 * (cqlsh) Fix autocompletion for alter keyspace (CASSANDRA-8021)
 * Create backup directories for commitlog archiving during startup (CASSANDRA-8111)
 * Reduce totalBlockFor() for LOCAL_* consistency levels (CASSANDRA-8058)
 * Fix merging schemas with re-dropped keyspaces (CASSANDRA-7256)
 * Fix counters in supercolumns during live upgrades from 1.2 (CASSANDRA-7188)
 * Notify DT subscribers when a column family is truncated (CASSANDRA-8088)
 * Add sanity check of $JAVA on startup (CASSANDRA-7676)
 * Schedule fat client schema pull on join (CASSANDRA-7993)
 * Don't reset nodes' versions when closing IncomingTcpConnections
   (CASSANDRA-7734)
 * Record the real messaging version in all cases in OutboundTcpConnection
   (CASSANDRA-8057)
 * SSL does not work in cassandra-cli (CASSANDRA-7899)
 * Fix potential exception when using ReversedType in DynamicCompositeType
   (CASSANDRA-7898)
 * Better validation of collection values (CASSANDRA-7833)
 * Track min/max timestamps correctly (CASSANDRA-7969)
 * Fix possible overflow while sorting CL segments for replay (CASSANDRA-7992)
 * Increase nodetool Xmx (CASSANDRA-7956)
 * Archive any commitlog segments present at startup (CASSANDRA-6904)
 * CrcCheckChance should adjust based on live CFMetadata not
   sstable metadata (CASSANDRA-7978)
 * token() should only accept columns in the partitioning
   key order (CASSANDRA-6075)
 * Add method to invalidate permission cache via JMX (CASSANDRA-7977)
 * Allow propagating multiple gossip states atomically (CASSANDRA-6125)
 * Log exceptions related to unclean native protocol client disconnects
   at DEBUG or INFO (CASSANDRA-7849)
 * Allow permissions cache to be set via JMX (CASSANDRA-7698)
 * Include schema_triggers CF in readable system resources (CASSANDRA-7967)
 * Fix RowIndexEntry to report correct serializedSize (CASSANDRA-7948)
 * Make CQLSSTableWriter sync within partitions (CASSANDRA-7360)
 * Potentially use non-local replicas in CqlConfigHelper (CASSANDRA-7906)
 * Explicitly disallow mixing multi-column and single-column
   relations on clustering columns (CASSANDRA-7711)
 * Better error message when condition is set on PK column (CASSANDRA-7804)
 * Don't send schema change responses and events for no-op DDL
   statements (CASSANDRA-7600)
 * (Hadoop) fix cluster initialisation for a split fetching (CASSANDRA-7774)
 * Throw InvalidRequestException when queries contain relations on entire
   collection columns (CASSANDRA-7506)
 * (cqlsh) enable CTRL-R history search with libedit (CASSANDRA-7577)
 * (Hadoop) allow ACFRW to limit nodes to local DC (CASSANDRA-7252)
 * (cqlsh) cqlsh should automatically disable tracing when selecting
   from system_traces (CASSANDRA-7641)
 * (Hadoop) Add CqlOutputFormat (CASSANDRA-6927)
 * Don't depend on cassandra config for nodetool ring (CASSANDRA-7508)
 * (cqlsh) Fix failing cqlsh formatting tests (CASSANDRA-7703)
 * Fix IncompatibleClassChangeError from hadoop2 (CASSANDRA-7229)
 * Add 'nodetool sethintedhandoffthrottlekb' (CASSANDRA-7635)
 * (cqlsh) Add tab-completion for CREATE/DROP USER IF [NOT] EXISTS (CASSANDRA-7611)
 * Catch errors when the JVM pulls the rug out from GCInspector (CASSANDRA-5345)
 * cqlsh fails when version number parts are not int (CASSANDRA-7524)
 * Fix NPE when table dropped during streaming (CASSANDRA-7946)
 * Fix wrong progress when streaming uncompressed (CASSANDRA-7878)
 * Fix possible infinite loop in creating repair range (CASSANDRA-7983)
 * Fix unit in nodetool for streaming throughput (CASSANDRA-7375)
Merged from 1.2:
 * Don't index tombstones (CASSANDRA-7828)
 * Improve PasswordAuthenticator default super user setup (CASSANDRA-7788)


2.1.0
 * (cqlsh) Removed "ALTER TYPE <name> RENAME TO <name>" from tab-completion
   (CASSANDRA-7895)
 * Fixed IllegalStateException in anticompaction (CASSANDRA-7892)
 * cqlsh: DESCRIBE support for frozen UDTs, tuples (CASSANDRA-7863)
 * Avoid exposing internal classes over JMX (CASSANDRA-7879)
 * Add null check for keys when freezing collection (CASSANDRA-7869)
 * Improve stress workload realism (CASSANDRA-7519)
Merged from 2.0:
 * Configure system.paxos with LeveledCompactionStrategy (CASSANDRA-7753)
 * Fix ALTER clustering column type from DateType to TimestampType when
   using DESC clustering order (CASSANRDA-7797)
 * Throw EOFException if we run out of chunks in compressed datafile
   (CASSANDRA-7664)
 * Fix PRSI handling of CQL3 row markers for row cleanup (CASSANDRA-7787)
 * Fix dropping collection when it's the last regular column (CASSANDRA-7744)
 * Make StreamReceiveTask thread safe and gc friendly (CASSANDRA-7795)
 * Validate empty cell names from counter updates (CASSANDRA-7798)
Merged from 1.2:
 * Don't allow compacted sstables to be marked as compacting (CASSANDRA-7145)
 * Track expired tombstones (CASSANDRA-7810)


2.1.0-rc7
 * Add frozen keyword and require UDT to be frozen (CASSANDRA-7857)
 * Track added sstable size correctly (CASSANDRA-7239)
 * (cqlsh) Fix case insensitivity (CASSANDRA-7834)
 * Fix failure to stream ranges when moving (CASSANDRA-7836)
 * Correctly remove tmplink files (CASSANDRA-7803)
 * (cqlsh) Fix column name formatting for functions, CAS operations,
   and UDT field selections (CASSANDRA-7806)
 * (cqlsh) Fix COPY FROM handling of null/empty primary key
   values (CASSANDRA-7792)
 * Fix ordering of static cells (CASSANDRA-7763)
Merged from 2.0:
 * Forbid re-adding dropped counter columns (CASSANDRA-7831)
 * Fix CFMetaData#isThriftCompatible() for PK-only tables (CASSANDRA-7832)
 * Always reject inequality on the partition key without token()
   (CASSANDRA-7722)
 * Always send Paxos commit to all replicas (CASSANDRA-7479)
 * Make disruptor_thrift_server invocation pool configurable (CASSANDRA-7594)
 * Make repair no-op when RF=1 (CASSANDRA-7864)


2.1.0-rc6
 * Fix OOM issue from netty caching over time (CASSANDRA-7743)
 * json2sstable couldn't import JSON for CQL table (CASSANDRA-7477)
 * Invalidate all caches on table drop (CASSANDRA-7561)
 * Skip strict endpoint selection for ranges if RF == nodes (CASSANRA-7765)
 * Fix Thrift range filtering without 2ary index lookups (CASSANDRA-7741)
 * Add tracing entries about concurrent range requests (CASSANDRA-7599)
 * (cqlsh) Fix DESCRIBE for NTS keyspaces (CASSANDRA-7729)
 * Remove netty buffer ref-counting (CASSANDRA-7735)
 * Pass mutated cf to index updater for use by PRSI (CASSANDRA-7742)
 * Include stress yaml example in release and deb (CASSANDRA-7717)
 * workaround for netty issue causing corrupted data off the wire (CASSANDRA-7695)
 * cqlsh DESC CLUSTER fails retrieving ring information (CASSANDRA-7687)
 * Fix binding null values inside UDT (CASSANDRA-7685)
 * Fix UDT field selection with empty fields (CASSANDRA-7670)
 * Bogus deserialization of static cells from sstable (CASSANDRA-7684)
 * Fix NPE on compaction leftover cleanup for dropped table (CASSANDRA-7770)
Merged from 2.0:
 * Fix race condition in StreamTransferTask that could lead to
   infinite loops and premature sstable deletion (CASSANDRA-7704)
 * (cqlsh) Wait up to 10 sec for a tracing session (CASSANDRA-7222)
 * Fix NPE in FileCacheService.sizeInBytes (CASSANDRA-7756)
 * Remove duplicates from StorageService.getJoiningNodes (CASSANDRA-7478)
 * Clone token map outside of hot gossip loops (CASSANDRA-7758)
 * Fix MS expiring map timeout for Paxos messages (CASSANDRA-7752)
 * Do not flush on truncate if durable_writes is false (CASSANDRA-7750)
 * Give CRR a default input_cql Statement (CASSANDRA-7226)
 * Better error message when adding a collection with the same name
   than a previously dropped one (CASSANDRA-6276)
 * Fix validation when adding static columns (CASSANDRA-7730)
 * (Thrift) fix range deletion of supercolumns (CASSANDRA-7733)
 * Fix potential AssertionError in RangeTombstoneList (CASSANDRA-7700)
 * Validate arguments of blobAs* functions (CASSANDRA-7707)
 * Fix potential AssertionError with 2ndary indexes (CASSANDRA-6612)
 * Avoid logging CompactionInterrupted at ERROR (CASSANDRA-7694)
 * Minor leak in sstable2jon (CASSANDRA-7709)
 * Add cassandra.auto_bootstrap system property (CASSANDRA-7650)
 * Update java driver (for hadoop) (CASSANDRA-7618)
 * Remove CqlPagingRecordReader/CqlPagingInputFormat (CASSANDRA-7570)
 * Support connecting to ipv6 jmx with nodetool (CASSANDRA-7669)


2.1.0-rc5
 * Reject counters inside user types (CASSANDRA-7672)
 * Switch to notification-based GCInspector (CASSANDRA-7638)
 * (cqlsh) Handle nulls in UDTs and tuples correctly (CASSANDRA-7656)
 * Don't use strict consistency when replacing (CASSANDRA-7568)
 * Fix min/max cell name collection on 2.0 SSTables with range
   tombstones (CASSANDRA-7593)
 * Tolerate min/max cell names of different lengths (CASSANDRA-7651)
 * Filter cached results correctly (CASSANDRA-7636)
 * Fix tracing on the new SEPExecutor (CASSANDRA-7644)
 * Remove shuffle and taketoken (CASSANDRA-7601)
 * Clean up Windows batch scripts (CASSANDRA-7619)
 * Fix native protocol drop user type notification (CASSANDRA-7571)
 * Give read access to system.schema_usertypes to all authenticated users
   (CASSANDRA-7578)
 * (cqlsh) Fix cqlsh display when zero rows are returned (CASSANDRA-7580)
 * Get java version correctly when JAVA_TOOL_OPTIONS is set (CASSANDRA-7572)
 * Fix NPE when dropping index from non-existent keyspace, AssertionError when
   dropping non-existent index with IF EXISTS (CASSANDRA-7590)
 * Fix sstablelevelresetter hang (CASSANDRA-7614)
 * (cqlsh) Fix deserialization of blobs (CASSANDRA-7603)
 * Use "keyspace updated" schema change message for UDT changes in v1 and
   v2 protocols (CASSANDRA-7617)
 * Fix tracing of range slices and secondary index lookups that are local
   to the coordinator (CASSANDRA-7599)
 * Set -Dcassandra.storagedir for all tool shell scripts (CASSANDRA-7587)
 * Don't swap max/min col names when mutating sstable metadata (CASSANDRA-7596)
 * (cqlsh) Correctly handle paged result sets (CASSANDRA-7625)
 * (cqlsh) Improve waiting for a trace to complete (CASSANDRA-7626)
 * Fix tracing of concurrent range slices and 2ary index queries (CASSANDRA-7626)
 * Fix scrub against collection type (CASSANDRA-7665)
Merged from 2.0:
 * Set gc_grace_seconds to seven days for system schema tables (CASSANDRA-7668)
 * SimpleSeedProvider no longer caches seeds forever (CASSANDRA-7663)
 * Always flush on truncate (CASSANDRA-7511)
 * Fix ReversedType(DateType) mapping to native protocol (CASSANDRA-7576)
 * Always merge ranges owned by a single node (CASSANDRA-6930)
 * Track max/min timestamps for range tombstones (CASSANDRA-7647)
 * Fix NPE when listing saved caches dir (CASSANDRA-7632)


2.1.0-rc4
 * Fix word count hadoop example (CASSANDRA-7200)
 * Updated memtable_cleanup_threshold and memtable_flush_writers defaults
   (CASSANDRA-7551)
 * (Windows) fix startup when WMI memory query fails (CASSANDRA-7505)
 * Anti-compaction proceeds if any part of the repair failed (CASSANDRA-7521)
 * Add missing table name to DROP INDEX responses and notifications (CASSANDRA-7539)
 * Bump CQL version to 3.2.0 and update CQL documentation (CASSANDRA-7527)
 * Fix configuration error message when running nodetool ring (CASSANDRA-7508)
 * Support conditional updates, tuple type, and the v3 protocol in cqlsh (CASSANDRA-7509)
 * Handle queries on multiple secondary index types (CASSANDRA-7525)
 * Fix cqlsh authentication with v3 native protocol (CASSANDRA-7564)
 * Fix NPE when unknown prepared statement ID is used (CASSANDRA-7454)
Merged from 2.0:
 * (Windows) force range-based repair to non-sequential mode (CASSANDRA-7541)
 * Fix range merging when DES scores are zero (CASSANDRA-7535)
 * Warn when SSL certificates have expired (CASSANDRA-7528)
 * Fix error when doing reversed queries with static columns (CASSANDRA-7490)
Merged from 1.2:
 * Set correct stream ID on responses when non-Exception Throwables
   are thrown while handling native protocol messages (CASSANDRA-7470)


2.1.0-rc3
 * Consider expiry when reconciling otherwise equal cells (CASSANDRA-7403)
 * Introduce CQL support for stress tool (CASSANDRA-6146)
 * Fix ClassCastException processing expired messages (CASSANDRA-7496)
 * Fix prepared marker for collections inside UDT (CASSANDRA-7472)
 * Remove left-over populate_io_cache_on_flush and replicate_on_write
   uses (CASSANDRA-7493)
 * (Windows) handle spaces in path names (CASSANDRA-7451)
 * Ensure writes have completed after dropping a table, before recycling
   commit log segments (CASSANDRA-7437)
 * Remove left-over rows_per_partition_to_cache (CASSANDRA-7493)
 * Fix error when CONTAINS is used with a bind marker (CASSANDRA-7502)
 * Properly reject unknown UDT field (CASSANDRA-7484)
Merged from 2.0:
 * Fix CC#collectTimeOrderedData() tombstone optimisations (CASSANDRA-7394)
 * Support DISTINCT for static columns and fix behaviour when DISTINC is
   not use (CASSANDRA-7305).
 * Workaround JVM NPE on JMX bind failure (CASSANDRA-7254)
 * Fix race in FileCacheService RemovalListener (CASSANDRA-7278)
 * Fix inconsistent use of consistencyForCommit that allowed LOCAL_QUORUM
   operations to incorrect become full QUORUM (CASSANDRA-7345)
 * Properly handle unrecognized opcodes and flags (CASSANDRA-7440)
 * (Hadoop) close CqlRecordWriter clients when finished (CASSANDRA-7459)
 * Commit disk failure policy (CASSANDRA-7429)
 * Make sure high level sstables get compacted (CASSANDRA-7414)
 * Fix AssertionError when using empty clustering columns and static columns
   (CASSANDRA-7455)
 * Add option to disable STCS in L0 (CASSANDRA-6621)
 * Upgrade to snappy-java 1.0.5.2 (CASSANDRA-7476)


2.1.0-rc2
 * Fix heap size calculation for CompoundSparseCellName and
   CompoundSparseCellName.WithCollection (CASSANDRA-7421)
 * Allow counter mutations in UNLOGGED batches (CASSANDRA-7351)
 * Modify reconcile logic to always pick a tombstone over a counter cell
   (CASSANDRA-7346)
 * Avoid incremental compaction on Windows (CASSANDRA-7365)
 * Fix exception when querying a composite-keyed table with a collection index
   (CASSANDRA-7372)
 * Use node's host id in place of counter ids (CASSANDRA-7366)
 * Fix error when doing reversed queries with static columns (CASSANDRA-7490)
 * Backport CASSANDRA-6747 (CASSANDRA-7560)
 * Track max/min timestamps for range tombstones (CASSANDRA-7647)
 * Fix NPE when listing saved caches dir (CASSANDRA-7632)
 * Fix sstableloader unable to connect encrypted node (CASSANDRA-7585)
Merged from 1.2:
 * Clone token map outside of hot gossip loops (CASSANDRA-7758)
 * Add stop method to EmbeddedCassandraService (CASSANDRA-7595)
 * Support connecting to ipv6 jmx with nodetool (CASSANDRA-7669)
 * Set gc_grace_seconds to seven days for system schema tables (CASSANDRA-7668)
 * SimpleSeedProvider no longer caches seeds forever (CASSANDRA-7663)
 * Set correct stream ID on responses when non-Exception Throwables
   are thrown while handling native protocol messages (CASSANDRA-7470)
 * Fix row size miscalculation in LazilyCompactedRow (CASSANDRA-7543)
 * Fix race in background compaction check (CASSANDRA-7745)
 * Don't clear out range tombstones during compaction (CASSANDRA-7808)


2.1.0-rc1
 * Revert flush directory (CASSANDRA-6357)
 * More efficient executor service for fast operations (CASSANDRA-4718)
 * Move less common tools into a new cassandra-tools package (CASSANDRA-7160)
 * Support more concurrent requests in native protocol (CASSANDRA-7231)
 * Add tab-completion to debian nodetool packaging (CASSANDRA-6421)
 * Change concurrent_compactors defaults (CASSANDRA-7139)
 * Add PowerShell Windows launch scripts (CASSANDRA-7001)
 * Make commitlog archive+restore more robust (CASSANDRA-6974)
 * Fix marking commitlogsegments clean (CASSANDRA-6959)
 * Add snapshot "manifest" describing files included (CASSANDRA-6326)
 * Parallel streaming for sstableloader (CASSANDRA-3668)
 * Fix bugs in supercolumns handling (CASSANDRA-7138)
 * Fix ClassClassException on composite dense tables (CASSANDRA-7112)
 * Cleanup and optimize collation and slice iterators (CASSANDRA-7107)
 * Upgrade NBHM lib (CASSANDRA-7128)
 * Optimize netty server (CASSANDRA-6861)
 * Fix repair hang when given CF does not exist (CASSANDRA-7189)
 * Allow c* to be shutdown in an embedded mode (CASSANDRA-5635)
 * Add server side batching to native transport (CASSANDRA-5663)
 * Make batchlog replay asynchronous (CASSANDRA-6134)
 * remove unused classes (CASSANDRA-7197)
 * Limit user types to the keyspace they are defined in (CASSANDRA-6643)
 * Add validate method to CollectionType (CASSANDRA-7208)
 * New serialization format for UDT values (CASSANDRA-7209, CASSANDRA-7261)
 * Fix nodetool netstats (CASSANDRA-7270)
 * Fix potential ClassCastException in HintedHandoffManager (CASSANDRA-7284)
 * Use prepared statements internally (CASSANDRA-6975)
 * Fix broken paging state with prepared statement (CASSANDRA-7120)
 * Fix IllegalArgumentException in CqlStorage (CASSANDRA-7287)
 * Allow nulls/non-existant fields in UDT (CASSANDRA-7206)
 * Add Thrift MultiSliceRequest (CASSANDRA-6757, CASSANDRA-7027)
 * Handle overlapping MultiSlices (CASSANDRA-7279)
 * Fix DataOutputTest on Windows (CASSANDRA-7265)
 * Embedded sets in user defined data-types are not updating (CASSANDRA-7267)
 * Add tuple type to CQL/native protocol (CASSANDRA-7248)
 * Fix CqlPagingRecordReader on tables with few rows (CASSANDRA-7322)
Merged from 2.0:
 * Copy compaction options to make sure they are reloaded (CASSANDRA-7290)
 * Add option to do more aggressive tombstone compactions (CASSANDRA-6563)
 * Don't try to compact already-compacting files in HHOM (CASSANDRA-7288)
 * Always reallocate buffers in HSHA (CASSANDRA-6285)
 * (Hadoop) support authentication in CqlRecordReader (CASSANDRA-7221)
 * (Hadoop) Close java driver Cluster in CQLRR.close (CASSANDRA-7228)
 * Warn when 'USING TIMESTAMP' is used on a CAS BATCH (CASSANDRA-7067)
 * return all cpu values from BackgroundActivityMonitor.readAndCompute (CASSANDRA-7183)
 * Correctly delete scheduled range xfers (CASSANDRA-7143)
 * return all cpu values from BackgroundActivityMonitor.readAndCompute (CASSANDRA-7183)
 * reduce garbage creation in calculatePendingRanges (CASSANDRA-7191)
 * fix c* launch issues on Russian os's due to output of linux 'free' cmd (CASSANDRA-6162)
 * Fix disabling autocompaction (CASSANDRA-7187)
 * Fix potential NumberFormatException when deserializing IntegerType (CASSANDRA-7088)
 * cqlsh can't tab-complete disabling compaction (CASSANDRA-7185)
 * cqlsh: Accept and execute CQL statement(s) from command-line parameter (CASSANDRA-7172)
 * Fix IllegalStateException in CqlPagingRecordReader (CASSANDRA-7198)
 * Fix the InvertedIndex trigger example (CASSANDRA-7211)
 * Add --resolve-ip option to 'nodetool ring' (CASSANDRA-7210)
 * reduce garbage on codec flag deserialization (CASSANDRA-7244)
 * Fix duplicated error messages on directory creation error at startup (CASSANDRA-5818)
 * Proper null handle for IF with map element access (CASSANDRA-7155)
 * Improve compaction visibility (CASSANDRA-7242)
 * Correctly delete scheduled range xfers (CASSANDRA-7143)
 * Make batchlog replica selection rack-aware (CASSANDRA-6551)
 * Fix CFMetaData#getColumnDefinitionFromColumnName() (CASSANDRA-7074)
 * Fix writetime/ttl functions for static columns (CASSANDRA-7081)
 * Suggest CTRL-C or semicolon after three blank lines in cqlsh (CASSANDRA-7142)
 * Fix 2ndary index queries with DESC clustering order (CASSANDRA-6950)
 * Invalid key cache entries on DROP (CASSANDRA-6525)
 * Fix flapping RecoveryManagerTest (CASSANDRA-7084)
 * Add missing iso8601 patterns for date strings (CASSANDRA-6973)
 * Support selecting multiple rows in a partition using IN (CASSANDRA-6875)
 * Add authentication support to shuffle (CASSANDRA-6484)
 * Swap local and global default read repair chances (CASSANDRA-7320)
 * Add conditional CREATE/DROP USER support (CASSANDRA-7264)
 * Cqlsh counts non-empty lines for "Blank lines" warning (CASSANDRA-7325)
Merged from 1.2:
 * Add Cloudstack snitch (CASSANDRA-7147)
 * Update system.peers correctly when relocating tokens (CASSANDRA-7126)
 * Add Google Compute Engine snitch (CASSANDRA-7132)
 * remove duplicate query for local tokens (CASSANDRA-7182)
 * exit CQLSH with error status code if script fails (CASSANDRA-6344)
 * Fix bug with some IN queries missig results (CASSANDRA-7105)
 * Fix availability validation for LOCAL_ONE CL (CASSANDRA-7319)
 * Hint streaming can cause decommission to fail (CASSANDRA-7219)


2.1.0-beta2
 * Increase default CL space to 8GB (CASSANDRA-7031)
 * Add range tombstones to read repair digests (CASSANDRA-6863)
 * Fix BTree.clear for large updates (CASSANDRA-6943)
 * Fail write instead of logging a warning when unable to append to CL
   (CASSANDRA-6764)
 * Eliminate possibility of CL segment appearing twice in active list
   (CASSANDRA-6557)
 * Apply DONTNEED fadvise to commitlog segments (CASSANDRA-6759)
 * Switch CRC component to Adler and include it for compressed sstables
   (CASSANDRA-4165)
 * Allow cassandra-stress to set compaction strategy options (CASSANDRA-6451)
 * Add broadcast_rpc_address option to cassandra.yaml (CASSANDRA-5899)
 * Auto reload GossipingPropertyFileSnitch config (CASSANDRA-5897)
 * Fix overflow of memtable_total_space_in_mb (CASSANDRA-6573)
 * Fix ABTC NPE and apply update function correctly (CASSANDRA-6692)
 * Allow nodetool to use a file or prompt for password (CASSANDRA-6660)
 * Fix AIOOBE when concurrently accessing ABSC (CASSANDRA-6742)
 * Fix assertion error in ALTER TYPE RENAME (CASSANDRA-6705)
 * Scrub should not always clear out repaired status (CASSANDRA-5351)
 * Improve handling of range tombstone for wide partitions (CASSANDRA-6446)
 * Fix ClassCastException for compact table with composites (CASSANDRA-6738)
 * Fix potentially repairing with wrong nodes (CASSANDRA-6808)
 * Change caching option syntax (CASSANDRA-6745)
 * Fix stress to do proper counter reads (CASSANDRA-6835)
 * Fix help message for stress counter_write (CASSANDRA-6824)
 * Fix stress smart Thrift client to pick servers correctly (CASSANDRA-6848)
 * Add logging levels (minimal, normal or verbose) to stress tool (CASSANDRA-6849)
 * Fix race condition in Batch CLE (CASSANDRA-6860)
 * Improve cleanup/scrub/upgradesstables failure handling (CASSANDRA-6774)
 * ByteBuffer write() methods for serializing sstables (CASSANDRA-6781)
 * Proper compare function for CollectionType (CASSANDRA-6783)
 * Update native server to Netty 4 (CASSANDRA-6236)
 * Fix off-by-one error in stress (CASSANDRA-6883)
 * Make OpOrder AutoCloseable (CASSANDRA-6901)
 * Remove sync repair JMX interface (CASSANDRA-6900)
 * Add multiple memory allocation options for memtables (CASSANDRA-6689, 6694)
 * Remove adjusted op rate from stress output (CASSANDRA-6921)
 * Add optimized CF.hasColumns() implementations (CASSANDRA-6941)
 * Serialize batchlog mutations with the version of the target node
   (CASSANDRA-6931)
 * Optimize CounterColumn#reconcile() (CASSANDRA-6953)
 * Properly remove 1.2 sstable support in 2.1 (CASSANDRA-6869)
 * Lock counter cells, not partitions (CASSANDRA-6880)
 * Track presence of legacy counter shards in sstables (CASSANDRA-6888)
 * Ensure safe resource cleanup when replacing sstables (CASSANDRA-6912)
 * Add failure handler to async callback (CASSANDRA-6747)
 * Fix AE when closing SSTable without releasing reference (CASSANDRA-7000)
 * Clean up IndexInfo on keyspace/table drops (CASSANDRA-6924)
 * Only snapshot relative SSTables when sequential repair (CASSANDRA-7024)
 * Require nodetool rebuild_index to specify index names (CASSANDRA-7038)
 * fix cassandra stress errors on reads with native protocol (CASSANDRA-7033)
 * Use OpOrder to guard sstable references for reads (CASSANDRA-6919)
 * Preemptive opening of compaction result (CASSANDRA-6916)
 * Multi-threaded scrub/cleanup/upgradesstables (CASSANDRA-5547)
 * Optimize cellname comparison (CASSANDRA-6934)
 * Native protocol v3 (CASSANDRA-6855)
 * Optimize Cell liveness checks and clean up Cell (CASSANDRA-7119)
 * Support consistent range movements (CASSANDRA-2434)
 * Display min timestamp in sstablemetadata viewer (CASSANDRA-6767)
Merged from 2.0:
 * Avoid race-prone second "scrub" of system keyspace (CASSANDRA-6797)
 * Pool CqlRecordWriter clients by inetaddress rather than Range
   (CASSANDRA-6665)
 * Fix compaction_history timestamps (CASSANDRA-6784)
 * Compare scores of full replica ordering in DES (CASSANDRA-6683)
 * fix CME in SessionInfo updateProgress affecting netstats (CASSANDRA-6577)
 * Allow repairing between specific replicas (CASSANDRA-6440)
 * Allow per-dc enabling of hints (CASSANDRA-6157)
 * Add compatibility for Hadoop 0.2.x (CASSANDRA-5201)
 * Fix EstimatedHistogram races (CASSANDRA-6682)
 * Failure detector correctly converts initial value to nanos (CASSANDRA-6658)
 * Add nodetool taketoken to relocate vnodes (CASSANDRA-4445)
 * Expose bulk loading progress over JMX (CASSANDRA-4757)
 * Correctly handle null with IF conditions and TTL (CASSANDRA-6623)
 * Account for range/row tombstones in tombstone drop
   time histogram (CASSANDRA-6522)
 * Stop CommitLogSegment.close() from calling sync() (CASSANDRA-6652)
 * Make commitlog failure handling configurable (CASSANDRA-6364)
 * Avoid overlaps in LCS (CASSANDRA-6688)
 * Improve support for paginating over composites (CASSANDRA-4851)
 * Fix count(*) queries in a mixed cluster (CASSANDRA-6707)
 * Improve repair tasks(snapshot, differencing) concurrency (CASSANDRA-6566)
 * Fix replaying pre-2.0 commit logs (CASSANDRA-6714)
 * Add static columns to CQL3 (CASSANDRA-6561)
 * Optimize single partition batch statements (CASSANDRA-6737)
 * Disallow post-query re-ordering when paging (CASSANDRA-6722)
 * Fix potential paging bug with deleted columns (CASSANDRA-6748)
 * Fix NPE on BulkLoader caused by losing StreamEvent (CASSANDRA-6636)
 * Fix truncating compression metadata (CASSANDRA-6791)
 * Add CMSClassUnloadingEnabled JVM option (CASSANDRA-6541)
 * Catch memtable flush exceptions during shutdown (CASSANDRA-6735)
 * Fix upgradesstables NPE for non-CF-based indexes (CASSANDRA-6645)
 * Fix UPDATE updating PRIMARY KEY columns implicitly (CASSANDRA-6782)
 * Fix IllegalArgumentException when updating from 1.2 with SuperColumns
   (CASSANDRA-6733)
 * FBUtilities.singleton() should use the CF comparator (CASSANDRA-6778)
 * Fix CQLSStableWriter.addRow(Map<String, Object>) (CASSANDRA-6526)
 * Fix HSHA server introducing corrupt data (CASSANDRA-6285)
 * Fix CAS conditions for COMPACT STORAGE tables (CASSANDRA-6813)
 * Starting threads in OutboundTcpConnectionPool constructor causes race conditions (CASSANDRA-7177)
 * Allow overriding cassandra-rackdc.properties file (CASSANDRA-7072)
 * Set JMX RMI port to 7199 (CASSANDRA-7087)
 * Use LOCAL_QUORUM for data reads at LOCAL_SERIAL (CASSANDRA-6939)
 * Log a warning for large batches (CASSANDRA-6487)
 * Put nodes in hibernate when join_ring is false (CASSANDRA-6961)
 * Avoid early loading of non-system keyspaces before compaction-leftovers
   cleanup at startup (CASSANDRA-6913)
 * Restrict Windows to parallel repairs (CASSANDRA-6907)
 * (Hadoop) Allow manually specifying start/end tokens in CFIF (CASSANDRA-6436)
 * Fix NPE in MeteredFlusher (CASSANDRA-6820)
 * Fix race processing range scan responses (CASSANDRA-6820)
 * Allow deleting snapshots from dropped keyspaces (CASSANDRA-6821)
 * Add uuid() function (CASSANDRA-6473)
 * Omit tombstones from schema digests (CASSANDRA-6862)
 * Include correct consistencyLevel in LWT timeout (CASSANDRA-6884)
 * Lower chances for losing new SSTables during nodetool refresh and
   ColumnFamilyStore.loadNewSSTables (CASSANDRA-6514)
 * Add support for DELETE ... IF EXISTS to CQL3 (CASSANDRA-5708)
 * Update hadoop_cql3_word_count example (CASSANDRA-6793)
 * Fix handling of RejectedExecution in sync Thrift server (CASSANDRA-6788)
 * Log more information when exceeding tombstone_warn_threshold (CASSANDRA-6865)
 * Fix truncate to not abort due to unreachable fat clients (CASSANDRA-6864)
 * Fix schema concurrency exceptions (CASSANDRA-6841)
 * Fix leaking validator FH in StreamWriter (CASSANDRA-6832)
 * Fix saving triggers to schema (CASSANDRA-6789)
 * Fix trigger mutations when base mutation list is immutable (CASSANDRA-6790)
 * Fix accounting in FileCacheService to allow re-using RAR (CASSANDRA-6838)
 * Fix static counter columns (CASSANDRA-6827)
 * Restore expiring->deleted (cell) compaction optimization (CASSANDRA-6844)
 * Fix CompactionManager.needsCleanup (CASSANDRA-6845)
 * Correctly compare BooleanType values other than 0 and 1 (CASSANDRA-6779)
 * Read message id as string from earlier versions (CASSANDRA-6840)
 * Properly use the Paxos consistency for (non-protocol) batch (CASSANDRA-6837)
 * Add paranoid disk failure option (CASSANDRA-6646)
 * Improve PerRowSecondaryIndex performance (CASSANDRA-6876)
 * Extend triggers to support CAS updates (CASSANDRA-6882)
 * Static columns with IF NOT EXISTS don't always work as expected (CASSANDRA-6873)
 * Fix paging with SELECT DISTINCT (CASSANDRA-6857)
 * Fix UnsupportedOperationException on CAS timeout (CASSANDRA-6923)
 * Improve MeteredFlusher handling of MF-unaffected column families
   (CASSANDRA-6867)
 * Add CqlRecordReader using native pagination (CASSANDRA-6311)
 * Add QueryHandler interface (CASSANDRA-6659)
 * Track liveRatio per-memtable, not per-CF (CASSANDRA-6945)
 * Make sure upgradesstables keeps sstable level (CASSANDRA-6958)
 * Fix LIMIT with static columns (CASSANDRA-6956)
 * Fix clash with CQL column name in thrift validation (CASSANDRA-6892)
 * Fix error with super columns in mixed 1.2-2.0 clusters (CASSANDRA-6966)
 * Fix bad skip of sstables on slice query with composite start/finish (CASSANDRA-6825)
 * Fix unintended update with conditional statement (CASSANDRA-6893)
 * Fix map element access in IF (CASSANDRA-6914)
 * Avoid costly range calculations for range queries on system keyspaces
   (CASSANDRA-6906)
 * Fix SSTable not released if stream session fails (CASSANDRA-6818)
 * Avoid build failure due to ANTLR timeout (CASSANDRA-6991)
 * Queries on compact tables can return more rows that requested (CASSANDRA-7052)
 * USING TIMESTAMP for batches does not work (CASSANDRA-7053)
 * Fix performance regression from CASSANDRA-5614 (CASSANDRA-6949)
 * Ensure that batchlog and hint timeouts do not produce hints (CASSANDRA-7058)
 * Merge groupable mutations in TriggerExecutor#execute() (CASSANDRA-7047)
 * Plug holes in resource release when wiring up StreamSession (CASSANDRA-7073)
 * Re-add parameter columns to tracing session (CASSANDRA-6942)
 * Preserves CQL metadata when updating table from thrift (CASSANDRA-6831)
Merged from 1.2:
 * Fix nodetool display with vnodes (CASSANDRA-7082)
 * Add UNLOGGED, COUNTER options to BATCH documentation (CASSANDRA-6816)
 * add extra SSL cipher suites (CASSANDRA-6613)
 * fix nodetool getsstables for blob PK (CASSANDRA-6803)
 * Fix BatchlogManager#deleteBatch() use of millisecond timestamps
   (CASSANDRA-6822)
 * Continue assassinating even if the endpoint vanishes (CASSANDRA-6787)
 * Schedule schema pulls on change (CASSANDRA-6971)
 * Non-droppable verbs shouldn't be dropped from OTC (CASSANDRA-6980)
 * Shutdown batchlog executor in SS#drain() (CASSANDRA-7025)
 * Fix batchlog to account for CF truncation records (CASSANDRA-6999)
 * Fix CQLSH parsing of functions and BLOB literals (CASSANDRA-7018)
 * Properly load trustore in the native protocol (CASSANDRA-6847)
 * Always clean up references in SerializingCache (CASSANDRA-6994)
 * Don't shut MessagingService down when replacing a node (CASSANDRA-6476)
 * fix npe when doing -Dcassandra.fd_initial_value_ms (CASSANDRA-6751)


2.1.0-beta1
 * Add flush directory distinct from compaction directories (CASSANDRA-6357)
 * Require JNA by default (CASSANDRA-6575)
 * add listsnapshots command to nodetool (CASSANDRA-5742)
 * Introduce AtomicBTreeColumns (CASSANDRA-6271, 6692)
 * Multithreaded commitlog (CASSANDRA-3578)
 * allocate fixed index summary memory pool and resample cold index summaries
   to use less memory (CASSANDRA-5519)
 * Removed multithreaded compaction (CASSANDRA-6142)
 * Parallelize fetching rows for low-cardinality indexes (CASSANDRA-1337)
 * change logging from log4j to logback (CASSANDRA-5883)
 * switch to LZ4 compression for internode communication (CASSANDRA-5887)
 * Stop using Thrift-generated Index* classes internally (CASSANDRA-5971)
 * Remove 1.2 network compatibility code (CASSANDRA-5960)
 * Remove leveled json manifest migration code (CASSANDRA-5996)
 * Remove CFDefinition (CASSANDRA-6253)
 * Use AtomicIntegerFieldUpdater in RefCountedMemory (CASSANDRA-6278)
 * User-defined types for CQL3 (CASSANDRA-5590)
 * Use of o.a.c.metrics in nodetool (CASSANDRA-5871, 6406)
 * Batch read from OTC's queue and cleanup (CASSANDRA-1632)
 * Secondary index support for collections (CASSANDRA-4511, 6383)
 * SSTable metadata(Stats.db) format change (CASSANDRA-6356)
 * Push composites support in the storage engine
   (CASSANDRA-5417, CASSANDRA-6520)
 * Add snapshot space used to cfstats (CASSANDRA-6231)
 * Add cardinality estimator for key count estimation (CASSANDRA-5906)
 * CF id is changed to be non-deterministic. Data dir/key cache are created
   uniquely for CF id (CASSANDRA-5202)
 * New counters implementation (CASSANDRA-6504)
 * Replace UnsortedColumns, EmptyColumns, TreeMapBackedSortedColumns with new
   ArrayBackedSortedColumns (CASSANDRA-6630, CASSANDRA-6662, CASSANDRA-6690)
 * Add option to use row cache with a given amount of rows (CASSANDRA-5357)
 * Avoid repairing already repaired data (CASSANDRA-5351)
 * Reject counter updates with USING TTL/TIMESTAMP (CASSANDRA-6649)
 * Replace index_interval with min/max_index_interval (CASSANDRA-6379)
 * Lift limitation that order by columns must be selected for IN queries (CASSANDRA-4911)


2.0.5
 * Reduce garbage generated by bloom filter lookups (CASSANDRA-6609)
 * Add ks.cf names to tombstone logging (CASSANDRA-6597)
 * Use LOCAL_QUORUM for LWT operations at LOCAL_SERIAL (CASSANDRA-6495)
 * Wait for gossip to settle before accepting client connections (CASSANDRA-4288)
 * Delete unfinished compaction incrementally (CASSANDRA-6086)
 * Allow specifying custom secondary index options in CQL3 (CASSANDRA-6480)
 * Improve replica pinning for cache efficiency in DES (CASSANDRA-6485)
 * Fix LOCAL_SERIAL from thrift (CASSANDRA-6584)
 * Don't special case received counts in CAS timeout exceptions (CASSANDRA-6595)
 * Add support for 2.1 global counter shards (CASSANDRA-6505)
 * Fix NPE when streaming connection is not yet established (CASSANDRA-6210)
 * Avoid rare duplicate read repair triggering (CASSANDRA-6606)
 * Fix paging discardFirst (CASSANDRA-6555)
 * Fix ArrayIndexOutOfBoundsException in 2ndary index query (CASSANDRA-6470)
 * Release sstables upon rebuilding 2i (CASSANDRA-6635)
 * Add AbstractCompactionStrategy.startup() method (CASSANDRA-6637)
 * SSTableScanner may skip rows during cleanup (CASSANDRA-6638)
 * sstables from stalled repair sessions can resurrect deleted data (CASSANDRA-6503)
 * Switch stress to use ITransportFactory (CASSANDRA-6641)
 * Fix IllegalArgumentException during prepare (CASSANDRA-6592)
 * Fix possible loss of 2ndary index entries during compaction (CASSANDRA-6517)
 * Fix direct Memory on architectures that do not support unaligned long access
   (CASSANDRA-6628)
 * Let scrub optionally skip broken counter partitions (CASSANDRA-5930)
Merged from 1.2:
 * fsync compression metadata (CASSANDRA-6531)
 * Validate CF existence on execution for prepared statement (CASSANDRA-6535)
 * Add ability to throttle batchlog replay (CASSANDRA-6550)
 * Fix executing LOCAL_QUORUM with SimpleStrategy (CASSANDRA-6545)
 * Avoid StackOverflow when using large IN queries (CASSANDRA-6567)
 * Nodetool upgradesstables includes secondary indexes (CASSANDRA-6598)
 * Paginate batchlog replay (CASSANDRA-6569)
 * skip blocking on streaming during drain (CASSANDRA-6603)
 * Improve error message when schema doesn't match loaded sstable (CASSANDRA-6262)
 * Add properties to adjust FD initial value and max interval (CASSANDRA-4375)
 * Fix preparing with batch and delete from collection (CASSANDRA-6607)
 * Fix ABSC reverse iterator's remove() method (CASSANDRA-6629)
 * Handle host ID conflicts properly (CASSANDRA-6615)
 * Move handling of migration event source to solve bootstrap race. (CASSANDRA-6648)
 * Make sure compaction throughput value doesn't overflow with int math (CASSANDRA-6647)


2.0.4
 * Allow removing snapshots of no-longer-existing CFs (CASSANDRA-6418)
 * add StorageService.stopDaemon() (CASSANDRA-4268)
 * add IRE for invalid CF supplied to get_count (CASSANDRA-5701)
 * add client encryption support to sstableloader (CASSANDRA-6378)
 * Fix accept() loop for SSL sockets post-shutdown (CASSANDRA-6468)
 * Fix size-tiered compaction in LCS L0 (CASSANDRA-6496)
 * Fix assertion failure in filterColdSSTables (CASSANDRA-6483)
 * Fix row tombstones in larger-than-memory compactions (CASSANDRA-6008)
 * Fix cleanup ClassCastException (CASSANDRA-6462)
 * Reduce gossip memory use by interning VersionedValue strings (CASSANDRA-6410)
 * Allow specifying datacenters to participate in a repair (CASSANDRA-6218)
 * Fix divide-by-zero in PCI (CASSANDRA-6403)
 * Fix setting last compacted key in the wrong level for LCS (CASSANDRA-6284)
 * Add millisecond precision formats to the timestamp parser (CASSANDRA-6395)
 * Expose a total memtable size metric for a CF (CASSANDRA-6391)
 * cqlsh: handle symlinks properly (CASSANDRA-6425)
 * Fix potential infinite loop when paging query with IN (CASSANDRA-6464)
 * Fix assertion error in AbstractQueryPager.discardFirst (CASSANDRA-6447)
 * Fix streaming older SSTable yields unnecessary tombstones (CASSANDRA-6527)
Merged from 1.2:
 * Improved error message on bad properties in DDL queries (CASSANDRA-6453)
 * Randomize batchlog candidates selection (CASSANDRA-6481)
 * Fix thundering herd on endpoint cache invalidation (CASSANDRA-6345, 6485)
 * Improve batchlog write performance with vnodes (CASSANDRA-6488)
 * cqlsh: quote single quotes in strings inside collections (CASSANDRA-6172)
 * Improve gossip performance for typical messages (CASSANDRA-6409)
 * Throw IRE if a prepared statement has more markers than supported
   (CASSANDRA-5598)
 * Expose Thread metrics for the native protocol server (CASSANDRA-6234)
 * Change snapshot response message verb to INTERNAL to avoid dropping it
   (CASSANDRA-6415)
 * Warn when collection read has > 65K elements (CASSANDRA-5428)
 * Fix cache persistence when both row and key cache are enabled
   (CASSANDRA-6413)
 * (Hadoop) add describe_local_ring (CASSANDRA-6268)
 * Fix handling of concurrent directory creation failure (CASSANDRA-6459)
 * Allow executing CREATE statements multiple times (CASSANDRA-6471)
 * Don't send confusing info with timeouts (CASSANDRA-6491)
 * Don't resubmit counter mutation runnables internally (CASSANDRA-6427)
 * Don't drop local mutations without a hint (CASSANDRA-6510)
 * Don't allow null max_hint_window_in_ms (CASSANDRA-6419)
 * Validate SliceRange start and finish lengths (CASSANDRA-6521)


2.0.3
 * Fix FD leak on slice read path (CASSANDRA-6275)
 * Cancel read meter task when closing SSTR (CASSANDRA-6358)
 * free off-heap IndexSummary during bulk (CASSANDRA-6359)
 * Recover from IOException in accept() thread (CASSANDRA-6349)
 * Improve Gossip tolerance of abnormally slow tasks (CASSANDRA-6338)
 * Fix trying to hint timed out counter writes (CASSANDRA-6322)
 * Allow restoring specific columnfamilies from archived CL (CASSANDRA-4809)
 * Avoid flushing compaction_history after each operation (CASSANDRA-6287)
 * Fix repair assertion error when tombstones expire (CASSANDRA-6277)
 * Skip loading corrupt key cache (CASSANDRA-6260)
 * Fixes for compacting larger-than-memory rows (CASSANDRA-6274)
 * Compact hottest sstables first and optionally omit coldest from
   compaction entirely (CASSANDRA-6109)
 * Fix modifying column_metadata from thrift (CASSANDRA-6182)
 * cqlsh: fix LIST USERS output (CASSANDRA-6242)
 * Add IRequestSink interface (CASSANDRA-6248)
 * Update memtable size while flushing (CASSANDRA-6249)
 * Provide hooks around CQL2/CQL3 statement execution (CASSANDRA-6252)
 * Require Permission.SELECT for CAS updates (CASSANDRA-6247)
 * New CQL-aware SSTableWriter (CASSANDRA-5894)
 * Reject CAS operation when the protocol v1 is used (CASSANDRA-6270)
 * Correctly throw error when frame too large (CASSANDRA-5981)
 * Fix serialization bug in PagedRange with 2ndary indexes (CASSANDRA-6299)
 * Fix CQL3 table validation in Thrift (CASSANDRA-6140)
 * Fix bug missing results with IN clauses (CASSANDRA-6327)
 * Fix paging with reversed slices (CASSANDRA-6343)
 * Set minTimestamp correctly to be able to drop expired sstables (CASSANDRA-6337)
 * Support NaN and Infinity as float literals (CASSANDRA-6003)
 * Remove RF from nodetool ring output (CASSANDRA-6289)
 * Fix attempting to flush empty rows (CASSANDRA-6374)
 * Fix potential out of bounds exception when paging (CASSANDRA-6333)
Merged from 1.2:
 * Optimize FD phi calculation (CASSANDRA-6386)
 * Improve initial FD phi estimate when starting up (CASSANDRA-6385)
 * Don't list CQL3 table in CLI describe even if named explicitely
   (CASSANDRA-5750)
 * Invalidate row cache when dropping CF (CASSANDRA-6351)
 * add non-jamm path for cached statements (CASSANDRA-6293)
 * add windows bat files for shell commands (CASSANDRA-6145)
 * Require logging in for Thrift CQL2/3 statement preparation (CASSANDRA-6254)
 * restrict max_num_tokens to 1536 (CASSANDRA-6267)
 * Nodetool gets default JMX port from cassandra-env.sh (CASSANDRA-6273)
 * make calculatePendingRanges asynchronous (CASSANDRA-6244)
 * Remove blocking flushes in gossip thread (CASSANDRA-6297)
 * Fix potential socket leak in connectionpool creation (CASSANDRA-6308)
 * Allow LOCAL_ONE/LOCAL_QUORUM to work with SimpleStrategy (CASSANDRA-6238)
 * cqlsh: handle 'null' as session duration (CASSANDRA-6317)
 * Fix json2sstable handling of range tombstones (CASSANDRA-6316)
 * Fix missing one row in reverse query (CASSANDRA-6330)
 * Fix reading expired row value from row cache (CASSANDRA-6325)
 * Fix AssertionError when doing set element deletion (CASSANDRA-6341)
 * Make CL code for the native protocol match the one in C* 2.0
   (CASSANDRA-6347)
 * Disallow altering CQL3 table from thrift (CASSANDRA-6370)
 * Fix size computation of prepared statement (CASSANDRA-6369)


2.0.2
 * Update FailureDetector to use nanontime (CASSANDRA-4925)
 * Fix FileCacheService regressions (CASSANDRA-6149)
 * Never return WriteTimeout for CL.ANY (CASSANDRA-6132)
 * Fix race conditions in bulk loader (CASSANDRA-6129)
 * Add configurable metrics reporting (CASSANDRA-4430)
 * drop queries exceeding a configurable number of tombstones (CASSANDRA-6117)
 * Track and persist sstable read activity (CASSANDRA-5515)
 * Fixes for speculative retry (CASSANDRA-5932, CASSANDRA-6194)
 * Improve memory usage of metadata min/max column names (CASSANDRA-6077)
 * Fix thrift validation refusing row markers on CQL3 tables (CASSANDRA-6081)
 * Fix insertion of collections with CAS (CASSANDRA-6069)
 * Correctly send metadata on SELECT COUNT (CASSANDRA-6080)
 * Track clients' remote addresses in ClientState (CASSANDRA-6070)
 * Create snapshot dir if it does not exist when migrating
   leveled manifest (CASSANDRA-6093)
 * make sequential nodetool repair the default (CASSANDRA-5950)
 * Add more hooks for compaction strategy implementations (CASSANDRA-6111)
 * Fix potential NPE on composite 2ndary indexes (CASSANDRA-6098)
 * Delete can potentially be skipped in batch (CASSANDRA-6115)
 * Allow alter keyspace on system_traces (CASSANDRA-6016)
 * Disallow empty column names in cql (CASSANDRA-6136)
 * Use Java7 file-handling APIs and fix file moving on Windows (CASSANDRA-5383)
 * Save compaction history to system keyspace (CASSANDRA-5078)
 * Fix NPE if StorageService.getOperationMode() is executed before full startup (CASSANDRA-6166)
 * CQL3: support pre-epoch longs for TimestampType (CASSANDRA-6212)
 * Add reloadtriggers command to nodetool (CASSANDRA-4949)
 * cqlsh: ignore empty 'value alias' in DESCRIBE (CASSANDRA-6139)
 * Fix sstable loader (CASSANDRA-6205)
 * Reject bootstrapping if the node already exists in gossip (CASSANDRA-5571)
 * Fix NPE while loading paxos state (CASSANDRA-6211)
 * cqlsh: add SHOW SESSION <tracing-session> command (CASSANDRA-6228)
Merged from 1.2:
 * (Hadoop) Require CFRR batchSize to be at least 2 (CASSANDRA-6114)
 * Add a warning for small LCS sstable size (CASSANDRA-6191)
 * Add ability to list specific KS/CF combinations in nodetool cfstats (CASSANDRA-4191)
 * Mark CF clean if a mutation raced the drop and got it marked dirty (CASSANDRA-5946)
 * Add a LOCAL_ONE consistency level (CASSANDRA-6202)
 * Limit CQL prepared statement cache by size instead of count (CASSANDRA-6107)
 * Tracing should log write failure rather than raw exceptions (CASSANDRA-6133)
 * lock access to TM.endpointToHostIdMap (CASSANDRA-6103)
 * Allow estimated memtable size to exceed slab allocator size (CASSANDRA-6078)
 * Start MeteredFlusher earlier to prevent OOM during CL replay (CASSANDRA-6087)
 * Avoid sending Truncate command to fat clients (CASSANDRA-6088)
 * Allow where clause conditions to be in parenthesis (CASSANDRA-6037)
 * Do not open non-ssl storage port if encryption option is all (CASSANDRA-3916)
 * Move batchlog replay to its own executor (CASSANDRA-6079)
 * Add tombstone debug threshold and histogram (CASSANDRA-6042, 6057)
 * Enable tcp keepalive on incoming connections (CASSANDRA-4053)
 * Fix fat client schema pull NPE (CASSANDRA-6089)
 * Fix memtable flushing for indexed tables (CASSANDRA-6112)
 * Fix skipping columns with multiple slices (CASSANDRA-6119)
 * Expose connected thrift + native client counts (CASSANDRA-5084)
 * Optimize auth setup (CASSANDRA-6122)
 * Trace index selection (CASSANDRA-6001)
 * Update sstablesPerReadHistogram to use biased sampling (CASSANDRA-6164)
 * Log UnknownColumnfamilyException when closing socket (CASSANDRA-5725)
 * Properly error out on CREATE INDEX for counters table (CASSANDRA-6160)
 * Handle JMX notification failure for repair (CASSANDRA-6097)
 * (Hadoop) Fetch no more than 128 splits in parallel (CASSANDRA-6169)
 * stress: add username/password authentication support (CASSANDRA-6068)
 * Fix indexed queries with row cache enabled on parent table (CASSANDRA-5732)
 * Fix compaction race during columnfamily drop (CASSANDRA-5957)
 * Fix validation of empty column names for compact tables (CASSANDRA-6152)
 * Skip replaying mutations that pass CRC but fail to deserialize (CASSANDRA-6183)
 * Rework token replacement to use replace_address (CASSANDRA-5916)
 * Fix altering column types (CASSANDRA-6185)
 * cqlsh: fix CREATE/ALTER WITH completion (CASSANDRA-6196)
 * add windows bat files for shell commands (CASSANDRA-6145)
 * Fix potential stack overflow during range tombstones insertion (CASSANDRA-6181)
 * (Hadoop) Make LOCAL_ONE the default consistency level (CASSANDRA-6214)


2.0.1
 * Fix bug that could allow reading deleted data temporarily (CASSANDRA-6025)
 * Improve memory use defaults (CASSANDRA-6059)
 * Make ThriftServer more easlly extensible (CASSANDRA-6058)
 * Remove Hadoop dependency from ITransportFactory (CASSANDRA-6062)
 * add file_cache_size_in_mb setting (CASSANDRA-5661)
 * Improve error message when yaml contains invalid properties (CASSANDRA-5958)
 * Improve leveled compaction's ability to find non-overlapping L0 compactions
   to work on concurrently (CASSANDRA-5921)
 * Notify indexer of columns shadowed by range tombstones (CASSANDRA-5614)
 * Log Merkle tree stats (CASSANDRA-2698)
 * Switch from crc32 to adler32 for compressed sstable checksums (CASSANDRA-5862)
 * Improve offheap memcpy performance (CASSANDRA-5884)
 * Use a range aware scanner for cleanup (CASSANDRA-2524)
 * Cleanup doesn't need to inspect sstables that contain only local data
   (CASSANDRA-5722)
 * Add ability for CQL3 to list partition keys (CASSANDRA-4536)
 * Improve native protocol serialization (CASSANDRA-5664)
 * Upgrade Thrift to 0.9.1 (CASSANDRA-5923)
 * Require superuser status for adding triggers (CASSANDRA-5963)
 * Make standalone scrubber handle old and new style leveled manifest
   (CASSANDRA-6005)
 * Fix paxos bugs (CASSANDRA-6012, 6013, 6023)
 * Fix paged ranges with multiple replicas (CASSANDRA-6004)
 * Fix potential AssertionError during tracing (CASSANDRA-6041)
 * Fix NPE in sstablesplit (CASSANDRA-6027)
 * Migrate pre-2.0 key/value/column aliases to system.schema_columns
   (CASSANDRA-6009)
 * Paging filter empty rows too agressively (CASSANDRA-6040)
 * Support variadic parameters for IN clauses (CASSANDRA-4210)
 * cqlsh: return the result of CAS writes (CASSANDRA-5796)
 * Fix validation of IN clauses with 2ndary indexes (CASSANDRA-6050)
 * Support named bind variables in CQL (CASSANDRA-6033)
Merged from 1.2:
 * Allow cache-keys-to-save to be set at runtime (CASSANDRA-5980)
 * Avoid second-guessing out-of-space state (CASSANDRA-5605)
 * Tuning knobs for dealing with large blobs and many CFs (CASSANDRA-5982)
 * (Hadoop) Fix CQLRW for thrift tables (CASSANDRA-6002)
 * Fix possible divide-by-zero in HHOM (CASSANDRA-5990)
 * Allow local batchlog writes for CL.ANY (CASSANDRA-5967)
 * Upgrade metrics-core to version 2.2.0 (CASSANDRA-5947)
 * Fix CqlRecordWriter with composite keys (CASSANDRA-5949)
 * Add snitch, schema version, cluster, partitioner to JMX (CASSANDRA-5881)
 * Allow disabling SlabAllocator (CASSANDRA-5935)
 * Make user-defined compaction JMX blocking (CASSANDRA-4952)
 * Fix streaming does not transfer wrapped range (CASSANDRA-5948)
 * Fix loading index summary containing empty key (CASSANDRA-5965)
 * Correctly handle limits in CompositesSearcher (CASSANDRA-5975)
 * Pig: handle CQL collections (CASSANDRA-5867)
 * Pass the updated cf to the PRSI index() method (CASSANDRA-5999)
 * Allow empty CQL3 batches (as no-op) (CASSANDRA-5994)
 * Support null in CQL3 functions (CASSANDRA-5910)
 * Replace the deprecated MapMaker with CacheLoader (CASSANDRA-6007)
 * Add SSTableDeletingNotification to DataTracker (CASSANDRA-6010)
 * Fix snapshots in use get deleted during snapshot repair (CASSANDRA-6011)
 * Move hints and exception count to o.a.c.metrics (CASSANDRA-6017)
 * Fix memory leak in snapshot repair (CASSANDRA-6047)
 * Fix sstable2sjon for CQL3 tables (CASSANDRA-5852)


2.0.0
 * Fix thrift validation when inserting into CQL3 tables (CASSANDRA-5138)
 * Fix periodic memtable flushing behavior with clean memtables (CASSANDRA-5931)
 * Fix dateOf() function for pre-2.0 timestamp columns (CASSANDRA-5928)
 * Fix SSTable unintentionally loads BF when opened for batch (CASSANDRA-5938)
 * Add stream session progress to JMX (CASSANDRA-4757)
 * Fix NPE during CAS operation (CASSANDRA-5925)
Merged from 1.2:
 * Fix getBloomFilterDiskSpaceUsed for AlwaysPresentFilter (CASSANDRA-5900)
 * Don't announce schema version until we've loaded the changes locally
   (CASSANDRA-5904)
 * Fix to support off heap bloom filters size greater than 2 GB (CASSANDRA-5903)
 * Properly handle parsing huge map and set literals (CASSANDRA-5893)


2.0.0-rc2
 * enable vnodes by default (CASSANDRA-5869)
 * fix CAS contention timeout (CASSANDRA-5830)
 * fix HsHa to respect max frame size (CASSANDRA-4573)
 * Fix (some) 2i on composite components omissions (CASSANDRA-5851)
 * cqlsh: add DESCRIBE FULL SCHEMA variant (CASSANDRA-5880)
Merged from 1.2:
 * Correctly validate sparse composite cells in scrub (CASSANDRA-5855)
 * Add KeyCacheHitRate metric to CF metrics (CASSANDRA-5868)
 * cqlsh: add support for multiline comments (CASSANDRA-5798)
 * Handle CQL3 SELECT duplicate IN restrictions on clustering columns
   (CASSANDRA-5856)


2.0.0-rc1
 * improve DecimalSerializer performance (CASSANDRA-5837)
 * fix potential spurious wakeup in AsyncOneResponse (CASSANDRA-5690)
 * fix schema-related trigger issues (CASSANDRA-5774)
 * Better validation when accessing CQL3 table from thrift (CASSANDRA-5138)
 * Fix assertion error during repair (CASSANDRA-5801)
 * Fix range tombstone bug (CASSANDRA-5805)
 * DC-local CAS (CASSANDRA-5797)
 * Add a native_protocol_version column to the system.local table (CASSANRDA-5819)
 * Use index_interval from cassandra.yaml when upgraded (CASSANDRA-5822)
 * Fix buffer underflow on socket close (CASSANDRA-5792)
Merged from 1.2:
 * Fix reading DeletionTime from 1.1-format sstables (CASSANDRA-5814)
 * cqlsh: add collections support to COPY (CASSANDRA-5698)
 * retry important messages for any IOException (CASSANDRA-5804)
 * Allow empty IN relations in SELECT/UPDATE/DELETE statements (CASSANDRA-5626)
 * cqlsh: fix crashing on Windows due to libedit detection (CASSANDRA-5812)
 * fix bulk-loading compressed sstables (CASSANDRA-5820)
 * (Hadoop) fix quoting in CqlPagingRecordReader and CqlRecordWriter
   (CASSANDRA-5824)
 * update default LCS sstable size to 160MB (CASSANDRA-5727)
 * Allow compacting 2Is via nodetool (CASSANDRA-5670)
 * Hex-encode non-String keys in OPP (CASSANDRA-5793)
 * nodetool history logging (CASSANDRA-5823)
 * (Hadoop) fix support for Thrift tables in CqlPagingRecordReader
   (CASSANDRA-5752)
 * add "all time blocked" to StatusLogger output (CASSANDRA-5825)
 * Future-proof inter-major-version schema migrations (CASSANDRA-5845)
 * (Hadoop) add CqlPagingRecordReader support for ReversedType in Thrift table
   (CASSANDRA-5718)
 * Add -no-snapshot option to scrub (CASSANDRA-5891)
 * Fix to support off heap bloom filters size greater than 2 GB (CASSANDRA-5903)
 * Properly handle parsing huge map and set literals (CASSANDRA-5893)
 * Fix LCS L0 compaction may overlap in L1 (CASSANDRA-5907)
 * New sstablesplit tool to split large sstables offline (CASSANDRA-4766)
 * Fix potential deadlock in native protocol server (CASSANDRA-5926)
 * Disallow incompatible type change in CQL3 (CASSANDRA-5882)
Merged from 1.1:
 * Correctly validate sparse composite cells in scrub (CASSANDRA-5855)


2.0.0-beta2
 * Replace countPendingHints with Hints Created metric (CASSANDRA-5746)
 * Allow nodetool with no args, and with help to run without a server (CASSANDRA-5734)
 * Cleanup AbstractType/TypeSerializer classes (CASSANDRA-5744)
 * Remove unimplemented cli option schema-mwt (CASSANDRA-5754)
 * Support range tombstones in thrift (CASSANDRA-5435)
 * Normalize table-manipulating CQL3 statements' class names (CASSANDRA-5759)
 * cqlsh: add missing table options to DESCRIBE output (CASSANDRA-5749)
 * Fix assertion error during repair (CASSANDRA-5757)
 * Fix bulkloader (CASSANDRA-5542)
 * Add LZ4 compression to the native protocol (CASSANDRA-5765)
 * Fix bugs in the native protocol v2 (CASSANDRA-5770)
 * CAS on 'primary key only' table (CASSANDRA-5715)
 * Support streaming SSTables of old versions (CASSANDRA-5772)
 * Always respect protocol version in native protocol (CASSANDRA-5778)
 * Fix ConcurrentModificationException during streaming (CASSANDRA-5782)
 * Update deletion timestamp in Commit#updatesWithPaxosTime (CASSANDRA-5787)
 * Thrift cas() method crashes if input columns are not sorted (CASSANDRA-5786)
 * Order columns names correctly when querying for CAS (CASSANDRA-5788)
 * Fix streaming retry (CASSANDRA-5775)
Merged from 1.2:
 * if no seeds can be a reached a node won't start in a ring by itself (CASSANDRA-5768)
 * add cassandra.unsafesystem property (CASSANDRA-5704)
 * (Hadoop) quote identifiers in CqlPagingRecordReader (CASSANDRA-5763)
 * Add replace_node functionality for vnodes (CASSANDRA-5337)
 * Add timeout events to query traces (CASSANDRA-5520)
 * Fix serialization of the LEFT gossip value (CASSANDRA-5696)
 * Pig: support for cql3 tables (CASSANDRA-5234)
 * Fix skipping range tombstones with reverse queries (CASSANDRA-5712)
 * Expire entries out of ThriftSessionManager (CASSANDRA-5719)
 * Don't keep ancestor information in memory (CASSANDRA-5342)
 * Expose native protocol server status in nodetool info (CASSANDRA-5735)
 * Fix pathetic performance of range tombstones (CASSANDRA-5677)
 * Fix querying with an empty (impossible) range (CASSANDRA-5573)
 * cqlsh: handle CUSTOM 2i in DESCRIBE output (CASSANDRA-5760)
 * Fix minor bug in Range.intersects(Bound) (CASSANDRA-5771)
 * cqlsh: handle disabled compression in DESCRIBE output (CASSANDRA-5766)
 * Ensure all UP events are notified on the native protocol (CASSANDRA-5769)
 * Fix formatting of sstable2json with multiple -k arguments (CASSANDRA-5781)
 * Don't rely on row marker for queries in general to hide lost markers
   after TTL expires (CASSANDRA-5762)
 * Sort nodetool help output (CASSANDRA-5776)
 * Fix column expiring during 2 phases compaction (CASSANDRA-5799)
 * now() is being rejected in INSERTs when inside collections (CASSANDRA-5795)


2.0.0-beta1
 * Add support for indexing clustered columns (CASSANDRA-5125)
 * Removed on-heap row cache (CASSANDRA-5348)
 * use nanotime consistently for node-local timeouts (CASSANDRA-5581)
 * Avoid unnecessary second pass on name-based queries (CASSANDRA-5577)
 * Experimental triggers (CASSANDRA-1311)
 * JEMalloc support for off-heap allocation (CASSANDRA-3997)
 * Single-pass compaction (CASSANDRA-4180)
 * Removed token range bisection (CASSANDRA-5518)
 * Removed compatibility with pre-1.2.5 sstables and network messages
   (CASSANDRA-5511)
 * removed PBSPredictor (CASSANDRA-5455)
 * CAS support (CASSANDRA-5062, 5441, 5442, 5443, 5619, 5667)
 * Leveled compaction performs size-tiered compactions in L0
   (CASSANDRA-5371, 5439)
 * Add yaml network topology snitch for mixed ec2/other envs (CASSANDRA-5339)
 * Log when a node is down longer than the hint window (CASSANDRA-4554)
 * Optimize tombstone creation for ExpiringColumns (CASSANDRA-4917)
 * Improve LeveledScanner work estimation (CASSANDRA-5250, 5407)
 * Replace compaction lock with runWithCompactionsDisabled (CASSANDRA-3430)
 * Change Message IDs to ints (CASSANDRA-5307)
 * Move sstable level information into the Stats component, removing the
   need for a separate Manifest file (CASSANDRA-4872)
 * avoid serializing to byte[] on commitlog append (CASSANDRA-5199)
 * make index_interval configurable per columnfamily (CASSANDRA-3961, CASSANDRA-5650)
 * add default_time_to_live (CASSANDRA-3974)
 * add memtable_flush_period_in_ms (CASSANDRA-4237)
 * replace supercolumns internally by composites (CASSANDRA-3237, 5123)
 * upgrade thrift to 0.9.0 (CASSANDRA-3719)
 * drop unnecessary keyspace parameter from user-defined compaction API
   (CASSANDRA-5139)
 * more robust solution to incomplete compactions + counters (CASSANDRA-5151)
 * Change order of directory searching for c*.in.sh (CASSANDRA-3983)
 * Add tool to reset SSTable compaction level for LCS (CASSANDRA-5271)
 * Allow custom configuration loader (CASSANDRA-5045)
 * Remove memory emergency pressure valve logic (CASSANDRA-3534)
 * Reduce request latency with eager retry (CASSANDRA-4705)
 * cqlsh: Remove ASSUME command (CASSANDRA-5331)
 * Rebuild BF when loading sstables if bloom_filter_fp_chance
   has changed since compaction (CASSANDRA-5015)
 * remove row-level bloom filters (CASSANDRA-4885)
 * Change Kernel Page Cache skipping into row preheating (disabled by default)
   (CASSANDRA-4937)
 * Improve repair by deciding on a gcBefore before sending
   out TreeRequests (CASSANDRA-4932)
 * Add an official way to disable compactions (CASSANDRA-5074)
 * Reenable ALTER TABLE DROP with new semantics (CASSANDRA-3919)
 * Add binary protocol versioning (CASSANDRA-5436)
 * Swap THshaServer for TThreadedSelectorServer (CASSANDRA-5530)
 * Add alias support to SELECT statement (CASSANDRA-5075)
 * Don't create empty RowMutations in CommitLogReplayer (CASSANDRA-5541)
 * Use range tombstones when dropping cfs/columns from schema (CASSANDRA-5579)
 * cqlsh: drop CQL2/CQL3-beta support (CASSANDRA-5585)
 * Track max/min column names in sstables to be able to optimize slice
   queries (CASSANDRA-5514, CASSANDRA-5595, CASSANDRA-5600)
 * Binary protocol: allow batching already prepared statements (CASSANDRA-4693)
 * Allow preparing timestamp, ttl and limit in CQL3 queries (CASSANDRA-4450)
 * Support native link w/o JNA in Java7 (CASSANDRA-3734)
 * Use SASL authentication in binary protocol v2 (CASSANDRA-5545)
 * Replace Thrift HsHa with LMAX Disruptor based implementation (CASSANDRA-5582)
 * cqlsh: Add row count to SELECT output (CASSANDRA-5636)
 * Include a timestamp with all read commands to determine column expiration
   (CASSANDRA-5149)
 * Streaming 2.0 (CASSANDRA-5286, 5699)
 * Conditional create/drop ks/table/index statements in CQL3 (CASSANDRA-2737)
 * more pre-table creation property validation (CASSANDRA-5693)
 * Redesign repair messages (CASSANDRA-5426)
 * Fix ALTER RENAME post-5125 (CASSANDRA-5702)
 * Disallow renaming a 2ndary indexed column (CASSANDRA-5705)
 * Rename Table to Keyspace (CASSANDRA-5613)
 * Ensure changing column_index_size_in_kb on different nodes don't corrupt the
   sstable (CASSANDRA-5454)
 * Move resultset type information into prepare, not execute (CASSANDRA-5649)
 * Auto paging in binary protocol (CASSANDRA-4415, 5714)
 * Don't tie client side use of AbstractType to JDBC (CASSANDRA-4495)
 * Adds new TimestampType to replace DateType (CASSANDRA-5723, CASSANDRA-5729)
Merged from 1.2:
 * make starting native protocol server idempotent (CASSANDRA-5728)
 * Fix loading key cache when a saved entry is no longer valid (CASSANDRA-5706)
 * Fix serialization of the LEFT gossip value (CASSANDRA-5696)
 * cqlsh: Don't show 'null' in place of empty values (CASSANDRA-5675)
 * Race condition in detecting version on a mixed 1.1/1.2 cluster
   (CASSANDRA-5692)
 * Fix skipping range tombstones with reverse queries (CASSANDRA-5712)
 * Expire entries out of ThriftSessionManager (CASSANRDA-5719)
 * Don't keep ancestor information in memory (CASSANDRA-5342)
 * cqlsh: fix handling of semicolons inside BATCH queries (CASSANDRA-5697)


1.2.6
 * Fix tracing when operation completes before all responses arrive
   (CASSANDRA-5668)
 * Fix cross-DC mutation forwarding (CASSANDRA-5632)
 * Reduce SSTableLoader memory usage (CASSANDRA-5555)
 * Scale hinted_handoff_throttle_in_kb to cluster size (CASSANDRA-5272)
 * (Hadoop) Add CQL3 input/output formats (CASSANDRA-4421, 5622)
 * (Hadoop) Fix InputKeyRange in CFIF (CASSANDRA-5536)
 * Fix dealing with ridiculously large max sstable sizes in LCS (CASSANDRA-5589)
 * Ignore pre-truncate hints (CASSANDRA-4655)
 * Move System.exit on OOM into a separate thread (CASSANDRA-5273)
 * Write row markers when serializing schema (CASSANDRA-5572)
 * Check only SSTables for the requested range when streaming (CASSANDRA-5569)
 * Improve batchlog replay behavior and hint ttl handling (CASSANDRA-5314)
 * Exclude localTimestamp from validation for tombstones (CASSANDRA-5398)
 * cqlsh: add custom prompt support (CASSANDRA-5539)
 * Reuse prepared statements in hot auth queries (CASSANDRA-5594)
 * cqlsh: add vertical output option (see EXPAND) (CASSANDRA-5597)
 * Add a rate limit option to stress (CASSANDRA-5004)
 * have BulkLoader ignore snapshots directories (CASSANDRA-5587)
 * fix SnitchProperties logging context (CASSANDRA-5602)
 * Expose whether jna is enabled and memory is locked via JMX (CASSANDRA-5508)
 * cqlsh: fix COPY FROM with ReversedType (CASSANDRA-5610)
 * Allow creating CUSTOM indexes on collections (CASSANDRA-5615)
 * Evaluate now() function at execution time (CASSANDRA-5616)
 * Expose detailed read repair metrics (CASSANDRA-5618)
 * Correct blob literal + ReversedType parsing (CASSANDRA-5629)
 * Allow GPFS to prefer the internal IP like EC2MRS (CASSANDRA-5630)
 * fix help text for -tspw cassandra-cli (CASSANDRA-5643)
 * don't throw away initial causes exceptions for internode encryption issues
   (CASSANDRA-5644)
 * Fix message spelling errors for cql select statements (CASSANDRA-5647)
 * Suppress custom exceptions thru jmx (CASSANDRA-5652)
 * Update CREATE CUSTOM INDEX syntax (CASSANDRA-5639)
 * Fix PermissionDetails.equals() method (CASSANDRA-5655)
 * Never allow partition key ranges in CQL3 without token() (CASSANDRA-5666)
 * Gossiper incorrectly drops AppState for an upgrading node (CASSANDRA-5660)
 * Connection thrashing during multi-region ec2 during upgrade, due to
   messaging version (CASSANDRA-5669)
 * Avoid over reconnecting in EC2MRS (CASSANDRA-5678)
 * Fix ReadResponseSerializer.serializedSize() for digest reads (CASSANDRA-5476)
 * allow sstable2json on 2i CFs (CASSANDRA-5694)
Merged from 1.1:
 * Remove buggy thrift max message length option (CASSANDRA-5529)
 * Fix NPE in Pig's widerow mode (CASSANDRA-5488)
 * Add split size parameter to Pig and disable split combination (CASSANDRA-5544)


1.2.5
 * make BytesToken.toString only return hex bytes (CASSANDRA-5566)
 * Ensure that submitBackground enqueues at least one task (CASSANDRA-5554)
 * fix 2i updates with identical values and timestamps (CASSANDRA-5540)
 * fix compaction throttling bursty-ness (CASSANDRA-4316)
 * reduce memory consumption of IndexSummary (CASSANDRA-5506)
 * remove per-row column name bloom filters (CASSANDRA-5492)
 * Include fatal errors in trace events (CASSANDRA-5447)
 * Ensure that PerRowSecondaryIndex is notified of row-level deletes
   (CASSANDRA-5445)
 * Allow empty blob literals in CQL3 (CASSANDRA-5452)
 * Fix streaming RangeTombstones at column index boundary (CASSANDRA-5418)
 * Fix preparing statements when current keyspace is not set (CASSANDRA-5468)
 * Fix SemanticVersion.isSupportedBy minor/patch handling (CASSANDRA-5496)
 * Don't provide oldCfId for post-1.1 system cfs (CASSANDRA-5490)
 * Fix primary range ignores replication strategy (CASSANDRA-5424)
 * Fix shutdown of binary protocol server (CASSANDRA-5507)
 * Fix repair -snapshot not working (CASSANDRA-5512)
 * Set isRunning flag later in binary protocol server (CASSANDRA-5467)
 * Fix use of CQL3 functions with descending clustering order (CASSANDRA-5472)
 * Disallow renaming columns one at a time for thrift table in CQL3
   (CASSANDRA-5531)
 * cqlsh: add CLUSTERING ORDER BY support to DESCRIBE (CASSANDRA-5528)
 * Add custom secondary index support to CQL3 (CASSANDRA-5484)
 * Fix repair hanging silently on unexpected error (CASSANDRA-5229)
 * Fix Ec2Snitch regression introduced by CASSANDRA-5171 (CASSANDRA-5432)
 * Add nodetool enablebackup/disablebackup (CASSANDRA-5556)
 * cqlsh: fix DESCRIBE after case insensitive USE (CASSANDRA-5567)
Merged from 1.1
 * Add retry mechanism to OTC for non-droppable_verbs (CASSANDRA-5393)
 * Use allocator information to improve memtable memory usage estimate
   (CASSANDRA-5497)
 * Fix trying to load deleted row into row cache on startup (CASSANDRA-4463)
 * fsync leveled manifest to avoid corruption (CASSANDRA-5535)
 * Fix Bound intersection computation (CASSANDRA-5551)
 * sstablescrub now respects max memory size in cassandra.in.sh (CASSANDRA-5562)


1.2.4
 * Ensure that PerRowSecondaryIndex updates see the most recent values
   (CASSANDRA-5397)
 * avoid duplicate index entries ind PrecompactedRow and
   ParallelCompactionIterable (CASSANDRA-5395)
 * remove the index entry on oldColumn when new column is a tombstone
   (CASSANDRA-5395)
 * Change default stream throughput from 400 to 200 mbps (CASSANDRA-5036)
 * Gossiper logs DOWN for symmetry with UP (CASSANDRA-5187)
 * Fix mixing prepared statements between keyspaces (CASSANDRA-5352)
 * Fix consistency level during bootstrap - strike 3 (CASSANDRA-5354)
 * Fix transposed arguments in AlreadyExistsException (CASSANDRA-5362)
 * Improve asynchronous hint delivery (CASSANDRA-5179)
 * Fix Guava dependency version (12.0 -> 13.0.1) for Maven (CASSANDRA-5364)
 * Validate that provided CQL3 collection value are < 64K (CASSANDRA-5355)
 * Make upgradeSSTable skip current version sstables by default (CASSANDRA-5366)
 * Optimize min/max timestamp collection (CASSANDRA-5373)
 * Invalid streamId in cql binary protocol when using invalid CL
   (CASSANDRA-5164)
 * Fix validation for IN where clauses with collections (CASSANDRA-5376)
 * Copy resultSet on count query to avoid ConcurrentModificationException
   (CASSANDRA-5382)
 * Correctly typecheck in CQL3 even with ReversedType (CASSANDRA-5386)
 * Fix streaming compressed files when using encryption (CASSANDRA-5391)
 * cassandra-all 1.2.0 pom missing netty dependency (CASSANDRA-5392)
 * Fix writetime/ttl functions on null values (CASSANDRA-5341)
 * Fix NPE during cql3 select with token() (CASSANDRA-5404)
 * IndexHelper.skipBloomFilters won't skip non-SHA filters (CASSANDRA-5385)
 * cqlsh: Print maps ordered by key, sort sets (CASSANDRA-5413)
 * Add null syntax support in CQL3 for inserts (CASSANDRA-3783)
 * Allow unauthenticated set_keyspace() calls (CASSANDRA-5423)
 * Fix potential incremental backups race (CASSANDRA-5410)
 * Fix prepared BATCH statements with batch-level timestamps (CASSANDRA-5415)
 * Allow overriding superuser setup delay (CASSANDRA-5430)
 * cassandra-shuffle with JMX usernames and passwords (CASSANDRA-5431)
Merged from 1.1:
 * cli: Quote ks and cf names in schema output when needed (CASSANDRA-5052)
 * Fix bad default for min/max timestamp in SSTableMetadata (CASSANDRA-5372)
 * Fix cf name extraction from manifest in Directories.migrateFile()
   (CASSANDRA-5242)
 * Support pluggable internode authentication (CASSANDRA-5401)


1.2.3
 * add check for sstable overlap within a level on startup (CASSANDRA-5327)
 * replace ipv6 colons in jmx object names (CASSANDRA-5298, 5328)
 * Avoid allocating SSTableBoundedScanner during repair when the range does
   not intersect the sstable (CASSANDRA-5249)
 * Don't lowercase property map keys (this breaks NTS) (CASSANDRA-5292)
 * Fix composite comparator with super columns (CASSANDRA-5287)
 * Fix insufficient validation of UPDATE queries against counter cfs
   (CASSANDRA-5300)
 * Fix PropertyFileSnitch default DC/Rack behavior (CASSANDRA-5285)
 * Handle null values when executing prepared statement (CASSANDRA-5081)
 * Add netty to pom dependencies (CASSANDRA-5181)
 * Include type arguments in Thrift CQLPreparedResult (CASSANDRA-5311)
 * Fix compaction not removing columns when bf_fp_ratio is 1 (CASSANDRA-5182)
 * cli: Warn about missing CQL3 tables in schema descriptions (CASSANDRA-5309)
 * Re-enable unknown option in replication/compaction strategies option for
   backward compatibility (CASSANDRA-4795)
 * Add binary protocol support to stress (CASSANDRA-4993)
 * cqlsh: Fix COPY FROM value quoting and null handling (CASSANDRA-5305)
 * Fix repair -pr for vnodes (CASSANDRA-5329)
 * Relax CL for auth queries for non-default users (CASSANDRA-5310)
 * Fix AssertionError during repair (CASSANDRA-5245)
 * Don't announce migrations to pre-1.2 nodes (CASSANDRA-5334)
Merged from 1.1:
 * Update offline scrub for 1.0 -> 1.1 directory structure (CASSANDRA-5195)
 * add tmp flag to Descriptor hashcode (CASSANDRA-4021)
 * fix logging of "Found table data in data directories" when only system tables
   are present (CASSANDRA-5289)
 * cli: Add JMX authentication support (CASSANDRA-5080)
 * nodetool: ability to repair specific range (CASSANDRA-5280)
 * Fix possible assertion triggered in SliceFromReadCommand (CASSANDRA-5284)
 * cqlsh: Add inet type support on Windows (ipv4-only) (CASSANDRA-4801)
 * Fix race when initializing ColumnFamilyStore (CASSANDRA-5350)
 * Add UseTLAB JVM flag (CASSANDRA-5361)


1.2.2
 * fix potential for multiple concurrent compactions of the same sstables
   (CASSANDRA-5256)
 * avoid no-op caching of byte[] on commitlog append (CASSANDRA-5199)
 * fix symlinks under data dir not working (CASSANDRA-5185)
 * fix bug in compact storage metadata handling (CASSANDRA-5189)
 * Validate login for USE queries (CASSANDRA-5207)
 * cli: remove default username and password (CASSANDRA-5208)
 * configure populate_io_cache_on_flush per-CF (CASSANDRA-4694)
 * allow configuration of internode socket buffer (CASSANDRA-3378)
 * Make sstable directory picking blacklist-aware again (CASSANDRA-5193)
 * Correctly expire gossip states for edge cases (CASSANDRA-5216)
 * Improve handling of directory creation failures (CASSANDRA-5196)
 * Expose secondary indicies to the rest of nodetool (CASSANDRA-4464)
 * Binary protocol: avoid sending notification for 0.0.0.0 (CASSANDRA-5227)
 * add UseCondCardMark XX jvm settings on jdk 1.7 (CASSANDRA-4366)
 * CQL3 refactor to allow conversion function (CASSANDRA-5226)
 * Fix drop of sstables in some circumstance (CASSANDRA-5232)
 * Implement caching of authorization results (CASSANDRA-4295)
 * Add support for LZ4 compression (CASSANDRA-5038)
 * Fix missing columns in wide rows queries (CASSANDRA-5225)
 * Simplify auth setup and make system_auth ks alterable (CASSANDRA-5112)
 * Stop compactions from hanging during bootstrap (CASSANDRA-5244)
 * fix compressed streaming sending extra chunk (CASSANDRA-5105)
 * Add CQL3-based implementations of IAuthenticator and IAuthorizer
   (CASSANDRA-4898)
 * Fix timestamp-based tomstone removal logic (CASSANDRA-5248)
 * cli: Add JMX authentication support (CASSANDRA-5080)
 * Fix forceFlush behavior (CASSANDRA-5241)
 * cqlsh: Add username autocompletion (CASSANDRA-5231)
 * Fix CQL3 composite partition key error (CASSANDRA-5240)
 * Allow IN clause on last clustering key (CASSANDRA-5230)
Merged from 1.1:
 * fix start key/end token validation for wide row iteration (CASSANDRA-5168)
 * add ConfigHelper support for Thrift frame and max message sizes (CASSANDRA-5188)
 * fix nodetool repair not fail on node down (CASSANDRA-5203)
 * always collect tombstone hints (CASSANDRA-5068)
 * Fix error when sourcing file in cqlsh (CASSANDRA-5235)


1.2.1
 * stream undelivered hints on decommission (CASSANDRA-5128)
 * GossipingPropertyFileSnitch loads saved dc/rack info if needed (CASSANDRA-5133)
 * drain should flush system CFs too (CASSANDRA-4446)
 * add inter_dc_tcp_nodelay setting (CASSANDRA-5148)
 * re-allow wrapping ranges for start_token/end_token range pairitspwng (CASSANDRA-5106)
 * fix validation compaction of empty rows (CASSANDRA-5136)
 * nodetool methods to enable/disable hint storage/delivery (CASSANDRA-4750)
 * disallow bloom filter false positive chance of 0 (CASSANDRA-5013)
 * add threadpool size adjustment methods to JMXEnabledThreadPoolExecutor and
   CompactionManagerMBean (CASSANDRA-5044)
 * fix hinting for dropped local writes (CASSANDRA-4753)
 * off-heap cache doesn't need mutable column container (CASSANDRA-5057)
 * apply disk_failure_policy to bad disks on initial directory creation
   (CASSANDRA-4847)
 * Optimize name-based queries to use ArrayBackedSortedColumns (CASSANDRA-5043)
 * Fall back to old manifest if most recent is unparseable (CASSANDRA-5041)
 * pool [Compressed]RandomAccessReader objects on the partitioned read path
   (CASSANDRA-4942)
 * Add debug logging to list filenames processed by Directories.migrateFile
   method (CASSANDRA-4939)
 * Expose black-listed directories via JMX (CASSANDRA-4848)
 * Log compaction merge counts (CASSANDRA-4894)
 * Minimize byte array allocation by AbstractData{Input,Output} (CASSANDRA-5090)
 * Add SSL support for the binary protocol (CASSANDRA-5031)
 * Allow non-schema system ks modification for shuffle to work (CASSANDRA-5097)
 * cqlsh: Add default limit to SELECT statements (CASSANDRA-4972)
 * cqlsh: fix DESCRIBE for 1.1 cfs in CQL3 (CASSANDRA-5101)
 * Correctly gossip with nodes >= 1.1.7 (CASSANDRA-5102)
 * Ensure CL guarantees on digest mismatch (CASSANDRA-5113)
 * Validate correctly selects on composite partition key (CASSANDRA-5122)
 * Fix exception when adding collection (CASSANDRA-5117)
 * Handle states for non-vnode clusters correctly (CASSANDRA-5127)
 * Refuse unrecognized replication and compaction strategy options (CASSANDRA-4795)
 * Pick the correct value validator in sstable2json for cql3 tables (CASSANDRA-5134)
 * Validate login for describe_keyspace, describe_keyspaces and set_keyspace
   (CASSANDRA-5144)
 * Fix inserting empty maps (CASSANDRA-5141)
 * Don't remove tokens from System table for node we know (CASSANDRA-5121)
 * fix streaming progress report for compresed files (CASSANDRA-5130)
 * Coverage analysis for low-CL queries (CASSANDRA-4858)
 * Stop interpreting dates as valid timeUUID value (CASSANDRA-4936)
 * Adds E notation for floating point numbers (CASSANDRA-4927)
 * Detect (and warn) unintentional use of the cql2 thrift methods when cql3 was
   intended (CASSANDRA-5172)
 * cli: Quote ks and cf names in schema output when needed (CASSANDRA-5052)
 * Fix cf name extraction from manifest in Directories.migrateFile() (CASSANDRA-5242)
 * Replace mistaken usage of commons-logging with slf4j (CASSANDRA-5464)
 * Ensure Jackson dependency matches lib (CASSANDRA-5126)
 * Expose droppable tombstone ratio stats over JMX (CASSANDRA-5159)
Merged from 1.1:
 * Simplify CompressedRandomAccessReader to work around JDK FD bug (CASSANDRA-5088)
 * Improve handling a changing target throttle rate mid-compaction (CASSANDRA-5087)
 * Pig: correctly decode row keys in widerow mode (CASSANDRA-5098)
 * nodetool repair command now prints progress (CASSANDRA-4767)
 * fix user defined compaction to run against 1.1 data directory (CASSANDRA-5118)
 * Fix CQL3 BATCH authorization caching (CASSANDRA-5145)
 * fix get_count returns incorrect value with TTL (CASSANDRA-5099)
 * better handling for mid-compaction failure (CASSANDRA-5137)
 * convert default marshallers list to map for better readability (CASSANDRA-5109)
 * fix ConcurrentModificationException in getBootstrapSource (CASSANDRA-5170)
 * fix sstable maxtimestamp for row deletes and pre-1.1.1 sstables (CASSANDRA-5153)
 * Fix thread growth on node removal (CASSANDRA-5175)
 * Make Ec2Region's datacenter name configurable (CASSANDRA-5155)


1.2.0
 * Disallow counters in collections (CASSANDRA-5082)
 * cqlsh: add unit tests (CASSANDRA-3920)
 * fix default bloom_filter_fp_chance for LeveledCompactionStrategy (CASSANDRA-5093)
Merged from 1.1:
 * add validation for get_range_slices with start_key and end_token (CASSANDRA-5089)


1.2.0-rc2
 * fix nodetool ownership display with vnodes (CASSANDRA-5065)
 * cqlsh: add DESCRIBE KEYSPACES command (CASSANDRA-5060)
 * Fix potential infinite loop when reloading CFS (CASSANDRA-5064)
 * Fix SimpleAuthorizer example (CASSANDRA-5072)
 * cqlsh: force CL.ONE for tracing and system.schema* queries (CASSANDRA-5070)
 * Includes cassandra-shuffle in the debian package (CASSANDRA-5058)
Merged from 1.1:
 * fix multithreaded compaction deadlock (CASSANDRA-4492)
 * fix temporarily missing schema after upgrade from pre-1.1.5 (CASSANDRA-5061)
 * Fix ALTER TABLE overriding compression options with defaults
   (CASSANDRA-4996, 5066)
 * fix specifying and altering crc_check_chance (CASSANDRA-5053)
 * fix Murmur3Partitioner ownership% calculation (CASSANDRA-5076)
 * Don't expire columns sooner than they should in 2ndary indexes (CASSANDRA-5079)


1.2-rc1
 * rename rpc_timeout settings to request_timeout (CASSANDRA-5027)
 * add BF with 0.1 FP to LCS by default (CASSANDRA-5029)
 * Fix preparing insert queries (CASSANDRA-5016)
 * Fix preparing queries with counter increment (CASSANDRA-5022)
 * Fix preparing updates with collections (CASSANDRA-5017)
 * Don't generate UUID based on other node address (CASSANDRA-5002)
 * Fix message when trying to alter a clustering key type (CASSANDRA-5012)
 * Update IAuthenticator to match the new IAuthorizer (CASSANDRA-5003)
 * Fix inserting only a key in CQL3 (CASSANDRA-5040)
 * Fix CQL3 token() function when used with strings (CASSANDRA-5050)
Merged from 1.1:
 * reduce log spam from invalid counter shards (CASSANDRA-5026)
 * Improve schema propagation performance (CASSANDRA-5025)
 * Fix for IndexHelper.IndexFor throws OOB Exception (CASSANDRA-5030)
 * cqlsh: make it possible to describe thrift CFs (CASSANDRA-4827)
 * cqlsh: fix timestamp formatting on some platforms (CASSANDRA-5046)


1.2-beta3
 * make consistency level configurable in cqlsh (CASSANDRA-4829)
 * fix cqlsh rendering of blob fields (CASSANDRA-4970)
 * fix cqlsh DESCRIBE command (CASSANDRA-4913)
 * save truncation position in system table (CASSANDRA-4906)
 * Move CompressionMetadata off-heap (CASSANDRA-4937)
 * allow CLI to GET cql3 columnfamily data (CASSANDRA-4924)
 * Fix rare race condition in getExpireTimeForEndpoint (CASSANDRA-4402)
 * acquire references to overlapping sstables during compaction so bloom filter
   doesn't get free'd prematurely (CASSANDRA-4934)
 * Don't share slice query filter in CQL3 SelectStatement (CASSANDRA-4928)
 * Separate tracing from Log4J (CASSANDRA-4861)
 * Exclude gcable tombstones from merkle-tree computation (CASSANDRA-4905)
 * Better printing of AbstractBounds for tracing (CASSANDRA-4931)
 * Optimize mostRecentTombstone check in CC.collectAllData (CASSANDRA-4883)
 * Change stream session ID to UUID to avoid collision from same node (CASSANDRA-4813)
 * Use Stats.db when bulk loading if present (CASSANDRA-4957)
 * Skip repair on system_trace and keyspaces with RF=1 (CASSANDRA-4956)
 * (cql3) Remove arbitrary SELECT limit (CASSANDRA-4918)
 * Correctly handle prepared operation on collections (CASSANDRA-4945)
 * Fix CQL3 LIMIT (CASSANDRA-4877)
 * Fix Stress for CQL3 (CASSANDRA-4979)
 * Remove cassandra specific exceptions from JMX interface (CASSANDRA-4893)
 * (CQL3) Force using ALLOW FILTERING on potentially inefficient queries (CASSANDRA-4915)
 * (cql3) Fix adding column when the table has collections (CASSANDRA-4982)
 * (cql3) Fix allowing collections with compact storage (CASSANDRA-4990)
 * (cql3) Refuse ttl/writetime function on collections (CASSANDRA-4992)
 * Replace IAuthority with new IAuthorizer (CASSANDRA-4874)
 * clqsh: fix KEY pseudocolumn escaping when describing Thrift tables
   in CQL3 mode (CASSANDRA-4955)
 * add basic authentication support for Pig CassandraStorage (CASSANDRA-3042)
 * fix CQL2 ALTER TABLE compaction_strategy_class altering (CASSANDRA-4965)
Merged from 1.1:
 * Fall back to old describe_splits if d_s_ex is not available (CASSANDRA-4803)
 * Improve error reporting when streaming ranges fail (CASSANDRA-5009)
 * Fix cqlsh timestamp formatting of timezone info (CASSANDRA-4746)
 * Fix assertion failure with leveled compaction (CASSANDRA-4799)
 * Check for null end_token in get_range_slice (CASSANDRA-4804)
 * Remove all remnants of removed nodes (CASSANDRA-4840)
 * Add aut-reloading of the log4j file in debian package (CASSANDRA-4855)
 * Fix estimated row cache entry size (CASSANDRA-4860)
 * reset getRangeSlice filter after finishing a row for get_paged_slice
   (CASSANDRA-4919)
 * expunge row cache post-truncate (CASSANDRA-4940)
 * Allow static CF definition with compact storage (CASSANDRA-4910)
 * Fix endless loop/compaction of schema_* CFs due to broken timestamps (CASSANDRA-4880)
 * Fix 'wrong class type' assertion in CounterColumn (CASSANDRA-4976)


1.2-beta2
 * fp rate of 1.0 disables BF entirely; LCS defaults to 1.0 (CASSANDRA-4876)
 * off-heap bloom filters for row keys (CASSANDRA_4865)
 * add extension point for sstable components (CASSANDRA-4049)
 * improve tracing output (CASSANDRA-4852, 4862)
 * make TRACE verb droppable (CASSANDRA-4672)
 * fix BulkLoader recognition of CQL3 columnfamilies (CASSANDRA-4755)
 * Sort commitlog segments for replay by id instead of mtime (CASSANDRA-4793)
 * Make hint delivery asynchronous (CASSANDRA-4761)
 * Pluggable Thrift transport factories for CLI and cqlsh (CASSANDRA-4609, 4610)
 * cassandra-cli: allow Double value type to be inserted to a column (CASSANDRA-4661)
 * Add ability to use custom TServerFactory implementations (CASSANDRA-4608)
 * optimize batchlog flushing to skip successful batches (CASSANDRA-4667)
 * include metadata for system keyspace itself in schema tables (CASSANDRA-4416)
 * add check to PropertyFileSnitch to verify presence of location for
   local node (CASSANDRA-4728)
 * add PBSPredictor consistency modeler (CASSANDRA-4261)
 * remove vestiges of Thrift unframed mode (CASSANDRA-4729)
 * optimize single-row PK lookups (CASSANDRA-4710)
 * adjust blockFor calculation to account for pending ranges due to node
   movement (CASSANDRA-833)
 * Change CQL version to 3.0.0 and stop accepting 3.0.0-beta1 (CASSANDRA-4649)
 * (CQL3) Make prepared statement global instead of per connection
   (CASSANDRA-4449)
 * Fix scrubbing of CQL3 created tables (CASSANDRA-4685)
 * (CQL3) Fix validation when using counter and regular columns in the same
   table (CASSANDRA-4706)
 * Fix bug starting Cassandra with simple authentication (CASSANDRA-4648)
 * Add support for batchlog in CQL3 (CASSANDRA-4545, 4738)
 * Add support for multiple column family outputs in CFOF (CASSANDRA-4208)
 * Support repairing only the local DC nodes (CASSANDRA-4747)
 * Use rpc_address for binary protocol and change default port (CASSANDRA-4751)
 * Fix use of collections in prepared statements (CASSANDRA-4739)
 * Store more information into peers table (CASSANDRA-4351, 4814)
 * Configurable bucket size for size tiered compaction (CASSANDRA-4704)
 * Run leveled compaction in parallel (CASSANDRA-4310)
 * Fix potential NPE during CFS reload (CASSANDRA-4786)
 * Composite indexes may miss results (CASSANDRA-4796)
 * Move consistency level to the protocol level (CASSANDRA-4734, 4824)
 * Fix Subcolumn slice ends not respected (CASSANDRA-4826)
 * Fix Assertion error in cql3 select (CASSANDRA-4783)
 * Fix list prepend logic (CQL3) (CASSANDRA-4835)
 * Add booleans as literals in CQL3 (CASSANDRA-4776)
 * Allow renaming PK columns in CQL3 (CASSANDRA-4822)
 * Fix binary protocol NEW_NODE event (CASSANDRA-4679)
 * Fix potential infinite loop in tombstone compaction (CASSANDRA-4781)
 * Remove system tables accounting from schema (CASSANDRA-4850)
 * (cql3) Force provided columns in clustering key order in
   'CLUSTERING ORDER BY' (CASSANDRA-4881)
 * Fix composite index bug (CASSANDRA-4884)
 * Fix short read protection for CQL3 (CASSANDRA-4882)
 * Add tracing support to the binary protocol (CASSANDRA-4699)
 * (cql3) Don't allow prepared marker inside collections (CASSANDRA-4890)
 * Re-allow order by on non-selected columns (CASSANDRA-4645)
 * Bug when composite index is created in a table having collections (CASSANDRA-4909)
 * log index scan subject in CompositesSearcher (CASSANDRA-4904)
Merged from 1.1:
 * add get[Row|Key]CacheEntries to CacheServiceMBean (CASSANDRA-4859)
 * fix get_paged_slice to wrap to next row correctly (CASSANDRA-4816)
 * fix indexing empty column values (CASSANDRA-4832)
 * allow JdbcDate to compose null Date objects (CASSANDRA-4830)
 * fix possible stackoverflow when compacting 1000s of sstables
   (CASSANDRA-4765)
 * fix wrong leveled compaction progress calculation (CASSANDRA-4807)
 * add a close() method to CRAR to prevent leaking file descriptors (CASSANDRA-4820)
 * fix potential infinite loop in get_count (CASSANDRA-4833)
 * fix compositeType.{get/from}String methods (CASSANDRA-4842)
 * (CQL) fix CREATE COLUMNFAMILY permissions check (CASSANDRA-4864)
 * Fix DynamicCompositeType same type comparison (CASSANDRA-4711)
 * Fix duplicate SSTable reference when stream session failed (CASSANDRA-3306)
 * Allow static CF definition with compact storage (CASSANDRA-4910)
 * Fix endless loop/compaction of schema_* CFs due to broken timestamps (CASSANDRA-4880)
 * Fix 'wrong class type' assertion in CounterColumn (CASSANDRA-4976)


1.2-beta1
 * add atomic_batch_mutate (CASSANDRA-4542, -4635)
 * increase default max_hint_window_in_ms to 3h (CASSANDRA-4632)
 * include message initiation time to replicas so they can more
   accurately drop timed-out requests (CASSANDRA-2858)
 * fix clientutil.jar dependencies (CASSANDRA-4566)
 * optimize WriteResponse (CASSANDRA-4548)
 * new metrics (CASSANDRA-4009)
 * redesign KEYS indexes to avoid read-before-write (CASSANDRA-2897)
 * debug tracing (CASSANDRA-1123)
 * parallelize row cache loading (CASSANDRA-4282)
 * Make compaction, flush JBOD-aware (CASSANDRA-4292)
 * run local range scans on the read stage (CASSANDRA-3687)
 * clean up ioexceptions (CASSANDRA-2116)
 * add disk_failure_policy (CASSANDRA-2118)
 * Introduce new json format with row level deletion (CASSANDRA-4054)
 * remove redundant "name" column from schema_keyspaces (CASSANDRA-4433)
 * improve "nodetool ring" handling of multi-dc clusters (CASSANDRA-3047)
 * update NTS calculateNaturalEndpoints to be O(N log N) (CASSANDRA-3881)
 * split up rpc timeout by operation type (CASSANDRA-2819)
 * rewrite key cache save/load to use only sequential i/o (CASSANDRA-3762)
 * update MS protocol with a version handshake + broadcast address id
   (CASSANDRA-4311)
 * multithreaded hint replay (CASSANDRA-4189)
 * add inter-node message compression (CASSANDRA-3127)
 * remove COPP (CASSANDRA-2479)
 * Track tombstone expiration and compact when tombstone content is
   higher than a configurable threshold, default 20% (CASSANDRA-3442, 4234)
 * update MurmurHash to version 3 (CASSANDRA-2975)
 * (CLI) track elapsed time for `delete' operation (CASSANDRA-4060)
 * (CLI) jline version is bumped to 1.0 to properly  support
   'delete' key function (CASSANDRA-4132)
 * Save IndexSummary into new SSTable 'Summary' component (CASSANDRA-2392, 4289)
 * Add support for range tombstones (CASSANDRA-3708)
 * Improve MessagingService efficiency (CASSANDRA-3617)
 * Avoid ID conflicts from concurrent schema changes (CASSANDRA-3794)
 * Set thrift HSHA server thread limit to unlimited by default (CASSANDRA-4277)
 * Avoids double serialization of CF id in RowMutation messages
   (CASSANDRA-4293)
 * stream compressed sstables directly with java nio (CASSANDRA-4297)
 * Support multiple ranges in SliceQueryFilter (CASSANDRA-3885)
 * Add column metadata to system column families (CASSANDRA-4018)
 * (cql3) Always use composite types by default (CASSANDRA-4329)
 * (cql3) Add support for set, map and list (CASSANDRA-3647)
 * Validate date type correctly (CASSANDRA-4441)
 * (cql3) Allow definitions with only a PK (CASSANDRA-4361)
 * (cql3) Add support for row key composites (CASSANDRA-4179)
 * improve DynamicEndpointSnitch by using reservoir sampling (CASSANDRA-4038)
 * (cql3) Add support for 2ndary indexes (CASSANDRA-3680)
 * (cql3) fix defining more than one PK to be invalid (CASSANDRA-4477)
 * remove schema agreement checking from all external APIs (Thrift, CQL and CQL3) (CASSANDRA-4487)
 * add Murmur3Partitioner and make it default for new installations (CASSANDRA-3772, 4621)
 * (cql3) update pseudo-map syntax to use map syntax (CASSANDRA-4497)
 * Finer grained exceptions hierarchy and provides error code with exceptions (CASSANDRA-3979)
 * Adds events push to binary protocol (CASSANDRA-4480)
 * Rewrite nodetool help (CASSANDRA-2293)
 * Make CQL3 the default for CQL (CASSANDRA-4640)
 * update stress tool to be able to use CQL3 (CASSANDRA-4406)
 * Accept all thrift update on CQL3 cf but don't expose their metadata (CASSANDRA-4377)
 * Replace Throttle with Guava's RateLimiter for HintedHandOff (CASSANDRA-4541)
 * fix counter add/get using CQL2 and CQL3 in stress tool (CASSANDRA-4633)
 * Add sstable count per level to cfstats (CASSANDRA-4537)
 * (cql3) Add ALTER KEYSPACE statement (CASSANDRA-4611)
 * (cql3) Allow defining default consistency levels (CASSANDRA-4448)
 * (cql3) Fix queries using LIMIT missing results (CASSANDRA-4579)
 * fix cross-version gossip messaging (CASSANDRA-4576)
 * added inet data type (CASSANDRA-4627)


1.1.6
 * Wait for writes on synchronous read digest mismatch (CASSANDRA-4792)
 * fix commitlog replay for nanotime-infected sstables (CASSANDRA-4782)
 * preflight check ttl for maximum of 20 years (CASSANDRA-4771)
 * (Pig) fix widerow input with single column rows (CASSANDRA-4789)
 * Fix HH to compact with correct gcBefore, which avoids wiping out
   undelivered hints (CASSANDRA-4772)
 * LCS will merge up to 32 L0 sstables as intended (CASSANDRA-4778)
 * NTS will default unconfigured DC replicas to zero (CASSANDRA-4675)
 * use default consistency level in counter validation if none is
   explicitly provide (CASSANDRA-4700)
 * Improve IAuthority interface by introducing fine-grained
   access permissions and grant/revoke commands (CASSANDRA-4490, 4644)
 * fix assumption error in CLI when updating/describing keyspace
   (CASSANDRA-4322)
 * Adds offline sstablescrub to debian packaging (CASSANDRA-4642)
 * Automatic fixing of overlapping leveled sstables (CASSANDRA-4644)
 * fix error when using ORDER BY with extended selections (CASSANDRA-4689)
 * (CQL3) Fix validation for IN queries for non-PK cols (CASSANDRA-4709)
 * fix re-created keyspace disappering after 1.1.5 upgrade
   (CASSANDRA-4698, 4752)
 * (CLI) display elapsed time in 2 fraction digits (CASSANDRA-3460)
 * add authentication support to sstableloader (CASSANDRA-4712)
 * Fix CQL3 'is reversed' logic (CASSANDRA-4716, 4759)
 * (CQL3) Don't return ReversedType in result set metadata (CASSANDRA-4717)
 * Backport adding AlterKeyspace statement (CASSANDRA-4611)
 * (CQL3) Correcty accept upper-case data types (CASSANDRA-4770)
 * Add binary protocol events for schema changes (CASSANDRA-4684)
Merged from 1.0:
 * Switch from NBHM to CHM in MessagingService's callback map, which
   prevents OOM in long-running instances (CASSANDRA-4708)


1.1.5
 * add SecondaryIndex.reload API (CASSANDRA-4581)
 * use millis + atomicint for commitlog segment creation instead of
   nanotime, which has issues under some hypervisors (CASSANDRA-4601)
 * fix FD leak in slice queries (CASSANDRA-4571)
 * avoid recursion in leveled compaction (CASSANDRA-4587)
 * increase stack size under Java7 to 180K
 * Log(info) schema changes (CASSANDRA-4547)
 * Change nodetool setcachecapcity to manipulate global caches (CASSANDRA-4563)
 * (cql3) fix setting compaction strategy (CASSANDRA-4597)
 * fix broken system.schema_* timestamps on system startup (CASSANDRA-4561)
 * fix wrong skip of cache saving (CASSANDRA-4533)
 * Avoid NPE when lost+found is in data dir (CASSANDRA-4572)
 * Respect five-minute flush moratorium after initial CL replay (CASSANDRA-4474)
 * Adds ntp as recommended in debian packaging (CASSANDRA-4606)
 * Configurable transport in CF Record{Reader|Writer} (CASSANDRA-4558)
 * (cql3) fix potential NPE with both equal and unequal restriction (CASSANDRA-4532)
 * (cql3) improves ORDER BY validation (CASSANDRA-4624)
 * Fix potential deadlock during counter writes (CASSANDRA-4578)
 * Fix cql error with ORDER BY when using IN (CASSANDRA-4612)
Merged from 1.0:
 * increase Xss to 160k to accomodate latest 1.6 JVMs (CASSANDRA-4602)
 * fix toString of hint destination tokens (CASSANDRA-4568)
 * Fix multiple values for CurrentLocal NodeID (CASSANDRA-4626)


1.1.4
 * fix offline scrub to catch >= out of order rows (CASSANDRA-4411)
 * fix cassandra-env.sh on RHEL and other non-dash-based systems
   (CASSANDRA-4494)
Merged from 1.0:
 * (Hadoop) fix setting key length for old-style mapred api (CASSANDRA-4534)
 * (Hadoop) fix iterating through a resultset consisting entirely
   of tombstoned rows (CASSANDRA-4466)


1.1.3
 * (cqlsh) add COPY TO (CASSANDRA-4434)
 * munmap commitlog segments before rename (CASSANDRA-4337)
 * (JMX) rename getRangeKeySample to sampleKeyRange to avoid returning
   multi-MB results as an attribute (CASSANDRA-4452)
 * flush based on data size, not throughput; overwritten columns no
   longer artificially inflate liveRatio (CASSANDRA-4399)
 * update default commitlog segment size to 32MB and total commitlog
   size to 32/1024 MB for 32/64 bit JVMs, respectively (CASSANDRA-4422)
 * avoid using global partitioner to estimate ranges in index sstables
   (CASSANDRA-4403)
 * restore pre-CASSANDRA-3862 approach to removing expired tombstones
   from row cache during compaction (CASSANDRA-4364)
 * (stress) support for CQL prepared statements (CASSANDRA-3633)
 * Correctly catch exception when Snappy cannot be loaded (CASSANDRA-4400)
 * (cql3) Support ORDER BY when IN condition is given in WHERE clause (CASSANDRA-4327)
 * (cql3) delete "component_index" column on DROP TABLE call (CASSANDRA-4420)
 * change nanoTime() to currentTimeInMillis() in schema related code (CASSANDRA-4432)
 * add a token generation tool (CASSANDRA-3709)
 * Fix LCS bug with sstable containing only 1 row (CASSANDRA-4411)
 * fix "Can't Modify Index Name" problem on CF update (CASSANDRA-4439)
 * Fix assertion error in getOverlappingSSTables during repair (CASSANDRA-4456)
 * fix nodetool's setcompactionthreshold command (CASSANDRA-4455)
 * Ensure compacted files are never used, to avoid counter overcount (CASSANDRA-4436)
Merged from 1.0:
 * Push the validation of secondary index values to the SecondaryIndexManager (CASSANDRA-4240)
 * allow dropping columns shadowed by not-yet-expired supercolumn or row
   tombstones in PrecompactedRow (CASSANDRA-4396)


1.1.2
 * Fix cleanup not deleting index entries (CASSANDRA-4379)
 * Use correct partitioner when saving + loading caches (CASSANDRA-4331)
 * Check schema before trying to export sstable (CASSANDRA-2760)
 * Raise a meaningful exception instead of NPE when PFS encounters
   an unconfigured node + no default (CASSANDRA-4349)
 * fix bug in sstable blacklisting with LCS (CASSANDRA-4343)
 * LCS no longer promotes tiny sstables out of L0 (CASSANDRA-4341)
 * skip tombstones during hint replay (CASSANDRA-4320)
 * fix NPE in compactionstats (CASSANDRA-4318)
 * enforce 1m min keycache for auto (CASSANDRA-4306)
 * Have DeletedColumn.isMFD always return true (CASSANDRA-4307)
 * (cql3) exeption message for ORDER BY constraints said primary filter can be
    an IN clause, which is misleading (CASSANDRA-4319)
 * (cql3) Reject (not yet supported) creation of 2ndardy indexes on tables with
   composite primary keys (CASSANDRA-4328)
 * Set JVM stack size to 160k for java 7 (CASSANDRA-4275)
 * cqlsh: add COPY command to load data from CSV flat files (CASSANDRA-4012)
 * CFMetaData.fromThrift to throw ConfigurationException upon error (CASSANDRA-4353)
 * Use CF comparator to sort indexed columns in SecondaryIndexManager
   (CASSANDRA-4365)
 * add strategy_options to the KSMetaData.toString() output (CASSANDRA-4248)
 * (cql3) fix range queries containing unqueried results (CASSANDRA-4372)
 * (cql3) allow updating column_alias types (CASSANDRA-4041)
 * (cql3) Fix deletion bug (CASSANDRA-4193)
 * Fix computation of overlapping sstable for leveled compaction (CASSANDRA-4321)
 * Improve scrub and allow to run it offline (CASSANDRA-4321)
 * Fix assertionError in StorageService.bulkLoad (CASSANDRA-4368)
 * (cqlsh) add option to authenticate to a keyspace at startup (CASSANDRA-4108)
 * (cqlsh) fix ASSUME functionality (CASSANDRA-4352)
 * Fix ColumnFamilyRecordReader to not return progress > 100% (CASSANDRA-3942)
Merged from 1.0:
 * Set gc_grace on index CF to 0 (CASSANDRA-4314)


1.1.1
 * add populate_io_cache_on_flush option (CASSANDRA-2635)
 * allow larger cache capacities than 2GB (CASSANDRA-4150)
 * add getsstables command to nodetool (CASSANDRA-4199)
 * apply parent CF compaction settings to secondary index CFs (CASSANDRA-4280)
 * preserve commitlog size cap when recycling segments at startup
   (CASSANDRA-4201)
 * (Hadoop) fix split generation regression (CASSANDRA-4259)
 * ignore min/max compactions settings in LCS, while preserving
   behavior that min=max=0 disables autocompaction (CASSANDRA-4233)
 * log number of rows read from saved cache (CASSANDRA-4249)
 * calculate exact size required for cleanup operations (CASSANDRA-1404)
 * avoid blocking additional writes during flush when the commitlog
   gets behind temporarily (CASSANDRA-1991)
 * enable caching on index CFs based on data CF cache setting (CASSANDRA-4197)
 * warn on invalid replication strategy creation options (CASSANDRA-4046)
 * remove [Freeable]Memory finalizers (CASSANDRA-4222)
 * include tombstone size in ColumnFamily.size, which can prevent OOM
   during sudden mass delete operations by yielding a nonzero liveRatio
   (CASSANDRA-3741)
 * Open 1 sstableScanner per level for leveled compaction (CASSANDRA-4142)
 * Optimize reads when row deletion timestamps allow us to restrict
   the set of sstables we check (CASSANDRA-4116)
 * add support for commitlog archiving and point-in-time recovery
   (CASSANDRA-3690)
 * avoid generating redundant compaction tasks during streaming
   (CASSANDRA-4174)
 * add -cf option to nodetool snapshot, and takeColumnFamilySnapshot to
   StorageService mbean (CASSANDRA-556)
 * optimize cleanup to drop entire sstables where possible (CASSANDRA-4079)
 * optimize truncate when autosnapshot is disabled (CASSANDRA-4153)
 * update caches to use byte[] keys to reduce memory overhead (CASSANDRA-3966)
 * add column limit to cli (CASSANDRA-3012, 4098)
 * clean up and optimize DataOutputBuffer, used by CQL compression and
   CompositeType (CASSANDRA-4072)
 * optimize commitlog checksumming (CASSANDRA-3610)
 * identify and blacklist corrupted SSTables from future compactions
   (CASSANDRA-2261)
 * Move CfDef and KsDef validation out of thrift (CASSANDRA-4037)
 * Expose API to repair a user provided range (CASSANDRA-3912)
 * Add way to force the cassandra-cli to refresh its schema (CASSANDRA-4052)
 * Avoid having replicate on write tasks stacking up at CL.ONE (CASSANDRA-2889)
 * (cql3) Backwards compatibility for composite comparators in non-cql3-aware
   clients (CASSANDRA-4093)
 * (cql3) Fix order by for reversed queries (CASSANDRA-4160)
 * (cql3) Add ReversedType support (CASSANDRA-4004)
 * (cql3) Add timeuuid type (CASSANDRA-4194)
 * (cql3) Minor fixes (CASSANDRA-4185)
 * (cql3) Fix prepared statement in BATCH (CASSANDRA-4202)
 * (cql3) Reduce the list of reserved keywords (CASSANDRA-4186)
 * (cql3) Move max/min compaction thresholds to compaction strategy options
   (CASSANDRA-4187)
 * Fix exception during move when localhost is the only source (CASSANDRA-4200)
 * (cql3) Allow paging through non-ordered partitioner results (CASSANDRA-3771)
 * (cql3) Fix drop index (CASSANDRA-4192)
 * (cql3) Don't return range ghosts anymore (CASSANDRA-3982)
 * fix re-creating Keyspaces/ColumnFamilies with the same name as dropped
   ones (CASSANDRA-4219)
 * fix SecondaryIndex LeveledManifest save upon snapshot (CASSANDRA-4230)
 * fix missing arrayOffset in FBUtilities.hash (CASSANDRA-4250)
 * (cql3) Add name of parameters in CqlResultSet (CASSANDRA-4242)
 * (cql3) Correctly validate order by queries (CASSANDRA-4246)
 * rename stress to cassandra-stress for saner packaging (CASSANDRA-4256)
 * Fix exception on colum metadata with non-string comparator (CASSANDRA-4269)
 * Check for unknown/invalid compression options (CASSANDRA-4266)
 * (cql3) Adds simple access to column timestamp and ttl (CASSANDRA-4217)
 * (cql3) Fix range queries with secondary indexes (CASSANDRA-4257)
 * Better error messages from improper input in cli (CASSANDRA-3865)
 * Try to stop all compaction upon Keyspace or ColumnFamily drop (CASSANDRA-4221)
 * (cql3) Allow keyspace properties to contain hyphens (CASSANDRA-4278)
 * (cql3) Correctly validate keyspace access in create table (CASSANDRA-4296)
 * Avoid deadlock in migration stage (CASSANDRA-3882)
 * Take supercolumn names and deletion info into account in memtable throughput
   (CASSANDRA-4264)
 * Add back backward compatibility for old style replication factor (CASSANDRA-4294)
 * Preserve compatibility with pre-1.1 index queries (CASSANDRA-4262)
Merged from 1.0:
 * Fix super columns bug where cache is not updated (CASSANDRA-4190)
 * fix maxTimestamp to include row tombstones (CASSANDRA-4116)
 * (CLI) properly handle quotes in create/update keyspace commands (CASSANDRA-4129)
 * Avoids possible deadlock during bootstrap (CASSANDRA-4159)
 * fix stress tool that hangs forever on timeout or error (CASSANDRA-4128)
 * stress tool to return appropriate exit code on failure (CASSANDRA-4188)
 * fix compaction NPE when out of disk space and assertions disabled
   (CASSANDRA-3985)
 * synchronize LCS getEstimatedTasks to avoid CME (CASSANDRA-4255)
 * ensure unique streaming session id's (CASSANDRA-4223)
 * kick off background compaction when min/max thresholds change
   (CASSANDRA-4279)
 * improve ability of STCS.getBuckets to deal with 100s of 1000s of
   sstables, such as when convertinb back from LCS (CASSANDRA-4287)
 * Oversize integer in CQL throws NumberFormatException (CASSANDRA-4291)
 * fix 1.0.x node join to mixed version cluster, other nodes >= 1.1 (CASSANDRA-4195)
 * Fix LCS splitting sstable base on uncompressed size (CASSANDRA-4419)
 * Push the validation of secondary index values to the SecondaryIndexManager (CASSANDRA-4240)
 * Don't purge columns during upgradesstables (CASSANDRA-4462)
 * Make cqlsh work with piping (CASSANDRA-4113)
 * Validate arguments for nodetool decommission (CASSANDRA-4061)
 * Report thrift status in nodetool info (CASSANDRA-4010)


1.1.0-final
 * average a reduced liveRatio estimate with the previous one (CASSANDRA-4065)
 * Allow KS and CF names up to 48 characters (CASSANDRA-4157)
 * fix stress build (CASSANDRA-4140)
 * add time remaining estimate to nodetool compactionstats (CASSANDRA-4167)
 * (cql) fix NPE in cql3 ALTER TABLE (CASSANDRA-4163)
 * (cql) Add support for CL.TWO and CL.THREE in CQL (CASSANDRA-4156)
 * (cql) Fix type in CQL3 ALTER TABLE preventing update (CASSANDRA-4170)
 * (cql) Throw invalid exception from CQL3 on obsolete options (CASSANDRA-4171)
 * (cqlsh) fix recognizing uppercase SELECT keyword (CASSANDRA-4161)
 * Pig: wide row support (CASSANDRA-3909)
Merged from 1.0:
 * avoid streaming empty files with bulk loader if sstablewriter errors out
   (CASSANDRA-3946)


1.1-rc1
 * Include stress tool in binary builds (CASSANDRA-4103)
 * (Hadoop) fix wide row iteration when last row read was deleted
   (CASSANDRA-4154)
 * fix read_repair_chance to really default to 0.1 in the cli (CASSANDRA-4114)
 * Adds caching and bloomFilterFpChange to CQL options (CASSANDRA-4042)
 * Adds posibility to autoconfigure size of the KeyCache (CASSANDRA-4087)
 * fix KEYS index from skipping results (CASSANDRA-3996)
 * Remove sliced_buffer_size_in_kb dead option (CASSANDRA-4076)
 * make loadNewSStable preserve sstable version (CASSANDRA-4077)
 * Respect 1.0 cache settings as much as possible when upgrading
   (CASSANDRA-4088)
 * relax path length requirement for sstable files when upgrading on
   non-Windows platforms (CASSANDRA-4110)
 * fix terminination of the stress.java when errors were encountered
   (CASSANDRA-4128)
 * Move CfDef and KsDef validation out of thrift (CASSANDRA-4037)
 * Fix get_paged_slice (CASSANDRA-4136)
 * CQL3: Support slice with exclusive start and stop (CASSANDRA-3785)
Merged from 1.0:
 * support PropertyFileSnitch in bulk loader (CASSANDRA-4145)
 * add auto_snapshot option allowing disabling snapshot before drop/truncate
   (CASSANDRA-3710)
 * allow short snitch names (CASSANDRA-4130)


1.1-beta2
 * rename loaded sstables to avoid conflicts with local snapshots
   (CASSANDRA-3967)
 * start hint replay as soon as FD notifies that the target is back up
   (CASSANDRA-3958)
 * avoid unproductive deserializing of cached rows during compaction
   (CASSANDRA-3921)
 * fix concurrency issues with CQL keyspace creation (CASSANDRA-3903)
 * Show Effective Owership via Nodetool ring <keyspace> (CASSANDRA-3412)
 * Update ORDER BY syntax for CQL3 (CASSANDRA-3925)
 * Fix BulkRecordWriter to not throw NPE if reducer gets no map data from Hadoop (CASSANDRA-3944)
 * Fix bug with counters in super columns (CASSANDRA-3821)
 * Remove deprecated merge_shard_chance (CASSANDRA-3940)
 * add a convenient way to reset a node's schema (CASSANDRA-2963)
 * fix for intermittent SchemaDisagreementException (CASSANDRA-3884)
 * CLI `list <CF>` to limit number of columns and their order (CASSANDRA-3012)
 * ignore deprecated KsDef/CfDef/ColumnDef fields in native schema (CASSANDRA-3963)
 * CLI to report when unsupported column_metadata pair was given (CASSANDRA-3959)
 * reincarnate removed and deprecated KsDef/CfDef attributes (CASSANDRA-3953)
 * Fix race between writes and read for cache (CASSANDRA-3862)
 * perform static initialization of StorageProxy on start-up (CASSANDRA-3797)
 * support trickling fsync() on writes (CASSANDRA-3950)
 * expose counters for unavailable/timeout exceptions given to thrift clients (CASSANDRA-3671)
 * avoid quadratic startup time in LeveledManifest (CASSANDRA-3952)
 * Add type information to new schema_ columnfamilies and remove thrift
   serialization for schema (CASSANDRA-3792)
 * add missing column validator options to the CLI help (CASSANDRA-3926)
 * skip reading saved key cache if CF's caching strategy is NONE or ROWS_ONLY (CASSANDRA-3954)
 * Unify migration code (CASSANDRA-4017)
Merged from 1.0:
 * cqlsh: guess correct version of Python for Arch Linux (CASSANDRA-4090)
 * (CLI) properly handle quotes in create/update keyspace commands (CASSANDRA-4129)
 * Avoids possible deadlock during bootstrap (CASSANDRA-4159)
 * fix stress tool that hangs forever on timeout or error (CASSANDRA-4128)
 * Fix super columns bug where cache is not updated (CASSANDRA-4190)
 * stress tool to return appropriate exit code on failure (CASSANDRA-4188)


1.0.9
 * improve index sampling performance (CASSANDRA-4023)
 * always compact away deleted hints immediately after handoff (CASSANDRA-3955)
 * delete hints from dropped ColumnFamilies on handoff instead of
   erroring out (CASSANDRA-3975)
 * add CompositeType ref to the CLI doc for create/update column family (CASSANDRA-3980)
 * Pig: support Counter ColumnFamilies (CASSANDRA-3973)
 * Pig: Composite column support (CASSANDRA-3684)
 * Avoid NPE during repair when a keyspace has no CFs (CASSANDRA-3988)
 * Fix division-by-zero error on get_slice (CASSANDRA-4000)
 * don't change manifest level for cleanup, scrub, and upgradesstables
   operations under LeveledCompactionStrategy (CASSANDRA-3989, 4112)
 * fix race leading to super columns assertion failure (CASSANDRA-3957)
 * fix NPE on invalid CQL delete command (CASSANDRA-3755)
 * allow custom types in CLI's assume command (CASSANDRA-4081)
 * fix totalBytes count for parallel compactions (CASSANDRA-3758)
 * fix intermittent NPE in get_slice (CASSANDRA-4095)
 * remove unnecessary asserts in native code interfaces (CASSANDRA-4096)
 * Validate blank keys in CQL to avoid assertion errors (CASSANDRA-3612)
 * cqlsh: fix bad decoding of some column names (CASSANDRA-4003)
 * cqlsh: fix incorrect padding with unicode chars (CASSANDRA-4033)
 * Fix EC2 snitch incorrectly reporting region (CASSANDRA-4026)
 * Shut down thrift during decommission (CASSANDRA-4086)
 * Expose nodetool cfhistograms for 2ndary indexes (CASSANDRA-4063)
Merged from 0.8:
 * Fix ConcurrentModificationException in gossiper (CASSANDRA-4019)


1.1-beta1
 * (cqlsh)
   + add SOURCE and CAPTURE commands, and --file option (CASSANDRA-3479)
   + add ALTER COLUMNFAMILY WITH (CASSANDRA-3523)
   + bundle Python dependencies with Cassandra (CASSANDRA-3507)
   + added to Debian package (CASSANDRA-3458)
   + display byte data instead of erroring out on decode failure
     (CASSANDRA-3874)
 * add nodetool rebuild_index (CASSANDRA-3583)
 * add nodetool rangekeysample (CASSANDRA-2917)
 * Fix streaming too much data during move operations (CASSANDRA-3639)
 * Nodetool and CLI connect to localhost by default (CASSANDRA-3568)
 * Reduce memory used by primary index sample (CASSANDRA-3743)
 * (Hadoop) separate input/output configurations (CASSANDRA-3197, 3765)
 * avoid returning internal Cassandra classes over JMX (CASSANDRA-2805)
 * add row-level isolation via SnapTree (CASSANDRA-2893)
 * Optimize key count estimation when opening sstable on startup
   (CASSANDRA-2988)
 * multi-dc replication optimization supporting CL > ONE (CASSANDRA-3577)
 * add command to stop compactions (CASSANDRA-1740, 3566, 3582)
 * multithreaded streaming (CASSANDRA-3494)
 * removed in-tree redhat spec (CASSANDRA-3567)
 * "defragment" rows for name-based queries under STCS, again (CASSANDRA-2503)
 * Recycle commitlog segments for improved performance
   (CASSANDRA-3411, 3543, 3557, 3615)
 * update size-tiered compaction to prioritize small tiers (CASSANDRA-2407)
 * add message expiration logic to OutboundTcpConnection (CASSANDRA-3005)
 * off-heap cache to use sun.misc.Unsafe instead of JNA (CASSANDRA-3271)
 * EACH_QUORUM is only supported for writes (CASSANDRA-3272)
 * replace compactionlock use in schema migration by checking CFS.isValid
   (CASSANDRA-3116)
 * recognize that "SELECT first ... *" isn't really "SELECT *" (CASSANDRA-3445)
 * Use faster bytes comparison (CASSANDRA-3434)
 * Bulk loader is no longer a fat client, (HADOOP) bulk load output format
   (CASSANDRA-3045)
 * (Hadoop) add support for KeyRange.filter
 * remove assumption that keys and token are in bijection
   (CASSANDRA-1034, 3574, 3604)
 * always remove endpoints from delevery queue in HH (CASSANDRA-3546)
 * fix race between cf flush and its 2ndary indexes flush (CASSANDRA-3547)
 * fix potential race in AES when a repair fails (CASSANDRA-3548)
 * Remove columns shadowed by a deleted container even when we cannot purge
   (CASSANDRA-3538)
 * Improve memtable slice iteration performance (CASSANDRA-3545)
 * more efficient allocation of small bloom filters (CASSANDRA-3618)
 * Use separate writer thread in SSTableSimpleUnsortedWriter (CASSANDRA-3619)
 * fsync the directory after new sstable or commitlog segment are created (CASSANDRA-3250)
 * fix minor issues reported by FindBugs (CASSANDRA-3658)
 * global key/row caches (CASSANDRA-3143, 3849)
 * optimize memtable iteration during range scan (CASSANDRA-3638)
 * introduce 'crc_check_chance' in CompressionParameters to support
   a checksum percentage checking chance similarly to read-repair (CASSANDRA-3611)
 * a way to deactivate global key/row cache on per-CF basis (CASSANDRA-3667)
 * fix LeveledCompactionStrategy broken because of generation pre-allocation
   in LeveledManifest (CASSANDRA-3691)
 * finer-grained control over data directories (CASSANDRA-2749)
 * Fix ClassCastException during hinted handoff (CASSANDRA-3694)
 * Upgrade Thrift to 0.7 (CASSANDRA-3213)
 * Make stress.java insert operation to use microseconds (CASSANDRA-3725)
 * Allows (internally) doing a range query with a limit of columns instead of
   rows (CASSANDRA-3742)
 * Allow rangeSlice queries to be start/end inclusive/exclusive (CASSANDRA-3749)
 * Fix BulkLoader to support new SSTable layout and add stream
   throttling to prevent an NPE when there is no yaml config (CASSANDRA-3752)
 * Allow concurrent schema migrations (CASSANDRA-1391, 3832)
 * Add SnapshotCommand to trigger snapshot on remote node (CASSANDRA-3721)
 * Make CFMetaData conversions to/from thrift/native schema inverses
   (CASSANDRA_3559)
 * Add initial code for CQL 3.0-beta (CASSANDRA-2474, 3781, 3753)
 * Add wide row support for ColumnFamilyInputFormat (CASSANDRA-3264)
 * Allow extending CompositeType comparator (CASSANDRA-3657)
 * Avoids over-paging during get_count (CASSANDRA-3798)
 * Add new command to rebuild a node without (repair) merkle tree calculations
   (CASSANDRA-3483, 3922)
 * respect not only row cache capacity but caching mode when
   trying to read data (CASSANDRA-3812)
 * fix system tests (CASSANDRA-3827)
 * CQL support for altering row key type in ALTER TABLE (CASSANDRA-3781)
 * turn compression on by default (CASSANDRA-3871)
 * make hexToBytes refuse invalid input (CASSANDRA-2851)
 * Make secondary indexes CF inherit compression and compaction from their
   parent CF (CASSANDRA-3877)
 * Finish cleanup up tombstone purge code (CASSANDRA-3872)
 * Avoid NPE on aboarted stream-out sessions (CASSANDRA-3904)
 * BulkRecordWriter throws NPE for counter columns (CASSANDRA-3906)
 * Support compression using BulkWriter (CASSANDRA-3907)


1.0.8
 * fix race between cleanup and flush on secondary index CFSes (CASSANDRA-3712)
 * avoid including non-queried nodes in rangeslice read repair
   (CASSANDRA-3843)
 * Only snapshot CF being compacted for snapshot_before_compaction
   (CASSANDRA-3803)
 * Log active compactions in StatusLogger (CASSANDRA-3703)
 * Compute more accurate compaction score per level (CASSANDRA-3790)
 * Return InvalidRequest when using a keyspace that doesn't exist
   (CASSANDRA-3764)
 * disallow user modification of System keyspace (CASSANDRA-3738)
 * allow using sstable2json on secondary index data (CASSANDRA-3738)
 * (cqlsh) add DESCRIBE COLUMNFAMILIES (CASSANDRA-3586)
 * (cqlsh) format blobs correctly and use colors to improve output
   readability (CASSANDRA-3726)
 * synchronize BiMap of bootstrapping tokens (CASSANDRA-3417)
 * show index options in CLI (CASSANDRA-3809)
 * add optional socket timeout for streaming (CASSANDRA-3838)
 * fix truncate not to leave behind non-CFS backed secondary indexes
   (CASSANDRA-3844)
 * make CLI `show schema` to use output stream directly instead
   of StringBuilder (CASSANDRA-3842)
 * remove the wait on hint future during write (CASSANDRA-3870)
 * (cqlsh) ignore missing CfDef opts (CASSANDRA-3933)
 * (cqlsh) look for cqlshlib relative to realpath (CASSANDRA-3767)
 * Fix short read protection (CASSANDRA-3934)
 * Make sure infered and actual schema match (CASSANDRA-3371)
 * Fix NPE during HH delivery (CASSANDRA-3677)
 * Don't put boostrapping node in 'hibernate' status (CASSANDRA-3737)
 * Fix double quotes in windows bat files (CASSANDRA-3744)
 * Fix bad validator lookup (CASSANDRA-3789)
 * Fix soft reset in EC2MultiRegionSnitch (CASSANDRA-3835)
 * Don't leave zombie connections with THSHA thrift server (CASSANDRA-3867)
 * (cqlsh) fix deserialization of data (CASSANDRA-3874)
 * Fix removetoken force causing an inconsistent state (CASSANDRA-3876)
 * Fix ahndling of some types with Pig (CASSANDRA-3886)
 * Don't allow to drop the system keyspace (CASSANDRA-3759)
 * Make Pig deletes disabled by default and configurable (CASSANDRA-3628)
Merged from 0.8:
 * (Pig) fix CassandraStorage to use correct comparator in Super ColumnFamily
   case (CASSANDRA-3251)
 * fix thread safety issues in commitlog replay, primarily affecting
   systems with many (100s) of CF definitions (CASSANDRA-3751)
 * Fix relevant tombstone ignored with super columns (CASSANDRA-3875)


1.0.7
 * fix regression in HH page size calculation (CASSANDRA-3624)
 * retry failed stream on IOException (CASSANDRA-3686)
 * allow configuring bloom_filter_fp_chance (CASSANDRA-3497)
 * attempt hint delivery every ten minutes, or when failure detector
   notifies us that a node is back up, whichever comes first.  hint
   handoff throttle delay default changed to 1ms, from 50 (CASSANDRA-3554)
 * add nodetool setstreamthroughput (CASSANDRA-3571)
 * fix assertion when dropping a columnfamily with no sstables (CASSANDRA-3614)
 * more efficient allocation of small bloom filters (CASSANDRA-3618)
 * CLibrary.createHardLinkWithExec() to check for errors (CASSANDRA-3101)
 * Avoid creating empty and non cleaned writer during compaction (CASSANDRA-3616)
 * stop thrift service in shutdown hook so we can quiesce MessagingService
   (CASSANDRA-3335)
 * (CQL) compaction_strategy_options and compression_parameters for
   CREATE COLUMNFAMILY statement (CASSANDRA-3374)
 * Reset min/max compaction threshold when creating size tiered compaction
   strategy (CASSANDRA-3666)
 * Don't ignore IOException during compaction (CASSANDRA-3655)
 * Fix assertion error for CF with gc_grace=0 (CASSANDRA-3579)
 * Shutdown ParallelCompaction reducer executor after use (CASSANDRA-3711)
 * Avoid < 0 value for pending tasks in leveled compaction (CASSANDRA-3693)
 * (Hadoop) Support TimeUUID in Pig CassandraStorage (CASSANDRA-3327)
 * Check schema is ready before continuing boostrapping (CASSANDRA-3629)
 * Catch overflows during parsing of chunk_length_kb (CASSANDRA-3644)
 * Improve stream protocol mismatch errors (CASSANDRA-3652)
 * Avoid multiple thread doing HH to the same target (CASSANDRA-3681)
 * Add JMX property for rp_timeout_in_ms (CASSANDRA-2940)
 * Allow DynamicCompositeType to compare component of different types
   (CASSANDRA-3625)
 * Flush non-cfs backed secondary indexes (CASSANDRA-3659)
 * Secondary Indexes should report memory consumption (CASSANDRA-3155)
 * fix for SelectStatement start/end key are not set correctly
   when a key alias is involved (CASSANDRA-3700)
 * fix CLI `show schema` command insert of an extra comma in
   column_metadata (CASSANDRA-3714)
Merged from 0.8:
 * avoid logging (harmless) exception when GC takes < 1ms (CASSANDRA-3656)
 * prevent new nodes from thinking down nodes are up forever (CASSANDRA-3626)
 * use correct list of replicas for LOCAL_QUORUM reads when read repair
   is disabled (CASSANDRA-3696)
 * block on flush before compacting hints (may prevent OOM) (CASSANDRA-3733)


1.0.6
 * (CQL) fix cqlsh support for replicate_on_write (CASSANDRA-3596)
 * fix adding to leveled manifest after streaming (CASSANDRA-3536)
 * filter out unavailable cipher suites when using encryption (CASSANDRA-3178)
 * (HADOOP) add old-style api support for CFIF and CFRR (CASSANDRA-2799)
 * Support TimeUUIDType column names in Stress.java tool (CASSANDRA-3541)
 * (CQL) INSERT/UPDATE/DELETE/TRUNCATE commands should allow CF names to
   be qualified by keyspace (CASSANDRA-3419)
 * always remove endpoints from delevery queue in HH (CASSANDRA-3546)
 * fix race between cf flush and its 2ndary indexes flush (CASSANDRA-3547)
 * fix potential race in AES when a repair fails (CASSANDRA-3548)
 * fix default value validation usage in CLI SET command (CASSANDRA-3553)
 * Optimize componentsFor method for compaction and startup time
   (CASSANDRA-3532)
 * (CQL) Proper ColumnFamily metadata validation on CREATE COLUMNFAMILY
   (CASSANDRA-3565)
 * fix compression "chunk_length_kb" option to set correct kb value for
   thrift/avro (CASSANDRA-3558)
 * fix missing response during range slice repair (CASSANDRA-3551)
 * 'describe ring' moved from CLI to nodetool and available through JMX (CASSANDRA-3220)
 * add back partitioner to sstable metadata (CASSANDRA-3540)
 * fix NPE in get_count for counters (CASSANDRA-3601)
Merged from 0.8:
 * remove invalid assertion that table was opened before dropping it
   (CASSANDRA-3580)
 * range and index scans now only send requests to enough replicas to
   satisfy requested CL + RR (CASSANDRA-3598)
 * use cannonical host for local node in nodetool info (CASSANDRA-3556)
 * remove nonlocal DC write optimization since it only worked with
   CL.ONE or CL.LOCAL_QUORUM (CASSANDRA-3577, 3585)
 * detect misuses of CounterColumnType (CASSANDRA-3422)
 * turn off string interning in json2sstable, take 2 (CASSANDRA-2189)
 * validate compression parameters on add/update of the ColumnFamily
   (CASSANDRA-3573)
 * Check for 0.0.0.0 is incorrect in CFIF (CASSANDRA-3584)
 * Increase vm.max_map_count in debian packaging (CASSANDRA-3563)
 * gossiper will never add itself to saved endpoints (CASSANDRA-3485)


1.0.5
 * revert CASSANDRA-3407 (see CASSANDRA-3540)
 * fix assertion error while forwarding writes to local nodes (CASSANDRA-3539)


1.0.4
 * fix self-hinting of timed out read repair updates and make hinted handoff
   less prone to OOMing a coordinator (CASSANDRA-3440)
 * expose bloom filter sizes via JMX (CASSANDRA-3495)
 * enforce RP tokens 0..2**127 (CASSANDRA-3501)
 * canonicalize paths exposed through JMX (CASSANDRA-3504)
 * fix "liveSize" stat when sstables are removed (CASSANDRA-3496)
 * add bloom filter FP rates to nodetool cfstats (CASSANDRA-3347)
 * record partitioner in sstable metadata component (CASSANDRA-3407)
 * add new upgradesstables nodetool command (CASSANDRA-3406)
 * skip --debug requirement to see common exceptions in CLI (CASSANDRA-3508)
 * fix incorrect query results due to invalid max timestamp (CASSANDRA-3510)
 * make sstableloader recognize compressed sstables (CASSANDRA-3521)
 * avoids race in OutboundTcpConnection in multi-DC setups (CASSANDRA-3530)
 * use SETLOCAL in cassandra.bat (CASSANDRA-3506)
 * fix ConcurrentModificationException in Table.all() (CASSANDRA-3529)
Merged from 0.8:
 * fix concurrence issue in the FailureDetector (CASSANDRA-3519)
 * fix array out of bounds error in counter shard removal (CASSANDRA-3514)
 * avoid dropping tombstones when they might still be needed to shadow
   data in a different sstable (CASSANDRA-2786)


1.0.3
 * revert name-based query defragmentation aka CASSANDRA-2503 (CASSANDRA-3491)
 * fix invalidate-related test failures (CASSANDRA-3437)
 * add next-gen cqlsh to bin/ (CASSANDRA-3188, 3131, 3493)
 * (CQL) fix handling of rows with no columns (CASSANDRA-3424, 3473)
 * fix querying supercolumns by name returning only a subset of
   subcolumns or old subcolumn versions (CASSANDRA-3446)
 * automatically compute sha1 sum for uncompressed data files (CASSANDRA-3456)
 * fix reading metadata/statistics component for version < h (CASSANDRA-3474)
 * add sstable forward-compatibility (CASSANDRA-3478)
 * report compression ratio in CFSMBean (CASSANDRA-3393)
 * fix incorrect size exception during streaming of counters (CASSANDRA-3481)
 * (CQL) fix for counter decrement syntax (CASSANDRA-3418)
 * Fix race introduced by CASSANDRA-2503 (CASSANDRA-3482)
 * Fix incomplete deletion of delivered hints (CASSANDRA-3466)
 * Avoid rescheduling compactions when no compaction was executed
   (CASSANDRA-3484)
 * fix handling of the chunk_length_kb compression options (CASSANDRA-3492)
Merged from 0.8:
 * fix updating CF row_cache_provider (CASSANDRA-3414)
 * CFMetaData.convertToThrift method to set RowCacheProvider (CASSANDRA-3405)
 * acquire compactionlock during truncate (CASSANDRA-3399)
 * fix displaying cfdef entries for super columnfamilies (CASSANDRA-3415)
 * Make counter shard merging thread safe (CASSANDRA-3178)
 * Revert CASSANDRA-2855
 * Fix bug preventing the use of efficient cross-DC writes (CASSANDRA-3472)
 * `describe ring` command for CLI (CASSANDRA-3220)
 * (Hadoop) skip empty rows when entire row is requested, redux (CASSANDRA-2855)


1.0.2
 * "defragment" rows for name-based queries under STCS (CASSANDRA-2503)
 * Add timing information to cassandra-cli GET/SET/LIST queries (CASSANDRA-3326)
 * Only create one CompressionMetadata object per sstable (CASSANDRA-3427)
 * cleanup usage of StorageService.setMode() (CASSANDRA-3388)
 * Avoid large array allocation for compressed chunk offsets (CASSANDRA-3432)
 * fix DecimalType bytebuffer marshalling (CASSANDRA-3421)
 * fix bug that caused first column in per row indexes to be ignored
   (CASSANDRA-3441)
 * add JMX call to clean (failed) repair sessions (CASSANDRA-3316)
 * fix sstableloader reference acquisition bug (CASSANDRA-3438)
 * fix estimated row size regression (CASSANDRA-3451)
 * make sure we don't return more columns than asked (CASSANDRA-3303, 3395)
Merged from 0.8:
 * acquire compactionlock during truncate (CASSANDRA-3399)
 * fix displaying cfdef entries for super columnfamilies (CASSANDRA-3415)


1.0.1
 * acquire references during index build to prevent delete problems
   on Windows (CASSANDRA-3314)
 * describe_ring should include datacenter/topology information (CASSANDRA-2882)
 * Thrift sockets are not properly buffered (CASSANDRA-3261)
 * performance improvement for bytebufferutil compare function (CASSANDRA-3286)
 * add system.versions ColumnFamily (CASSANDRA-3140)
 * reduce network copies (CASSANDRA-3333, 3373)
 * limit nodetool to 32MB of heap (CASSANDRA-3124)
 * (CQL) update parser to accept "timestamp" instead of "date" (CASSANDRA-3149)
 * Fix CLI `show schema` to include "compression_options" (CASSANDRA-3368)
 * Snapshot to include manifest under LeveledCompactionStrategy (CASSANDRA-3359)
 * (CQL) SELECT query should allow CF name to be qualified by keyspace (CASSANDRA-3130)
 * (CQL) Fix internal application error specifying 'using consistency ...'
   in lower case (CASSANDRA-3366)
 * fix Deflate compression when compression actually makes the data bigger
   (CASSANDRA-3370)
 * optimize UUIDGen to avoid lock contention on InetAddress.getLocalHost
   (CASSANDRA-3387)
 * tolerate index being dropped mid-mutation (CASSANDRA-3334, 3313)
 * CompactionManager is now responsible for checking for new candidates
   post-task execution, enabling more consistent leveled compaction
   (CASSANDRA-3391)
 * Cache HSHA threads (CASSANDRA-3372)
 * use CF/KS names as snapshot prefix for drop + truncate operations
   (CASSANDRA-2997)
 * Break bloom filters up to avoid heap fragmentation (CASSANDRA-2466)
 * fix cassandra hanging on jsvc stop (CASSANDRA-3302)
 * Avoid leveled compaction getting blocked on errors (CASSANDRA-3408)
 * Make reloading the compaction strategy safe (CASSANDRA-3409)
 * ignore 0.8 hints even if compaction begins before we try to purge
   them (CASSANDRA-3385)
 * remove procrun (bin\daemon) from Cassandra source tree and
   artifacts (CASSANDRA-3331)
 * make cassandra compile under JDK7 (CASSANDRA-3275)
 * remove dependency of clientutil.jar to FBUtilities (CASSANDRA-3299)
 * avoid truncation errors by using long math on long values (CASSANDRA-3364)
 * avoid clock drift on some Windows machine (CASSANDRA-3375)
 * display cache provider in cli 'describe keyspace' command (CASSANDRA-3384)
 * fix incomplete topology information in describe_ring (CASSANDRA-3403)
 * expire dead gossip states based on time (CASSANDRA-2961)
 * improve CompactionTask extensibility (CASSANDRA-3330)
 * Allow one leveled compaction task to kick off another (CASSANDRA-3363)
 * allow encryption only between datacenters (CASSANDRA-2802)
Merged from 0.8:
 * fix truncate allowing data to be replayed post-restart (CASSANDRA-3297)
 * make iwriter final in IndexWriter to avoid NPE (CASSANDRA-2863)
 * (CQL) update grammar to require key clause in DELETE statement
   (CASSANDRA-3349)
 * (CQL) allow numeric keyspace names in USE statement (CASSANDRA-3350)
 * (Hadoop) skip empty rows when slicing the entire row (CASSANDRA-2855)
 * Fix handling of tombstone by SSTableExport/Import (CASSANDRA-3357)
 * fix ColumnIndexer to use long offsets (CASSANDRA-3358)
 * Improved CLI exceptions (CASSANDRA-3312)
 * Fix handling of tombstone by SSTableExport/Import (CASSANDRA-3357)
 * Only count compaction as active (for throttling) when they have
   successfully acquired the compaction lock (CASSANDRA-3344)
 * Display CLI version string on startup (CASSANDRA-3196)
 * (Hadoop) make CFIF try rpc_address or fallback to listen_address
   (CASSANDRA-3214)
 * (Hadoop) accept comma delimited lists of initial thrift connections
   (CASSANDRA-3185)
 * ColumnFamily min_compaction_threshold should be >= 2 (CASSANDRA-3342)
 * (Pig) add 0.8+ types and key validation type in schema (CASSANDRA-3280)
 * Fix completely removing column metadata using CLI (CASSANDRA-3126)
 * CLI `describe cluster;` output should be on separate lines for separate versions
   (CASSANDRA-3170)
 * fix changing durable_writes keyspace option during CF creation
   (CASSANDRA-3292)
 * avoid locking on update when no indexes are involved (CASSANDRA-3386)
 * fix assertionError during repair with ordered partitioners (CASSANDRA-3369)
 * correctly serialize key_validation_class for avro (CASSANDRA-3391)
 * don't expire counter tombstone after streaming (CASSANDRA-3394)
 * prevent nodes that failed to join from hanging around forever
   (CASSANDRA-3351)
 * remove incorrect optimization from slice read path (CASSANDRA-3390)
 * Fix race in AntiEntropyService (CASSANDRA-3400)


1.0.0-final
 * close scrubbed sstable fd before deleting it (CASSANDRA-3318)
 * fix bug preventing obsolete commitlog segments from being removed
   (CASSANDRA-3269)
 * tolerate whitespace in seed CDL (CASSANDRA-3263)
 * Change default heap thresholds to max(min(1/2 ram, 1G), min(1/4 ram, 8GB))
   (CASSANDRA-3295)
 * Fix broken CompressedRandomAccessReaderTest (CASSANDRA-3298)
 * (CQL) fix type information returned for wildcard queries (CASSANDRA-3311)
 * add estimated tasks to LeveledCompactionStrategy (CASSANDRA-3322)
 * avoid including compaction cache-warming in keycache stats (CASSANDRA-3325)
 * run compaction and hinted handoff threads at MIN_PRIORITY (CASSANDRA-3308)
 * default hsha thrift server to cpu core count in rpc pool (CASSANDRA-3329)
 * add bin\daemon to binary tarball for Windows service (CASSANDRA-3331)
 * Fix places where uncompressed size of sstables was use in place of the
   compressed one (CASSANDRA-3338)
 * Fix hsha thrift server (CASSANDRA-3346)
 * Make sure repair only stream needed sstables (CASSANDRA-3345)


1.0.0-rc2
 * Log a meaningful warning when a node receives a message for a repair session
   that doesn't exist anymore (CASSANDRA-3256)
 * test for NUMA policy support as well as numactl presence (CASSANDRA-3245)
 * Fix FD leak when internode encryption is enabled (CASSANDRA-3257)
 * Remove incorrect assertion in mergeIterator (CASSANDRA-3260)
 * FBUtilities.hexToBytes(String) to throw NumberFormatException when string
   contains non-hex characters (CASSANDRA-3231)
 * Keep SimpleSnitch proximity ordering unchanged from what the Strategy
   generates, as intended (CASSANDRA-3262)
 * remove Scrub from compactionstats when finished (CASSANDRA-3255)
 * fix counter entry in jdbc TypesMap (CASSANDRA-3268)
 * fix full queue scenario for ParallelCompactionIterator (CASSANDRA-3270)
 * fix bootstrap process (CASSANDRA-3285)
 * don't try delivering hints if when there isn't any (CASSANDRA-3176)
 * CLI documentation change for ColumnFamily `compression_options` (CASSANDRA-3282)
 * ignore any CF ids sent by client for adding CF/KS (CASSANDRA-3288)
 * remove obsolete hints on first startup (CASSANDRA-3291)
 * use correct ISortedColumns for time-optimized reads (CASSANDRA-3289)
 * Evict gossip state immediately when a token is taken over by a new IP
   (CASSANDRA-3259)


1.0.0-rc1
 * Update CQL to generate microsecond timestamps by default (CASSANDRA-3227)
 * Fix counting CFMetadata towards Memtable liveRatio (CASSANDRA-3023)
 * Kill server on wrapped OOME such as from FileChannel.map (CASSANDRA-3201)
 * remove unnecessary copy when adding to row cache (CASSANDRA-3223)
 * Log message when a full repair operation completes (CASSANDRA-3207)
 * Fix streamOutSession keeping sstables references forever if the remote end
   dies (CASSANDRA-3216)
 * Remove dynamic_snitch boolean from example configuration (defaulting to
   true) and set default badness threshold to 0.1 (CASSANDRA-3229)
 * Base choice of random or "balanced" token on bootstrap on whether
   schema definitions were found (CASSANDRA-3219)
 * Fixes for LeveledCompactionStrategy score computation, prioritization,
   scheduling, and performance (CASSANDRA-3224, 3234)
 * parallelize sstable open at server startup (CASSANDRA-2988)
 * fix handling of exceptions writing to OutboundTcpConnection (CASSANDRA-3235)
 * Allow using quotes in "USE <keyspace>;" CLI command (CASSANDRA-3208)
 * Don't allow any cache loading exceptions to halt startup (CASSANDRA-3218)
 * Fix sstableloader --ignores option (CASSANDRA-3247)
 * File descriptor limit increased in packaging (CASSANDRA-3206)
 * Fix deadlock in commit log during flush (CASSANDRA-3253)


1.0.0-beta1
 * removed binarymemtable (CASSANDRA-2692)
 * add commitlog_total_space_in_mb to prevent fragmented logs (CASSANDRA-2427)
 * removed commitlog_rotation_threshold_in_mb configuration (CASSANDRA-2771)
 * make AbstractBounds.normalize de-overlapp overlapping ranges (CASSANDRA-2641)
 * replace CollatingIterator, ReducingIterator with MergeIterator
   (CASSANDRA-2062)
 * Fixed the ability to set compaction strategy in cli using create column
   family command (CASSANDRA-2778)
 * clean up tmp files after failed compaction (CASSANDRA-2468)
 * restrict repair streaming to specific columnfamilies (CASSANDRA-2280)
 * don't bother persisting columns shadowed by a row tombstone (CASSANDRA-2589)
 * reset CF and SC deletion times after gc_grace (CASSANDRA-2317)
 * optimize away seek when compacting wide rows (CASSANDRA-2879)
 * single-pass streaming (CASSANDRA-2677, 2906, 2916, 3003)
 * use reference counting for deleting sstables instead of relying on GC
   (CASSANDRA-2521, 3179)
 * store hints as serialized mutations instead of pointers to data row
   (CASSANDRA-2045)
 * store hints in the coordinator node instead of in the closest replica
   (CASSANDRA-2914)
 * add row_cache_keys_to_save CF option (CASSANDRA-1966)
 * check column family validity in nodetool repair (CASSANDRA-2933)
 * use lazy initialization instead of class initialization in NodeId
   (CASSANDRA-2953)
 * add paging to get_count (CASSANDRA-2894)
 * fix "short reads" in [multi]get (CASSANDRA-2643, 3157, 3192)
 * add optional compression for sstables (CASSANDRA-47, 2994, 3001, 3128)
 * add scheduler JMX metrics (CASSANDRA-2962)
 * add block level checksum for compressed data (CASSANDRA-1717)
 * make column family backed column map pluggable and introduce unsynchronized
   ArrayList backed one to speedup reads (CASSANDRA-2843, 3165, 3205)
 * refactoring of the secondary index api (CASSANDRA-2982)
 * make CL > ONE reads wait for digest reconciliation before returning
   (CASSANDRA-2494)
 * fix missing logging for some exceptions (CASSANDRA-2061)
 * refactor and optimize ColumnFamilyStore.files(...) and Descriptor.fromFilename(String)
   and few other places responsible for work with SSTable files (CASSANDRA-3040)
 * Stop reading from sstables once we know we have the most recent columns,
   for query-by-name requests (CASSANDRA-2498)
 * Add query-by-column mode to stress.java (CASSANDRA-3064)
 * Add "install" command to cassandra.bat (CASSANDRA-292)
 * clean up KSMetadata, CFMetadata from unnecessary
   Thrift<->Avro conversion methods (CASSANDRA-3032)
 * Add timeouts to client request schedulers (CASSANDRA-3079, 3096)
 * Cli to use hashes rather than array of hashes for strategy options (CASSANDRA-3081)
 * LeveledCompactionStrategy (CASSANDRA-1608, 3085, 3110, 3087, 3145, 3154, 3182)
 * Improvements of the CLI `describe` command (CASSANDRA-2630)
 * reduce window where dropped CF sstables may not be deleted (CASSANDRA-2942)
 * Expose gossip/FD info to JMX (CASSANDRA-2806)
 * Fix streaming over SSL when compressed SSTable involved (CASSANDRA-3051)
 * Add support for pluggable secondary index implementations (CASSANDRA-3078)
 * remove compaction_thread_priority setting (CASSANDRA-3104)
 * generate hints for replicas that timeout, not just replicas that are known
   to be down before starting (CASSANDRA-2034)
 * Add throttling for internode streaming (CASSANDRA-3080)
 * make the repair of a range repair all replica (CASSANDRA-2610, 3194)
 * expose the ability to repair the first range (as returned by the
   partitioner) of a node (CASSANDRA-2606)
 * Streams Compression (CASSANDRA-3015)
 * add ability to use multiple threads during a single compaction
   (CASSANDRA-2901)
 * make AbstractBounds.normalize support overlapping ranges (CASSANDRA-2641)
 * fix of the CQL count() behavior (CASSANDRA-3068)
 * use TreeMap backed column families for the SSTable simple writers
   (CASSANDRA-3148)
 * fix inconsistency of the CLI syntax when {} should be used instead of [{}]
   (CASSANDRA-3119)
 * rename CQL type names to match expected SQL behavior (CASSANDRA-3149, 3031)
 * Arena-based allocation for memtables (CASSANDRA-2252, 3162, 3163, 3168)
 * Default RR chance to 0.1 (CASSANDRA-3169)
 * Add RowLevel support to secondary index API (CASSANDRA-3147)
 * Make SerializingCacheProvider the default if JNA is available (CASSANDRA-3183)
 * Fix backwards compatibilty for CQL memtable properties (CASSANDRA-3190)
 * Add five-minute delay before starting compactions on a restarted server
   (CASSANDRA-3181)
 * Reduce copies done for intra-host messages (CASSANDRA-1788, 3144)
 * support of compaction strategy option for stress.java (CASSANDRA-3204)
 * make memtable throughput and column count thresholds no-ops (CASSANDRA-2449)
 * Return schema information along with the resultSet in CQL (CASSANDRA-2734)
 * Add new DecimalType (CASSANDRA-2883)
 * Fix assertion error in RowRepairResolver (CASSANDRA-3156)
 * Reduce unnecessary high buffer sizes (CASSANDRA-3171)
 * Pluggable compaction strategy (CASSANDRA-1610)
 * Add new broadcast_address config option (CASSANDRA-2491)


0.8.7
 * Kill server on wrapped OOME such as from FileChannel.map (CASSANDRA-3201)
 * Allow using quotes in "USE <keyspace>;" CLI command (CASSANDRA-3208)
 * Log message when a full repair operation completes (CASSANDRA-3207)
 * Don't allow any cache loading exceptions to halt startup (CASSANDRA-3218)
 * Fix sstableloader --ignores option (CASSANDRA-3247)
 * File descriptor limit increased in packaging (CASSANDRA-3206)
 * Log a meaningfull warning when a node receive a message for a repair session
   that doesn't exist anymore (CASSANDRA-3256)
 * Fix FD leak when internode encryption is enabled (CASSANDRA-3257)
 * FBUtilities.hexToBytes(String) to throw NumberFormatException when string
   contains non-hex characters (CASSANDRA-3231)
 * Keep SimpleSnitch proximity ordering unchanged from what the Strategy
   generates, as intended (CASSANDRA-3262)
 * remove Scrub from compactionstats when finished (CASSANDRA-3255)
 * Fix tool .bat files when CASSANDRA_HOME contains spaces (CASSANDRA-3258)
 * Force flush of status table when removing/updating token (CASSANDRA-3243)
 * Evict gossip state immediately when a token is taken over by a new IP (CASSANDRA-3259)
 * Fix bug where the failure detector can take too long to mark a host
   down (CASSANDRA-3273)
 * (Hadoop) allow wrapping ranges in queries (CASSANDRA-3137)
 * (Hadoop) check all interfaces for a match with split location
   before falling back to random replica (CASSANDRA-3211)
 * (Hadoop) Make Pig storage handle implements LoadMetadata (CASSANDRA-2777)
 * (Hadoop) Fix exception during PIG 'dump' (CASSANDRA-2810)
 * Fix stress COUNTER_GET option (CASSANDRA-3301)
 * Fix missing fields in CLI `show schema` output (CASSANDRA-3304)
 * Nodetool no longer leaks threads and closes JMX connections (CASSANDRA-3309)
 * fix truncate allowing data to be replayed post-restart (CASSANDRA-3297)
 * Move SimpleAuthority and SimpleAuthenticator to examples (CASSANDRA-2922)
 * Fix handling of tombstone by SSTableExport/Import (CASSANDRA-3357)
 * Fix transposition in cfHistograms (CASSANDRA-3222)
 * Allow using number as DC name when creating keyspace in CQL (CASSANDRA-3239)
 * Force flush of system table after updating/removing a token (CASSANDRA-3243)


0.8.6
 * revert CASSANDRA-2388
 * change TokenRange.endpoints back to listen/broadcast address to match
   pre-1777 behavior, and add TokenRange.rpc_endpoints instead (CASSANDRA-3187)
 * avoid trying to watch cassandra-topology.properties when loaded from jar
   (CASSANDRA-3138)
 * prevent users from creating keyspaces with LocalStrategy replication
   (CASSANDRA-3139)
 * fix CLI `show schema;` to output correct keyspace definition statement
   (CASSANDRA-3129)
 * CustomTThreadPoolServer to log TTransportException at DEBUG level
   (CASSANDRA-3142)
 * allow topology sort to work with non-unique rack names between
   datacenters (CASSANDRA-3152)
 * Improve caching of same-version Messages on digest and repair paths
   (CASSANDRA-3158)
 * Randomize choice of first replica for counter increment (CASSANDRA-2890)
 * Fix using read_repair_chance instead of merge_shard_change (CASSANDRA-3202)
 * Avoid streaming data to nodes that already have it, on move as well as
   decommission (CASSANDRA-3041)
 * Fix divide by zero error in GCInspector (CASSANDRA-3164)
 * allow quoting of the ColumnFamily name in CLI `create column family`
   statement (CASSANDRA-3195)
 * Fix rolling upgrade from 0.7 to 0.8 problem (CASSANDRA-3166)
 * Accomodate missing encryption_options in IncomingTcpConnection.stream
   (CASSANDRA-3212)


0.8.5
 * fix NPE when encryption_options is unspecified (CASSANDRA-3007)
 * include column name in validation failure exceptions (CASSANDRA-2849)
 * make sure truncate clears out the commitlog so replay won't re-
   populate with truncated data (CASSANDRA-2950)
 * fix NPE when debug logging is enabled and dropped CF is present
   in a commitlog segment (CASSANDRA-3021)
 * fix cassandra.bat when CASSANDRA_HOME contains spaces (CASSANDRA-2952)
 * fix to SSTableSimpleUnsortedWriter bufferSize calculation (CASSANDRA-3027)
 * make cleanup and normal compaction able to skip empty rows
   (rows containing nothing but expired tombstones) (CASSANDRA-3039)
 * work around native memory leak in com.sun.management.GarbageCollectorMXBean
   (CASSANDRA-2868)
 * validate that column names in column_metadata are not equal to key_alias
   on create/update of the ColumnFamily and CQL 'ALTER' statement (CASSANDRA-3036)
 * return an InvalidRequestException if an indexed column is assigned
   a value larger than 64KB (CASSANDRA-3057)
 * fix of numeric-only and string column names handling in CLI "drop index"
   (CASSANDRA-3054)
 * prune index scan resultset back to original request for lazy
   resultset expansion case (CASSANDRA-2964)
 * (Hadoop) fail jobs when Cassandra node has failed but TaskTracker
   has not (CASSANDRA-2388)
 * fix dynamic snitch ignoring nodes when read_repair_chance is zero
   (CASSANDRA-2662)
 * avoid retaining references to dropped CFS objects in
   CompactionManager.estimatedCompactions (CASSANDRA-2708)
 * expose rpc timeouts per host in MessagingServiceMBean (CASSANDRA-2941)
 * avoid including cwd in classpath for deb and rpm packages (CASSANDRA-2881)
 * remove gossip state when a new IP takes over a token (CASSANDRA-3071)
 * allow sstable2json to work on index sstable files (CASSANDRA-3059)
 * always hint counters (CASSANDRA-3099)
 * fix log4j initialization in EmbeddedCassandraService (CASSANDRA-2857)
 * remove gossip state when a new IP takes over a token (CASSANDRA-3071)
 * work around native memory leak in com.sun.management.GarbageCollectorMXBean
    (CASSANDRA-2868)
 * fix UnavailableException with writes at CL.EACH_QUORM (CASSANDRA-3084)
 * fix parsing of the Keyspace and ColumnFamily names in numeric
   and string representations in CLI (CASSANDRA-3075)
 * fix corner cases in Range.differenceToFetch (CASSANDRA-3084)
 * fix ip address String representation in the ring cache (CASSANDRA-3044)
 * fix ring cache compatibility when mixing pre-0.8.4 nodes with post-
   in the same cluster (CASSANDRA-3023)
 * make repair report failure when a node participating dies (instead of
   hanging forever) (CASSANDRA-2433)
 * fix handling of the empty byte buffer by ReversedType (CASSANDRA-3111)
 * Add validation that Keyspace names are case-insensitively unique (CASSANDRA-3066)
 * catch invalid key_validation_class before instantiating UpdateColumnFamily (CASSANDRA-3102)
 * make Range and Bounds objects client-safe (CASSANDRA-3108)
 * optionally skip log4j configuration (CASSANDRA-3061)
 * bundle sstableloader with the debian package (CASSANDRA-3113)
 * don't try to build secondary indexes when there is none (CASSANDRA-3123)
 * improve SSTableSimpleUnsortedWriter speed for large rows (CASSANDRA-3122)
 * handle keyspace arguments correctly in nodetool snapshot (CASSANDRA-3038)
 * Fix SSTableImportTest on windows (CASSANDRA-3043)
 * expose compactionThroughputMbPerSec through JMX (CASSANDRA-3117)
 * log keyspace and CF of large rows being compacted


0.8.4
 * change TokenRing.endpoints to be a list of rpc addresses instead of
   listen/broadcast addresses (CASSANDRA-1777)
 * include files-to-be-streamed in StreamInSession.getSources (CASSANDRA-2972)
 * use JAVA env var in cassandra-env.sh (CASSANDRA-2785, 2992)
 * avoid doing read for no-op replicate-on-write at CL=1 (CASSANDRA-2892)
 * refuse counter write for CL.ANY (CASSANDRA-2990)
 * switch back to only logging recent dropped messages (CASSANDRA-3004)
 * always deserialize RowMutation for counters (CASSANDRA-3006)
 * ignore saved replication_factor strategy_option for NTS (CASSANDRA-3011)
 * make sure pre-truncate CL segments are discarded (CASSANDRA-2950)


0.8.3
 * add ability to drop local reads/writes that are going to timeout
   (CASSANDRA-2943)
 * revamp token removal process, keep gossip states for 3 days (CASSANDRA-2496)
 * don't accept extra args for 0-arg nodetool commands (CASSANDRA-2740)
 * log unavailableexception details at debug level (CASSANDRA-2856)
 * expose data_dir though jmx (CASSANDRA-2770)
 * don't include tmp files as sstable when create cfs (CASSANDRA-2929)
 * log Java classpath on startup (CASSANDRA-2895)
 * keep gossipped version in sync with actual on migration coordinator
   (CASSANDRA-2946)
 * use lazy initialization instead of class initialization in NodeId
   (CASSANDRA-2953)
 * check column family validity in nodetool repair (CASSANDRA-2933)
 * speedup bytes to hex conversions dramatically (CASSANDRA-2850)
 * Flush memtables on shutdown when durable writes are disabled
   (CASSANDRA-2958)
 * improved POSIX compatibility of start scripts (CASsANDRA-2965)
 * add counter support to Hadoop InputFormat (CASSANDRA-2981)
 * fix bug where dirty commitlog segments were removed (and avoid keeping
   segments with no post-flush activity permanently dirty) (CASSANDRA-2829)
 * fix throwing exception with batch mutation of counter super columns
   (CASSANDRA-2949)
 * ignore system tables during repair (CASSANDRA-2979)
 * throw exception when NTS is given replication_factor as an option
   (CASSANDRA-2960)
 * fix assertion error during compaction of counter CFs (CASSANDRA-2968)
 * avoid trying to create index names, when no index exists (CASSANDRA-2867)
 * don't sample the system table when choosing a bootstrap token
   (CASSANDRA-2825)
 * gossiper notifies of local state changes (CASSANDRA-2948)
 * add asynchronous and half-sync/half-async (hsha) thrift servers
   (CASSANDRA-1405)
 * fix potential use of free'd native memory in SerializingCache
   (CASSANDRA-2951)
 * prune index scan resultset back to original request for lazy
   resultset expansion case (CASSANDRA-2964)
 * (Hadoop) fail jobs when Cassandra node has failed but TaskTracker
    has not (CASSANDRA-2388)


0.8.2
 * CQL:
   - include only one row per unique key for IN queries (CASSANDRA-2717)
   - respect client timestamp on full row deletions (CASSANDRA-2912)
 * improve thread-safety in StreamOutSession (CASSANDRA-2792)
 * allow deleting a row and updating indexed columns in it in the
   same mutation (CASSANDRA-2773)
 * Expose number of threads blocked on submitting memtable to flush
   in JMX (CASSANDRA-2817)
 * add ability to return "endpoints" to nodetool (CASSANDRA-2776)
 * Add support for multiple (comma-delimited) coordinator addresses
   to ColumnFamilyInputFormat (CASSANDRA-2807)
 * fix potential NPE while scheduling read repair for range slice
   (CASSANDRA-2823)
 * Fix race in SystemTable.getCurrentLocalNodeId (CASSANDRA-2824)
 * Correctly set default for replicate_on_write (CASSANDRA-2835)
 * improve nodetool compactionstats formatting (CASSANDRA-2844)
 * fix index-building status display (CASSANDRA-2853)
 * fix CLI perpetuating obsolete KsDef.replication_factor (CASSANDRA-2846)
 * improve cli treatment of multiline comments (CASSANDRA-2852)
 * handle row tombstones correctly in EchoedRow (CASSANDRA-2786)
 * add MessagingService.get[Recently]DroppedMessages and
   StorageService.getExceptionCount (CASSANDRA-2804)
 * fix possibility of spurious UnavailableException for LOCAL_QUORUM
   reads with dynamic snitch + read repair disabled (CASSANDRA-2870)
 * add ant-optional as dependence for the debian package (CASSANDRA-2164)
 * add option to specify limit for get_slice in the CLI (CASSANDRA-2646)
 * decrease HH page size (CASSANDRA-2832)
 * reset cli keyspace after dropping the current one (CASSANDRA-2763)
 * add KeyRange option to Hadoop inputformat (CASSANDRA-1125)
 * fix protocol versioning (CASSANDRA-2818, 2860)
 * support spaces in path to log4j configuration (CASSANDRA-2383)
 * avoid including inferred types in CF update (CASSANDRA-2809)
 * fix JMX bulkload call (CASSANDRA-2908)
 * fix updating KS with durable_writes=false (CASSANDRA-2907)
 * add simplified facade to SSTableWriter for bulk loading use
   (CASSANDRA-2911)
 * fix re-using index CF sstable names after drop/recreate (CASSANDRA-2872)
 * prepend CF to default index names (CASSANDRA-2903)
 * fix hint replay (CASSANDRA-2928)
 * Properly synchronize repair's merkle tree computation (CASSANDRA-2816)


0.8.1
 * CQL:
   - support for insert, delete in BATCH (CASSANDRA-2537)
   - support for IN to SELECT, UPDATE (CASSANDRA-2553)
   - timestamp support for INSERT, UPDATE, and BATCH (CASSANDRA-2555)
   - TTL support (CASSANDRA-2476)
   - counter support (CASSANDRA-2473)
   - ALTER COLUMNFAMILY (CASSANDRA-1709)
   - DROP INDEX (CASSANDRA-2617)
   - add SCHEMA/TABLE as aliases for KS/CF (CASSANDRA-2743)
   - server handles wait-for-schema-agreement (CASSANDRA-2756)
   - key alias support (CASSANDRA-2480)
 * add support for comparator parameters and a generic ReverseType
   (CASSANDRA-2355)
 * add CompositeType and DynamicCompositeType (CASSANDRA-2231)
 * optimize batches containing multiple updates to the same row
   (CASSANDRA-2583)
 * adjust hinted handoff page size to avoid OOM with large columns
   (CASSANDRA-2652)
 * mark BRAF buffer invalid post-flush so we don't re-flush partial
   buffers again, especially on CL writes (CASSANDRA-2660)
 * add DROP INDEX support to CLI (CASSANDRA-2616)
 * don't perform HH to client-mode [storageproxy] nodes (CASSANDRA-2668)
 * Improve forceDeserialize/getCompactedRow encapsulation (CASSANDRA-2659)
 * Don't write CounterUpdateColumn to disk in tests (CASSANDRA-2650)
 * Add sstable bulk loading utility (CASSANDRA-1278)
 * avoid replaying hints to dropped columnfamilies (CASSANDRA-2685)
 * add placeholders for missing rows in range query pseudo-RR (CASSANDRA-2680)
 * remove no-op HHOM.renameHints (CASSANDRA-2693)
 * clone super columns to avoid modifying them during flush (CASSANDRA-2675)
 * allow writes to bypass the commitlog for certain keyspaces (CASSANDRA-2683)
 * avoid NPE when bypassing commitlog during memtable flush (CASSANDRA-2781)
 * Added support for making bootstrap retry if nodes flap (CASSANDRA-2644)
 * Added statusthrift to nodetool to report if thrift server is running (CASSANDRA-2722)
 * Fixed rows being cached if they do not exist (CASSANDRA-2723)
 * Support passing tableName and cfName to RowCacheProviders (CASSANDRA-2702)
 * close scrub file handles (CASSANDRA-2669)
 * throttle migration replay (CASSANDRA-2714)
 * optimize column serializer creation (CASSANDRA-2716)
 * Added support for making bootstrap retry if nodes flap (CASSANDRA-2644)
 * Added statusthrift to nodetool to report if thrift server is running
   (CASSANDRA-2722)
 * Fixed rows being cached if they do not exist (CASSANDRA-2723)
 * fix truncate/compaction race (CASSANDRA-2673)
 * workaround large resultsets causing large allocation retention
   by nio sockets (CASSANDRA-2654)
 * fix nodetool ring use with Ec2Snitch (CASSANDRA-2733)
 * fix removing columns and subcolumns that are supressed by a row or
   supercolumn tombstone during replica resolution (CASSANDRA-2590)
 * support sstable2json against snapshot sstables (CASSANDRA-2386)
 * remove active-pull schema requests (CASSANDRA-2715)
 * avoid marking entire list of sstables as actively being compacted
   in multithreaded compaction (CASSANDRA-2765)
 * seek back after deserializing a row to update cache with (CASSANDRA-2752)
 * avoid skipping rows in scrub for counter column family (CASSANDRA-2759)
 * fix ConcurrentModificationException in repair when dealing with 0.7 node
   (CASSANDRA-2767)
 * use threadsafe collections for StreamInSession (CASSANDRA-2766)
 * avoid infinite loop when creating merkle tree (CASSANDRA-2758)
 * avoids unmarking compacting sstable prematurely in cleanup (CASSANDRA-2769)
 * fix NPE when the commit log is bypassed (CASSANDRA-2718)
 * don't throw an exception in SS.isRPCServerRunning (CASSANDRA-2721)
 * make stress.jar executable (CASSANDRA-2744)
 * add daemon mode to java stress (CASSANDRA-2267)
 * expose the DC and rack of a node through JMX and nodetool ring (CASSANDRA-2531)
 * fix cache mbean getSize (CASSANDRA-2781)
 * Add Date, Float, Double, and Boolean types (CASSANDRA-2530)
 * Add startup flag to renew counter node id (CASSANDRA-2788)
 * add jamm agent to cassandra.bat (CASSANDRA-2787)
 * fix repair hanging if a neighbor has nothing to send (CASSANDRA-2797)
 * purge tombstone even if row is in only one sstable (CASSANDRA-2801)
 * Fix wrong purge of deleted cf during compaction (CASSANDRA-2786)
 * fix race that could result in Hadoop writer failing to throw an
   exception encountered after close() (CASSANDRA-2755)
 * fix scan wrongly throwing assertion error (CASSANDRA-2653)
 * Always use even distribution for merkle tree with RandomPartitionner
   (CASSANDRA-2841)
 * fix describeOwnership for OPP (CASSANDRA-2800)
 * ensure that string tokens do not contain commas (CASSANDRA-2762)


0.8.0-final
 * fix CQL grammar warning and cqlsh regression from CASSANDRA-2622
 * add ant generate-cql-html target (CASSANDRA-2526)
 * update CQL consistency levels (CASSANDRA-2566)
 * debian packaging fixes (CASSANDRA-2481, 2647)
 * fix UUIDType, IntegerType for direct buffers (CASSANDRA-2682, 2684)
 * switch to native Thrift for Hadoop map/reduce (CASSANDRA-2667)
 * fix StackOverflowError when building from eclipse (CASSANDRA-2687)
 * only provide replication_factor to strategy_options "help" for
   SimpleStrategy, OldNetworkTopologyStrategy (CASSANDRA-2678, 2713)
 * fix exception adding validators to non-string columns (CASSANDRA-2696)
 * avoid instantiating DatabaseDescriptor in JDBC (CASSANDRA-2694)
 * fix potential stack overflow during compaction (CASSANDRA-2626)
 * clone super columns to avoid modifying them during flush (CASSANDRA-2675)
 * reset underlying iterator in EchoedRow constructor (CASSANDRA-2653)


0.8.0-rc1
 * faster flushes and compaction from fixing excessively pessimistic
   rebuffering in BRAF (CASSANDRA-2581)
 * fix returning null column values in the python cql driver (CASSANDRA-2593)
 * fix merkle tree splitting exiting early (CASSANDRA-2605)
 * snapshot_before_compaction directory name fix (CASSANDRA-2598)
 * Disable compaction throttling during bootstrap (CASSANDRA-2612)
 * fix CQL treatment of > and < operators in range slices (CASSANDRA-2592)
 * fix potential double-application of counter updates on commitlog replay
   by moving replay position from header to sstable metadata (CASSANDRA-2419)
 * JDBC CQL driver exposes getColumn for access to timestamp
 * JDBC ResultSetMetadata properties added to AbstractType
 * r/m clustertool (CASSANDRA-2607)
 * add support for presenting row key as a column in CQL result sets
   (CASSANDRA-2622)
 * Don't allow {LOCAL|EACH}_QUORUM unless strategy is NTS (CASSANDRA-2627)
 * validate keyspace strategy_options during CQL create (CASSANDRA-2624)
 * fix empty Result with secondary index when limit=1 (CASSANDRA-2628)
 * Fix regression where bootstrapping a node with no schema fails
   (CASSANDRA-2625)
 * Allow removing LocationInfo sstables (CASSANDRA-2632)
 * avoid attempting to replay mutations from dropped keyspaces (CASSANDRA-2631)
 * avoid using cached position of a key when GT is requested (CASSANDRA-2633)
 * fix counting bloom filter true positives (CASSANDRA-2637)
 * initialize local ep state prior to gossip startup if needed (CASSANDRA-2638)
 * fix counter increment lost after restart (CASSANDRA-2642)
 * add quote-escaping via backslash to CLI (CASSANDRA-2623)
 * fix pig example script (CASSANDRA-2487)
 * fix dynamic snitch race in adding latencies (CASSANDRA-2618)
 * Start/stop cassandra after more important services such as mdadm in
   debian packaging (CASSANDRA-2481)


0.8.0-beta2
 * fix NPE compacting index CFs (CASSANDRA-2528)
 * Remove checking all column families on startup for compaction candidates
   (CASSANDRA-2444)
 * validate CQL create keyspace options (CASSANDRA-2525)
 * fix nodetool setcompactionthroughput (CASSANDRA-2550)
 * move	gossip heartbeat back to its own thread (CASSANDRA-2554)
 * validate cql TRUNCATE columnfamily before truncating (CASSANDRA-2570)
 * fix batch_mutate for mixed standard-counter mutations (CASSANDRA-2457)
 * disallow making schema changes to system keyspace (CASSANDRA-2563)
 * fix sending mutation messages multiple times (CASSANDRA-2557)
 * fix incorrect use of NBHM.size in ReadCallback that could cause
   reads to time out even when responses were received (CASSANDRA-2552)
 * trigger read repair correctly for LOCAL_QUORUM reads (CASSANDRA-2556)
 * Allow configuring the number of compaction thread (CASSANDRA-2558)
 * forceUserDefinedCompaction will attempt to compact what it is given
   even if the pessimistic estimate is that there is not enough disk space;
   automatic compactions will only compact 2 or more sstables (CASSANDRA-2575)
 * refuse to apply migrations with older timestamps than the current
   schema (CASSANDRA-2536)
 * remove unframed Thrift transport option
 * include indexes in snapshots (CASSANDRA-2596)
 * improve ignoring of obsolete mutations in index maintenance (CASSANDRA-2401)
 * recognize attempt to drop just the index while leaving the column
   definition alone (CASSANDRA-2619)


0.8.0-beta1
 * remove Avro RPC support (CASSANDRA-926)
 * support for columns that act as incr/decr counters
   (CASSANDRA-1072, 1937, 1944, 1936, 2101, 2093, 2288, 2105, 2384, 2236, 2342,
   2454)
 * CQL (CASSANDRA-1703, 1704, 1705, 1706, 1707, 1708, 1710, 1711, 1940,
   2124, 2302, 2277, 2493)
 * avoid double RowMutation serialization on write path (CASSANDRA-1800)
 * make NetworkTopologyStrategy the default (CASSANDRA-1960)
 * configurable internode encryption (CASSANDRA-1567, 2152)
 * human readable column names in sstable2json output (CASSANDRA-1933)
 * change default JMX port to 7199 (CASSANDRA-2027)
 * backwards compatible internal messaging (CASSANDRA-1015)
 * atomic switch of memtables and sstables (CASSANDRA-2284)
 * add pluggable SeedProvider (CASSANDRA-1669)
 * Fix clustertool to not throw exception when calling get_endpoints (CASSANDRA-2437)
 * upgrade to thrift 0.6 (CASSANDRA-2412)
 * repair works on a token range instead of full ring (CASSANDRA-2324)
 * purge tombstones from row cache (CASSANDRA-2305)
 * push replication_factor into strategy_options (CASSANDRA-1263)
 * give snapshots the same name on each node (CASSANDRA-1791)
 * remove "nodetool loadbalance" (CASSANDRA-2448)
 * multithreaded compaction (CASSANDRA-2191)
 * compaction throttling (CASSANDRA-2156)
 * add key type information and alias (CASSANDRA-2311, 2396)
 * cli no longer divides read_repair_chance by 100 (CASSANDRA-2458)
 * made CompactionInfo.getTaskType return an enum (CASSANDRA-2482)
 * add a server-wide cap on measured memtable memory usage and aggressively
   flush to keep under that threshold (CASSANDRA-2006)
 * add unified UUIDType (CASSANDRA-2233)
 * add off-heap row cache support (CASSANDRA-1969)


0.7.5
 * improvements/fixes to PIG driver (CASSANDRA-1618, CASSANDRA-2387,
   CASSANDRA-2465, CASSANDRA-2484)
 * validate index names (CASSANDRA-1761)
 * reduce contention on Table.flusherLock (CASSANDRA-1954)
 * try harder to detect failures during streaming, cleaning up temporary
   files more reliably (CASSANDRA-2088)
 * shut down server for OOM on a Thrift thread (CASSANDRA-2269)
 * fix tombstone handling in repair and sstable2json (CASSANDRA-2279)
 * preserve version when streaming data from old sstables (CASSANDRA-2283)
 * don't start repair if a neighboring node is marked as dead (CASSANDRA-2290)
 * purge tombstones from row cache (CASSANDRA-2305)
 * Avoid seeking when sstable2json exports the entire file (CASSANDRA-2318)
 * clear Built flag in system table when dropping an index (CASSANDRA-2320)
 * don't allow arbitrary argument for stress.java (CASSANDRA-2323)
 * validate values for index predicates in get_indexed_slice (CASSANDRA-2328)
 * queue secondary indexes for flush before the parent (CASSANDRA-2330)
 * allow job configuration to set the CL used in Hadoop jobs (CASSANDRA-2331)
 * add memtable_flush_queue_size defaulting to 4 (CASSANDRA-2333)
 * Allow overriding of initial_token, storage_port and rpc_port from system
   properties (CASSANDRA-2343)
 * fix comparator used for non-indexed secondary expressions in index scan
   (CASSANDRA-2347)
 * ensure size calculation and write phase of large-row compaction use
   the same threshold for TTL expiration (CASSANDRA-2349)
 * fix race when iterating CFs during add/drop (CASSANDRA-2350)
 * add ConsistencyLevel command to CLI (CASSANDRA-2354)
 * allow negative numbers in the cli (CASSANDRA-2358)
 * hard code serialVersionUID for tokens class (CASSANDRA-2361)
 * fix potential infinite loop in ByteBufferUtil.inputStream (CASSANDRA-2365)
 * fix encoding bugs in HintedHandoffManager, SystemTable when default
   charset is not UTF8 (CASSANDRA-2367)
 * avoids having removed node reappearing in Gossip (CASSANDRA-2371)
 * fix incorrect truncation of long to int when reading columns via block
   index (CASSANDRA-2376)
 * fix NPE during stream session (CASSANDRA-2377)
 * fix race condition that could leave orphaned data files when dropping CF or
   KS (CASSANDRA-2381)
 * fsync statistics component on write (CASSANDRA-2382)
 * fix duplicate results from CFS.scan (CASSANDRA-2406)
 * add IntegerType to CLI help (CASSANDRA-2414)
 * avoid caching token-only decoratedkeys (CASSANDRA-2416)
 * convert mmap assertion to if/throw so scrub can catch it (CASSANDRA-2417)
 * don't overwrite gc log (CASSANDR-2418)
 * invalidate row cache for streamed row to avoid inconsitencies
   (CASSANDRA-2420)
 * avoid copies in range/index scans (CASSANDRA-2425)
 * make sure we don't wipe data during cleanup if the node has not join
   the ring (CASSANDRA-2428)
 * Try harder to close files after compaction (CASSANDRA-2431)
 * re-set bootstrapped flag after move finishes (CASSANDRA-2435)
 * display validation_class in CLI 'describe keyspace' (CASSANDRA-2442)
 * make cleanup compactions cleanup the row cache (CASSANDRA-2451)
 * add column fields validation to scrub (CASSANDRA-2460)
 * use 64KB flush buffer instead of in_memory_compaction_limit (CASSANDRA-2463)
 * fix backslash substitutions in CLI (CASSANDRA-2492)
 * disable cache saving for system CFS (CASSANDRA-2502)
 * fixes for verifying destination availability under hinted conditions
   so UE can be thrown intead of timing out (CASSANDRA-2514)
 * fix update of validation class in column metadata (CASSANDRA-2512)
 * support LOCAL_QUORUM, EACH_QUORUM CLs outside of NTS (CASSANDRA-2516)
 * preserve version when streaming data from old sstables (CASSANDRA-2283)
 * fix backslash substitutions in CLI (CASSANDRA-2492)
 * count a row deletion as one operation towards memtable threshold
   (CASSANDRA-2519)
 * support LOCAL_QUORUM, EACH_QUORUM CLs outside of NTS (CASSANDRA-2516)


0.7.4
 * add nodetool join command (CASSANDRA-2160)
 * fix secondary indexes on pre-existing or streamed data (CASSANDRA-2244)
 * initialize endpoint in gossiper earlier (CASSANDRA-2228)
 * add ability to write to Cassandra from Pig (CASSANDRA-1828)
 * add rpc_[min|max]_threads (CASSANDRA-2176)
 * add CL.TWO, CL.THREE (CASSANDRA-2013)
 * avoid exporting an un-requested row in sstable2json, when exporting
   a key that does not exist (CASSANDRA-2168)
 * add incremental_backups option (CASSANDRA-1872)
 * add configurable row limit to Pig loadfunc (CASSANDRA-2276)
 * validate column values in batches as well as single-Column inserts
   (CASSANDRA-2259)
 * move sample schema from cassandra.yaml to schema-sample.txt,
   a cli scripts (CASSANDRA-2007)
 * avoid writing empty rows when scrubbing tombstoned rows (CASSANDRA-2296)
 * fix assertion error in range and index scans for CL < ALL
   (CASSANDRA-2282)
 * fix commitlog replay when flush position refers to data that didn't
   get synced before server died (CASSANDRA-2285)
 * fix fd leak in sstable2json with non-mmap'd i/o (CASSANDRA-2304)
 * reduce memory use during streaming of multiple sstables (CASSANDRA-2301)
 * purge tombstoned rows from cache after GCGraceSeconds (CASSANDRA-2305)
 * allow zero replicas in a NTS datacenter (CASSANDRA-1924)
 * make range queries respect snitch for local replicas (CASSANDRA-2286)
 * fix HH delivery when column index is larger than 2GB (CASSANDRA-2297)
 * make 2ary indexes use parent CF flush thresholds during initial build
   (CASSANDRA-2294)
 * update memtable_throughput to be a long (CASSANDRA-2158)


0.7.3
 * Keep endpoint state until aVeryLongTime (CASSANDRA-2115)
 * lower-latency read repair (CASSANDRA-2069)
 * add hinted_handoff_throttle_delay_in_ms option (CASSANDRA-2161)
 * fixes for cache save/load (CASSANDRA-2172, -2174)
 * Handle whole-row deletions in CFOutputFormat (CASSANDRA-2014)
 * Make memtable_flush_writers flush in parallel (CASSANDRA-2178)
 * Add compaction_preheat_key_cache option (CASSANDRA-2175)
 * refactor stress.py to have only one copy of the format string
   used for creating row keys (CASSANDRA-2108)
 * validate index names for \w+ (CASSANDRA-2196)
 * Fix Cassandra cli to respect timeout if schema does not settle
   (CASSANDRA-2187)
 * fix for compaction and cleanup writing old-format data into new-version
   sstable (CASSANDRA-2211, -2216)
 * add nodetool scrub (CASSANDRA-2217, -2240)
 * fix sstable2json large-row pagination (CASSANDRA-2188)
 * fix EOFing on requests for the last bytes in a file (CASSANDRA-2213)
 * fix BufferedRandomAccessFile bugs (CASSANDRA-2218, -2241)
 * check for memtable flush_after_mins exceeded every 10s (CASSANDRA-2183)
 * fix cache saving on Windows (CASSANDRA-2207)
 * add validateSchemaAgreement call + synchronization to schema
   modification operations (CASSANDRA-2222)
 * fix for reversed slice queries on large rows (CASSANDRA-2212)
 * fat clients were writing local data (CASSANDRA-2223)
 * set DEFAULT_MEMTABLE_LIFETIME_IN_MINS to 24h
 * improve detection and cleanup of partially-written sstables
   (CASSANDRA-2206)
 * fix supercolumn de/serialization when subcolumn comparator is different
   from supercolumn's (CASSANDRA-2104)
 * fix starting up on Windows when CASSANDRA_HOME contains whitespace
   (CASSANDRA-2237)
 * add [get|set][row|key]cacheSavePeriod to JMX (CASSANDRA-2100)
 * fix Hadoop ColumnFamilyOutputFormat dropping of mutations
   when batch fills up (CASSANDRA-2255)
 * move file deletions off of scheduledtasks executor (CASSANDRA-2253)


0.7.2
 * copy DecoratedKey.key when inserting into caches to avoid retaining
   a reference to the underlying buffer (CASSANDRA-2102)
 * format subcolumn names with subcomparator (CASSANDRA-2136)
 * fix column bloom filter deserialization (CASSANDRA-2165)


0.7.1
 * refactor MessageDigest creation code. (CASSANDRA-2107)
 * buffer network stack to avoid inefficient small TCP messages while avoiding
   the nagle/delayed ack problem (CASSANDRA-1896)
 * check log4j configuration for changes every 10s (CASSANDRA-1525, 1907)
 * more-efficient cross-DC replication (CASSANDRA-1530, -2051, -2138)
 * avoid polluting page cache with commitlog or sstable writes
   and seq scan operations (CASSANDRA-1470)
 * add RMI authentication options to nodetool (CASSANDRA-1921)
 * make snitches configurable at runtime (CASSANDRA-1374)
 * retry hadoop split requests on connection failure (CASSANDRA-1927)
 * implement describeOwnership for BOP, COPP (CASSANDRA-1928)
 * make read repair behave as expected for ConsistencyLevel > ONE
   (CASSANDRA-982, 2038)
 * distributed test harness (CASSANDRA-1859, 1964)
 * reduce flush lock contention (CASSANDRA-1930)
 * optimize supercolumn deserialization (CASSANDRA-1891)
 * fix CFMetaData.apply to only compare objects of the same class
   (CASSANDRA-1962)
 * allow specifying specific SSTables to compact from JMX (CASSANDRA-1963)
 * fix race condition in MessagingService.targets (CASSANDRA-1959, 2094, 2081)
 * refuse to open sstables from a future version (CASSANDRA-1935)
 * zero-copy reads (CASSANDRA-1714)
 * fix copy bounds for word Text in wordcount demo (CASSANDRA-1993)
 * fixes for contrib/javautils (CASSANDRA-1979)
 * check more frequently for memtable expiration (CASSANDRA-2000)
 * fix writing SSTable column count statistics (CASSANDRA-1976)
 * fix streaming of multiple CFs during bootstrap (CASSANDRA-1992)
 * explicitly set JVM GC new generation size with -Xmn (CASSANDRA-1968)
 * add short options for CLI flags (CASSANDRA-1565)
 * make keyspace argument to "describe keyspace" in CLI optional
   when authenticated to keyspace already (CASSANDRA-2029)
 * added option to specify -Dcassandra.join_ring=false on startup
   to allow "warm spare" nodes or performing JMX maintenance before
   joining the ring (CASSANDRA-526)
 * log migrations at INFO (CASSANDRA-2028)
 * add CLI verbose option in file mode (CASSANDRA-2030)
 * add single-line "--" comments to CLI (CASSANDRA-2032)
 * message serialization tests (CASSANDRA-1923)
 * switch from ivy to maven-ant-tasks (CASSANDRA-2017)
 * CLI attempts to block for new schema to propagate (CASSANDRA-2044)
 * fix potential overflow in nodetool cfstats (CASSANDRA-2057)
 * add JVM shutdownhook to sync commitlog (CASSANDRA-1919)
 * allow nodes to be up without being part of  normal traffic (CASSANDRA-1951)
 * fix CLI "show keyspaces" with null options on NTS (CASSANDRA-2049)
 * fix possible ByteBuffer race conditions (CASSANDRA-2066)
 * reduce garbage generated by MessagingService to prevent load spikes
   (CASSANDRA-2058)
 * fix math in RandomPartitioner.describeOwnership (CASSANDRA-2071)
 * fix deletion of sstable non-data components (CASSANDRA-2059)
 * avoid blocking gossip while deleting handoff hints (CASSANDRA-2073)
 * ignore messages from newer versions, keep track of nodes in gossip
   regardless of version (CASSANDRA-1970)
 * cache writing moved to CompactionManager to reduce i/o contention and
   updated to use non-cache-polluting writes (CASSANDRA-2053)
 * page through large rows when exporting to JSON (CASSANDRA-2041)
 * add flush_largest_memtables_at and reduce_cache_sizes_at options
   (CASSANDRA-2142)
 * add cli 'describe cluster' command (CASSANDRA-2127)
 * add cli support for setting username/password at 'connect' command
   (CASSANDRA-2111)
 * add -D option to Stress.java to allow reading hosts from a file
   (CASSANDRA-2149)
 * bound hints CF throughput between 32M and 256M (CASSANDRA-2148)
 * continue starting when invalid saved cache entries are encountered
   (CASSANDRA-2076)
 * add max_hint_window_in_ms option (CASSANDRA-1459)


0.7.0-final
 * fix offsets to ByteBuffer.get (CASSANDRA-1939)


0.7.0-rc4
 * fix cli crash after backgrounding (CASSANDRA-1875)
 * count timeouts in storageproxy latencies, and include latency
   histograms in StorageProxyMBean (CASSANDRA-1893)
 * fix CLI get recognition of supercolumns (CASSANDRA-1899)
 * enable keepalive on intra-cluster sockets (CASSANDRA-1766)
 * count timeouts towards dynamicsnitch latencies (CASSANDRA-1905)
 * Expose index-building status in JMX + cli schema description
   (CASSANDRA-1871)
 * allow [LOCAL|EACH]_QUORUM to be used with non-NetworkTopology
   replication Strategies
 * increased amount of index locks for faster commitlog replay
 * collect secondary index tombstones immediately (CASSANDRA-1914)
 * revert commitlog changes from #1780 (CASSANDRA-1917)
 * change RandomPartitioner min token to -1 to avoid collision w/
   tokens on actual nodes (CASSANDRA-1901)
 * examine the right nibble when validating TimeUUID (CASSANDRA-1910)
 * include secondary indexes in cleanup (CASSANDRA-1916)
 * CFS.scrubDataDirectories should also cleanup invalid secondary indexes
   (CASSANDRA-1904)
 * ability to disable/enable gossip on nodes to force them down
   (CASSANDRA-1108)


0.7.0-rc3
 * expose getNaturalEndpoints in StorageServiceMBean taking byte[]
   key; RMI cannot serialize ByteBuffer (CASSANDRA-1833)
 * infer org.apache.cassandra.locator for replication strategy classes
   when not otherwise specified
 * validation that generates less garbage (CASSANDRA-1814)
 * add TTL support to CLI (CASSANDRA-1838)
 * cli defaults to bytestype for subcomparator when creating
   column families (CASSANDRA-1835)
 * unregister index MBeans when index is dropped (CASSANDRA-1843)
 * make ByteBufferUtil.clone thread-safe (CASSANDRA-1847)
 * change exception for read requests during bootstrap from
   InvalidRequest to Unavailable (CASSANDRA-1862)
 * respect row-level tombstones post-flush in range scans
   (CASSANDRA-1837)
 * ReadResponseResolver check digests against each other (CASSANDRA-1830)
 * return InvalidRequest when remove of subcolumn without supercolumn
   is requested (CASSANDRA-1866)
 * flush before repair (CASSANDRA-1748)
 * SSTableExport validates key order (CASSANDRA-1884)
 * large row support for SSTableExport (CASSANDRA-1867)
 * Re-cache hot keys post-compaction without hitting disk (CASSANDRA-1878)
 * manage read repair in coordinator instead of data source, to
   provide latency information to dynamic snitch (CASSANDRA-1873)


0.7.0-rc2
 * fix live-column-count of slice ranges including tombstoned supercolumn
   with live subcolumn (CASSANDRA-1591)
 * rename o.a.c.internal.AntientropyStage -> AntiEntropyStage,
   o.a.c.request.Request_responseStage -> RequestResponseStage,
   o.a.c.internal.Internal_responseStage -> InternalResponseStage
 * add AbstractType.fromString (CASSANDRA-1767)
 * require index_type to be present when specifying index_name
   on ColumnDef (CASSANDRA-1759)
 * fix add/remove index bugs in CFMetadata (CASSANDRA-1768)
 * rebuild Strategy during system_update_keyspace (CASSANDRA-1762)
 * cli updates prompt to ... in continuation lines (CASSANDRA-1770)
 * support multiple Mutations per key in hadoop ColumnFamilyOutputFormat
   (CASSANDRA-1774)
 * improvements to Debian init script (CASSANDRA-1772)
 * use local classloader to check for version.properties (CASSANDRA-1778)
 * Validate that column names in column_metadata are valid for the
   defined comparator, and decode properly in cli (CASSANDRA-1773)
 * use cross-platform newlines in cli (CASSANDRA-1786)
 * add ExpiringColumn support to sstable import/export (CASSANDRA-1754)
 * add flush for each append to periodic commitlog mode; added
   periodic_without_flush option to disable this (CASSANDRA-1780)
 * close file handle used for post-flush truncate (CASSANDRA-1790)
 * various code cleanup (CASSANDRA-1793, -1794, -1795)
 * fix range queries against wrapped range (CASSANDRA-1781)
 * fix consistencylevel calculations for NetworkTopologyStrategy
   (CASSANDRA-1804)
 * cli support index type enum names (CASSANDRA-1810)
 * improved validation of column_metadata (CASSANDRA-1813)
 * reads at ConsistencyLevel > 1 throw UnavailableException
   immediately if insufficient live nodes exist (CASSANDRA-1803)
 * copy bytebuffers for local writes to avoid retaining the entire
   Thrift frame (CASSANDRA-1801)
 * fix NPE adding index to column w/o prior metadata (CASSANDRA-1764)
 * reduce fat client timeout (CASSANDRA-1730)
 * fix botched merge of CASSANDRA-1316


0.7.0-rc1
 * fix compaction and flush races with schema updates (CASSANDRA-1715)
 * add clustertool, config-converter, sstablekeys, and schematool
   Windows .bat files (CASSANDRA-1723)
 * reject range queries received during bootstrap (CASSANDRA-1739)
 * fix wrapping-range queries on non-minimum token (CASSANDRA-1700)
 * add nodetool cfhistogram (CASSANDRA-1698)
 * limit repaired ranges to what the nodes have in common (CASSANDRA-1674)
 * index scan treats missing columns as not matching secondary
   expressions (CASSANDRA-1745)
 * Fix misuse of DataOutputBuffer.getData in AntiEntropyService
   (CASSANDRA-1729)
 * detect and warn when obsolete version of JNA is present (CASSANDRA-1760)
 * reduce fat client timeout (CASSANDRA-1730)
 * cleanup smallest CFs first to increase free temp space for larger ones
   (CASSANDRA-1811)
 * Update windows .bat files to work outside of main Cassandra
   directory (CASSANDRA-1713)
 * fix read repair regression from 0.6.7 (CASSANDRA-1727)
 * more-efficient read repair (CASSANDRA-1719)
 * fix hinted handoff replay (CASSANDRA-1656)
 * log type of dropped messages (CASSANDRA-1677)
 * upgrade to SLF4J 1.6.1
 * fix ByteBuffer bug in ExpiringColumn.updateDigest (CASSANDRA-1679)
 * fix IntegerType.getString (CASSANDRA-1681)
 * make -Djava.net.preferIPv4Stack=true the default (CASSANDRA-628)
 * add INTERNAL_RESPONSE verb to differentiate from responses related
   to client requests (CASSANDRA-1685)
 * log tpstats when dropping messages (CASSANDRA-1660)
 * include unreachable nodes in describeSchemaVersions (CASSANDRA-1678)
 * Avoid dropping messages off the client request path (CASSANDRA-1676)
 * fix jna errno reporting (CASSANDRA-1694)
 * add friendlier error for UnknownHostException on startup (CASSANDRA-1697)
 * include jna dependency in RPM package (CASSANDRA-1690)
 * add --skip-keys option to stress.py (CASSANDRA-1696)
 * improve cli handling of non-string keys and column names
   (CASSANDRA-1701, -1693)
 * r/m extra subcomparator line in cli keyspaces output (CASSANDRA-1712)
 * add read repair chance to cli "show keyspaces"
 * upgrade to ConcurrentLinkedHashMap 1.1 (CASSANDRA-975)
 * fix index scan routing (CASSANDRA-1722)
 * fix tombstoning of supercolumns in range queries (CASSANDRA-1734)
 * clear endpoint cache after updating keyspace metadata (CASSANDRA-1741)
 * fix wrapping-range queries on non-minimum token (CASSANDRA-1700)
 * truncate includes secondary indexes (CASSANDRA-1747)
 * retain reference to PendingFile sstables (CASSANDRA-1749)
 * fix sstableimport regression (CASSANDRA-1753)
 * fix for bootstrap when no non-system tables are defined (CASSANDRA-1732)
 * handle replica unavailability in index scan (CASSANDRA-1755)
 * fix service initialization order deadlock (CASSANDRA-1756)
 * multi-line cli commands (CASSANDRA-1742)
 * fix race between snapshot and compaction (CASSANDRA-1736)
 * add listEndpointsPendingHints, deleteHintsForEndpoint JMX methods
   (CASSANDRA-1551)


0.7.0-beta3
 * add strategy options to describe_keyspace output (CASSANDRA-1560)
 * log warning when using randomly generated token (CASSANDRA-1552)
 * re-organize JMX into .db, .net, .internal, .request (CASSANDRA-1217)
 * allow nodes to change IPs between restarts (CASSANDRA-1518)
 * remember ring state between restarts by default (CASSANDRA-1518)
 * flush index built flag so we can read it before log replay (CASSANDRA-1541)
 * lock row cache updates to prevent race condition (CASSANDRA-1293)
 * remove assertion causing rare (and harmless) error messages in
   commitlog (CASSANDRA-1330)
 * fix moving nodes with no keyspaces defined (CASSANDRA-1574)
 * fix unbootstrap when no data is present in a transfer range (CASSANDRA-1573)
 * take advantage of AVRO-495 to simplify our avro IDL (CASSANDRA-1436)
 * extend authorization hierarchy to column family (CASSANDRA-1554)
 * deletion support in secondary indexes (CASSANDRA-1571)
 * meaningful error message for invalid replication strategy class
   (CASSANDRA-1566)
 * allow keyspace creation with RF > N (CASSANDRA-1428)
 * improve cli error handling (CASSANDRA-1580)
 * add cache save/load ability (CASSANDRA-1417, 1606, 1647)
 * add StorageService.getDrainProgress (CASSANDRA-1588)
 * Disallow bootstrap to an in-use token (CASSANDRA-1561)
 * Allow dynamic secondary index creation and destruction (CASSANDRA-1532)
 * log auto-guessed memtable thresholds (CASSANDRA-1595)
 * add ColumnDef support to cli (CASSANDRA-1583)
 * reduce index sample time by 75% (CASSANDRA-1572)
 * add cli support for column, strategy metadata (CASSANDRA-1578, 1612)
 * add cli support for schema modification (CASSANDRA-1584)
 * delete temp files on failed compactions (CASSANDRA-1596)
 * avoid blocking for dead nodes during removetoken (CASSANDRA-1605)
 * remove ConsistencyLevel.ZERO (CASSANDRA-1607)
 * expose in-progress compaction type in jmx (CASSANDRA-1586)
 * removed IClock & related classes from internals (CASSANDRA-1502)
 * fix removing tokens from SystemTable on decommission and removetoken
   (CASSANDRA-1609)
 * include CF metadata in cli 'show keyspaces' (CASSANDRA-1613)
 * switch from Properties to HashMap in PropertyFileSnitch to
   avoid synchronization bottleneck (CASSANDRA-1481)
 * PropertyFileSnitch configuration file renamed to
   cassandra-topology.properties
 * add cli support for get_range_slices (CASSANDRA-1088, CASSANDRA-1619)
 * Make memtable flush thresholds per-CF instead of global
   (CASSANDRA-1007, 1637)
 * add cli support for binary data without CfDef hints (CASSANDRA-1603)
 * fix building SSTable statistics post-stream (CASSANDRA-1620)
 * fix potential infinite loop in 2ary index queries (CASSANDRA-1623)
 * allow creating NTS keyspaces with no replicas configured (CASSANDRA-1626)
 * add jmx histogram of sstables accessed per read (CASSANDRA-1624)
 * remove system_rename_column_family and system_rename_keyspace from the
   client API until races can be fixed (CASSANDRA-1630, CASSANDRA-1585)
 * add cli sanity tests (CASSANDRA-1582)
 * update GC settings in cassandra.bat (CASSANDRA-1636)
 * cli support for index queries (CASSANDRA-1635)
 * cli support for updating schema memtable settings (CASSANDRA-1634)
 * cli --file option (CASSANDRA-1616)
 * reduce automatically chosen memtable sizes by 50% (CASSANDRA-1641)
 * move endpoint cache from snitch to strategy (CASSANDRA-1643)
 * fix commitlog recovery deleting the newly-created segment as well as
   the old ones (CASSANDRA-1644)
 * upgrade to Thrift 0.5 (CASSANDRA-1367)
 * renamed CL.DCQUORUM to LOCAL_QUORUM and DCQUORUMSYNC to EACH_QUORUM
 * cli truncate support (CASSANDRA-1653)
 * update GC settings in cassandra.bat (CASSANDRA-1636)
 * avoid logging when a node's ip/token is gossipped back to it (CASSANDRA-1666)


0.7-beta2
 * always use UTF-8 for hint keys (CASSANDRA-1439)
 * remove cassandra.yaml dependency from Hadoop and Pig (CASSADRA-1322)
 * expose CfDef metadata in describe_keyspaces (CASSANDRA-1363)
 * restore use of mmap_index_only option (CASSANDRA-1241)
 * dropping a keyspace with no column families generated an error
   (CASSANDRA-1378)
 * rename RackAwareStrategy to OldNetworkTopologyStrategy, RackUnawareStrategy
   to SimpleStrategy, DatacenterShardStrategy to NetworkTopologyStrategy,
   AbstractRackAwareSnitch to AbstractNetworkTopologySnitch (CASSANDRA-1392)
 * merge StorageProxy.mutate, mutateBlocking (CASSANDRA-1396)
 * faster UUIDType, LongType comparisons (CASSANDRA-1386, 1393)
 * fix setting read_repair_chance from CLI addColumnFamily (CASSANDRA-1399)
 * fix updates to indexed columns (CASSANDRA-1373)
 * fix race condition leaving to FileNotFoundException (CASSANDRA-1382)
 * fix sharded lock hash on index write path (CASSANDRA-1402)
 * add support for GT/E, LT/E in subordinate index clauses (CASSANDRA-1401)
 * cfId counter got out of sync when CFs were added (CASSANDRA-1403)
 * less chatty schema updates (CASSANDRA-1389)
 * rename column family mbeans. 'type' will now include either
   'IndexColumnFamilies' or 'ColumnFamilies' depending on the CFS type.
   (CASSANDRA-1385)
 * disallow invalid keyspace and column family names. This includes name that
   matches a '^\w+' regex. (CASSANDRA-1377)
 * use JNA, if present, to take snapshots (CASSANDRA-1371)
 * truncate hints if starting 0.7 for the first time (CASSANDRA-1414)
 * fix FD leak in single-row slicepredicate queries (CASSANDRA-1416)
 * allow index expressions against columns that are not part of the
   SlicePredicate (CASSANDRA-1410)
 * config-converter properly handles snitches and framed support
   (CASSANDRA-1420)
 * remove keyspace argument from multiget_count (CASSANDRA-1422)
 * allow specifying cassandra.yaml location as (local or remote) URL
   (CASSANDRA-1126)
 * fix using DynamicEndpointSnitch with NetworkTopologyStrategy
   (CASSANDRA-1429)
 * Add CfDef.default_validation_class (CASSANDRA-891)
 * fix EstimatedHistogram.max (CASSANDRA-1413)
 * quorum read optimization (CASSANDRA-1622)
 * handle zero-length (or missing) rows during HH paging (CASSANDRA-1432)
 * include secondary indexes during schema migrations (CASSANDRA-1406)
 * fix commitlog header race during schema change (CASSANDRA-1435)
 * fix ColumnFamilyStoreMBeanIterator to use new type name (CASSANDRA-1433)
 * correct filename generated by xml->yaml converter (CASSANDRA-1419)
 * add CMSInitiatingOccupancyFraction=75 and UseCMSInitiatingOccupancyOnly
   to default JVM options
 * decrease jvm heap for cassandra-cli (CASSANDRA-1446)
 * ability to modify keyspaces and column family definitions on a live cluster
   (CASSANDRA-1285)
 * support for Hadoop Streaming [non-jvm map/reduce via stdin/out]
   (CASSANDRA-1368)
 * Move persistent sstable stats from the system table to an sstable component
   (CASSANDRA-1430)
 * remove failed bootstrap attempt from pending ranges when gossip times
   it out after 1h (CASSANDRA-1463)
 * eager-create tcp connections to other cluster members (CASSANDRA-1465)
 * enumerate stages and derive stage from message type instead of
   transmitting separately (CASSANDRA-1465)
 * apply reversed flag during collation from different data sources
   (CASSANDRA-1450)
 * make failure to remove commitlog segment non-fatal (CASSANDRA-1348)
 * correct ordering of drain operations so CL.recover is no longer
   necessary (CASSANDRA-1408)
 * removed keyspace from describe_splits method (CASSANDRA-1425)
 * rename check_schema_agreement to describe_schema_versions
   (CASSANDRA-1478)
 * fix QUORUM calculation for RF > 3 (CASSANDRA-1487)
 * remove tombstones during non-major compactions when bloom filter
   verifies that row does not exist in other sstables (CASSANDRA-1074)
 * nodes that coordinated a loadbalance in the past could not be seen by
   newly added nodes (CASSANDRA-1467)
 * exposed endpoint states (gossip details) via jmx (CASSANDRA-1467)
 * ensure that compacted sstables are not included when new readers are
   instantiated (CASSANDRA-1477)
 * by default, calculate heap size and memtable thresholds at runtime (CASSANDRA-1469)
 * fix races dealing with adding/dropping keyspaces and column families in
   rapid succession (CASSANDRA-1477)
 * clean up of Streaming system (CASSANDRA-1503, 1504, 1506)
 * add options to configure Thrift socket keepalive and buffer sizes (CASSANDRA-1426)
 * make contrib CassandraServiceDataCleaner recursive (CASSANDRA-1509)
 * min, max compaction threshold are configurable and persistent
   per-ColumnFamily (CASSANDRA-1468)
 * fix replaying the last mutation in a commitlog unnecessarily
   (CASSANDRA-1512)
 * invoke getDefaultUncaughtExceptionHandler from DTPE with the original
   exception rather than the ExecutionException wrapper (CASSANDRA-1226)
 * remove Clock from the Thrift (and Avro) API (CASSANDRA-1501)
 * Close intra-node sockets when connection is broken (CASSANDRA-1528)
 * RPM packaging spec file (CASSANDRA-786)
 * weighted request scheduler (CASSANDRA-1485)
 * treat expired columns as deleted (CASSANDRA-1539)
 * make IndexInterval configurable (CASSANDRA-1488)
 * add describe_snitch to Thrift API (CASSANDRA-1490)
 * MD5 authenticator compares plain text submitted password with MD5'd
   saved property, instead of vice versa (CASSANDRA-1447)
 * JMX MessagingService pending and completed counts (CASSANDRA-1533)
 * fix race condition processing repair responses (CASSANDRA-1511)
 * make repair blocking (CASSANDRA-1511)
 * create EndpointSnitchInfo and MBean to expose rack and DC (CASSANDRA-1491)
 * added option to contrib/word_count to output results back to Cassandra
   (CASSANDRA-1342)
 * rewrite Hadoop ColumnFamilyRecordWriter to pool connections, retry to
   multiple Cassandra nodes, and smooth impact on the Cassandra cluster
   by using smaller batch sizes (CASSANDRA-1434)
 * fix setting gc_grace_seconds via CLI (CASSANDRA-1549)
 * support TTL'd index values (CASSANDRA-1536)
 * make removetoken work like decommission (CASSANDRA-1216)
 * make cli comparator-aware and improve quote rules (CASSANDRA-1523,-1524)
 * make nodetool compact and cleanup blocking (CASSANDRA-1449)
 * add memtable, cache information to GCInspector logs (CASSANDRA-1558)
 * enable/disable HintedHandoff via JMX (CASSANDRA-1550)
 * Ignore stray files in the commit log directory (CASSANDRA-1547)
 * Disallow bootstrap to an in-use token (CASSANDRA-1561)


0.7-beta1
 * sstable versioning (CASSANDRA-389)
 * switched to slf4j logging (CASSANDRA-625)
 * add (optional) expiration time for column (CASSANDRA-699)
 * access levels for authentication/authorization (CASSANDRA-900)
 * add ReadRepairChance to CF definition (CASSANDRA-930)
 * fix heisenbug in system tests, especially common on OS X (CASSANDRA-944)
 * convert to byte[] keys internally and all public APIs (CASSANDRA-767)
 * ability to alter schema definitions on a live cluster (CASSANDRA-44)
 * renamed configuration file to cassandra.xml, and log4j.properties to
   log4j-server.properties, which must now be loaded from
   the classpath (which is how our scripts in bin/ have always done it)
   (CASSANDRA-971)
 * change get_count to require a SlicePredicate. create multi_get_count
   (CASSANDRA-744)
 * re-organized endpointsnitch implementations and added SimpleSnitch
   (CASSANDRA-994)
 * Added preload_row_cache option (CASSANDRA-946)
 * add CRC to commitlog header (CASSANDRA-999)
 * removed deprecated batch_insert and get_range_slice methods (CASSANDRA-1065)
 * add truncate thrift method (CASSANDRA-531)
 * http mini-interface using mx4j (CASSANDRA-1068)
 * optimize away copy of sliced row on memtable read path (CASSANDRA-1046)
 * replace constant-size 2GB mmaped segments and special casing for index
   entries spanning segment boundaries, with SegmentedFile that computes
   segments that always contain entire entries/rows (CASSANDRA-1117)
 * avoid reading large rows into memory during compaction (CASSANDRA-16)
 * added hadoop OutputFormat (CASSANDRA-1101)
 * efficient Streaming (no more anticompaction) (CASSANDRA-579)
 * split commitlog header into separate file and add size checksum to
   mutations (CASSANDRA-1179)
 * avoid allocating a new byte[] for each mutation on replay (CASSANDRA-1219)
 * revise HH schema to be per-endpoint (CASSANDRA-1142)
 * add joining/leaving status to nodetool ring (CASSANDRA-1115)
 * allow multiple repair sessions per node (CASSANDRA-1190)
 * optimize away MessagingService for local range queries (CASSANDRA-1261)
 * make framed transport the default so malformed requests can't OOM the
   server (CASSANDRA-475)
 * significantly faster reads from row cache (CASSANDRA-1267)
 * take advantage of row cache during range queries (CASSANDRA-1302)
 * make GCGraceSeconds a per-ColumnFamily value (CASSANDRA-1276)
 * keep persistent row size and column count statistics (CASSANDRA-1155)
 * add IntegerType (CASSANDRA-1282)
 * page within a single row during hinted handoff (CASSANDRA-1327)
 * push DatacenterShardStrategy configuration into keyspace definition,
   eliminating datacenter.properties. (CASSANDRA-1066)
 * optimize forward slices starting with '' and single-index-block name
   queries by skipping the column index (CASSANDRA-1338)
 * streaming refactor (CASSANDRA-1189)
 * faster comparison for UUID types (CASSANDRA-1043)
 * secondary index support (CASSANDRA-749 and subtasks)
 * make compaction buckets deterministic (CASSANDRA-1265)


0.6.6
 * Allow using DynamicEndpointSnitch with RackAwareStrategy (CASSANDRA-1429)
 * remove the remaining vestiges of the unfinished DatacenterShardStrategy
   (replaced by NetworkTopologyStrategy in 0.7)


0.6.5
 * fix key ordering in range query results with RandomPartitioner
   and ConsistencyLevel > ONE (CASSANDRA-1145)
 * fix for range query starting with the wrong token range (CASSANDRA-1042)
 * page within a single row during hinted handoff (CASSANDRA-1327)
 * fix compilation on non-sun JDKs (CASSANDRA-1061)
 * remove String.trim() call on row keys in batch mutations (CASSANDRA-1235)
 * Log summary of dropped messages instead of spamming log (CASSANDRA-1284)
 * add dynamic endpoint snitch (CASSANDRA-981)
 * fix streaming for keyspaces with hyphens in their name (CASSANDRA-1377)
 * fix errors in hard-coded bloom filter optKPerBucket by computing it
   algorithmically (CASSANDRA-1220
 * remove message deserialization stage, and uncap read/write stages
   so slow reads/writes don't block gossip processing (CASSANDRA-1358)
 * add jmx port configuration to Debian package (CASSANDRA-1202)
 * use mlockall via JNA, if present, to prevent Linux from swapping
   out parts of the JVM (CASSANDRA-1214)


0.6.4
 * avoid queuing multiple hint deliveries for the same endpoint
   (CASSANDRA-1229)
 * better performance for and stricter checking of UTF8 column names
   (CASSANDRA-1232)
 * extend option to lower compaction priority to hinted handoff
   as well (CASSANDRA-1260)
 * log errors in gossip instead of re-throwing (CASSANDRA-1289)
 * avoid aborting commitlog replay prematurely if a flushed-but-
   not-removed commitlog segment is encountered (CASSANDRA-1297)
 * fix duplicate rows being read during mapreduce (CASSANDRA-1142)
 * failure detection wasn't closing command sockets (CASSANDRA-1221)
 * cassandra-cli.bat works on windows (CASSANDRA-1236)
 * pre-emptively drop requests that cannot be processed within RPCTimeout
   (CASSANDRA-685)
 * add ack to Binary write verb and update CassandraBulkLoader
   to wait for acks for each row (CASSANDRA-1093)
 * added describe_partitioner Thrift method (CASSANDRA-1047)
 * Hadoop jobs no longer require the Cassandra storage-conf.xml
   (CASSANDRA-1280, CASSANDRA-1047)
 * log thread pool stats when GC is excessive (CASSANDRA-1275)
 * remove gossip message size limit (CASSANDRA-1138)
 * parallelize local and remote reads during multiget, and respect snitch
   when determining whether to do local read for CL.ONE (CASSANDRA-1317)
 * fix read repair to use requested consistency level on digest mismatch,
   rather than assuming QUORUM (CASSANDRA-1316)
 * process digest mismatch re-reads in parallel (CASSANDRA-1323)
 * switch hints CF comparator to BytesType (CASSANDRA-1274)


0.6.3
 * retry to make streaming connections up to 8 times. (CASSANDRA-1019)
 * reject describe_ring() calls on invalid keyspaces (CASSANDRA-1111)
 * fix cache size calculation for size of 100% (CASSANDRA-1129)
 * fix cache capacity only being recalculated once (CASSANDRA-1129)
 * remove hourly scan of all hints on the off chance that the gossiper
   missed a status change; instead, expose deliverHintsToEndpoint to JMX
   so it can be done manually, if necessary (CASSANDRA-1141)
 * don't reject reads at CL.ALL (CASSANDRA-1152)
 * reject deletions to supercolumns in CFs containing only standard
   columns (CASSANDRA-1139)
 * avoid preserving login information after client disconnects
   (CASSANDRA-1057)
 * prefer sun jdk to openjdk in debian init script (CASSANDRA-1174)
 * detect partioner config changes between restarts and fail fast
   (CASSANDRA-1146)
 * use generation time to resolve node token reassignment disagreements
   (CASSANDRA-1118)
 * restructure the startup ordering of Gossiper and MessageService to avoid
   timing anomalies (CASSANDRA-1160)
 * detect incomplete commit log hearders (CASSANDRA-1119)
 * force anti-entropy service to stream files on the stream stage to avoid
   sending streams out of order (CASSANDRA-1169)
 * remove inactive stream managers after AES streams files (CASSANDRA-1169)
 * allow removing entire row through batch_mutate Deletion (CASSANDRA-1027)
 * add JMX metrics for row-level bloom filter false positives (CASSANDRA-1212)
 * added a redhat init script to contrib (CASSANDRA-1201)
 * use midpoint when bootstrapping a new machine into range with not
   much data yet instead of random token (CASSANDRA-1112)
 * kill server on OOM in executor stage as well as Thrift (CASSANDRA-1226)
 * remove opportunistic repairs, when two machines with overlapping replica
   responsibilities happen to finish major compactions of the same CF near
   the same time.  repairs are now fully manual (CASSANDRA-1190)
 * add ability to lower compaction priority (default is no change from 0.6.2)
   (CASSANDRA-1181)


0.6.2
 * fix contrib/word_count build. (CASSANDRA-992)
 * split CommitLogExecutorService into BatchCommitLogExecutorService and
   PeriodicCommitLogExecutorService (CASSANDRA-1014)
 * add latency histograms to CFSMBean (CASSANDRA-1024)
 * make resolving timestamp ties deterministic by using value bytes
   as a tiebreaker (CASSANDRA-1039)
 * Add option to turn off Hinted Handoff (CASSANDRA-894)
 * fix windows startup (CASSANDRA-948)
 * make concurrent_reads, concurrent_writes configurable at runtime via JMX
   (CASSANDRA-1060)
 * disable GCInspector on non-Sun JVMs (CASSANDRA-1061)
 * fix tombstone handling in sstable rows with no other data (CASSANDRA-1063)
 * fix size of row in spanned index entries (CASSANDRA-1056)
 * install json2sstable, sstable2json, and sstablekeys to Debian package
 * StreamingService.StreamDestinations wouldn't empty itself after streaming
   finished (CASSANDRA-1076)
 * added Collections.shuffle(splits) before returning the splits in
   ColumnFamilyInputFormat (CASSANDRA-1096)
 * do not recalculate cache capacity post-compaction if it's been manually
   modified (CASSANDRA-1079)
 * better defaults for flush sorter + writer executor queue sizes
   (CASSANDRA-1100)
 * windows scripts for SSTableImport/Export (CASSANDRA-1051)
 * windows script for nodetool (CASSANDRA-1113)
 * expose PhiConvictThreshold (CASSANDRA-1053)
 * make repair of RF==1 a no-op (CASSANDRA-1090)
 * improve default JVM GC options (CASSANDRA-1014)
 * fix SlicePredicate serialization inside Hadoop jobs (CASSANDRA-1049)
 * close Thrift sockets in Hadoop ColumnFamilyRecordReader (CASSANDRA-1081)


0.6.1
 * fix NPE in sstable2json when no excluded keys are given (CASSANDRA-934)
 * keep the replica set constant throughout the read repair process
   (CASSANDRA-937)
 * allow querying getAllRanges with empty token list (CASSANDRA-933)
 * fix command line arguments inversion in clustertool (CASSANDRA-942)
 * fix race condition that could trigger a false-positive assertion
   during post-flush discard of old commitlog segments (CASSANDRA-936)
 * fix neighbor calculation for anti-entropy repair (CASSANDRA-924)
 * perform repair even for small entropy differences (CASSANDRA-924)
 * Use hostnames in CFInputFormat to allow Hadoop's naive string-based
   locality comparisons to work (CASSANDRA-955)
 * cache read-only BufferedRandomAccessFile length to avoid
   3 system calls per invocation (CASSANDRA-950)
 * nodes with IPv6 (and no IPv4) addresses could not join cluster
   (CASSANDRA-969)
 * Retrieve the correct number of undeleted columns, if any, from
   a supercolumn in a row that had been deleted previously (CASSANDRA-920)
 * fix index scans that cross the 2GB mmap boundaries for both mmap
   and standard i/o modes (CASSANDRA-866)
 * expose drain via nodetool (CASSANDRA-978)


0.6.0-RC1
 * JMX drain to flush memtables and run through commit log (CASSANDRA-880)
 * Bootstrapping can skip ranges under the right conditions (CASSANDRA-902)
 * fix merging row versions in range_slice for CL > ONE (CASSANDRA-884)
 * default write ConsistencyLeven chaned from ZERO to ONE
 * fix for index entries spanning mmap buffer boundaries (CASSANDRA-857)
 * use lexical comparison if time part of TimeUUIDs are the same
   (CASSANDRA-907)
 * bound read, mutation, and response stages to fix possible OOM
   during log replay (CASSANDRA-885)
 * Use microseconds-since-epoch (UTC) in cli, instead of milliseconds
 * Treat batch_mutate Deletion with null supercolumn as "apply this predicate
   to top level supercolumns" (CASSANDRA-834)
 * Streaming destination nodes do not update their JMX status (CASSANDRA-916)
 * Fix internal RPC timeout calculation (CASSANDRA-911)
 * Added Pig loadfunc to contrib/pig (CASSANDRA-910)


0.6.0-beta3
 * fix compaction bucketing bug (CASSANDRA-814)
 * update windows batch file (CASSANDRA-824)
 * deprecate KeysCachedFraction configuration directive in favor
   of KeysCached; move to unified-per-CF key cache (CASSANDRA-801)
 * add invalidateRowCache to ColumnFamilyStoreMBean (CASSANDRA-761)
 * send Handoff hints to natural locations to reduce load on
   remaining nodes in a failure scenario (CASSANDRA-822)
 * Add RowWarningThresholdInMB configuration option to warn before very
   large rows get big enough to threaten node stability, and -x option to
   be able to remove them with sstable2json if the warning is unheeded
   until it's too late (CASSANDRA-843)
 * Add logging of GC activity (CASSANDRA-813)
 * fix ConcurrentModificationException in commitlog discard (CASSANDRA-853)
 * Fix hardcoded row count in Hadoop RecordReader (CASSANDRA-837)
 * Add a jmx status to the streaming service and change several DEBUG
   messages to INFO (CASSANDRA-845)
 * fix classpath in cassandra-cli.bat for Windows (CASSANDRA-858)
 * allow re-specifying host, port to cassandra-cli if invalid ones
   are first tried (CASSANDRA-867)
 * fix race condition handling rpc timeout in the coordinator
   (CASSANDRA-864)
 * Remove CalloutLocation and StagingFileDirectory from storage-conf files
   since those settings are no longer used (CASSANDRA-878)
 * Parse a long from RowWarningThresholdInMB instead of an int (CASSANDRA-882)
 * Remove obsolete ControlPort code from DatabaseDescriptor (CASSANDRA-886)
 * move skipBytes side effect out of assert (CASSANDRA-899)
 * add "double getLoad" to StorageServiceMBean (CASSANDRA-898)
 * track row stats per CF at compaction time (CASSANDRA-870)
 * disallow CommitLogDirectory matching a DataFileDirectory (CASSANDRA-888)
 * default key cache size is 200k entries, changed from 10% (CASSANDRA-863)
 * add -Dcassandra-foreground=yes to cassandra.bat
 * exit if cluster name is changed unexpectedly (CASSANDRA-769)


0.6.0-beta1/beta2
 * add batch_mutate thrift command, deprecating batch_insert (CASSANDRA-336)
 * remove get_key_range Thrift API, deprecated in 0.5 (CASSANDRA-710)
 * add optional login() Thrift call for authentication (CASSANDRA-547)
 * support fat clients using gossiper and StorageProxy to perform
   replication in-process [jvm-only] (CASSANDRA-535)
 * support mmapped I/O for reads, on by default on 64bit JVMs
   (CASSANDRA-408, CASSANDRA-669)
 * improve insert concurrency, particularly during Hinted Handoff
   (CASSANDRA-658)
 * faster network code (CASSANDRA-675)
 * stress.py moved to contrib (CASSANDRA-635)
 * row caching [must be explicitly enabled per-CF in config] (CASSANDRA-678)
 * present a useful measure of compaction progress in JMX (CASSANDRA-599)
 * add bin/sstablekeys (CASSNADRA-679)
 * add ConsistencyLevel.ANY (CASSANDRA-687)
 * make removetoken remove nodes from gossip entirely (CASSANDRA-644)
 * add ability to set cache sizes at runtime (CASSANDRA-708)
 * report latency and cache hit rate statistics with lifetime totals
   instead of average over the last minute (CASSANDRA-702)
 * support get_range_slice for RandomPartitioner (CASSANDRA-745)
 * per-keyspace replication factory and replication strategy (CASSANDRA-620)
 * track latency in microseconds (CASSANDRA-733)
 * add describe_ Thrift methods, deprecating get_string_property and
   get_string_list_property
 * jmx interface for tracking operation mode and streams in general.
   (CASSANDRA-709)
 * keep memtables in sorted order to improve range query performance
   (CASSANDRA-799)
 * use while loop instead of recursion when trimming sstables compaction list
   to avoid blowing stack in pathological cases (CASSANDRA-804)
 * basic Hadoop map/reduce support (CASSANDRA-342)


0.5.1
 * ensure all files for an sstable are streamed to the same directory.
   (CASSANDRA-716)
 * more accurate load estimate for bootstrapping (CASSANDRA-762)
 * tolerate dead or unavailable bootstrap target on write (CASSANDRA-731)
 * allow larger numbers of keys (> 140M) in a sstable bloom filter
   (CASSANDRA-790)
 * include jvm argument improvements from CASSANDRA-504 in debian package
 * change streaming chunk size to 32MB to accomodate Windows XP limitations
   (was 64MB) (CASSANDRA-795)
 * fix get_range_slice returning results in the wrong order (CASSANDRA-781)


0.5.0 final
 * avoid attempting to delete temporary bootstrap files twice (CASSANDRA-681)
 * fix bogus NaN in nodeprobe cfstats output (CASSANDRA-646)
 * provide a policy for dealing with single thread executors w/ a full queue
   (CASSANDRA-694)
 * optimize inner read in MessagingService, vastly improving multiple-node
   performance (CASSANDRA-675)
 * wait for table flush before streaming data back to a bootstrapping node.
   (CASSANDRA-696)
 * keep track of bootstrapping sources by table so that bootstrapping doesn't
   give the indication of finishing early (CASSANDRA-673)


0.5.0 RC3
 * commit the correct version of the patch for CASSANDRA-663


0.5.0 RC2 (unreleased)
 * fix bugs in converting get_range_slice results to Thrift
   (CASSANDRA-647, CASSANDRA-649)
 * expose java.util.concurrent.TimeoutException in StorageProxy methods
   (CASSANDRA-600)
 * TcpConnectionManager was holding on to disconnected connections,
   giving the false indication they were being used. (CASSANDRA-651)
 * Remove duplicated write. (CASSANDRA-662)
 * Abort bootstrap if IP is already in the token ring (CASSANDRA-663)
 * increase default commitlog sync period, and wait for last sync to
   finish before submitting another (CASSANDRA-668)


0.5.0 RC1
 * Fix potential NPE in get_range_slice (CASSANDRA-623)
 * add CRC32 to commitlog entries (CASSANDRA-605)
 * fix data streaming on windows (CASSANDRA-630)
 * GC compacted sstables after cleanup and compaction (CASSANDRA-621)
 * Speed up anti-entropy validation (CASSANDRA-629)
 * Fix anti-entropy assertion error (CASSANDRA-639)
 * Fix pending range conflicts when bootstapping or moving
   multiple nodes at once (CASSANDRA-603)
 * Handle obsolete gossip related to node movement in the case where
   one or more nodes is down when the movement occurs (CASSANDRA-572)
 * Include dead nodes in gossip to avoid a variety of problems
   and fix HH to removed nodes (CASSANDRA-634)
 * return an InvalidRequestException for mal-formed SlicePredicates
   (CASSANDRA-643)
 * fix bug determining closest neighbor for use in multiple datacenters
   (CASSANDRA-648)
 * Vast improvements in anticompaction speed (CASSANDRA-607)
 * Speed up log replay and writes by avoiding redundant serializations
   (CASSANDRA-652)


0.5.0 beta 2
 * Bootstrap improvements (several tickets)
 * add nodeprobe repair anti-entropy feature (CASSANDRA-193, CASSANDRA-520)
 * fix possibility of partition when many nodes restart at once
   in clusters with multiple seeds (CASSANDRA-150)
 * fix NPE in get_range_slice when no data is found (CASSANDRA-578)
 * fix potential NPE in hinted handoff (CASSANDRA-585)
 * fix cleanup of local "system" keyspace (CASSANDRA-576)
 * improve computation of cluster load balance (CASSANDRA-554)
 * added super column read/write, column count, and column/row delete to
   cassandra-cli (CASSANDRA-567, CASSANDRA-594)
 * fix returning live subcolumns of deleted supercolumns (CASSANDRA-583)
 * respect JAVA_HOME in bin/ scripts (several tickets)
 * add StorageService.initClient for fat clients on the JVM (CASSANDRA-535)
   (see contrib/client_only for an example of use)
 * make consistency_level functional in get_range_slice (CASSANDRA-568)
 * optimize key deserialization for RandomPartitioner (CASSANDRA-581)
 * avoid GCing tombstones except on major compaction (CASSANDRA-604)
 * increase failure conviction threshold, resulting in less nodes
   incorrectly (and temporarily) marked as down (CASSANDRA-610)
 * respect memtable thresholds during log replay (CASSANDRA-609)
 * support ConsistencyLevel.ALL on read (CASSANDRA-584)
 * add nodeprobe removetoken command (CASSANDRA-564)


0.5.0 beta
 * Allow multiple simultaneous flushes, improving flush throughput
   on multicore systems (CASSANDRA-401)
 * Split up locks to improve write and read throughput on multicore systems
   (CASSANDRA-444, CASSANDRA-414)
 * More efficient use of memory during compaction (CASSANDRA-436)
 * autobootstrap option: when enabled, all non-seed nodes will attempt
   to bootstrap when started, until bootstrap successfully
   completes. -b option is removed.  (CASSANDRA-438)
 * Unless a token is manually specified in the configuration xml,
   a bootstraping node will use a token that gives it half the
   keys from the most-heavily-loaded node in the cluster,
   instead of generating a random token.
   (CASSANDRA-385, CASSANDRA-517)
 * Miscellaneous bootstrap fixes (several tickets)
 * Ability to change a node's token even after it has data on it
   (CASSANDRA-541)
 * Ability to decommission a live node from the ring (CASSANDRA-435)
 * Semi-automatic loadbalancing via nodeprobe (CASSANDRA-192)
 * Add ability to set compaction thresholds at runtime via
   JMX / nodeprobe.  (CASSANDRA-465)
 * Add "comment" field to ColumnFamily definition. (CASSANDRA-481)
 * Additional JMX metrics (CASSANDRA-482)
 * JSON based export and import tools (several tickets)
 * Hinted Handoff fixes (several tickets)
 * Add key cache to improve read performance (CASSANDRA-423)
 * Simplified construction of custom ReplicationStrategy classes
   (CASSANDRA-497)
 * Graphical application (Swing) for ring integrity verification and
   visualization was added to contrib (CASSANDRA-252)
 * Add DCQUORUM, DCQUORUMSYNC consistency levels and corresponding
   ReplicationStrategy / EndpointSnitch classes.  Experimental.
   (CASSANDRA-492)
 * Web client interface added to contrib (CASSANDRA-457)
 * More-efficient flush for Random, CollatedOPP partitioners
   for normal writes (CASSANDRA-446) and bulk load (CASSANDRA-420)
 * Add MemtableFlushAfterMinutes, a global replacement for the old
   per-CF FlushPeriodInMinutes setting (CASSANDRA-463)
 * optimizations to slice reading (CASSANDRA-350) and supercolumn
   queries (CASSANDRA-510)
 * force binding to given listenaddress for nodes with multiple
   interfaces (CASSANDRA-546)
 * stress.py benchmarking tool improvements (several tickets)
 * optimized replica placement code (CASSANDRA-525)
 * faster log replay on restart (CASSANDRA-539, CASSANDRA-540)
 * optimized local-node writes (CASSANDRA-558)
 * added get_range_slice, deprecating get_key_range (CASSANDRA-344)
 * expose TimedOutException to thrift (CASSANDRA-563)


0.4.2
 * Add validation disallowing null keys (CASSANDRA-486)
 * Fix race conditions in TCPConnectionManager (CASSANDRA-487)
 * Fix using non-utf8-aware comparison as a sanity check.
   (CASSANDRA-493)
 * Improve default garbage collector options (CASSANDRA-504)
 * Add "nodeprobe flush" (CASSANDRA-505)
 * remove NotFoundException from get_slice throws list (CASSANDRA-518)
 * fix get (not get_slice) of entire supercolumn (CASSANDRA-508)
 * fix null token during bootstrap (CASSANDRA-501)


0.4.1
 * Fix FlushPeriod columnfamily configuration regression
   (CASSANDRA-455)
 * Fix long column name support (CASSANDRA-460)
 * Fix for serializing a row that only contains tombstones
   (CASSANDRA-458)
 * Fix for discarding unneeded commitlog segments (CASSANDRA-459)
 * Add SnapshotBeforeCompaction configuration option (CASSANDRA-426)
 * Fix compaction abort under insufficient disk space (CASSANDRA-473)
 * Fix reading subcolumn slice from tombstoned CF (CASSANDRA-484)
 * Fix race condition in RVH causing occasional NPE (CASSANDRA-478)


0.4.0
 * fix get_key_range problems when a node is down (CASSANDRA-440)
   and add UnavailableException to more Thrift methods
 * Add example EndPointSnitch contrib code (several tickets)


0.4.0 RC2
 * fix SSTable generation clash during compaction (CASSANDRA-418)
 * reject method calls with null parameters (CASSANDRA-308)
 * properly order ranges in nodeprobe output (CASSANDRA-421)
 * fix logging of certain errors on executor threads (CASSANDRA-425)


0.4.0 RC1
 * Bootstrap feature is live; use -b on startup (several tickets)
 * Added multiget api (CASSANDRA-70)
 * fix Deadlock with SelectorManager.doProcess and TcpConnection.write
   (CASSANDRA-392)
 * remove key cache b/c of concurrency bugs in third-party
   CLHM library (CASSANDRA-405)
 * update non-major compaction logic to use two threshold values
   (CASSANDRA-407)
 * add periodic / batch commitlog sync modes (several tickets)
 * inline BatchMutation into batch_insert params (CASSANDRA-403)
 * allow setting the logging level at runtime via mbean (CASSANDRA-402)
 * change default comparator to BytesType (CASSANDRA-400)
 * add forwards-compatible ConsistencyLevel parameter to get_key_range
   (CASSANDRA-322)
 * r/m special case of blocking for local destination when writing with
   ConsistencyLevel.ZERO (CASSANDRA-399)
 * Fixes to make BinaryMemtable [bulk load interface] useful (CASSANDRA-337);
   see contrib/bmt_example for an example of using it.
 * More JMX properties added (several tickets)
 * Thrift changes (several tickets)
    - Merged _super get methods with the normal ones; return values
      are now of ColumnOrSuperColumn.
    - Similarly, merged batch_insert_super into batch_insert.



0.4.0 beta
 * On-disk data format has changed to allow billions of keys/rows per
   node instead of only millions
 * Multi-keyspace support
 * Scan all sstables for all queries to avoid situations where
   different types of operation on the same ColumnFamily could
   disagree on what data was present
 * Snapshot support via JMX
 * Thrift API has changed a _lot_:
    - removed time-sorted CFs; instead, user-defined comparators
      may be defined on the column names, which are now byte arrays.
      Default comparators are provided for UTF8, Bytes, Ascii, Long (i64),
      and UUID types.
    - removed colon-delimited strings in thrift api in favor of explicit
      structs such as ColumnPath, ColumnParent, etc.  Also normalized
      thrift struct and argument naming.
    - Added columnFamily argument to get_key_range.
    - Change signature of get_slice to accept starting and ending
      columns as well as an offset.  (This allows use of indexes.)
      Added "ascending" flag to allow reasonably-efficient reverse
      scans as well.  Removed get_slice_by_range as redundant.
    - get_key_range operates on one CF at a time
    - changed `block` boolean on insert methods to ConsistencyLevel enum,
      with options of NONE, ONE, QUORUM, and ALL.
    - added similar consistency_level parameter to read methods
    - column-name-set slice with no names given now returns zero columns
      instead of all of them.  ("all" can run your server out of memory.
      use a range-based slice with a high max column count instead.)
 * Removed the web interface. Node information can now be obtained by
   using the newly introduced nodeprobe utility.
 * More JMX stats
 * Remove magic values from internals (e.g. special key to indicate
   when to flush memtables)
 * Rename configuration "table" to "keyspace"
 * Moved to crash-only design; no more shutdown (just kill the process)
 * Lots of bug fixes

Full list of issues resolved in 0.4 is at https://issues.apache.org/jira/secure/IssueNavigator.jspa?reset=true&&pid=12310865&fixfor=12313862&resolution=1&sorter/field=issuekey&sorter/order=DESC


0.3.0 RC3
 * Fix potential deadlock under load in TCPConnection.
   (CASSANDRA-220)


0.3.0 RC2
 * Fix possible data loss when server is stopped after replaying
   log but before new inserts force memtable flush.
   (CASSANDRA-204)
 * Added BUGS file


0.3.0 RC1
 * Range queries on keys, including user-defined key collation
 * Remove support
 * Workarounds for a weird bug in JDK select/register that seems
   particularly common on VM environments. Cassandra should deploy
   fine on EC2 now
 * Much improved infrastructure: the beginnings of a decent test suite
   ("ant test" for unit tests; "nosetests" for system tests), code
   coverage reporting, etc.
 * Expanded node status reporting via JMX
 * Improved error reporting/logging on both server and client
 * Reduced memory footprint in default configuration
 * Combined blocking and non-blocking versions of insert APIs
 * Added FlushPeriodInMinutes configuration parameter to force
   flushing of infrequently-updated ColumnFamilies<|MERGE_RESOLUTION|>--- conflicted
+++ resolved
@@ -1,4 +1,3 @@
-<<<<<<< HEAD
 3.11.9
  * Make sure LCS handles duplicate sstable added/removed notifications correctly (CASSANDRA-14103)
 
@@ -7,12 +6,7 @@
  * Fix short read protection for GROUP BY queries (CASSANDRA-15459)
  * Frozen RawTuple is not annotated with frozen in the toString method (CASSANDRA-15857)
 Merged from 3.0:
-=======
-3.0.23:
  * Use IF NOT EXISTS for index and UDT create statements in snapshot schema files (CASSANDRA-13935)
-
-3.0.22:
->>>>>>> 277d8396
  * Fix gossip shutdown order (CASSANDRA-15816)
  * Remove broken 'defrag-on-read' optimization (CASSANDRA-15432)
  * Check for endpoint collision with hibernating nodes (CASSANDRA-14599)
