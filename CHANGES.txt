--- conflicted
+++ resolved
@@ -1,4 +1,3 @@
-<<<<<<< HEAD
 3.0.26:
  * Fix materialized view schema backup as table (CASSANDRA-12734)
  * Avoid signaling DigestResolver until the minimum number of responses are guaranteed to be visible (CASSANDRA-16883)
@@ -7,6 +6,8 @@
  * Use JMX to validate nodetool --jobs parameter (CASSANDRA-16104)
  * Handle properly UnsatisfiedLinkError in NativeLibrary#getProcessID() (CASSANDRA-16578)
  * Remove mutation data from error log message (CASSANDRA-16817)
+Merged from 2.2:
+ * Add python2 location to RPMs (CASSANDRA-16822)
 
 
 3.0.25:
@@ -25,10 +26,6 @@
  * Adding columns via ALTER TABLE can generate corrupt sstables (CASSANDRA-16735)
  * Add flag to disable ALTER...DROP COMPACT STORAGE statements (CASSANDRA-16733)
  * Clean transaction log leftovers at the beginning of sstablelevelreset and sstableofflinerelevel (CASSANDRA-12519)
-=======
-2.2.20
- * Add python2 location to RPMs (CASSANDRA-16822)
->>>>>>> 2e547dfb
  * CQL shell should prefer newer TLS version by default (CASSANDRA-16695)
  * Ensure that existing empty rows are properly returned (CASSANDRA-16671)
  * Invalidate prepared statements on DROP COMPACT (CASSANDRA-16712)
