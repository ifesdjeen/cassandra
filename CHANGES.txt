--- conflicted
+++ resolved
@@ -1,4 +1,3 @@
-<<<<<<< HEAD
 2.0.10
  * Warn when SSL certificates have expired (CASSANDRA-7528)
  * Workaround JVM NPE on JMX bind failure (CASSANDRA-7254)
@@ -14,6 +13,8 @@
  * Add option to disable STCS in L0 (CASSANDRA-6621)
  * Fix error when doing reversed queries with static columns (CASSANDRA-7490)
 Merged from 1.2:
+ * Set correct stream ID on responses when non-Exception Throwables
+   are thrown while handling native protocol messages (CASSANDRA-7470)
 
 
 2.0.9
@@ -45,17 +46,6 @@
    are broken (CASSANDRA-7059)
 Merged from 1.2:
  * Expose global ColumnFamily metrics (CASSANDRA-7273)
-=======
-1.2.19
- * Set correct stream ID on responses when non-Exception Throwables
-   are thrown while handling native protocol messages (CASSANDRA-7470)
-
-1.2.18
- * Support Thrift tables clustering columns on CqlPagingInputFormat (CASSANDRA-7445)
- * Fix compilation with java 6 broke by CASSANDRA-7147
-
-1.2.17
->>>>>>> 0d90b03a
  * cqlsh: Fix CompositeType columns in DESCRIBE TABLE output (CASSANDRA-7399)
  * Expose global ColumnFamily metrics (CASSANDRA-7273)
  * Handle possible integer overflow in FastByteArrayOutputStream (CASSANDRA-7373)
