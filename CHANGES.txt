<<<<<<< HEAD
3.11.14
 * Creating of a keyspace on insufficient number of replicas should filter out gosspping-only members (CASSANDRA-17759)
 * Only use statically defined subcolumns when determining column definition for supercolumn cell (CASSANDRA-14113)
Merged from 3.0:
=======
3.0.28
 * Fix restarting of services on gossipping-only member (CASSANDRA-17752)
>>>>>>> a7b53217
 * Fix writetime and ttl functions forbidden for collections instead of multicell columns (CASSANDRA-17628)
 * Supress CVE-2020-7238 (CASSANDRA-17697)
 * Fix issue where frozen maps may not be serialized in the correct order (CASSANDRA-17623)
 * Suppress CVE-2022-24823 (CASSANDRA-17633)
 * fsync TOC and digest files (CASSANDRA-10709)


3.11.13
 * Upgrade jackson-databind to 2.13.2.2 (CASSANDRA-17556)
 * Upgrade slf4j to 1.7.25 (CASSANDRA-17474)
 * Upgrade jackson to 2.13.2 (CASSANDRA-17492)
 * emit warning on keyspace creation when replication factor is bigger than the number of nodes (CASSANDRA-16747)
 * Fix snapshot true size calculation (CASSANDRA-17267)
 * Validate existence of DCs when repairing (CASSANDRA-17407)
 * dropping of a materialized view creates a snapshot with dropped- prefix (CASSANDRA-17415)
Merged from 3.0:
 * Fix URISyntaxException in nodetool with updated Java (CASSANDRA-17581)
 * Schema mutations may not be completed on drain (CASSANDRA-17524)
 * Fix data corruption in AbstractCompositeType due to static boolean byte buffers (CASSANDRA-14752)
 * Add procps dependency to RPM/Debian packages (CASSANDRA-17516)
 * Suppress CVE-2021-44521 (CASSANDRA-17492)
 * ConnectionLimitHandler may leaks connection count if remote connection drops (CASSANDRA-17252)
 * Require ant >= 1.10 (CASSANDRA-17428)
 * Disallow CONTAINS for UPDATE and DELETE (CASSANDRA-15266)
 * filter out NULL_VERSION entries from peers table in ConfiguredLimit (CASSANDRA-16518)
 * Suppress inapplicable CVEs (CASSANDRA-17368)
 * Fix flaky test - test_cqlsh_completion.TestCqlshCompletion (CASSANDRA-17338)
 * Fixed TestCqlshOutput failing tests (CASSANDRA-17386)
 * Lazy transaction log replica creation allows incorrect replica content divergence during anticompaction (CASSANDRA-17273)
 * LeveledCompactionStrategy disk space check improvements (CASSANDRA-17272)


3.11.12
 * Extend operator control over the UDF threading model for CVE-2021-44521 (CASSANDRA-17352)
 * Upgrade snakeyaml to 1.26 in 3.11 (CASSANDRA=17028)
 * Add key validation to ssstablescrub (CASSANDRA-16969)
 * Update Jackson from 2.9.10 to 2.12.5 (CASSANDRA-16851)
 * Include SASI components to snapshots (CASSANDRA-15134)
 * Make assassinate more resilient to missing tokens (CASSANDRA-16847)
 * Exclude Jackson 1.x transitive dependency of hadoop* provided dependencies (CASSANDRA-16854)
 * Validate SASI tokenizer options before adding index to schema (CASSANDRA-15135)
 * Fixup scrub output when no data post-scrub and clear up old use of row, which really means partition (CASSANDRA-16835)
 * Fix ant-junit dependency issue (CASSANDRA-16827)
 * Reduce thread contention in CommitLogSegment and HintsBuffer (CASSANDRA-16072)
 * Avoid sending CDC column if not enabled (CASSANDRA-16770)
Merged from 3.0:
 * Fix conversion from megabits to bytes in streaming rate limiter (CASSANDRA-17243)
 * Upgrade logback to 1.2.9 (CASSANDRA-17204)
 * Avoid race in AbstractReplicationStrategy endpoint caching (CASSANDRA-16673)
 * Fix abort when window resizing during cqlsh COPY (CASSANDRA-15230)
 * Fix slow keycache load which blocks startup for tables with many sstables (CASSANDRA-14898)
 * Fix rare NPE caused by batchlog replay / node decomission races (CASSANDRA-17049)
 * Allow users to view permissions of the roles they created (CASSANDRA-16902)
 * Fix failure handling in inter-node communication (CASSANDRA-16334)
 * Log more information when a node runs out of commitlog space (CASSANDRA-11323)
 * Don't take snapshots when truncating system tables (CASSANDRA-16839)
 * Make -Dtest.methods consistently optional in all Ant test targets (CASSANDRA-17014)
 * Immediately apply stream throughput, considering negative values as unthrottled (CASSANDRA-16959)
 * Do not release new SSTables in offline transactions (CASSANDRA-16975)
 * ArrayIndexOutOfBoundsException in FunctionResource#fromName (CASSANDRA-16977, CASSANDRA-16995)
 * CVE-2015-0886 Security vulnerability in jbcrypt is addressed (CASSANDRA-9384)
 * Avoid useless SSTable reads during single partition queries (CASSANDRA-16944)
 * Debian init respects CASSANDRA_HEAPDUMP_DIR (CASSANDRA-13843)
 * Catch UnsatisfiedLinkError in WindowsTimer (CASSANDRA-16085)
 * Avoid removing batch when it's not created during view replication (CASSANDRA-16175)
 * Make the addition of regular column to COMPACT tables throw an InvalidRequestException (CASSANDRA-14564)
 * Fix materialized view schema backup as table (CASSANDRA-12734)
 * Avoid signaling DigestResolver until the minimum number of responses are guaranteed to be visible (CASSANDRA-16883)
 * Fix secondary indexes on primary key columns skipping some writes (CASSANDRA-16868)
 * Fix incorrect error message in LegacyLayout (CASSANDRA-15136)
 * Use JMX to validate nodetool --jobs parameter (CASSANDRA-16104)
 * Handle properly UnsatisfiedLinkError in NativeLibrary#getProcessID() (CASSANDRA-16578)
 * Remove mutation data from error log message (CASSANDRA-16817)
 * Race in CompactionExecutorTest (CASSANDRA-17239)
Merged from 2.2:
 * Add python2 location to RPMs (CASSANDRA-16822)


3.11.11
 * Make cqlsh use the same set of reserved keywords than the server uses (CASSANDRA-15663)
 * Optimize bytes skipping when reading SSTable files (CASSANDRA-14415)
 * Enable tombstone compactions when unchecked_tombstone_compaction is set in TWCS (CASSANDRA-14496)
 * Read only the required SSTables for single partition queries (CASSANDRA-16737)
 * Fix LeveledCompactionStrategy compacts last level throw an ArrayIndexOutOfBoundsException (CASSANDRA-15669)
 * Maps $CASSANDRA_LOG_DIR to cassandra.logdir java property when executing nodetool (CASSANDRA-16199)
 * Nodetool garbagecollect should retain SSTableLevel for LCS (CASSANDRA-16634)
 * Ignore stale acks received in the shadow round (CASSANDRA-16588)
 * Add autocomplete and error messages for provide_overlapping_tombstones (CASSANDRA-16350)
 * Add StorageServiceMBean.getKeyspaceReplicationInfo(keyspaceName) (CASSANDRA-16447)
 * Make sure sstables with moved starts are removed correctly in LeveledGenerations (CASSANDRA-16552)
 * Upgrade jackson-databind to 2.9.10.8 (CASSANDRA-16462)
Merged from 3.0:
 * Binary releases no longer bundle the apidocs (javadoc) (CASSANDRA-16557)
 * Migrate dependency handling from maven-ant-tasks to resolver-ant-tasks, removing lib/ directory from version control (CASSANDRA-16557)
 * Don't allow seeds to replace without using unsafe (CASSANDRA-14463)
 * Calculate time remaining correctly for all compaction types in compactionstats (CASSANDRA-14701)
 * Receipt of gossip shutdown notification updates TokenMetadata (CASSANDRA-16796)
 * Count bloom filter misses correctly (CASSANDRA-12922)
 * Reject token() in MV WHERE clause (CASSANDRA-13464)
 * Ensure java executable is on the path (CASSANDRA-14325)
 * Make speculative retry parameter case-insensitive for backward compatibility with 2.1 (CASSANDRA-16467)
 * Push digest mismatch exceptions to trace (CASSANDRA-14900)
 * Handle correctly the exceptions thrown by custom QueryHandler constructors (CASSANDRA-16703)
 * Adding columns via ALTER TABLE can generate corrupt sstables (CASSANDRA-16735)
 * Add flag to disable ALTER...DROP COMPACT STORAGE statements (CASSANDRA-16733)
 * Clean transaction log leftovers at the beginning of sstablelevelreset and sstableofflinerelevel (CASSANDRA-12519)
 * CQL shell should prefer newer TLS version by default (CASSANDRA-16695)
 * Ensure that existing empty rows are properly returned (CASSANDRA-16671)
 * Invalidate prepared statements on DROP COMPACT (CASSANDRA-16712)
 * Failure to execute queries should emit a KPI other than read timeout/unavailable so it can be alerted/tracked (CASSANDRA-16581)
 * Don't wait on schema versions from replacement target when replacing a node (CASSANDRA-16692)
 * StandaloneVerifier does not fail when unable to verify SSTables, it only fails if Corruption is thrown (CASSANDRA-16683)
 * Fix bloom filter false ratio calculation by including true negatives (CASSANDRA-15834)
 * Prevent loss of commit log data when moving sstables between nodes (CASSANDRA-16619)
 * Fix materialized view builders inserting truncated data (CASSANDRA-16567)
 * Don't wait for schema migrations from removed nodes (CASSANDRA-16577)
 * Scheduled (delayed) schema pull tasks should not run after MIGRATION stage shutdown during decommission (CASSANDRA-16495)
 * Ignore trailing zeros in hint files (CASSANDRA-16523)
 * Refuse DROP COMPACT STORAGE if some 2.x sstables are in use (CASSANDRA-15897)
 * Fix ColumnFilter::toString not returning a valid CQL fragment (CASSANDRA-16483)
 * Fix ColumnFilter behaviour to prevent digest mitmatches during upgrades (CASSANDRA-16415)
 * Avoid pushing schema mutations when setting up distributed system keyspaces locally (CASSANDRA-16387)
Merged from 2.2:
 * Remove ant targets list-jvm-dtests and ant list-jvm-upgrade-dtests (CASSANDRA-16519)
 * Fix centos packaging for arm64, >=4.0 rpm's now require python3 (CASSANDRA-16477)
 * Make TokenMetadata's ring version increments atomic (CASSANDRA-16286)

3.11.10
 * Fix digest computation for queries with fetched but non queried columns (CASSANDRA-15962)
 * Reduce amount of allocations during batch statement execution (CASSANDRA-16201)
 * Update jflex-1.6.0.jar to match upstream (CASSANDRA-16393)
 * Fix DecimalDeserializer#toString OOM (CASSANDRA-14925)
 * Rate limit validation compactions using compaction_throughput_mb_per_sec (CASSANDRA-16161)
 * SASI's `max_compaction_flush_memory_in_mb` settings over 100GB revert to default of 1GB (CASSANDRA-16071)
Merged from 3.0:
 * Prevent unbounded number of pending flushing tasks (CASSANDRA-16261)
 * Improve empty hint file handling during startup (CASSANDRA-16162)
 * Allow empty string in collections with COPY FROM in cqlsh (CASSANDRA-16372)
 * Fix skipping on pre-3.0 created compact storage sstables due to missing primary key liveness (CASSANDRA-16226)
 * Extend the exclusion of replica filtering protection to other indices instead of just SASI (CASSANDRA-16311)
 * Synchronize transaction logs for JBOD (CASSANDRA-16225)
 * Fix the counting of cells per partition (CASSANDRA-16259)
 * Fix serial read/non-applying CAS linearizability (CASSANDRA-12126)
 * Avoid potential NPE in JVMStabilityInspector (CASSANDRA-16294)
 * Improved check of num_tokens against the length of initial_token (CASSANDRA-14477)
 * Fix a race condition on ColumnFamilyStore and TableMetrics (CASSANDRA-16228)
 * Remove the SEPExecutor blocking behavior (CASSANDRA-16186)
 * Fix invalid cell value skipping when reading from disk (CASSANDRA-16223)
 * Prevent invoking enable/disable gossip when not in NORMAL (CASSANDRA-16146)
 * Wait for schema agreement when bootstrapping (CASSANDRA-15158)
Merged from 2.2:
 * Fix the histogram merge of the table metrics (CASSANDRA-16259)

3.11.9
 * Synchronize Keyspace instance store/clear (CASSANDRA-16210)
 * Fix ColumnFilter to avoid querying cells of unselected complex columns (CASSANDRA-15977)
 * Fix memory leak in CompressedChunkReader (CASSANDRA-15880)
 * Don't attempt value skipping with mixed version cluster (CASSANDRA-15833)
 * Avoid failing compactions with very large partitions (CASSANDRA-15164)
 * Make sure LCS handles duplicate sstable added/removed notifications correctly (CASSANDRA-14103)
Merged from 3.0:
 * Fix OOM when terminating repair session (CASSANDRA-15902)
 * Avoid marking shutting down nodes as up after receiving gossip shutdown message (CASSANDRA-16094)
 * Check SSTables for latest version before dropping compact storage (CASSANDRA-16063)
 * Handle unexpected columns due to schema races (CASSANDRA-15899)
 * Add flag to ignore unreplicated keyspaces during repair (CASSANDRA-15160)
Merged from 2.2:
 * Package tools/bin scripts as executable (CASSANDRA-16151)
 * Fixed a NullPointerException when calling nodetool enablethrift (CASSANDRA-16127)

3.11.8
 * Correctly interpret SASI's `max_compaction_flush_memory_in_mb` setting in megabytes not bytes (CASSANDRA-16071)
 * Fix short read protection for GROUP BY queries (CASSANDRA-15459)
 * Frozen RawTuple is not annotated with frozen in the toString method (CASSANDRA-15857)
Merged from 3.0:
 * Use IF NOT EXISTS for index and UDT create statements in snapshot schema files (CASSANDRA-13935)
 * Fix gossip shutdown order (CASSANDRA-15816)
 * Remove broken 'defrag-on-read' optimization (CASSANDRA-15432)
 * Check for endpoint collision with hibernating nodes (CASSANDRA-14599)
 * Operational improvements and hardening for replica filtering protection (CASSANDRA-15907)
 * stop_paranoid disk failure policy is ignored on CorruptSSTableException after node is up (CASSANDRA-15191)
 * Forbid altering UDTs used in partition keys (CASSANDRA-15933)
 * Fix empty/null json string representation (CASSANDRA-15896)
 * 3.x fails to start if commit log has range tombstones from a column which is also deleted (CASSANDRA-15970)
 * Handle difference in timestamp precision between java8 and java11 in LogFIle.java (CASSANDRA-16050)
Merged from 2.2:
 * Fix CQL parsing of collections when the column type is reversed (CASSANDRA-15814)
Merged from 2.1:
 * Only allow strings to be passed to JMX authentication (CASSANDRA-16077)

3.11.7
 * Fix cqlsh output when fetching all rows in batch mode (CASSANDRA-15905)
 * Upgrade Jackson to 2.9.10 (CASSANDRA-15867)
 * Fix CQL formatting of read command restrictions for slow query log (CASSANDRA-15503)
 * Allow sstableloader to use SSL on the native port (CASSANDRA-14904)
Merged from 3.0:
 * Backport CASSANDRA-12189: escape string literals (CASSANDRA-15948)
 * Avoid hinted handoff per-host throttle being arounded to 0 in large cluster (CASSANDRA-15859)
 * Avoid emitting empty range tombstones from RangeTombstoneList (CASSANDRA-15924)
 * Avoid thread starvation, and improve compare-and-swap performance, in the slab allocators (CASSANDRA-15922)
 * Add token to tombstone warning and error messages (CASSANDRA-15890)
 * Fixed range read concurrency factor computation and capped as 10 times tpc cores (CASSANDRA-15752)
 * Catch exception on bootstrap resume and init native transport (CASSANDRA-15863)
 * Fix replica-side filtering returning stale data with CL > ONE (CASSANDRA-8272, CASSANDRA-8273)
 * Fix duplicated row on 2.x upgrades when multi-rows range tombstones interact with collection ones (CASSANDRA-15805)
 * Rely on snapshotted session infos on StreamResultFuture.maybeComplete to avoid race conditions (CASSANDRA-15667)
 * EmptyType doesn't override writeValue so could attempt to write bytes when expected not to (CASSANDRA-15790)
 * Fix index queries on partition key columns when some partitions contains only static data (CASSANDRA-13666)
 * Avoid creating duplicate rows during major upgrades (CASSANDRA-15789)
 * liveDiskSpaceUsed and totalDiskSpaceUsed get corrupted if IndexSummaryRedistribution gets interrupted (CASSANDRA-15674)
 * Fix Debian init start/stop (CASSANDRA-15770)
 * Fix infinite loop on index query paging in tables with clustering (CASSANDRA-14242)
 * Fix chunk index overflow due to large sstable with small chunk length (CASSANDRA-15595)
 * Allow selecting static column only when querying static index (CASSANDRA-14242)
 * cqlsh return non-zero status when STDIN CQL fails (CASSANDRA-15623)
 * Don't skip sstables in slice queries based only on local min/max/deletion timestamp (CASSANDRA-15690)
 * Memtable memory allocations may deadlock (CASSANDRA-15367)
 * Run evictFromMembership in GossipStage (CASSANDRA-15592)
Merged from 2.2:
 * Fix nomenclature of allow and deny lists (CASSANDRA-15862)
 * Remove generated files from source artifact (CASSANDRA-15849)
 * Remove duplicated tools binaries from tarballs (CASSANDRA-15768)
 * Duplicate results with DISTINCT queries in mixed mode (CASSANDRA-15501)
 * Disable JMX rebinding (CASSANDRA-15653)
Merged from 2.1:
 * Fix writing of snapshot manifest when the table has table-backed secondary indexes (CASSANDRA-10968)
 * Fix parse error in cqlsh COPY FROM and formatting for map of blobs (CASSANDRA-15679)
 * Fix Commit log replays when static column clustering keys are collections (CASSANDRA-14365)
 * Fix Red Hat init script on newer systemd versions (CASSANDRA-15273)
 * Allow EXTRA_CLASSPATH to work on tar/source installations (CASSANDRA-15567)


3.11.6
 * Fix bad UDT sstable metadata serialization headers written by C* 3.0 on upgrade and in sstablescrub (CASSANDRA-15035)
 * Fix nodetool compactionstats showing extra pending task for TWCS - patch implemented (CASSANDRA-15409)
 * Fix SELECT JSON formatting for the "duration" type (CASSANDRA-15075)
 * Fix LegacyLayout to have same behavior as 2.x when handling unknown column names (CASSANDRA-15081)
 * Update nodetool help stop output (CASSANDRA-15401)
Merged from 3.0:
 * Run in-jvm upgrade dtests in circleci (CASSANDRA-15506)
 * Include updates to static column in mutation size calculations (CASSANDRA-15293)
 * Fix point-in-time recoevery ignoring timestamp of updates to static columns (CASSANDRA-15292)
 * GC logs are also put under $CASSANDRA_LOG_DIR (CASSANDRA-14306)
 * Fix sstabledump's position key value when partitions have multiple rows (CASSANDRA-14721)
 * Avoid over-scanning data directories in LogFile.verify() (CASSANDRA-15364)
 * Bump generations and document changes to system_distributed and system_traces in 3.0, 3.11
   (CASSANDRA-15441)
 * Fix system_traces creation timestamp; optimise system keyspace upgrades (CASSANDRA-15398)
 * Fix various data directory prefix matching issues (CASSANDRA-13974)
 * Minimize clustering values in metadata collector (CASSANDRA-15400)
 * Avoid over-trimming of results in mixed mode clusters (CASSANDRA-15405)
 * validate value sizes in LegacyLayout (CASSANDRA-15373)
 * Ensure that tracing doesn't break connections in 3.x/4.0 mixed mode by default (CASSANDRA-15385)
 * Make sure index summary redistribution does not start when compactions are paused (CASSANDRA-15265)
 * Ensure legacy rows have primary key livenessinfo when they contain illegal cells (CASSANDRA-15365)
 * Fix race condition when setting bootstrap flags (CASSANDRA-14878)
 * Fix NativeLibrary.tryOpenDirectory callers for Windows (CASSANDRA-15426)
Merged from 2.2:
 * Fix SELECT JSON output for empty blobs (CASSANDRA-15435)
 * In-JVM DTest: Set correct internode message version for upgrade test (CASSANDRA-15371)
 * In-JVM DTest: Support NodeTool in dtest (CASSANDRA-15429)
 * Fix NativeLibrary.tryOpenDirectory callers for Windows (CASSANDRA-15426)


3.11.5
 * Fix SASI non-literal string comparisons (range operators) (CASSANDRA-15169)
 * Make sure user defined compaction transactions are always closed (CASSANDRA-15123)
 * Fix cassandra-env.sh to use $CASSANDRA_CONF to find cassandra-jaas.config (CASSANDRA-14305)
 * Fixed nodetool cfstats printing index name twice (CASSANDRA-14903)
 * Add flag to disable SASI indexes, and warnings on creation (CASSANDRA-14866)
Merged from 3.0:
 * Add ability to cap max negotiable protocol version (CASSANDRA-15193)
 * Gossip tokens on startup if available (CASSANDRA-15335)
 * Fix resource leak in CompressedSequentialWriter (CASSANDRA-15340)
 * Fix bad merge that reverted CASSANDRA-14993 (CASSANDRA-15289)
 * Fix LegacyLayout RangeTombstoneList IndexOutOfBoundsException when upgrading and RangeTombstone bounds are asymmetric (CASSANDRA-15172)
 * Fix NPE when using allocate_tokens_for_keyspace on new DC/rack (CASSANDRA-14952)
 * Filter sstables earlier when running cleanup (CASSANDRA-15100)
 * Use mean row count instead of mean column count for index selectivity calculation (CASSANDRA-15259)
 * Avoid updating unchanged gossip states (CASSANDRA-15097)
 * Prevent recreation of previously dropped columns with a different kind (CASSANDRA-14948)
 * Prevent client requests from blocking on executor task queue (CASSANDRA-15013)
 * Toughen up column drop/recreate type validations (CASSANDRA-15204)
 * LegacyLayout should handle paging states that cross a collection column (CASSANDRA-15201)
 * Prevent RuntimeException when username or password is empty/null (CASSANDRA-15198)
 * Multiget thrift query returns null records after digest mismatch (CASSANDRA-14812)
 * Skipping illegal legacy cells can break reverse iteration of indexed partitions (CASSANDRA-15178)
 * Handle paging states serialized with a different version than the session's (CASSANDRA-15176)
 * Throw IOE instead of asserting on unsupporter peer versions (CASSANDRA-15066)
 * Update token metadata when handling MOVING/REMOVING_TOKEN events (CASSANDRA-15120)
 * Add ability to customize cassandra log directory using $CASSANDRA_LOG_DIR (CASSANDRA-15090)
 * Skip cells with illegal column names when reading legacy sstables (CASSANDRA-15086)
 * Fix assorted gossip races and add related runtime checks (CASSANDRA-15059)
 * Fix mixed mode partition range scans with limit (CASSANDRA-15072)
 * cassandra-stress works with frozen collections: list and set (CASSANDRA-14907)
 * Fix handling FS errors on writing and reading flat files - LogTransaction and hints (CASSANDRA-15053)
 * Avoid double closing the iterator to avoid overcounting the number of requests (CASSANDRA-15058)
 * Improve `nodetool status -r` speed (CASSANDRA-14847)
 * Improve merkle tree size and time on heap (CASSANDRA-14096)
 * Add missing commands to nodetool_completion (CASSANDRA-14916)
 * Anti-compaction temporarily corrupts sstable state for readers (CASSANDRA-15004)
Merged from 2.2:
 * Catch non-IOException in FileUtils.close to make sure that all resources are closed (CASSANDRA-15225)
 * Handle exceptions during authentication/authorization (CASSANDRA-15041)
 * Support cross version messaging in in-jvm upgrade dtests (CASSANDRA-15078)
 * Fix index summary redistribution cancellation (CASSANDRA-15045)
 * Refactor Circle CI configuration (CASSANDRA-14806)
 * Fixing invalid CQL in security documentation (CASSANDRA-15020)
 * Multi-version in-JVM dtests (CASSANDRA-14937)
 * Allow instance class loaders to be garbage collected for inJVM dtest (CASSANDRA-15170)
 * Add support for network topology and query tracing for inJVM dtest (CASSANDRA-15319)


3.11.4
 * Make stop-server.bat wait for Cassandra to terminate (CASSANDRA-14829)
 * Correct sstable sorting for garbagecollect and levelled compaction (CASSANDRA-14870)
Merged from 3.0:
 * Severe concurrency issues in STCS,DTCS,TWCS,TMD.Topology,TypeParser
 * Add a script to make running the cqlsh tests in cassandra repo easier (CASSANDRA-14951)
 * If SizeEstimatesRecorder misses a 'onDropTable' notification, the size_estimates table will never be cleared for that table. (CASSANDRA-14905)
 * Counters fail to increment in 2.1/2.2 to 3.X mixed version clusters (CASSANDRA-14958)
 * Streaming needs to synchronise access to LifecycleTransaction (CASSANDRA-14554)
 * Fix cassandra-stress write hang with default options (CASSANDRA-14616)
 * Differentiate between slices and RTs when decoding legacy bounds (CASSANDRA-14919)
 * Netty epoll IOExceptions caused by unclean client disconnects being logged at INFO (CASSANDRA-14909)
 * Unfiltered.isEmpty conflicts with Row extends AbstractCollection.isEmpty (CASSANDRA-14588)
 * RangeTombstoneList doesn't properly clean up mergeable or superseded rts in some cases (CASSANDRA-14894)
 * Fix handling of collection tombstones for dropped columns from legacy sstables (CASSANDRA-14912)
 * Throw exception if Columns serialized subset encode more columns than possible (CASSANDRA-14591)
 * Drop/add column name with different Kind can result in corruption (CASSANDRA-14843)
 * Fix missing rows when reading 2.1 SSTables with static columns in 3.0 (CASSANDRA-14873)
 * Move TWCS message 'No compaction necessary for bucket size' to Trace level (CASSANDRA-14884)
 * Sstable min/max metadata can cause data loss (CASSANDRA-14861)
 * Dropped columns can cause reverse sstable iteration to return prematurely (CASSANDRA-14838)
 * Legacy sstables with  multi block range tombstones create invalid bound sequences (CASSANDRA-14823)
 * Expand range tombstone validation checks to multiple interim request stages (CASSANDRA-14824)
 * Reverse order reads can return incomplete results (CASSANDRA-14803)
 * Avoid calling iter.next() in a loop when notifying indexers about range tombstones (CASSANDRA-14794)
 * Fix purging semi-expired RT boundaries in reversed iterators (CASSANDRA-14672)
 * DESC order reads can fail to return the last Unfiltered in the partition (CASSANDRA-14766)
 * Fix corrupted collection deletions for dropped columns in 3.0 <-> 2.{1,2} messages (CASSANDRA-14568)
 * Fix corrupted static collection deletions in 3.0 <-> 2.{1,2} messages (CASSANDRA-14568)
 * Handle failures in parallelAllSSTableOperation (cleanup/upgradesstables/etc) (CASSANDRA-14657)
 * Improve TokenMetaData cache populating performance avoid long locking (CASSANDRA-14660)
 * Backport: Flush netty client messages immediately (not by default) (CASSANDRA-13651)
 * Fix static column order for SELECT * wildcard queries (CASSANDRA-14638)
 * sstableloader should use discovered broadcast address to connect intra-cluster (CASSANDRA-14522)
 * Fix reading columns with non-UTF names from schema (CASSANDRA-14468)
Merged from 2.2:
 * CircleCI docker image should bake in more dependencies (CASSANDRA-14985)
 * Don't enable client transports when bootstrap is pending (CASSANDRA-14525)
 * MigrationManager attempts to pull schema from different major version nodes (CASSANDRA-14928)
 * Fix incorrect cqlsh results when selecting same columns multiple times (CASSANDRA-13262)
 * Returns null instead of NaN or Infinity in JSON strings (CASSANDRA-14377)
Merged from 2.1:
 * Paged Range Slice queries with DISTINCT can drop rows from results (CASSANDRA-14956)
 * Update release checksum algorithms to SHA-256, SHA-512 (CASSANDRA-14970)


3.11.3
 * Validate supported column type with SASI analyzer (CASSANDRA-13669)
 * Remove BTree.Builder Recycler to reduce memory usage (CASSANDRA-13929)
 * Reduce nodetool GC thread count (CASSANDRA-14475)
 * Fix New SASI view creation during Index Redistribution (CASSANDRA-14055)
 * Remove string formatting lines from BufferPool hot path (CASSANDRA-14416)
 * Update metrics to 3.1.5 (CASSANDRA-12924)
 * Detect OpenJDK jvm type and architecture (CASSANDRA-12793)
 * Don't use guava collections in the non-system keyspace jmx attributes (CASSANDRA-12271)
 * Allow existing nodes to use all peers in shadow round (CASSANDRA-13851)
 * Fix cqlsh to read connection.ssl cqlshrc option again (CASSANDRA-14299)
 * Downgrade log level to trace for CommitLogSegmentManager (CASSANDRA-14370)
 * CQL fromJson(null) throws NullPointerException (CASSANDRA-13891)
 * Serialize empty buffer as empty string for json output format (CASSANDRA-14245)
 * Allow logging implementation to be interchanged for embedded testing (CASSANDRA-13396)
 * SASI tokenizer for simple delimiter based entries (CASSANDRA-14247)
 * Fix Loss of digits when doing CAST from varint/bigint to decimal (CASSANDRA-14170)
 * RateBasedBackPressure unnecessarily invokes a lock on the Guava RateLimiter (CASSANDRA-14163)
 * Fix wildcard GROUP BY queries (CASSANDRA-14209)
Merged from 3.0:
 * Fix corrupted static collection deletions in 3.0 -> 2.{1,2} messages (CASSANDRA-14568)
 * Fix potential IndexOutOfBoundsException with counters (CASSANDRA-14167)
 * Always close RT markers returned by ReadCommand#executeLocally() (CASSANDRA-14515)
 * Reverse order queries with range tombstones can cause data loss (CASSANDRA-14513)
 * Fix regression of lagging commitlog flush log message (CASSANDRA-14451)
 * Add Missing dependencies in pom-all (CASSANDRA-14422)
 * Cleanup StartupClusterConnectivityChecker and PING Verb (CASSANDRA-14447)
 * Fix deprecated repair error notifications from 3.x clusters to legacy JMX clients (CASSANDRA-13121)
 * Cassandra not starting when using enhanced startup scripts in windows (CASSANDRA-14418)
 * Fix progress stats and units in compactionstats (CASSANDRA-12244)
 * Better handle missing partition columns in system_schema.columns (CASSANDRA-14379)
 * Delay hints store excise by write timeout to avoid race with decommission (CASSANDRA-13740)
 * Deprecate background repair and probablistic read_repair_chance table options
   (CASSANDRA-13910)
 * Add missed CQL keywords to documentation (CASSANDRA-14359)
 * Fix unbounded validation compactions on repair / revert CASSANDRA-13797 (CASSANDRA-14332)
 * Avoid deadlock when running nodetool refresh before node is fully up (CASSANDRA-14310)
 * Handle all exceptions when opening sstables (CASSANDRA-14202)
 * Handle incompletely written hint descriptors during startup (CASSANDRA-14080)
 * Handle repeat open bound from SRP in read repair (CASSANDRA-14330)
 * Respect max hint window when hinting for LWT (CASSANDRA-14215)
 * Adding missing WriteType enum values to v3, v4, and v5 spec (CASSANDRA-13697)
 * Don't regenerate bloomfilter and summaries on startup (CASSANDRA-11163)
 * Fix NPE when performing comparison against a null frozen in LWT (CASSANDRA-14087)
 * Log when SSTables are deleted (CASSANDRA-14302)
 * Fix batch commitlog sync regression (CASSANDRA-14292)
 * Write to pending endpoint when view replica is also base replica (CASSANDRA-14251)
 * Chain commit log marker potential performance regression in batch commit mode (CASSANDRA-14194)
 * Fully utilise specified compaction threads (CASSANDRA-14210)
 * Pre-create deletion log records to finish compactions quicker (CASSANDRA-12763)
Merged from 2.2:
 * Fix bug that prevented compaction of SSTables after full repairs (CASSANDRA-14423)
 * Incorrect counting of pending messages in OutboundTcpConnection (CASSANDRA-11551)
 * Fix compaction failure caused by reading un-flushed data (CASSANDRA-12743)
 * Use Bounds instead of Range for sstables in anticompaction (CASSANDRA-14411)
 * Fix JSON queries with IN restrictions and ORDER BY clause (CASSANDRA-14286)
 * Backport circleci yaml (CASSANDRA-14240)
Merged from 2.1:
 * Check checksum before decompressing data (CASSANDRA-14284)
 * CVE-2017-5929 Security vulnerability in Logback warning in NEWS.txt (CASSANDRA-14183)


3.11.2
 * Fix ReadCommandTest (CASSANDRA-14234)
 * Remove trailing period from latency reports at keyspace level (CASSANDRA-14233)
 * Backport CASSANDRA-13080: Use new token allocation for non bootstrap case as well (CASSANDRA-14212)
 * Remove dependencies on JVM internal classes from JMXServerUtils (CASSANDRA-14173)
 * Add DEFAULT, UNSET, MBEAN and MBEANS to `ReservedKeywords` (CASSANDRA-14205)
 * Add Unittest for schema migration fix (CASSANDRA-14140)
 * Print correct snitch info from nodetool describecluster (CASSANDRA-13528)
 * Close socket on error during connect on OutboundTcpConnection (CASSANDRA-9630)
 * Enable CDC unittest (CASSANDRA-14141)
 * Acquire read lock before accessing CompactionStrategyManager fields (CASSANDRA-14139)
 * Split CommitLogStressTest to avoid timeout (CASSANDRA-14143)
 * Avoid invalidating disk boundaries unnecessarily (CASSANDRA-14083)
 * Avoid exposing compaction strategy index externally (CASSANDRA-14082)
 * Prevent continuous schema exchange between 3.0 and 3.11 nodes (CASSANDRA-14109)
 * Fix imbalanced disks when replacing node with same address with JBOD (CASSANDRA-14084)
 * Reload compaction strategies when disk boundaries are invalidated (CASSANDRA-13948)
 * Remove OpenJDK log warning (CASSANDRA-13916)
 * Prevent compaction strategies from looping indefinitely (CASSANDRA-14079)
 * Cache disk boundaries (CASSANDRA-13215)
 * Add asm jar to build.xml for maven builds (CASSANDRA-11193)
 * Round buffer size to powers of 2 for the chunk cache (CASSANDRA-13897)
 * Update jackson JSON jars (CASSANDRA-13949)
 * Avoid locks when checking LCS fanout and if we should defrag (CASSANDRA-13930)
 * Correctly count range tombstones in traces and tombstone thresholds (CASSANDRA-8527)
Merged from 3.0:
 * Add MinGW uname check to start scripts (CASSANDRA-12840)
 * Use the correct digest file and reload sstable metadata in nodetool verify (CASSANDRA-14217)
 * Handle failure when mutating repaired status in Verifier (CASSANDRA-13933)
 * Set encoding for javadoc generation (CASSANDRA-14154)
 * Fix index target computation for dense composite tables with dropped compact storage (CASSANDRA-14104)
 * Improve commit log chain marker updating (CASSANDRA-14108)
 * Extra range tombstone bound creates double rows (CASSANDRA-14008)
 * Fix SStable ordering by max timestamp in SinglePartitionReadCommand (CASSANDRA-14010)
 * Accept role names containing forward-slash (CASSANDRA-14088)
 * Optimize CRC check chance probability calculations (CASSANDRA-14094)
 * Fix cleanup on keyspace with no replicas (CASSANDRA-13526)
 * Fix updating base table rows with TTL not removing view entries (CASSANDRA-14071)
 * Reduce garbage created by DynamicSnitch (CASSANDRA-14091)
 * More frequent commitlog chained markers (CASSANDRA-13987)
 * Fix serialized size of DataLimits (CASSANDRA-14057)
 * Add flag to allow dropping oversized read repair mutations (CASSANDRA-13975)
 * Fix SSTableLoader logger message (CASSANDRA-14003)
 * Fix repair race that caused gossip to block (CASSANDRA-13849)
 * Tracing interferes with digest requests when using RandomPartitioner (CASSANDRA-13964)
 * Add flag to disable materialized views, and warnings on creation (CASSANDRA-13959)
 * Don't let user drop or generally break tables in system_distributed (CASSANDRA-13813)
 * Provide a JMX call to sync schema with local storage (CASSANDRA-13954)
 * Mishandling of cells for removed/dropped columns when reading legacy files (CASSANDRA-13939)
 * Deserialise sstable metadata in nodetool verify (CASSANDRA-13922)
Merged from 2.2:
 * Fix the inspectJvmOptions startup check (CASSANDRA-14112)
 * Fix race that prevents submitting compaction for a table when executor is full (CASSANDRA-13801)
 * Rely on the JVM to handle OutOfMemoryErrors (CASSANDRA-13006)
 * Grab refs during scrub/index redistribution/cleanup (CASSANDRA-13873)
Merged from 2.1:
 * Protect against overflow of local expiration time (CASSANDRA-14092)
 * RPM package spec: fix permissions for installed jars and config files (CASSANDRA-14181)
 * More PEP8 compiance for cqlsh (CASSANDRA-14021)


3.11.1
 * Fix the computation of cdc_total_space_in_mb for exabyte filesystems (CASSANDRA-13808)
 * AbstractTokenTreeBuilder#serializedSize returns wrong value when there is a single leaf and overflow collisions (CASSANDRA-13869)
 * Add a compaction option to TWCS to ignore sstables overlapping checks (CASSANDRA-13418)
 * BTree.Builder memory leak (CASSANDRA-13754)
 * Revert CASSANDRA-10368 of supporting non-pk column filtering due to correctness (CASSANDRA-13798)
 * Add a skip read validation flag to cassandra-stress (CASSANDRA-13772)
 * Fix cassandra-stress hang issues when an error during cluster connection happens (CASSANDRA-12938)
 * Better bootstrap failure message when blocked by (potential) range movement (CASSANDRA-13744)
 * "ignore" option is ignored in sstableloader (CASSANDRA-13721)
 * Deadlock in AbstractCommitLogSegmentManager (CASSANDRA-13652)
 * Duplicate the buffer before passing it to analyser in SASI operation (CASSANDRA-13512)
 * Properly evict pstmts from prepared statements cache (CASSANDRA-13641)
Merged from 3.0:
 * Improve TRUNCATE performance (CASSANDRA-13909)
 * Implement short read protection on partition boundaries (CASSANDRA-13595)
 * Fix ISE thrown by UPI.Serializer.hasNext() for some SELECT queries (CASSANDRA-13911)
 * Filter header only commit logs before recovery (CASSANDRA-13918)
 * AssertionError prepending to a list (CASSANDRA-13149)
 * Fix support for SuperColumn tables (CASSANDRA-12373)
 * Handle limit correctly on tables with strict liveness (CASSANDRA-13883)
 * Fix missing original update in TriggerExecutor (CASSANDRA-13894)
 * Remove non-rpc-ready nodes from counter leader candidates (CASSANDRA-13043)
 * Improve short read protection performance (CASSANDRA-13794)
 * Fix sstable reader to support range-tombstone-marker for multi-slices (CASSANDRA-13787)
 * Fix short read protection for tables with no clustering columns (CASSANDRA-13880)
 * Make isBuilt volatile in PartitionUpdate (CASSANDRA-13619)
 * Prevent integer overflow of timestamps in CellTest and RowsTest (CASSANDRA-13866)
 * Fix counter application order in short read protection (CASSANDRA-12872)
 * Don't block RepairJob execution on validation futures (CASSANDRA-13797)
 * Wait for all management tasks to complete before shutting down CLSM (CASSANDRA-13123)
 * INSERT statement fails when Tuple type is used as clustering column with default DESC order (CASSANDRA-13717)
 * Fix pending view mutations handling and cleanup batchlog when there are local and remote paired mutations (CASSANDRA-13069)
 * Improve config validation and documentation on overflow and NPE (CASSANDRA-13622)
 * Range deletes in a CAS batch are ignored (CASSANDRA-13655)
 * Avoid assertion error when IndexSummary > 2G (CASSANDRA-12014)
 * Change repair midpoint logging for tiny ranges (CASSANDRA-13603)
 * Better handle corrupt final commitlog segment (CASSANDRA-11995)
 * StreamingHistogram is not thread safe (CASSANDRA-13756)
 * Fix MV timestamp issues (CASSANDRA-11500)
 * Better tolerate improperly formatted bcrypt hashes (CASSANDRA-13626)
 * Fix race condition in read command serialization (CASSANDRA-13363)
 * Fix AssertionError in short read protection (CASSANDRA-13747)
 * Don't skip corrupted sstables on startup (CASSANDRA-13620)
 * Fix the merging of cells with different user type versions (CASSANDRA-13776)
 * Copy session properties on cqlsh.py do_login (CASSANDRA-13640)
 * Potential AssertionError during ReadRepair of range tombstone and partition deletions (CASSANDRA-13719)
 * Don't let stress write warmup data if n=0 (CASSANDRA-13773)
 * Gossip thread slows down when using batch commit log (CASSANDRA-12966)
 * Randomize batchlog endpoint selection with only 1 or 2 racks (CASSANDRA-12884)
 * Fix digest calculation for counter cells (CASSANDRA-13750)
 * Fix ColumnDefinition.cellValueType() for non-frozen collection and change SSTabledump to use type.toJSONString() (CASSANDRA-13573)
 * Skip materialized view addition if the base table doesn't exist (CASSANDRA-13737)
 * Drop table should remove corresponding entries in dropped_columns table (CASSANDRA-13730)
 * Log warn message until legacy auth tables have been migrated (CASSANDRA-13371)
 * Fix incorrect [2.1 <- 3.0] serialization of counter cells created in 2.0 (CASSANDRA-13691)
 * Fix invalid writetime for null cells (CASSANDRA-13711)
 * Fix ALTER TABLE statement to atomically propagate changes to the table and its MVs (CASSANDRA-12952)
 * Fixed ambiguous output of nodetool tablestats command (CASSANDRA-13722)
 * Fix Digest mismatch Exception if hints file has UnknownColumnFamily (CASSANDRA-13696)
 * Purge tombstones created by expired cells (CASSANDRA-13643)
 * Make concat work with iterators that have different subsets of columns (CASSANDRA-13482)
 * Set test.runners based on cores and memory size (CASSANDRA-13078)
 * Allow different NUMACTL_ARGS to be passed in (CASSANDRA-13557)
 * Allow native function calls in CQLSSTableWriter (CASSANDRA-12606)
 * Fix secondary index queries on COMPACT tables (CASSANDRA-13627)
 * Nodetool listsnapshots output is missing a newline, if there are no snapshots (CASSANDRA-13568)
 * sstabledump reports incorrect usage for argument order (CASSANDRA-13532)
Merged from 2.2:
 * Safely handle empty buffers when outputting to JSON (CASSANDRA-13868)
 * Copy session properties on cqlsh.py do_login (CASSANDRA-13847)
 * Fix load over calculated issue in IndexSummaryRedistribution (CASSANDRA-13738)
 * Fix compaction and flush exception not captured (CASSANDRA-13833)
 * Uncaught exceptions in Netty pipeline (CASSANDRA-13649)
 * Prevent integer overflow on exabyte filesystems (CASSANDRA-13067)
 * Fix queries with LIMIT and filtering on clustering columns (CASSANDRA-11223)
 * Fix potential NPE when resume bootstrap fails (CASSANDRA-13272)
 * Fix toJSONString for the UDT, tuple and collection types (CASSANDRA-13592)
 * Fix nested Tuples/UDTs validation (CASSANDRA-13646)
Merged from 2.1:
 * Clone HeartBeatState when building gossip messages. Make its generation/version volatile (CASSANDRA-13700)


3.11.0
 * Allow native function calls in CQLSSTableWriter (CASSANDRA-12606)
 * Replace string comparison with regex/number checks in MessagingService test (CASSANDRA-13216)
 * Fix formatting of duration columns in CQLSH (CASSANDRA-13549)
 * Fix the problem with duplicated rows when using paging with SASI (CASSANDRA-13302)
 * Allow CONTAINS statements filtering on the partition key and it’s parts (CASSANDRA-13275)
 * Fall back to even ranges calculation in clusters with vnodes when tokens are distributed unevenly (CASSANDRA-13229)
 * Fix duration type validation to prevent overflow (CASSANDRA-13218)
 * Forbid unsupported creation of SASI indexes over partition key columns (CASSANDRA-13228)
 * Reject multiple values for a key in CQL grammar. (CASSANDRA-13369)
 * UDA fails without input rows (CASSANDRA-13399)
 * Fix compaction-stress by using daemonInitialization (CASSANDRA-13188)
 * V5 protocol flags decoding broken (CASSANDRA-13443)
 * Use write lock not read lock for removing sstables from compaction strategies. (CASSANDRA-13422)
 * Use corePoolSize equal to maxPoolSize in JMXEnabledThreadPoolExecutors (CASSANDRA-13329)
 * Avoid rebuilding SASI indexes containing no values (CASSANDRA-12962)
 * Add charset to Analyser input stream (CASSANDRA-13151)
 * Fix testLimitSSTables flake caused by concurrent flush (CASSANDRA-12820)
 * cdc column addition strikes again (CASSANDRA-13382)
 * Fix static column indexes (CASSANDRA-13277)
 * DataOutputBuffer.asNewBuffer broken (CASSANDRA-13298)
 * unittest CipherFactoryTest failed on MacOS (CASSANDRA-13370)
 * Forbid SELECT restrictions and CREATE INDEX over non-frozen UDT columns (CASSANDRA-13247)
 * Default logging we ship will incorrectly print "?:?" for "%F:%L" pattern (CASSANDRA-13317)
 * Possible AssertionError in UnfilteredRowIteratorWithLowerBound (CASSANDRA-13366)
 * Support unaligned memory access for AArch64 (CASSANDRA-13326)
 * Improve SASI range iterator efficiency on intersection with an empty range (CASSANDRA-12915).
 * Fix equality comparisons of columns using the duration type (CASSANDRA-13174)
 * Obfuscate password in stress-graphs (CASSANDRA-12233)
 * Move to FastThreadLocalThread and FastThreadLocal (CASSANDRA-13034)
 * nodetool stopdaemon errors out (CASSANDRA-13030)
 * Tables in system_distributed should not use gcgs of 0 (CASSANDRA-12954)
 * Fix primary index calculation for SASI (CASSANDRA-12910)
 * More fixes to the TokenAllocator (CASSANDRA-12990)
 * NoReplicationTokenAllocator should work with zero replication factor (CASSANDRA-12983)
 * Address message coalescing regression (CASSANDRA-12676)
 * Delete illegal character from StandardTokenizerImpl.jflex (CASSANDRA-13417)
 * Fix cqlsh automatic protocol downgrade regression (CASSANDRA-13307)
 * Tracing payload not passed from QueryMessage to tracing session (CASSANDRA-12835)
Merged from 3.0:
 * Ensure int overflow doesn't occur when calculating large partition warning size (CASSANDRA-13172)
 * Ensure consistent view of partition columns between coordinator and replica in ColumnFilter (CASSANDRA-13004)
 * Failed unregistering mbean during drop keyspace (CASSANDRA-13346)
 * nodetool scrub/cleanup/upgradesstables exit code is wrong (CASSANDRA-13542)
 * Fix the reported number of sstable data files accessed per read (CASSANDRA-13120)
 * Fix schema digest mismatch during rolling upgrades from versions before 3.0.12 (CASSANDRA-13559)
 * Upgrade JNA version to 4.4.0 (CASSANDRA-13072)
 * Interned ColumnIdentifiers should use minimal ByteBuffers (CASSANDRA-13533)
 * ReverseIndexedReader may drop rows during 2.1 to 3.0 upgrade (CASSANDRA-13525)
 * Fix repair process violating start/end token limits for small ranges (CASSANDRA-13052)
 * Add storage port options to sstableloader (CASSANDRA-13518)
 * Properly handle quoted index names in cqlsh DESCRIBE output (CASSANDRA-12847)
 * Avoid reading static row twice from old format sstables (CASSANDRA-13236)
 * Fix NPE in StorageService.excise() (CASSANDRA-13163)
 * Expire OutboundTcpConnection messages by a single Thread (CASSANDRA-13265)
 * Fail repair if insufficient responses received (CASSANDRA-13397)
 * Fix SSTableLoader fail when the loaded table contains dropped columns (CASSANDRA-13276)
 * Avoid name clashes in CassandraIndexTest (CASSANDRA-13427)
 * Handling partially written hint files (CASSANDRA-12728)
 * Interrupt replaying hints on decommission (CASSANDRA-13308)
 * Handling partially written hint files (CASSANDRA-12728)
 * Fix NPE issue in StorageService (CASSANDRA-13060)
 * Make reading of range tombstones more reliable (CASSANDRA-12811)
 * Fix startup problems due to schema tables not completely flushed (CASSANDRA-12213)
 * Fix view builder bug that can filter out data on restart (CASSANDRA-13405)
 * Fix 2i page size calculation when there are no regular columns (CASSANDRA-13400)
 * Fix the conversion of 2.X expired rows without regular column data (CASSANDRA-13395)
 * Fix hint delivery when using ext+internal IPs with prefer_local enabled (CASSANDRA-13020)
 * Fix possible NPE on upgrade to 3.0/3.X in case of IO errors (CASSANDRA-13389)
 * Legacy deserializer can create empty range tombstones (CASSANDRA-13341)
 * Legacy caching options can prevent 3.0 upgrade (CASSANDRA-13384)
 * Use the Kernel32 library to retrieve the PID on Windows and fix startup checks (CASSANDRA-13333)
 * Fix code to not exchange schema across major versions (CASSANDRA-13274)
 * Dropping column results in "corrupt" SSTable (CASSANDRA-13337)
 * Bugs handling range tombstones in the sstable iterators (CASSANDRA-13340)
 * Fix CONTAINS filtering for null collections (CASSANDRA-13246)
 * Applying: Use a unique metric reservoir per test run when using Cassandra-wide metrics residing in MBeans (CASSANDRA-13216)
 * Propagate row deletions in 2i tables on upgrade (CASSANDRA-13320)
 * Slice.isEmpty() returns false for some empty slices (CASSANDRA-13305)
 * Add formatted row output to assertEmpty in CQL Tester (CASSANDRA-13238)
 * Prevent data loss on upgrade 2.1 - 3.0 by adding component separator to LogRecord absolute path (CASSANDRA-13294)
 * Improve testing on macOS by eliminating sigar logging (CASSANDRA-13233)
 * Cqlsh copy-from should error out when csv contains invalid data for collections (CASSANDRA-13071)
 * Fix "multiple versions of ant detected..." when running ant test (CASSANDRA-13232)
 * Coalescing strategy sleeps too much (CASSANDRA-13090)
 * Faster StreamingHistogram (CASSANDRA-13038)
 * Legacy deserializer can create unexpected boundary range tombstones (CASSANDRA-13237)
 * Remove unnecessary assertion from AntiCompactionTest (CASSANDRA-13070)
 * Fix cqlsh COPY for dates before 1900 (CASSANDRA-13185)
 * Use keyspace replication settings on system.size_estimates table (CASSANDRA-9639)
 * Add vm.max_map_count StartupCheck (CASSANDRA-13008)
 * Hint related logging should include the IP address of the destination in addition to
   host ID (CASSANDRA-13205)
 * Reloading logback.xml does not work (CASSANDRA-13173)
 * Lightweight transactions temporarily fail after upgrade from 2.1 to 3.0 (CASSANDRA-13109)
 * Duplicate rows after upgrading from 2.1.16 to 3.0.10/3.9 (CASSANDRA-13125)
 * Fix UPDATE queries with empty IN restrictions (CASSANDRA-13152)
 * Fix handling of partition with partition-level deletion plus
   live rows in sstabledump (CASSANDRA-13177)
 * Provide user workaround when system_schema.columns does not contain entries
   for a table that's in system_schema.tables (CASSANDRA-13180)
 * Nodetool upgradesstables/scrub/compact ignores system tables (CASSANDRA-13410)
 * Fix schema version calculation for rolling upgrades (CASSANDRA-13441)
Merged from 2.2:
 * Nodes started with join_ring=False should be able to serve requests when authentication is enabled (CASSANDRA-11381)
 * cqlsh COPY FROM: increment error count only for failures, not for attempts (CASSANDRA-13209)
 * Avoid starting gossiper in RemoveTest (CASSANDRA-13407)
 * Fix weightedSize() for row-cache reported by JMX and NodeTool (CASSANDRA-13393)
 * Fix JVM metric names (CASSANDRA-13103)
 * Honor truststore-password parameter in cassandra-stress (CASSANDRA-12773)
 * Discard in-flight shadow round responses (CASSANDRA-12653)
 * Don't anti-compact repaired data to avoid inconsistencies (CASSANDRA-13153)
 * Wrong logger name in AnticompactionTask (CASSANDRA-13343)
 * Commitlog replay may fail if last mutation is within 4 bytes of end of segment (CASSANDRA-13282)
 * Fix queries updating multiple time the same list (CASSANDRA-13130)
 * Fix GRANT/REVOKE when keyspace isn't specified (CASSANDRA-13053)
 * Fix flaky LongLeveledCompactionStrategyTest (CASSANDRA-12202)
 * Fix failing COPY TO STDOUT (CASSANDRA-12497)
 * Fix ColumnCounter::countAll behaviour for reverse queries (CASSANDRA-13222)
 * Exceptions encountered calling getSeeds() breaks OTC thread (CASSANDRA-13018)
 * Fix negative mean latency metric (CASSANDRA-12876)
 * Use only one file pointer when creating commitlog segments (CASSANDRA-12539)
Merged from 2.1:
 * Fix 2ndary index queries on partition keys for tables with static columns (CASSANDRA-13147)
 * Fix ParseError unhashable type list in cqlsh copy from (CASSANDRA-13364)
 * Remove unused repositories (CASSANDRA-13278)
 * Log stacktrace of uncaught exceptions (CASSANDRA-13108)
 * Use portable stderr for java error in startup (CASSANDRA-13211)
 * Fix Thread Leak in OutboundTcpConnection (CASSANDRA-13204)
 * Coalescing strategy can enter infinite loop (CASSANDRA-13159)


3.10
 * Fix secondary index queries regression (CASSANDRA-13013)
 * Add duration type to the protocol V5 (CASSANDRA-12850)
 * Fix duration type validation (CASSANDRA-13143)
 * Fix flaky GcCompactionTest (CASSANDRA-12664)
 * Fix TestHintedHandoff.hintedhandoff_decom_test (CASSANDRA-13058)
 * Fixed query monitoring for range queries (CASSANDRA-13050)
 * Remove outboundBindAny configuration property (CASSANDRA-12673)
 * Use correct bounds for all-data range when filtering (CASSANDRA-12666)
 * Remove timing window in test case (CASSANDRA-12875)
 * Resolve unit testing without JCE security libraries installed (CASSANDRA-12945)
 * Fix inconsistencies in cassandra-stress load balancing policy (CASSANDRA-12919)
 * Fix validation of non-frozen UDT cells (CASSANDRA-12916)
 * Don't shut down socket input/output on StreamSession (CASSANDRA-12903)
 * Fix Murmur3PartitionerTest (CASSANDRA-12858)
 * Move cqlsh syntax rules into separate module and allow easier customization (CASSANDRA-12897)
 * Fix CommitLogSegmentManagerTest (CASSANDRA-12283)
 * Fix cassandra-stress truncate option (CASSANDRA-12695)
 * Fix crossNode value when receiving messages (CASSANDRA-12791)
 * Don't load MX4J beans twice (CASSANDRA-12869)
 * Extend native protocol request flags, add versions to SUPPORTED, and introduce ProtocolVersion enum (CASSANDRA-12838)
 * Set JOINING mode when running pre-join tasks (CASSANDRA-12836)
 * remove net.mintern.primitive library due to license issue (CASSANDRA-12845)
 * Properly format IPv6 addresses when logging JMX service URL (CASSANDRA-12454)
 * Optimize the vnode allocation for single replica per DC (CASSANDRA-12777)
 * Use non-token restrictions for bounds when token restrictions are overridden (CASSANDRA-12419)
 * Fix CQLSH auto completion for PER PARTITION LIMIT (CASSANDRA-12803)
 * Use different build directories for Eclipse and Ant (CASSANDRA-12466)
 * Avoid potential AttributeError in cqlsh due to no table metadata (CASSANDRA-12815)
 * Fix RandomReplicationAwareTokenAllocatorTest.testExistingCluster (CASSANDRA-12812)
 * Upgrade commons-codec to 1.9 (CASSANDRA-12790)
 * Make the fanout size for LeveledCompactionStrategy to be configurable (CASSANDRA-11550)
 * Add duration data type (CASSANDRA-11873)
 * Fix timeout in ReplicationAwareTokenAllocatorTest (CASSANDRA-12784)
 * Improve sum aggregate functions (CASSANDRA-12417)
 * Make cassandra.yaml docs for batch_size_*_threshold_in_kb reflect changes in CASSANDRA-10876 (CASSANDRA-12761)
 * cqlsh fails to format collections when using aliases (CASSANDRA-11534)
 * Check for hash conflicts in prepared statements (CASSANDRA-12733)
 * Exit query parsing upon first error (CASSANDRA-12598)
 * Fix cassandra-stress to use single seed in UUID generation (CASSANDRA-12729)
 * CQLSSTableWriter does not allow Update statement (CASSANDRA-12450)
 * Config class uses boxed types but DD exposes primitive types (CASSANDRA-12199)
 * Add pre- and post-shutdown hooks to Storage Service (CASSANDRA-12461)
 * Add hint delivery metrics (CASSANDRA-12693)
 * Remove IndexInfo cache from FileIndexInfoRetriever (CASSANDRA-12731)
 * ColumnIndex does not reuse buffer (CASSANDRA-12502)
 * cdc column addition still breaks schema migration tasks (CASSANDRA-12697)
 * Upgrade metrics-reporter dependencies (CASSANDRA-12089)
 * Tune compaction thread count via nodetool (CASSANDRA-12248)
 * Add +=/-= shortcut syntax for update queries (CASSANDRA-12232)
 * Include repair session IDs in repair start message (CASSANDRA-12532)
 * Add a blocking task to Index, run before joining the ring (CASSANDRA-12039)
 * Fix NPE when using CQLSSTableWriter (CASSANDRA-12667)
 * Support optional backpressure strategies at the coordinator (CASSANDRA-9318)
 * Make randompartitioner work with new vnode allocation (CASSANDRA-12647)
 * Fix cassandra-stress graphing (CASSANDRA-12237)
 * Allow filtering on partition key columns for queries without secondary indexes (CASSANDRA-11031)
 * Fix Cassandra Stress reporting thread model and precision (CASSANDRA-12585)
 * Add JMH benchmarks.jar (CASSANDRA-12586)
 * Cleanup uses of AlterTableStatementColumn (CASSANDRA-12567)
 * Add keep-alive to streaming (CASSANDRA-11841)
 * Tracing payload is passed through newSession(..) (CASSANDRA-11706)
 * avoid deleting non existing sstable files and improve related log messages (CASSANDRA-12261)
 * json/yaml output format for nodetool compactionhistory (CASSANDRA-12486)
 * Retry all internode messages once after a connection is
   closed and reopened (CASSANDRA-12192)
 * Add support to rebuild from targeted replica (CASSANDRA-9875)
 * Add sequence distribution type to cassandra stress (CASSANDRA-12490)
 * "SELECT * FROM foo LIMIT ;" does not error out (CASSANDRA-12154)
 * Define executeLocally() at the ReadQuery Level (CASSANDRA-12474)
 * Extend read/write failure messages with a map of replica addresses
   to error codes in the v5 native protocol (CASSANDRA-12311)
 * Fix rebuild of SASI indexes with existing index files (CASSANDRA-12374)
 * Let DatabaseDescriptor not implicitly startup services (CASSANDRA-9054, 12550)
 * Fix clustering indexes in presence of static columns in SASI (CASSANDRA-12378)
 * Fix queries on columns with reversed type on SASI indexes (CASSANDRA-12223)
 * Added slow query log (CASSANDRA-12403)
 * Count full coordinated request against timeout (CASSANDRA-12256)
 * Allow TTL with null value on insert and update (CASSANDRA-12216)
 * Make decommission operation resumable (CASSANDRA-12008)
 * Add support to one-way targeted repair (CASSANDRA-9876)
 * Remove clientutil jar (CASSANDRA-11635)
 * Fix compaction throughput throttle (CASSANDRA-12366, CASSANDRA-12717)
 * Delay releasing Memtable memory on flush until PostFlush has finished running (CASSANDRA-12358)
 * Cassandra stress should dump all setting on startup (CASSANDRA-11914)
 * Make it possible to compact a given token range (CASSANDRA-10643)
 * Allow updating DynamicEndpointSnitch properties via JMX (CASSANDRA-12179)
 * Collect metrics on queries by consistency level (CASSANDRA-7384)
 * Add support for GROUP BY to SELECT statement (CASSANDRA-10707)
 * Deprecate memtable_cleanup_threshold and update default for memtable_flush_writers (CASSANDRA-12228)
 * Upgrade to OHC 0.4.4 (CASSANDRA-12133)
 * Add version command to cassandra-stress (CASSANDRA-12258)
 * Create compaction-stress tool (CASSANDRA-11844)
 * Garbage-collecting compaction operation and schema option (CASSANDRA-7019)
 * Add beta protocol flag for v5 native protocol (CASSANDRA-12142)
 * Support filtering on non-PRIMARY KEY columns in the CREATE
   MATERIALIZED VIEW statement's WHERE clause (CASSANDRA-10368)
 * Unify STDOUT and SYSTEMLOG logback format (CASSANDRA-12004)
 * COPY FROM should raise error for non-existing input files (CASSANDRA-12174)
 * Faster write path (CASSANDRA-12269)
 * Option to leave omitted columns in INSERT JSON unset (CASSANDRA-11424)
 * Support json/yaml output in nodetool tpstats (CASSANDRA-12035)
 * Expose metrics for successful/failed authentication attempts (CASSANDRA-10635)
 * Prepend snapshot name with "truncated" or "dropped" when a snapshot
   is taken before truncating or dropping a table (CASSANDRA-12178)
 * Optimize RestrictionSet (CASSANDRA-12153)
 * cqlsh does not automatically downgrade CQL version (CASSANDRA-12150)
 * Omit (de)serialization of state variable in UDAs (CASSANDRA-9613)
 * Create a system table to expose prepared statements (CASSANDRA-8831)
 * Reuse DataOutputBuffer from ColumnIndex (CASSANDRA-11970)
 * Remove DatabaseDescriptor dependency from SegmentedFile (CASSANDRA-11580)
 * Add supplied username to authentication error messages (CASSANDRA-12076)
 * Remove pre-startup check for open JMX port (CASSANDRA-12074)
 * Remove compaction Severity from DynamicEndpointSnitch (CASSANDRA-11738)
 * Restore resumable hints delivery (CASSANDRA-11960)
 * Properly report LWT contention (CASSANDRA-12626)
Merged from 3.0:
 * Dump threads when unit tests time out (CASSANDRA-13117)
 * Better error when modifying function permissions without explicit keyspace (CASSANDRA-12925)
 * Indexer is not correctly invoked when building indexes over sstables (CASSANDRA-13075)
 * Read repair is not blocking repair to finish in foreground repair (CASSANDRA-13115)
 * Stress daemon help is incorrect(CASSANDRA-12563)
 * Remove ALTER TYPE support (CASSANDRA-12443)
 * Fix assertion for certain legacy range tombstone pattern (CASSANDRA-12203)
 * Replace empty strings with null values if they cannot be converted (CASSANDRA-12794)
 * Fix deserialization of 2.x DeletedCells (CASSANDRA-12620)
 * Add parent repair session id to anticompaction log message (CASSANDRA-12186)
 * Improve contention handling on failure to acquire MV lock for streaming and hints (CASSANDRA-12905)
 * Fix DELETE and UPDATE queries with empty IN restrictions (CASSANDRA-12829)
 * Mark MVs as built after successful bootstrap (CASSANDRA-12984)
 * Estimated TS drop-time histogram updated with Cell.NO_DELETION_TIME (CASSANDRA-13040)
 * Nodetool compactionstats fails with NullPointerException (CASSANDRA-13021)
 * Thread local pools never cleaned up (CASSANDRA-13033)
 * Set RPC_READY to false when draining or if a node is marked as shutdown (CASSANDRA-12781)
 * CQL often queries static columns unnecessarily (CASSANDRA-12768)
 * Make sure sstables only get committed when it's safe to discard commit log records (CASSANDRA-12956)
 * Reject default_time_to_live option when creating or altering MVs (CASSANDRA-12868)
 * Nodetool should use a more sane max heap size (CASSANDRA-12739)
 * LocalToken ensures token values are cloned on heap (CASSANDRA-12651)
 * AnticompactionRequestSerializer serializedSize is incorrect (CASSANDRA-12934)
 * Prevent reloading of logback.xml from UDF sandbox (CASSANDRA-12535)
 * Reenable HeapPool (CASSANDRA-12900)
 * Disallow offheap_buffers memtable allocation (CASSANDRA-11039)
 * Fix CommitLogSegmentManagerTest (CASSANDRA-12283)
 * Pass root cause to CorruptBlockException when uncompression failed (CASSANDRA-12889)
 * Batch with multiple conditional updates for the same partition causes AssertionError (CASSANDRA-12867)
 * Make AbstractReplicationStrategy extendable from outside its package (CASSANDRA-12788)
 * Don't tell users to turn off consistent rangemovements during rebuild. (CASSANDRA-12296)
 * Fix CommitLogTest.testDeleteIfNotDirty (CASSANDRA-12854)
 * Avoid deadlock due to MV lock contention (CASSANDRA-12689)
 * Fix for KeyCacheCqlTest flakiness (CASSANDRA-12801)
 * Include SSTable filename in compacting large row message (CASSANDRA-12384)
 * Fix potential socket leak (CASSANDRA-12329, CASSANDRA-12330)
 * Fix ViewTest.testCompaction (CASSANDRA-12789)
 * Improve avg aggregate functions (CASSANDRA-12417)
 * Preserve quoted reserved keyword column names in MV creation (CASSANDRA-11803)
 * nodetool stopdaemon errors out (CASSANDRA-12646)
 * Split materialized view mutations on build to prevent OOM (CASSANDRA-12268)
 * mx4j does not work in 3.0.8 (CASSANDRA-12274)
 * Abort cqlsh copy-from in case of no answer after prolonged period of time (CASSANDRA-12740)
 * Avoid sstable corrupt exception due to dropped static column (CASSANDRA-12582)
 * Make stress use client mode to avoid checking commit log size on startup (CASSANDRA-12478)
 * Fix exceptions with new vnode allocation (CASSANDRA-12715)
 * Unify drain and shutdown processes (CASSANDRA-12509)
 * Fix NPE in ComponentOfSlice.isEQ() (CASSANDRA-12706)
 * Fix failure in LogTransactionTest (CASSANDRA-12632)
 * Fix potentially incomplete non-frozen UDT values when querying with the
   full primary key specified (CASSANDRA-12605)
 * Make sure repaired tombstones are dropped when only_purge_repaired_tombstones is enabled (CASSANDRA-12703)
 * Skip writing MV mutations to commitlog on mutation.applyUnsafe() (CASSANDRA-11670)
 * Establish consistent distinction between non-existing partition and NULL value for LWTs on static columns (CASSANDRA-12060)
 * Extend ColumnIdentifier.internedInstances key to include the type that generated the byte buffer (CASSANDRA-12516)
 * Handle composite prefixes with final EOC=0 as in 2.x and refactor LegacyLayout.decodeBound (CASSANDRA-12423)
 * select_distinct_with_deletions_test failing on non-vnode environments (CASSANDRA-11126)
 * Stack Overflow returned to queries while upgrading (CASSANDRA-12527)
 * Fix legacy regex for temporary files from 2.2 (CASSANDRA-12565)
 * Add option to state current gc_grace_seconds to tools/bin/sstablemetadata (CASSANDRA-12208)
 * Fix file system race condition that may cause LogAwareFileLister to fail to classify files (CASSANDRA-11889)
 * Fix file handle leaks due to simultaneous compaction/repair and
   listing snapshots, calculating snapshot sizes, or making schema
   changes (CASSANDRA-11594)
 * Fix nodetool repair exits with 0 for some errors (CASSANDRA-12508)
 * Do not shut down BatchlogManager twice during drain (CASSANDRA-12504)
 * Disk failure policy should not be invoked on out of space (CASSANDRA-12385)
 * Calculate last compacted key on startup (CASSANDRA-6216)
 * Add schema to snapshot manifest, add USING TIMESTAMP clause to ALTER TABLE statements (CASSANDRA-7190)
 * If CF has no clustering columns, any row cache is full partition cache (CASSANDRA-12499)
 * Correct log message for statistics of offheap memtable flush (CASSANDRA-12776)
 * Explicitly set locale for string validation (CASSANDRA-12541,CASSANDRA-12542,CASSANDRA-12543,CASSANDRA-12545)
Merged from 2.2:
 * Fix speculative retry bugs (CASSANDRA-13009)
 * Fix handling of nulls and unsets in IN conditions (CASSANDRA-12981)
 * Fix race causing infinite loop if Thrift server is stopped before it starts listening (CASSANDRA-12856)
 * CompactionTasks now correctly drops sstables out of compaction when not enough disk space is available (CASSANDRA-12979)
 * Remove support for non-JavaScript UDFs (CASSANDRA-12883)
 * Fix DynamicEndpointSnitch noop in multi-datacenter situations (CASSANDRA-13074)
 * cqlsh copy-from: encode column names to avoid primary key parsing errors (CASSANDRA-12909)
 * Temporarily fix bug that creates commit log when running offline tools (CASSANDRA-8616)
 * Reduce granuality of OpOrder.Group during index build (CASSANDRA-12796)
 * Test bind parameters and unset parameters in InsertUpdateIfConditionTest (CASSANDRA-12980)
 * Use saved tokens when setting local tokens on StorageService.joinRing (CASSANDRA-12935)
 * cqlsh: fix DESC TYPES errors (CASSANDRA-12914)
 * Fix leak on skipped SSTables in sstableupgrade (CASSANDRA-12899)
 * Avoid blocking gossip during pending range calculation (CASSANDRA-12281)
 * Fix purgeability of tombstones with max timestamp (CASSANDRA-12792)
 * Fail repair if participant dies during sync or anticompaction (CASSANDRA-12901)
 * cqlsh COPY: unprotected pk values before converting them if not using prepared statements (CASSANDRA-12863)
 * Fix Util.spinAssertEquals (CASSANDRA-12283)
 * Fix potential NPE for compactionstats (CASSANDRA-12462)
 * Prepare legacy authenticate statement if credentials table initialised after node startup (CASSANDRA-12813)
 * Change cassandra.wait_for_tracing_events_timeout_secs default to 0 (CASSANDRA-12754)
 * Clean up permissions when a UDA is dropped (CASSANDRA-12720)
 * Limit colUpdateTimeDelta histogram updates to reasonable deltas (CASSANDRA-11117)
 * Fix leak errors and execution rejected exceptions when draining (CASSANDRA-12457)
 * Fix merkle tree depth calculation (CASSANDRA-12580)
 * Make Collections deserialization more robust (CASSANDRA-12618)
 * Better handle invalid system roles table (CASSANDRA-12700)
 * Fix exceptions when enabling gossip on nodes that haven't joined the ring (CASSANDRA-12253)
 * Fix authentication problem when invoking cqlsh copy from a SOURCE command (CASSANDRA-12642)
 * Decrement pending range calculator jobs counter in finally block
 * cqlshlib tests: increase default execute timeout (CASSANDRA-12481)
 * Forward writes to replacement node when replace_address != broadcast_address (CASSANDRA-8523)
 * Fail repair on non-existing table (CASSANDRA-12279)
 * Enable repair -pr and -local together (fix regression of CASSANDRA-7450) (CASSANDRA-12522)
 * Split consistent range movement flag correction (CASSANDRA-12786)
Merged from 2.1:
 * Upgrade netty version to fix memory leak with client encryption (CASSANDRA-13114)
 * cqlsh copy-from: sort user type fields in csv (CASSANDRA-12959)
 * Don't skip sstables based on maxLocalDeletionTime (CASSANDRA-12765)


3.8, 3.9
 * Fix value skipping with counter columns (CASSANDRA-11726)
 * Fix nodetool tablestats miss SSTable count (CASSANDRA-12205)
 * Fixed flacky SSTablesIteratedTest (CASSANDRA-12282)
 * Fixed flacky SSTableRewriterTest: check file counts before calling validateCFS (CASSANDRA-12348)
 * cqlsh: Fix handling of $$-escaped strings (CASSANDRA-12189)
 * Fix SSL JMX requiring truststore containing server cert (CASSANDRA-12109)
 * RTE from new CDC column breaks in flight queries (CASSANDRA-12236)
 * Fix hdr logging for single operation workloads (CASSANDRA-12145)
 * Fix SASI PREFIX search in CONTAINS mode with partial terms (CASSANDRA-12073)
 * Increase size of flushExecutor thread pool (CASSANDRA-12071)
 * Partial revert of CASSANDRA-11971, cannot recycle buffer in SP.sendMessagesToNonlocalDC (CASSANDRA-11950)
 * Upgrade netty to 4.0.39 (CASSANDRA-12032, CASSANDRA-12034)
 * Improve details in compaction log message (CASSANDRA-12080)
 * Allow unset values in CQLSSTableWriter (CASSANDRA-11911)
 * Chunk cache to request compressor-compatible buffers if pool space is exhausted (CASSANDRA-11993)
 * Remove DatabaseDescriptor dependencies from SequentialWriter (CASSANDRA-11579)
 * Move skip_stop_words filter before stemming (CASSANDRA-12078)
 * Support seek() in EncryptedFileSegmentInputStream (CASSANDRA-11957)
 * SSTable tools mishandling LocalPartitioner (CASSANDRA-12002)
 * When SEPWorker assigned work, set thread name to match pool (CASSANDRA-11966)
 * Add cross-DC latency metrics (CASSANDRA-11569)
 * Allow terms in selection clause (CASSANDRA-10783)
 * Add bind variables to trace (CASSANDRA-11719)
 * Switch counter shards' clock to timestamps (CASSANDRA-9811)
 * Introduce HdrHistogram and response/service/wait separation to stress tool (CASSANDRA-11853)
 * entry-weighers in QueryProcessor should respect partitionKeyBindIndexes field (CASSANDRA-11718)
 * Support older ant versions (CASSANDRA-11807)
 * Estimate compressed on disk size when deciding if sstable size limit reached (CASSANDRA-11623)
 * cassandra-stress profiles should support case sensitive schemas (CASSANDRA-11546)
 * Remove DatabaseDescriptor dependency from FileUtils (CASSANDRA-11578)
 * Faster streaming (CASSANDRA-9766)
 * Add prepared query parameter to trace for "Execute CQL3 prepared query" session (CASSANDRA-11425)
 * Add repaired percentage metric (CASSANDRA-11503)
 * Add Change-Data-Capture (CASSANDRA-8844)
Merged from 3.0:
 * Fix paging for 2.x to 3.x upgrades (CASSANDRA-11195)
 * Fix clean interval not sent to commit log for empty memtable flush (CASSANDRA-12436)
 * Fix potential resource leak in RMIServerSocketFactoryImpl (CASSANDRA-12331)
 * Make sure compaction stats are updated when compaction is interrupted (CASSANDRA-12100)
 * Change commitlog and sstables to track dirty and clean intervals (CASSANDRA-11828)
 * NullPointerException during compaction on table with static columns (CASSANDRA-12336)
 * Fixed ConcurrentModificationException when reading metrics in GraphiteReporter (CASSANDRA-11823)
 * Fix upgrade of super columns on thrift (CASSANDRA-12335)
 * Fixed flacky BlacklistingCompactionsTest, switched to fixed size types and increased corruption size (CASSANDRA-12359)
 * Rerun ReplicationAwareTokenAllocatorTest on failure to avoid flakiness (CASSANDRA-12277)
 * Exception when computing read-repair for range tombstones (CASSANDRA-12263)
 * Lost counter writes in compact table and static columns (CASSANDRA-12219)
 * AssertionError with MVs on updating a row that isn't indexed due to a null value (CASSANDRA-12247)
 * Disable RR and speculative retry with EACH_QUORUM reads (CASSANDRA-11980)
 * Add option to override compaction space check (CASSANDRA-12180)
 * Faster startup by only scanning each directory for temporary files once (CASSANDRA-12114)
 * Respond with v1/v2 protocol header when responding to driver that attempts
   to connect with too low of a protocol version (CASSANDRA-11464)
 * NullPointerExpception when reading/compacting table (CASSANDRA-11988)
 * Fix problem with undeleteable rows on upgrade to new sstable format (CASSANDRA-12144)
 * Fix potential bad messaging service message for paged range reads
   within mixed-version 3.x clusters (CASSANDRA-12249)
 * Fix paging logic for deleted partitions with static columns (CASSANDRA-12107)
 * Wait until the message is being send to decide which serializer must be used (CASSANDRA-11393)
 * Fix migration of static thrift column names with non-text comparators (CASSANDRA-12147)
 * Fix upgrading sparse tables that are incorrectly marked as dense (CASSANDRA-11315)
 * Fix reverse queries ignoring range tombstones (CASSANDRA-11733)
 * Avoid potential race when rebuilding CFMetaData (CASSANDRA-12098)
 * Avoid missing sstables when getting the canonical sstables (CASSANDRA-11996)
 * Always select the live sstables when getting sstables in bounds (CASSANDRA-11944)
 * Fix column ordering of results with static columns for Thrift requests in
   a mixed 2.x/3.x cluster, also fix potential non-resolved duplication of
   those static columns in query results (CASSANDRA-12123)
 * Avoid digest mismatch with empty but static rows (CASSANDRA-12090)
 * Fix EOF exception when altering column type (CASSANDRA-11820)
 * Fix potential race in schema during new table creation (CASSANDRA-12083)
 * cqlsh: fix error handling in rare COPY FROM failure scenario (CASSANDRA-12070)
 * Disable autocompaction during drain (CASSANDRA-11878)
 * Add a metrics timer to MemtablePool and use it to track time spent blocked on memory in MemtableAllocator (CASSANDRA-11327)
 * Fix upgrading schema with super columns with non-text subcomparators (CASSANDRA-12023)
 * Add TimeWindowCompactionStrategy (CASSANDRA-9666)
 * Fix JsonTransformer output of partition with deletion info (CASSANDRA-12418)
 * Fix NPE in SSTableLoader when specifying partial directory path (CASSANDRA-12609)
Merged from 2.2:
 * Add local address entry in PropertyFileSnitch (CASSANDRA-11332)
 * cqlsh copy: fix missing counter values (CASSANDRA-12476)
 * Move migration tasks to non-periodic queue, assure flush executor shutdown after non-periodic executor (CASSANDRA-12251)
 * cqlsh copy: fixed possible race in initializing feeding thread (CASSANDRA-11701)
 * Only set broadcast_rpc_address on Ec2MultiRegionSnitch if it's not set (CASSANDRA-11357)
 * Update StorageProxy range metrics for timeouts, failures and unavailables (CASSANDRA-9507)
 * Add Sigar to classes included in clientutil.jar (CASSANDRA-11635)
 * Add decay to histograms and timers used for metrics (CASSANDRA-11752)
 * Fix hanging stream session (CASSANDRA-10992)
 * Fix INSERT JSON, fromJson() support of smallint, tinyint types (CASSANDRA-12371)
 * Restore JVM metric export for metric reporters (CASSANDRA-12312)
 * Release sstables of failed stream sessions only when outgoing transfers are finished (CASSANDRA-11345)
 * Wait for tracing events before returning response and query at same consistency level client side (CASSANDRA-11465)
 * cqlsh copyutil should get host metadata by connected address (CASSANDRA-11979)
 * Fixed cqlshlib.test.remove_test_db (CASSANDRA-12214)
 * Synchronize ThriftServer::stop() (CASSANDRA-12105)
 * Use dedicated thread for JMX notifications (CASSANDRA-12146)
 * Improve streaming synchronization and fault tolerance (CASSANDRA-11414)
 * MemoryUtil.getShort() should return an unsigned short also for architectures not supporting unaligned memory accesses (CASSANDRA-11973)
Merged from 2.1:
 * Fix queries with empty ByteBuffer values in clustering column restrictions (CASSANDRA-12127)
 * Disable passing control to post-flush after flush failure to prevent data loss (CASSANDRA-11828)
 * Allow STCS-in-L0 compactions to reduce scope with LCS (CASSANDRA-12040)
 * cannot use cql since upgrading python to 2.7.11+ (CASSANDRA-11850)
 * Fix filtering on clustering columns when 2i is used (CASSANDRA-11907)


3.0.8
 * Fix potential race in schema during new table creation (CASSANDRA-12083)
 * cqlsh: fix error handling in rare COPY FROM failure scenario (CASSANDRA-12070)
 * Disable autocompaction during drain (CASSANDRA-11878)
 * Add a metrics timer to MemtablePool and use it to track time spent blocked on memory in MemtableAllocator (CASSANDRA-11327)
 * Fix upgrading schema with super columns with non-text subcomparators (CASSANDRA-12023)
 * Add TimeWindowCompactionStrategy (CASSANDRA-9666)
Merged from 2.2:
 * Allow nodetool info to run with readonly JMX access (CASSANDRA-11755)
 * Validate bloom_filter_fp_chance against lowest supported
   value when the table is created (CASSANDRA-11920)
 * Don't send erroneous NEW_NODE notifications on restart (CASSANDRA-11038)
 * StorageService shutdown hook should use a volatile variable (CASSANDRA-11984)
Merged from 2.1:
 * Add system property to set the max number of native transport requests in queue (CASSANDRA-11363)
 * Fix queries with empty ByteBuffer values in clustering column restrictions (CASSANDRA-12127)
 * Disable passing control to post-flush after flush failure to prevent data loss (CASSANDRA-11828)
 * Allow STCS-in-L0 compactions to reduce scope with LCS (CASSANDRA-12040)
 * cannot use cql since upgrading python to 2.7.11+ (CASSANDRA-11850)
 * Fix filtering on clustering columns when 2i is used (CASSANDRA-11907)
 * Avoid stalling paxos when the paxos state expires (CASSANDRA-12043)
 * Remove finished incoming streaming connections from MessagingService (CASSANDRA-11854)
 * Don't try to get sstables for non-repairing column families (CASSANDRA-12077)
 * Avoid marking too many sstables as repaired (CASSANDRA-11696)
 * Prevent select statements with clustering key > 64k (CASSANDRA-11882)
 * Fix clock skew corrupting other nodes with paxos (CASSANDRA-11991)
 * Remove distinction between non-existing static columns and existing but null in LWTs (CASSANDRA-9842)
 * Cache local ranges when calculating repair neighbors (CASSANDRA-11934)
 * Allow LWT operation on static column with only partition keys (CASSANDRA-10532)
 * Create interval tree over canonical sstables to avoid missing sstables during streaming (CASSANDRA-11886)
 * cqlsh COPY FROM: shutdown parent cluster after forking, to avoid corrupting SSL connections (CASSANDRA-11749)


3.7
 * Support multiple folders for user defined compaction tasks (CASSANDRA-11765)
 * Fix race in CompactionStrategyManager's pause/resume (CASSANDRA-11922)
Merged from 3.0:
 * Fix legacy serialization of Thrift-generated non-compound range tombstones
   when communicating with 2.x nodes (CASSANDRA-11930)
 * Fix Directories instantiations where CFS.initialDirectories should be used (CASSANDRA-11849)
 * Avoid referencing DatabaseDescriptor in AbstractType (CASSANDRA-11912)
 * Don't use static dataDirectories field in Directories instances (CASSANDRA-11647)
 * Fix sstables not being protected from removal during index build (CASSANDRA-11905)
 * cqlsh: Suppress stack trace from Read/WriteFailures (CASSANDRA-11032)
 * Remove unneeded code to repair index summaries that have
   been improperly down-sampled (CASSANDRA-11127)
 * Avoid WriteTimeoutExceptions during commit log replay due to materialized
   view lock contention (CASSANDRA-11891)
 * Prevent OOM failures on SSTable corruption, improve tests for corruption detection (CASSANDRA-9530)
 * Use CFS.initialDirectories when clearing snapshots (CASSANDRA-11705)
 * Allow compaction strategies to disable early open (CASSANDRA-11754)
 * Refactor Materialized View code (CASSANDRA-11475)
 * Update Java Driver (CASSANDRA-11615)
Merged from 2.2:
 * Persist local metadata earlier in startup sequence (CASSANDRA-11742)
 * cqlsh: fix tab completion for case-sensitive identifiers (CASSANDRA-11664)
 * Avoid showing estimated key as -1 in tablestats (CASSANDRA-11587)
 * Fix possible race condition in CommitLog.recover (CASSANDRA-11743)
 * Enable client encryption in sstableloader with cli options (CASSANDRA-11708)
 * Possible memory leak in NIODataInputStream (CASSANDRA-11867)
 * Add seconds to cqlsh tracing session duration (CASSANDRA-11753)
 * Fix commit log replay after out-of-order flush completion (CASSANDRA-9669)
 * Prohibit Reversed Counter type as part of the PK (CASSANDRA-9395)
 * cqlsh: correctly handle non-ascii chars in error messages (CASSANDRA-11626)
Merged from 2.1:
 * Run CommitLog tests with different compression settings (CASSANDRA-9039)
 * cqlsh: apply current keyspace to source command (CASSANDRA-11152)
 * Clear out parent repair session if repair coordinator dies (CASSANDRA-11824)
 * Set default streaming_socket_timeout_in_ms to 24 hours (CASSANDRA-11840)
 * Do not consider local node a valid source during replace (CASSANDRA-11848)
 * Add message dropped tasks to nodetool netstats (CASSANDRA-11855)
 * Avoid holding SSTableReaders for duration of incremental repair (CASSANDRA-11739)


3.6
 * Correctly migrate schema for frozen UDTs during 2.x -> 3.x upgrades
   (does not affect any released versions) (CASSANDRA-11613)
 * Allow server startup if JMX is configured directly (CASSANDRA-11725)
 * Prevent direct memory OOM on buffer pool allocations (CASSANDRA-11710)
 * Enhanced Compaction Logging (CASSANDRA-10805)
 * Make prepared statement cache size configurable (CASSANDRA-11555)
 * Integrated JMX authentication and authorization (CASSANDRA-10091)
 * Add units to stress ouput (CASSANDRA-11352)
 * Fix PER PARTITION LIMIT for single and multi partitions queries (CASSANDRA-11603)
 * Add uncompressed chunk cache for RandomAccessReader (CASSANDRA-5863)
 * Clarify ClusteringPrefix hierarchy (CASSANDRA-11213)
 * Always perform collision check before joining ring (CASSANDRA-10134)
 * SSTableWriter output discrepancy (CASSANDRA-11646)
 * Fix potential timeout in NativeTransportService.testConcurrentDestroys (CASSANDRA-10756)
 * Support large partitions on the 3.0 sstable format (CASSANDRA-11206,11763)
 * Add support to rebuild from specific range (CASSANDRA-10406)
 * Optimize the overlapping lookup by calculating all the
   bounds in advance (CASSANDRA-11571)
 * Support json/yaml output in nodetool tablestats (CASSANDRA-5977)
 * (stress) Add datacenter option to -node options (CASSANDRA-11591)
 * Fix handling of empty slices (CASSANDRA-11513)
 * Make number of cores used by cqlsh COPY visible to testing code (CASSANDRA-11437)
 * Allow filtering on clustering columns for queries without secondary indexes (CASSANDRA-11310)
 * Refactor Restriction hierarchy (CASSANDRA-11354)
 * Eliminate allocations in R/W path (CASSANDRA-11421)
 * Update Netty to 4.0.36 (CASSANDRA-11567)
 * Fix PER PARTITION LIMIT for queries requiring post-query ordering (CASSANDRA-11556)
 * Allow instantiation of UDTs and tuples in UDFs (CASSANDRA-10818)
 * Support UDT in CQLSSTableWriter (CASSANDRA-10624)
 * Support for non-frozen user-defined types, updating
   individual fields of user-defined types (CASSANDRA-7423)
 * Make LZ4 compression level configurable (CASSANDRA-11051)
 * Allow per-partition LIMIT clause in CQL (CASSANDRA-7017)
 * Make custom filtering more extensible with UserExpression (CASSANDRA-11295)
 * Improve field-checking and error reporting in cassandra.yaml (CASSANDRA-10649)
 * Print CAS stats in nodetool proxyhistograms (CASSANDRA-11507)
 * More user friendly error when providing an invalid token to nodetool (CASSANDRA-9348)
 * Add static column support to SASI index (CASSANDRA-11183)
 * Support EQ/PREFIX queries in SASI CONTAINS mode without tokenization (CASSANDRA-11434)
 * Support LIKE operator in prepared statements (CASSANDRA-11456)
 * Add a command to see if a Materialized View has finished building (CASSANDRA-9967)
 * Log endpoint and port associated with streaming operation (CASSANDRA-8777)
 * Print sensible units for all log messages (CASSANDRA-9692)
 * Upgrade Netty to version 4.0.34 (CASSANDRA-11096)
 * Break the CQL grammar into separate Parser and Lexer (CASSANDRA-11372)
 * Compress only inter-dc traffic by default (CASSANDRA-8888)
 * Add metrics to track write amplification (CASSANDRA-11420)
 * cassandra-stress: cannot handle "value-less" tables (CASSANDRA-7739)
 * Add/drop multiple columns in one ALTER TABLE statement (CASSANDRA-10411)
 * Add require_endpoint_verification opt for internode encryption (CASSANDRA-9220)
 * Add auto import java.util for UDF code block (CASSANDRA-11392)
 * Add --hex-format option to nodetool getsstables (CASSANDRA-11337)
 * sstablemetadata should print sstable min/max token (CASSANDRA-7159)
 * Do not wrap CassandraException in TriggerExecutor (CASSANDRA-9421)
 * COPY TO should have higher double precision (CASSANDRA-11255)
 * Stress should exit with non-zero status after failure (CASSANDRA-10340)
 * Add client to cqlsh SHOW_SESSION (CASSANDRA-8958)
 * Fix nodetool tablestats keyspace level metrics (CASSANDRA-11226)
 * Store repair options in parent_repair_history (CASSANDRA-11244)
 * Print current leveling in sstableofflinerelevel (CASSANDRA-9588)
 * Change repair message for keyspaces with RF 1 (CASSANDRA-11203)
 * Remove hard-coded SSL cipher suites and protocols (CASSANDRA-10508)
 * Improve concurrency in CompactionStrategyManager (CASSANDRA-10099)
 * (cqlsh) interpret CQL type for formatting blobs (CASSANDRA-11274)
 * Refuse to start and print txn log information in case of disk
   corruption (CASSANDRA-10112)
 * Resolve some eclipse-warnings (CASSANDRA-11086)
 * (cqlsh) Show static columns in a different color (CASSANDRA-11059)
 * Allow to remove TTLs on table with default_time_to_live (CASSANDRA-11207)
Merged from 3.0:
 * Disallow creating view with a static column (CASSANDRA-11602)
 * Reduce the amount of object allocations caused by the getFunctions methods (CASSANDRA-11593)
 * Potential error replaying commitlog with smallint/tinyint/date/time types (CASSANDRA-11618)
 * Fix queries with filtering on counter columns (CASSANDRA-11629)
 * Improve tombstone printing in sstabledump (CASSANDRA-11655)
 * Fix paging for range queries where all clustering columns are specified (CASSANDRA-11669)
 * Don't require HEAP_NEW_SIZE to be set when using G1 (CASSANDRA-11600)
 * Fix sstabledump not showing cells after tombstone marker (CASSANDRA-11654)
 * Ignore all LocalStrategy keyspaces for streaming and other related
   operations (CASSANDRA-11627)
 * Ensure columnfilter covers indexed columns for thrift 2i queries (CASSANDRA-11523)
 * Only open one sstable scanner per sstable (CASSANDRA-11412)
 * Option to specify ProtocolVersion in cassandra-stress (CASSANDRA-11410)
 * ArithmeticException in avgFunctionForDecimal (CASSANDRA-11485)
 * LogAwareFileLister should only use OLD sstable files in current folder to determine disk consistency (CASSANDRA-11470)
 * Notify indexers of expired rows during compaction (CASSANDRA-11329)
 * Properly respond with ProtocolError when a v1/v2 native protocol
   header is received (CASSANDRA-11464)
 * Validate that num_tokens and initial_token are consistent with one another (CASSANDRA-10120)
Merged from 2.2:
 * Exit JVM if JMX server fails to startup (CASSANDRA-11540)
 * Produce a heap dump when exiting on OOM (CASSANDRA-9861)
 * Restore ability to filter on clustering columns when using a 2i (CASSANDRA-11510)
 * JSON datetime formatting needs timezone (CASSANDRA-11137)
 * Fix is_dense recalculation for Thrift-updated tables (CASSANDRA-11502)
 * Remove unnescessary file existence check during anticompaction (CASSANDRA-11660)
 * Add missing files to debian packages (CASSANDRA-11642)
 * Avoid calling Iterables::concat in loops during ModificationStatement::getFunctions (CASSANDRA-11621)
 * cqlsh: COPY FROM should use regular inserts for single statement batches and
   report errors correctly if workers processes crash on initialization (CASSANDRA-11474)
 * Always close cluster with connection in CqlRecordWriter (CASSANDRA-11553)
 * Allow only DISTINCT queries with partition keys restrictions (CASSANDRA-11339)
 * CqlConfigHelper no longer requires both a keystore and truststore to work (CASSANDRA-11532)
 * Make deprecated repair methods backward-compatible with previous notification service (CASSANDRA-11430)
 * IncomingStreamingConnection version check message wrong (CASSANDRA-11462)
Merged from 2.1:
 * Support mlockall on IBM POWER arch (CASSANDRA-11576)
 * Add option to disable use of severity in DynamicEndpointSnitch (CASSANDRA-11737)
 * cqlsh COPY FROM fails for null values with non-prepared statements (CASSANDRA-11631)
 * Make cython optional in pylib/setup.py (CASSANDRA-11630)
 * Change order of directory searching for cassandra.in.sh to favor local one (CASSANDRA-11628)
 * cqlsh COPY FROM fails with []{} chars in UDT/tuple fields/values (CASSANDRA-11633)
 * clqsh: COPY FROM throws TypeError with Cython extensions enabled (CASSANDRA-11574)
 * cqlsh: COPY FROM ignores NULL values in conversion (CASSANDRA-11549)
 * Validate levels when building LeveledScanner to avoid overlaps with orphaned sstables (CASSANDRA-9935)


3.5
 * StaticTokenTreeBuilder should respect posibility of duplicate tokens (CASSANDRA-11525)
 * Correctly fix potential assertion error during compaction (CASSANDRA-11353)
 * Avoid index segment stitching in RAM which lead to OOM on big SSTable files (CASSANDRA-11383)
 * Fix clustering and row filters for LIKE queries on clustering columns (CASSANDRA-11397)
Merged from 3.0:
 * Fix rare NPE on schema upgrade from 2.x to 3.x (CASSANDRA-10943)
 * Improve backoff policy for cqlsh COPY FROM (CASSANDRA-11320)
 * Improve IF NOT EXISTS check in CREATE INDEX (CASSANDRA-11131)
 * Upgrade ohc to 0.4.3
 * Enable SO_REUSEADDR for JMX RMI server sockets (CASSANDRA-11093)
 * Allocate merkletrees with the correct size (CASSANDRA-11390)
 * Support streaming pre-3.0 sstables (CASSANDRA-10990)
 * Add backpressure to compressed or encrypted commit log (CASSANDRA-10971)
 * SSTableExport supports secondary index tables (CASSANDRA-11330)
 * Fix sstabledump to include missing info in debug output (CASSANDRA-11321)
 * Establish and implement canonical bulk reading workload(s) (CASSANDRA-10331)
 * Fix paging for IN queries on tables without clustering columns (CASSANDRA-11208)
 * Remove recursive call from CompositesSearcher (CASSANDRA-11304)
 * Fix filtering on non-primary key columns for queries without index (CASSANDRA-6377)
 * Fix sstableloader fail when using materialized view (CASSANDRA-11275)
Merged from 2.2:
 * DatabaseDescriptor should log stacktrace in case of Eception during seed provider creation (CASSANDRA-11312)
 * Use canonical path for directory in SSTable descriptor (CASSANDRA-10587)
 * Add cassandra-stress keystore option (CASSANDRA-9325)
 * Dont mark sstables as repairing with sub range repairs (CASSANDRA-11451)
 * Notify when sstables change after cancelling compaction (CASSANDRA-11373)
 * cqlsh: COPY FROM should check that explicit column names are valid (CASSANDRA-11333)
 * Add -Dcassandra.start_gossip startup option (CASSANDRA-10809)
 * Fix UTF8Validator.validate() for modified UTF-8 (CASSANDRA-10748)
 * Clarify that now() function is calculated on the coordinator node in CQL documentation (CASSANDRA-10900)
 * Fix bloom filter sizing with LCS (CASSANDRA-11344)
 * (cqlsh) Fix error when result is 0 rows with EXPAND ON (CASSANDRA-11092)
 * Add missing newline at end of bin/cqlsh (CASSANDRA-11325)
 * Unresolved hostname leads to replace being ignored (CASSANDRA-11210)
 * Only log yaml config once, at startup (CASSANDRA-11217)
 * Reference leak with parallel repairs on the same table (CASSANDRA-11215)
Merged from 2.1:
 * Add a -j parameter to scrub/cleanup/upgradesstables to state how
   many threads to use (CASSANDRA-11179)
 * COPY FROM on large datasets: fix progress report and debug performance (CASSANDRA-11053)
 * InvalidateKeys should have a weak ref to key cache (CASSANDRA-11176)


3.4
 * (cqlsh) add cqlshrc option to always connect using ssl (CASSANDRA-10458)
 * Cleanup a few resource warnings (CASSANDRA-11085)
 * Allow custom tracing implementations (CASSANDRA-10392)
 * Extract LoaderOptions to be able to be used from outside (CASSANDRA-10637)
 * fix OnDiskIndexTest to properly treat empty ranges (CASSANDRA-11205)
 * fix TrackerTest to handle new notifications (CASSANDRA-11178)
 * add SASI validation for partitioner and complex columns (CASSANDRA-11169)
 * Add caching of encrypted credentials in PasswordAuthenticator (CASSANDRA-7715)
 * fix SASI memtable switching on flush (CASSANDRA-11159)
 * Remove duplicate offline compaction tracking (CASSANDRA-11148)
 * fix EQ semantics of analyzed SASI indexes (CASSANDRA-11130)
 * Support long name output for nodetool commands (CASSANDRA-7950)
 * Encrypted hints (CASSANDRA-11040)
 * SASI index options validation (CASSANDRA-11136)
 * Optimize disk seek using min/max column name meta data when the LIMIT clause is used
   (CASSANDRA-8180)
 * Add LIKE support to CQL3 (CASSANDRA-11067)
 * Generic Java UDF types (CASSANDRA-10819)
 * cqlsh: Include sub-second precision in timestamps by default (CASSANDRA-10428)
 * Set javac encoding to utf-8 (CASSANDRA-11077)
 * Integrate SASI index into Cassandra (CASSANDRA-10661)
 * Add --skip-flush option to nodetool snapshot
 * Skip values for non-queried columns (CASSANDRA-10657)
 * Add support for secondary indexes on static columns (CASSANDRA-8103)
 * CommitLogUpgradeTestMaker creates broken commit logs (CASSANDRA-11051)
 * Add metric for number of dropped mutations (CASSANDRA-10866)
 * Simplify row cache invalidation code (CASSANDRA-10396)
 * Support user-defined compaction through nodetool (CASSANDRA-10660)
 * Stripe view locks by key and table ID to reduce contention (CASSANDRA-10981)
 * Add nodetool gettimeout and settimeout commands (CASSANDRA-10953)
 * Add 3.0 metadata to sstablemetadata output (CASSANDRA-10838)
Merged from 3.0:
 * MV should only query complex columns included in the view (CASSANDRA-11069)
 * Failed aggregate creation breaks server permanently (CASSANDRA-11064)
 * Add sstabledump tool (CASSANDRA-7464)
 * Introduce backpressure for hints (CASSANDRA-10972)
 * Fix ClusteringPrefix not being able to read tombstone range boundaries (CASSANDRA-11158)
 * Prevent logging in sandboxed state (CASSANDRA-11033)
 * Disallow drop/alter operations of UDTs used by UDAs (CASSANDRA-10721)
 * Add query time validation method on Index (CASSANDRA-11043)
 * Avoid potential AssertionError in mixed version cluster (CASSANDRA-11128)
 * Properly handle hinted handoff after topology changes (CASSANDRA-5902)
 * AssertionError when listing sstable files on inconsistent disk state (CASSANDRA-11156)
 * Fix wrong rack counting and invalid conditions check for TokenAllocation
   (CASSANDRA-11139)
 * Avoid creating empty hint files (CASSANDRA-11090)
 * Fix leak detection strong reference loop using weak reference (CASSANDRA-11120)
 * Configurie BatchlogManager to stop delayed tasks on shutdown (CASSANDRA-11062)
 * Hadoop integration is incompatible with Cassandra Driver 3.0.0 (CASSANDRA-11001)
 * Add dropped_columns to the list of schema table so it gets handled
   properly (CASSANDRA-11050)
 * Fix NPE when using forceRepairRangeAsync without DC (CASSANDRA-11239)
Merged from 2.2:
 * Preserve order for preferred SSL cipher suites (CASSANDRA-11164)
 * Range.compareTo() violates the contract of Comparable (CASSANDRA-11216)
 * Avoid NPE when serializing ErrorMessage with null message (CASSANDRA-11167)
 * Replacing an aggregate with a new version doesn't reset INITCOND (CASSANDRA-10840)
 * (cqlsh) cqlsh cannot be called through symlink (CASSANDRA-11037)
 * fix ohc and java-driver pom dependencies in build.xml (CASSANDRA-10793)
 * Protect from keyspace dropped during repair (CASSANDRA-11065)
 * Handle adding fields to a UDT in SELECT JSON and toJson() (CASSANDRA-11146)
 * Better error message for cleanup (CASSANDRA-10991)
 * cqlsh pg-style-strings broken if line ends with ';' (CASSANDRA-11123)
 * Always persist upsampled index summaries (CASSANDRA-10512)
 * (cqlsh) Fix inconsistent auto-complete (CASSANDRA-10733)
 * Make SELECT JSON and toJson() threadsafe (CASSANDRA-11048)
 * Fix SELECT on tuple relations for mixed ASC/DESC clustering order (CASSANDRA-7281)
 * Use cloned TokenMetadata in size estimates to avoid race against membership check
   (CASSANDRA-10736)
 * (cqlsh) Support utf-8/cp65001 encoding on Windows (CASSANDRA-11030)
 * Fix paging on DISTINCT queries repeats result when first row in partition changes
   (CASSANDRA-10010)
 * (cqlsh) Support timezone conversion using pytz (CASSANDRA-10397)
 * cqlsh: change default encoding to UTF-8 (CASSANDRA-11124)
Merged from 2.1:
 * Checking if an unlogged batch is local is inefficient (CASSANDRA-11529)
 * Fix out-of-space error treatment in memtable flushing (CASSANDRA-11448).
 * Don't do defragmentation if reading from repaired sstables (CASSANDRA-10342)
 * Fix streaming_socket_timeout_in_ms not enforced (CASSANDRA-11286)
 * Avoid dropping message too quickly due to missing unit conversion (CASSANDRA-11302)
 * Don't remove FailureDetector history on removeEndpoint (CASSANDRA-10371)
 * Only notify if repair status changed (CASSANDRA-11172)
 * Use logback setting for 'cassandra -v' command (CASSANDRA-10767)
 * Fix sstableloader to unthrottle streaming by default (CASSANDRA-9714)
 * Fix incorrect warning in 'nodetool status' (CASSANDRA-10176)
 * Properly release sstable ref when doing offline scrub (CASSANDRA-10697)
 * Improve nodetool status performance for large cluster (CASSANDRA-7238)
 * Gossiper#isEnabled is not thread safe (CASSANDRA-11116)
 * Avoid major compaction mixing repaired and unrepaired sstables in DTCS (CASSANDRA-11113)
 * Make it clear what DTCS timestamp_resolution is used for (CASSANDRA-11041)
 * (cqlsh) Display milliseconds when datetime overflows (CASSANDRA-10625)


3.3
 * Avoid infinite loop if owned range is smaller than number of
   data dirs (CASSANDRA-11034)
 * Avoid bootstrap hanging when existing nodes have no data to stream (CASSANDRA-11010)
Merged from 3.0:
 * Remove double initialization of newly added tables (CASSANDRA-11027)
 * Filter keys searcher results by target range (CASSANDRA-11104)
 * Fix deserialization of legacy read commands (CASSANDRA-11087)
 * Fix incorrect computation of deletion time in sstable metadata (CASSANDRA-11102)
 * Avoid memory leak when collecting sstable metadata (CASSANDRA-11026)
 * Mutations do not block for completion under view lock contention (CASSANDRA-10779)
 * Invalidate legacy schema tables when unloading them (CASSANDRA-11071)
 * (cqlsh) handle INSERT and UPDATE statements with LWT conditions correctly
   (CASSANDRA-11003)
 * Fix DISTINCT queries in mixed version clusters (CASSANDRA-10762)
 * Migrate build status for indexes along with legacy schema (CASSANDRA-11046)
 * Ensure SSTables for legacy KEYS indexes can be read (CASSANDRA-11045)
 * Added support for IBM zSystems architecture (CASSANDRA-11054)
 * Update CQL documentation (CASSANDRA-10899)
 * Check the column name, not cell name, for dropped columns when reading
   legacy sstables (CASSANDRA-11018)
 * Don't attempt to index clustering values of static rows (CASSANDRA-11021)
 * Remove checksum files after replaying hints (CASSANDRA-10947)
 * Support passing base table metadata to custom 2i validation (CASSANDRA-10924)
 * Ensure stale index entries are purged during reads (CASSANDRA-11013)
 * (cqlsh) Also apply --connect-timeout to control connection
   timeout (CASSANDRA-10959)
 * Fix AssertionError when removing from list using UPDATE (CASSANDRA-10954)
 * Fix UnsupportedOperationException when reading old sstable with range
   tombstone (CASSANDRA-10743)
 * MV should use the maximum timestamp of the primary key (CASSANDRA-10910)
 * Fix potential assertion error during compaction (CASSANDRA-10944)
Merged from 2.2:
 * maxPurgeableTimestamp needs to check memtables too (CASSANDRA-9949)
 * Apply change to compaction throughput in real time (CASSANDRA-10025)
 * (cqlsh) encode input correctly when saving history
 * Fix potential NPE on ORDER BY queries with IN (CASSANDRA-10955)
 * Start L0 STCS-compactions even if there is a L0 -> L1 compaction
   going (CASSANDRA-10979)
 * Make UUID LSB unique per process (CASSANDRA-7925)
 * Avoid NPE when performing sstable tasks (scrub etc.) (CASSANDRA-10980)
 * Make sure client gets tombstone overwhelmed warning (CASSANDRA-9465)
 * Fix error streaming section more than 2GB (CASSANDRA-10961)
 * Histogram buckets exposed in jmx are sorted incorrectly (CASSANDRA-10975)
 * Enable GC logging by default (CASSANDRA-10140)
 * Optimize pending range computation (CASSANDRA-9258)
 * Skip commit log and saved cache directories in SSTable version startup check (CASSANDRA-10902)
 * drop/alter user should be case sensitive (CASSANDRA-10817)
Merged from 2.1:
 * test_bulk_round_trip_blogposts is failing occasionally (CASSANDRA-10938)
 * Fix isJoined return true only after becoming cluster member (CASANDRA-11007)
 * Fix bad gossip generation seen in long-running clusters (CASSANDRA-10969)
 * Avoid NPE when incremental repair fails (CASSANDRA-10909)
 * Unmark sstables compacting once they are done in cleanup/scrub/upgradesstables (CASSANDRA-10829)
 * Allow simultaneous bootstrapping with strict consistency when no vnodes are used (CASSANDRA-11005)
 * Log a message when major compaction does not result in a single file (CASSANDRA-10847)
 * (cqlsh) fix cqlsh_copy_tests when vnodes are disabled (CASSANDRA-10997)
 * (cqlsh) Add request timeout option to cqlsh (CASSANDRA-10686)
 * Avoid AssertionError while submitting hint with LWT (CASSANDRA-10477)
 * If CompactionMetadata is not in stats file, use index summary instead (CASSANDRA-10676)
 * Retry sending gossip syn multiple times during shadow round (CASSANDRA-8072)
 * Fix pending range calculation during moves (CASSANDRA-10887)
 * Sane default (200Mbps) for inter-DC streaming througput (CASSANDRA-8708)



3.2
 * Make sure tokens don't exist in several data directories (CASSANDRA-6696)
 * Add requireAuthorization method to IAuthorizer (CASSANDRA-10852)
 * Move static JVM options to conf/jvm.options file (CASSANDRA-10494)
 * Fix CassandraVersion to accept x.y version string (CASSANDRA-10931)
 * Add forceUserDefinedCleanup to allow more flexible cleanup (CASSANDRA-10708)
 * (cqlsh) allow setting TTL with COPY (CASSANDRA-9494)
 * Fix counting of received sstables in streaming (CASSANDRA-10949)
 * Implement hints compression (CASSANDRA-9428)
 * Fix potential assertion error when reading static columns (CASSANDRA-10903)
 * Fix EstimatedHistogram creation in nodetool tablehistograms (CASSANDRA-10859)
 * Establish bootstrap stream sessions sequentially (CASSANDRA-6992)
 * Sort compactionhistory output by timestamp (CASSANDRA-10464)
 * More efficient BTree removal (CASSANDRA-9991)
 * Make tablehistograms accept the same syntax as tablestats (CASSANDRA-10149)
 * Group pending compactions based on table (CASSANDRA-10718)
 * Add compressor name in sstablemetadata output (CASSANDRA-9879)
 * Fix type casting for counter columns (CASSANDRA-10824)
 * Prevent running Cassandra as root (CASSANDRA-8142)
 * bound maximum in-flight commit log replay mutation bytes to 64 megabytes (CASSANDRA-8639)
 * Normalize all scripts (CASSANDRA-10679)
 * Make compression ratio much more accurate (CASSANDRA-10225)
 * Optimize building of Clustering object when only one is created (CASSANDRA-10409)
 * Make index building pluggable (CASSANDRA-10681)
 * Add sstable flush observer (CASSANDRA-10678)
 * Improve NTS endpoints calculation (CASSANDRA-10200)
 * Improve performance of the folderSize function (CASSANDRA-10677)
 * Add support for type casting in selection clause (CASSANDRA-10310)
 * Added graphing option to cassandra-stress (CASSANDRA-7918)
 * Abort in-progress queries that time out (CASSANDRA-7392)
 * Add transparent data encryption core classes (CASSANDRA-9945)
Merged from 3.0:
 * Better handling of SSL connection errors inter-node (CASSANDRA-10816)
 * Avoid NoSuchElementException when executing empty batch (CASSANDRA-10711)
 * Avoid building PartitionUpdate in toString (CASSANDRA-10897)
 * Reduce heap spent when receiving many SSTables (CASSANDRA-10797)
 * Add back support for 3rd party auth providers to bulk loader (CASSANDRA-10873)
 * Eliminate the dependency on jgrapht for UDT resolution (CASSANDRA-10653)
 * (Hadoop) Close Clusters and Sessions in Hadoop Input/Output classes (CASSANDRA-10837)
 * Fix sstableloader not working with upper case keyspace name (CASSANDRA-10806)
Merged from 2.2:
 * jemalloc detection fails due to quoting issues in regexv (CASSANDRA-10946)
 * (cqlsh) show correct column names for empty result sets (CASSANDRA-9813)
 * Add new types to Stress (CASSANDRA-9556)
 * Add property to allow listening on broadcast interface (CASSANDRA-9748)
Merged from 2.1:
 * Match cassandra-loader options in COPY FROM (CASSANDRA-9303)
 * Fix binding to any address in CqlBulkRecordWriter (CASSANDRA-9309)
 * cqlsh fails to decode utf-8 characters for text typed columns (CASSANDRA-10875)
 * Log error when stream session fails (CASSANDRA-9294)
 * Fix bugs in commit log archiving startup behavior (CASSANDRA-10593)
 * (cqlsh) further optimise COPY FROM (CASSANDRA-9302)
 * Allow CREATE TABLE WITH ID (CASSANDRA-9179)
 * Make Stress compiles within eclipse (CASSANDRA-10807)
 * Cassandra Daemon should print JVM arguments (CASSANDRA-10764)
 * Allow cancellation of index summary redistribution (CASSANDRA-8805)


3.1.1
Merged from 3.0:
  * Fix upgrade data loss due to range tombstone deleting more data than then should
    (CASSANDRA-10822)


3.1
Merged from 3.0:
 * Avoid MV race during node decommission (CASSANDRA-10674)
 * Disable reloading of GossipingPropertyFileSnitch (CASSANDRA-9474)
 * Handle single-column deletions correction in materialized views
   when the column is part of the view primary key (CASSANDRA-10796)
 * Fix issue with datadir migration on upgrade (CASSANDRA-10788)
 * Fix bug with range tombstones on reverse queries and test coverage for
   AbstractBTreePartition (CASSANDRA-10059)
 * Remove 64k limit on collection elements (CASSANDRA-10374)
 * Remove unclear Indexer.indexes() method (CASSANDRA-10690)
 * Fix NPE on stream read error (CASSANDRA-10771)
 * Normalize cqlsh DESC output (CASSANDRA-10431)
 * Rejects partition range deletions when columns are specified (CASSANDRA-10739)
 * Fix error when saving cached key for old format sstable (CASSANDRA-10778)
 * Invalidate prepared statements on DROP INDEX (CASSANDRA-10758)
 * Fix SELECT statement with IN restrictions on partition key,
   ORDER BY and LIMIT (CASSANDRA-10729)
 * Improve stress performance over 1k threads (CASSANDRA-7217)
 * Wait for migration responses to complete before bootstrapping (CASSANDRA-10731)
 * Unable to create a function with argument of type Inet (CASSANDRA-10741)
 * Fix backward incompatibiliy in CqlInputFormat (CASSANDRA-10717)
 * Correctly preserve deletion info on updated rows when notifying indexers
   of single-row deletions (CASSANDRA-10694)
 * Notify indexers of partition delete during cleanup (CASSANDRA-10685)
 * Keep the file open in trySkipCache (CASSANDRA-10669)
 * Updated trigger example (CASSANDRA-10257)
Merged from 2.2:
 * Verify tables in pseudo-system keyspaces at startup (CASSANDRA-10761)
 * Fix IllegalArgumentException in DataOutputBuffer.reallocate for large buffers (CASSANDRA-10592)
 * Show CQL help in cqlsh in web browser (CASSANDRA-7225)
 * Serialize on disk the proper SSTable compression ratio (CASSANDRA-10775)
 * Reject index queries while the index is building (CASSANDRA-8505)
 * CQL.textile syntax incorrectly includes optional keyspace for aggregate SFUNC and FINALFUNC (CASSANDRA-10747)
 * Fix JSON update with prepared statements (CASSANDRA-10631)
 * Don't do anticompaction after subrange repair (CASSANDRA-10422)
 * Fix SimpleDateType type compatibility (CASSANDRA-10027)
 * (Hadoop) fix splits calculation (CASSANDRA-10640)
 * (Hadoop) ensure that Cluster instances are always closed (CASSANDRA-10058)
Merged from 2.1:
 * Fix Stress profile parsing on Windows (CASSANDRA-10808)
 * Fix incremental repair hang when replica is down (CASSANDRA-10288)
 * Optimize the way we check if a token is repaired in anticompaction (CASSANDRA-10768)
 * Add proper error handling to stream receiver (CASSANDRA-10774)
 * Warn or fail when changing cluster topology live (CASSANDRA-10243)
 * Status command in debian/ubuntu init script doesn't work (CASSANDRA-10213)
 * Some DROP ... IF EXISTS incorrectly result in exceptions on non-existing KS (CASSANDRA-10658)
 * DeletionTime.compareTo wrong in rare cases (CASSANDRA-10749)
 * Force encoding when computing statement ids (CASSANDRA-10755)
 * Properly reject counters as map keys (CASSANDRA-10760)
 * Fix the sstable-needs-cleanup check (CASSANDRA-10740)
 * (cqlsh) Print column names before COPY operation (CASSANDRA-8935)
 * Fix CompressedInputStream for proper cleanup (CASSANDRA-10012)
 * (cqlsh) Support counters in COPY commands (CASSANDRA-9043)
 * Try next replica if not possible to connect to primary replica on
   ColumnFamilyRecordReader (CASSANDRA-2388)
 * Limit window size in DTCS (CASSANDRA-10280)
 * sstableloader does not use MAX_HEAP_SIZE env parameter (CASSANDRA-10188)
 * (cqlsh) Improve COPY TO performance and error handling (CASSANDRA-9304)
 * Create compression chunk for sending file only (CASSANDRA-10680)
 * Forbid compact clustering column type changes in ALTER TABLE (CASSANDRA-8879)
 * Reject incremental repair with subrange repair (CASSANDRA-10422)
 * Add a nodetool command to refresh size_estimates (CASSANDRA-9579)
 * Invalidate cache after stream receive task is completed (CASSANDRA-10341)
 * Reject counter writes in CQLSSTableWriter (CASSANDRA-10258)
 * Remove superfluous COUNTER_MUTATION stage mapping (CASSANDRA-10605)


3.0
 * Fix AssertionError while flushing memtable due to materialized views
   incorrectly inserting empty rows (CASSANDRA-10614)
 * Store UDA initcond as CQL literal in the schema table, instead of a blob (CASSANDRA-10650)
 * Don't use -1 for the position of partition key in schema (CASSANDRA-10491)
 * Fix distinct queries in mixed version cluster (CASSANDRA-10573)
 * Skip sstable on clustering in names query (CASSANDRA-10571)
 * Remove value skipping as it breaks read-repair (CASSANDRA-10655)
 * Fix bootstrapping with MVs (CASSANDRA-10621)
 * Make sure EACH_QUORUM reads are using NTS (CASSANDRA-10584)
 * Fix MV replica filtering for non-NetworkTopologyStrategy (CASSANDRA-10634)
 * (Hadoop) fix CIF describeSplits() not handling 0 size estimates (CASSANDRA-10600)
 * Fix reading of legacy sstables (CASSANDRA-10590)
 * Use CQL type names in schema metadata tables (CASSANDRA-10365)
 * Guard batchlog replay against integer division by zero (CASSANDRA-9223)
 * Fix bug when adding a column to thrift with the same name than a primary key (CASSANDRA-10608)
 * Add client address argument to IAuthenticator::newSaslNegotiator (CASSANDRA-8068)
 * Fix implementation of LegacyLayout.LegacyBoundComparator (CASSANDRA-10602)
 * Don't use 'names query' read path for counters (CASSANDRA-10572)
 * Fix backward compatibility for counters (CASSANDRA-10470)
 * Remove memory_allocator paramter from cassandra.yaml (CASSANDRA-10581,10628)
 * Execute the metadata reload task of all registered indexes on CFS::reload (CASSANDRA-10604)
 * Fix thrift cas operations with defined columns (CASSANDRA-10576)
 * Fix PartitionUpdate.operationCount()for updates with static column operations (CASSANDRA-10606)
 * Fix thrift get() queries with defined columns (CASSANDRA-10586)
 * Fix marking of indexes as built and removed (CASSANDRA-10601)
 * Skip initialization of non-registered 2i instances, remove Index::getIndexName (CASSANDRA-10595)
 * Fix batches on multiple tables (CASSANDRA-10554)
 * Ensure compaction options are validated when updating KeyspaceMetadata (CASSANDRA-10569)
 * Flatten Iterator Transformation Hierarchy (CASSANDRA-9975)
 * Remove token generator (CASSANDRA-5261)
 * RolesCache should not be created for any authenticator that does not requireAuthentication (CASSANDRA-10562)
 * Fix LogTransaction checking only a single directory for files (CASSANDRA-10421)
 * Fix handling of range tombstones when reading old format sstables (CASSANDRA-10360)
 * Aggregate with Initial Condition fails with C* 3.0 (CASSANDRA-10367)
Merged from 2.2:
 * (cqlsh) show partial trace if incomplete after max_trace_wait (CASSANDRA-7645)
 * Use most up-to-date version of schema for system tables (CASSANDRA-10652)
 * Deprecate memory_allocator in cassandra.yaml (CASSANDRA-10581,10628)
 * Expose phi values from failure detector via JMX and tweak debug
   and trace logging (CASSANDRA-9526)
 * Fix IllegalArgumentException in DataOutputBuffer.reallocate for large buffers (CASSANDRA-10592)
Merged from 2.1:
 * Shutdown compaction in drain to prevent leak (CASSANDRA-10079)
 * (cqlsh) fix COPY using wrong variable name for time_format (CASSANDRA-10633)
 * Do not run SizeEstimatesRecorder if a node is not a member of the ring (CASSANDRA-9912)
 * Improve handling of dead nodes in gossip (CASSANDRA-10298)
 * Fix logback-tools.xml incorrectly configured for outputing to System.err
   (CASSANDRA-9937)
 * Fix streaming to catch exception so retry not fail (CASSANDRA-10557)
 * Add validation method to PerRowSecondaryIndex (CASSANDRA-10092)
 * Support encrypted and plain traffic on the same port (CASSANDRA-10559)
 * Do STCS in DTCS windows (CASSANDRA-10276)
 * Avoid repetition of JVM_OPTS in debian package (CASSANDRA-10251)
 * Fix potential NPE from handling result of SIM.highestSelectivityIndex (CASSANDRA-10550)
 * Fix paging issues with partitions containing only static columns data (CASSANDRA-10381)
 * Fix conditions on static columns (CASSANDRA-10264)
 * AssertionError: attempted to delete non-existing file CommitLog (CASSANDRA-10377)
 * Fix sorting for queries with an IN condition on partition key columns (CASSANDRA-10363)


3.0-rc2
 * Fix SELECT DISTINCT queries between 2.2.2 nodes and 3.0 nodes (CASSANDRA-10473)
 * Remove circular references in SegmentedFile (CASSANDRA-10543)
 * Ensure validation of indexed values only occurs once per-partition (CASSANDRA-10536)
 * Fix handling of static columns for range tombstones in thrift (CASSANDRA-10174)
 * Support empty ColumnFilter for backward compatility on empty IN (CASSANDRA-10471)
 * Remove Pig support (CASSANDRA-10542)
 * Fix LogFile throws Exception when assertion is disabled (CASSANDRA-10522)
 * Revert CASSANDRA-7486, make CMS default GC, move GC config to
   conf/jvm.options (CASSANDRA-10403)
 * Fix TeeingAppender causing some logs to be truncated/empty (CASSANDRA-10447)
 * Allow EACH_QUORUM for reads (CASSANDRA-9602)
 * Fix potential ClassCastException while upgrading (CASSANDRA-10468)
 * Fix NPE in MVs on update (CASSANDRA-10503)
 * Only include modified cell data in indexing deltas (CASSANDRA-10438)
 * Do not load keyspace when creating sstable writer (CASSANDRA-10443)
 * If node is not yet gossiping write all MV updates to batchlog only (CASSANDRA-10413)
 * Re-populate token metadata after commit log recovery (CASSANDRA-10293)
 * Provide additional metrics for materialized views (CASSANDRA-10323)
 * Flush system schema tables after local schema changes (CASSANDRA-10429)
Merged from 2.2:
 * Reduce contention getting instances of CompositeType (CASSANDRA-10433)
 * Fix the regression when using LIMIT with aggregates (CASSANDRA-10487)
 * Avoid NoClassDefFoundError during DataDescriptor initialization on windows (CASSANDRA-10412)
 * Preserve case of quoted Role & User names (CASSANDRA-10394)
 * cqlsh pg-style-strings broken (CASSANDRA-10484)
 * cqlsh prompt includes name of keyspace after failed `use` statement (CASSANDRA-10369)
Merged from 2.1:
 * (cqlsh) Distinguish negative and positive infinity in output (CASSANDRA-10523)
 * (cqlsh) allow custom time_format for COPY TO (CASSANDRA-8970)
 * Don't allow startup if the node's rack has changed (CASSANDRA-10242)
 * (cqlsh) show partial trace if incomplete after max_trace_wait (CASSANDRA-7645)
 * Allow LOCAL_JMX to be easily overridden (CASSANDRA-10275)
 * Mark nodes as dead even if they've already left (CASSANDRA-10205)


3.0.0-rc1
 * Fix mixed version read request compatibility for compact static tables
   (CASSANDRA-10373)
 * Fix paging of DISTINCT with static and IN (CASSANDRA-10354)
 * Allow MATERIALIZED VIEW's SELECT statement to restrict primary key
   columns (CASSANDRA-9664)
 * Move crc_check_chance out of compression options (CASSANDRA-9839)
 * Fix descending iteration past end of BTreeSearchIterator (CASSANDRA-10301)
 * Transfer hints to a different node on decommission (CASSANDRA-10198)
 * Check partition keys for CAS operations during stmt validation (CASSANDRA-10338)
 * Add custom query expressions to SELECT (CASSANDRA-10217)
 * Fix minor bugs in MV handling (CASSANDRA-10362)
 * Allow custom indexes with 0,1 or multiple target columns (CASSANDRA-10124)
 * Improve MV schema representation (CASSANDRA-9921)
 * Add flag to enable/disable coordinator batchlog for MV writes (CASSANDRA-10230)
 * Update cqlsh COPY for new internal driver serialization interface (CASSANDRA-10318)
 * Give index implementations more control over rebuild operations (CASSANDRA-10312)
 * Update index file format (CASSANDRA-10314)
 * Add "shadowable" row tombstones to deal with mv timestamp issues (CASSANDRA-10261)
 * CFS.loadNewSSTables() broken for pre-3.0 sstables
 * Cache selected index in read command to reduce lookups (CASSANDRA-10215)
 * Small optimizations of sstable index serialization (CASSANDRA-10232)
 * Support for both encrypted and unencrypted native transport connections (CASSANDRA-9590)
Merged from 2.2:
 * Configurable page size in cqlsh (CASSANDRA-9855)
 * Defer default role manager setup until all nodes are on 2.2+ (CASSANDRA-9761)
 * Handle missing RoleManager in config after upgrade to 2.2 (CASSANDRA-10209)
Merged from 2.1:
 * Bulk Loader API could not tolerate even node failure (CASSANDRA-10347)
 * Avoid misleading pushed notifications when multiple nodes
   share an rpc_address (CASSANDRA-10052)
 * Fix dropping undroppable when message queue is full (CASSANDRA-10113)
 * Fix potential ClassCastException during paging (CASSANDRA-10352)
 * Prevent ALTER TYPE from creating circular references (CASSANDRA-10339)
 * Fix cache handling of 2i and base tables (CASSANDRA-10155, 10359)
 * Fix NPE in nodetool compactionhistory (CASSANDRA-9758)
 * (Pig) support BulkOutputFormat as a URL parameter (CASSANDRA-7410)
 * BATCH statement is broken in cqlsh (CASSANDRA-10272)
 * (cqlsh) Make cqlsh PEP8 Compliant (CASSANDRA-10066)
 * (cqlsh) Fix error when starting cqlsh with --debug (CASSANDRA-10282)
 * Scrub, Cleanup and Upgrade do not unmark compacting until all operations
   have completed, regardless of the occurence of exceptions (CASSANDRA-10274)


3.0.0-beta2
 * Fix columns returned by AbstractBtreePartitions (CASSANDRA-10220)
 * Fix backward compatibility issue due to AbstractBounds serialization bug (CASSANDRA-9857)
 * Fix startup error when upgrading nodes (CASSANDRA-10136)
 * Base table PRIMARY KEY can be assumed to be NOT NULL in MV creation (CASSANDRA-10147)
 * Improve batchlog write patch (CASSANDRA-9673)
 * Re-apply MaterializedView updates on commitlog replay (CASSANDRA-10164)
 * Require AbstractType.isByteOrderComparable declaration in constructor (CASSANDRA-9901)
 * Avoid digest mismatch on upgrade to 3.0 (CASSANDRA-9554)
 * Fix Materialized View builder when adding multiple MVs (CASSANDRA-10156)
 * Choose better poolingOptions for protocol v4 in cassandra-stress (CASSANDRA-10182)
 * Fix LWW bug affecting Materialized Views (CASSANDRA-10197)
 * Ensures frozen sets and maps are always sorted (CASSANDRA-10162)
 * Don't deadlock when flushing CFS backed custom indexes (CASSANDRA-10181)
 * Fix double flushing of secondary index tables (CASSANDRA-10180)
 * Fix incorrect handling of range tombstones in thrift (CASSANDRA-10046)
 * Only use batchlog when paired materialized view replica is remote (CASSANDRA-10061)
 * Reuse TemporalRow when updating multiple MaterializedViews (CASSANDRA-10060)
 * Validate gc_grace_seconds for batchlog writes and MVs (CASSANDRA-9917)
 * Fix sstablerepairedset (CASSANDRA-10132)
Merged from 2.2:
 * Cancel transaction for sstables we wont redistribute index summary
   for (CASSANDRA-10270)
 * Retry snapshot deletion after compaction and gc on Windows (CASSANDRA-10222)
 * Fix failure to start with space in directory path on Windows (CASSANDRA-10239)
 * Fix repair hang when snapshot failed (CASSANDRA-10057)
 * Fall back to 1/4 commitlog volume for commitlog_total_space on small disks
   (CASSANDRA-10199)
Merged from 2.1:
 * Added configurable warning threshold for GC duration (CASSANDRA-8907)
 * Fix handling of streaming EOF (CASSANDRA-10206)
 * Only check KeyCache when it is enabled
 * Change streaming_socket_timeout_in_ms default to 1 hour (CASSANDRA-8611)
 * (cqlsh) update list of CQL keywords (CASSANDRA-9232)
 * Add nodetool gettraceprobability command (CASSANDRA-10234)
Merged from 2.0:
 * Fix rare race where older gossip states can be shadowed (CASSANDRA-10366)
 * Fix consolidating racks violating the RF contract (CASSANDRA-10238)
 * Disallow decommission when node is in drained state (CASSANDRA-8741)


2.2.1
 * Fix race during construction of commit log (CASSANDRA-10049)
 * Fix LeveledCompactionStrategyTest (CASSANDRA-9757)
 * Fix broken UnbufferedDataOutputStreamPlus.writeUTF (CASSANDRA-10203)
 * (cqlsh) default load-from-file encoding to utf-8 (CASSANDRA-9898)
 * Avoid returning Permission.NONE when failing to query users table (CASSANDRA-10168)
 * (cqlsh) add CLEAR command (CASSANDRA-10086)
 * Support string literals as Role names for compatibility (CASSANDRA-10135)
Merged from 2.1:
 * Only check KeyCache when it is enabled
 * Change streaming_socket_timeout_in_ms default to 1 hour (CASSANDRA-8611)
 * (cqlsh) update list of CQL keywords (CASSANDRA-9232)


3.0.0-beta1
 * Redesign secondary index API (CASSANDRA-9459, 7771, 9041)
 * Fix throwing ReadFailure instead of ReadTimeout on range queries (CASSANDRA-10125)
 * Rewrite hinted handoff (CASSANDRA-6230)
 * Fix query on static compact tables (CASSANDRA-10093)
 * Fix race during construction of commit log (CASSANDRA-10049)
 * Add option to only purge repaired tombstones (CASSANDRA-6434)
 * Change authorization handling for MVs (CASSANDRA-9927)
 * Add custom JMX enabled executor for UDF sandbox (CASSANDRA-10026)
 * Fix row deletion bug for Materialized Views (CASSANDRA-10014)
 * Support mixed-version clusters with Cassandra 2.1 and 2.2 (CASSANDRA-9704)
 * Fix multiple slices on RowSearchers (CASSANDRA-10002)
 * Fix bug in merging of collections (CASSANDRA-10001)
 * Optimize batchlog replay to avoid full scans (CASSANDRA-7237)
 * Repair improvements when using vnodes (CASSANDRA-5220)
 * Disable scripted UDFs by default (CASSANDRA-9889)
 * Bytecode inspection for Java-UDFs (CASSANDRA-9890)
 * Use byte to serialize MT hash length (CASSANDRA-9792)
 * Replace usage of Adler32 with CRC32 (CASSANDRA-8684)
 * Fix migration to new format from 2.1 SSTable (CASSANDRA-10006)
 * SequentialWriter should extend BufferedDataOutputStreamPlus (CASSANDRA-9500)
 * Use the same repairedAt timestamp within incremental repair session (CASSANDRA-9111)
Merged from 2.2:
 * Allow count(*) and count(1) to be use as normal aggregation (CASSANDRA-10114)
 * An NPE is thrown if the column name is unknown for an IN relation (CASSANDRA-10043)
 * Apply commit_failure_policy to more errors on startup (CASSANDRA-9749)
 * Fix histogram overflow exception (CASSANDRA-9973)
 * Route gossip messages over dedicated socket (CASSANDRA-9237)
 * Add checksum to saved cache files (CASSANDRA-9265)
 * Log warning when using an aggregate without partition key (CASSANDRA-9737)
Merged from 2.1:
 * (cqlsh) Allow encoding to be set through command line (CASSANDRA-10004)
 * Add new JMX methods to change local compaction strategy (CASSANDRA-9965)
 * Write hints for paxos commits (CASSANDRA-7342)
 * (cqlsh) Fix timestamps before 1970 on Windows, always
   use UTC for timestamp display (CASSANDRA-10000)
 * (cqlsh) Avoid overwriting new config file with old config
   when both exist (CASSANDRA-9777)
 * Release snapshot selfRef when doing snapshot repair (CASSANDRA-9998)
 * Cannot replace token does not exist - DN node removed as Fat Client (CASSANDRA-9871)
Merged from 2.0:
 * Don't cast expected bf size to an int (CASSANDRA-9959)
 * Make getFullyExpiredSSTables less expensive (CASSANDRA-9882)


3.0.0-alpha1
 * Implement proper sandboxing for UDFs (CASSANDRA-9402)
 * Simplify (and unify) cleanup of compaction leftovers (CASSANDRA-7066)
 * Allow extra schema definitions in cassandra-stress yaml (CASSANDRA-9850)
 * Metrics should use up to date nomenclature (CASSANDRA-9448)
 * Change CREATE/ALTER TABLE syntax for compression (CASSANDRA-8384)
 * Cleanup crc and adler code for java 8 (CASSANDRA-9650)
 * Storage engine refactor (CASSANDRA-8099, 9743, 9746, 9759, 9781, 9808, 9825,
   9848, 9705, 9859, 9867, 9874, 9828, 9801)
 * Update Guava to 18.0 (CASSANDRA-9653)
 * Bloom filter false positive ratio is not honoured (CASSANDRA-8413)
 * New option for cassandra-stress to leave a ratio of columns null (CASSANDRA-9522)
 * Change hinted_handoff_enabled yaml setting, JMX (CASSANDRA-9035)
 * Add algorithmic token allocation (CASSANDRA-7032)
 * Add nodetool command to replay batchlog (CASSANDRA-9547)
 * Make file buffer cache independent of paths being read (CASSANDRA-8897)
 * Remove deprecated legacy Hadoop code (CASSANDRA-9353)
 * Decommissioned nodes will not rejoin the cluster (CASSANDRA-8801)
 * Change gossip stabilization to use endpoit size (CASSANDRA-9401)
 * Change default garbage collector to G1 (CASSANDRA-7486)
 * Populate TokenMetadata early during startup (CASSANDRA-9317)
 * Undeprecate cache recentHitRate (CASSANDRA-6591)
 * Add support for selectively varint encoding fields (CASSANDRA-9499, 9865)
 * Materialized Views (CASSANDRA-6477)
Merged from 2.2:
 * Avoid grouping sstables for anticompaction with DTCS (CASSANDRA-9900)
 * UDF / UDA execution time in trace (CASSANDRA-9723)
 * Fix broken internode SSL (CASSANDRA-9884)
Merged from 2.1:
 * Add new JMX methods to change local compaction strategy (CASSANDRA-9965)
 * Fix handling of enable/disable autocompaction (CASSANDRA-9899)
 * Add consistency level to tracing ouput (CASSANDRA-9827)
 * Remove repair snapshot leftover on startup (CASSANDRA-7357)
 * Use random nodes for batch log when only 2 racks (CASSANDRA-8735)
 * Ensure atomicity inside thrift and stream session (CASSANDRA-7757)
 * Fix nodetool info error when the node is not joined (CASSANDRA-9031)
Merged from 2.0:
 * Log when messages are dropped due to cross_node_timeout (CASSANDRA-9793)
 * Don't track hotness when opening from snapshot for validation (CASSANDRA-9382)


2.2.0
 * Allow the selection of columns together with aggregates (CASSANDRA-9767)
 * Fix cqlsh copy methods and other windows specific issues (CASSANDRA-9795)
 * Don't wrap byte arrays in SequentialWriter (CASSANDRA-9797)
 * sum() and avg() functions missing for smallint and tinyint types (CASSANDRA-9671)
 * Revert CASSANDRA-9542 (allow native functions in UDA) (CASSANDRA-9771)
Merged from 2.1:
 * Fix MarshalException when upgrading superColumn family (CASSANDRA-9582)
 * Fix broken logging for "empty" flushes in Memtable (CASSANDRA-9837)
 * Handle corrupt files on startup (CASSANDRA-9686)
 * Fix clientutil jar and tests (CASSANDRA-9760)
 * (cqlsh) Allow the SSL protocol version to be specified through the
    config file or environment variables (CASSANDRA-9544)
Merged from 2.0:
 * Add tool to find why expired sstables are not getting dropped (CASSANDRA-10015)
 * Remove erroneous pending HH tasks from tpstats/jmx (CASSANDRA-9129)
 * Don't cast expected bf size to an int (CASSANDRA-9959)
 * checkForEndpointCollision fails for legitimate collisions (CASSANDRA-9765)
 * Complete CASSANDRA-8448 fix (CASSANDRA-9519)
 * Don't include auth credentials in debug log (CASSANDRA-9682)
 * Can't transition from write survey to normal mode (CASSANDRA-9740)
 * Scrub (recover) sstables even when -Index.db is missing (CASSANDRA-9591)
 * Fix growing pending background compaction (CASSANDRA-9662)


2.2.0-rc2
 * Re-enable memory-mapped I/O on Windows (CASSANDRA-9658)
 * Warn when an extra-large partition is compacted (CASSANDRA-9643)
 * (cqlsh) Allow setting the initial connection timeout (CASSANDRA-9601)
 * BulkLoader has --transport-factory option but does not use it (CASSANDRA-9675)
 * Allow JMX over SSL directly from nodetool (CASSANDRA-9090)
 * Update cqlsh for UDFs (CASSANDRA-7556)
 * Change Windows kernel default timer resolution (CASSANDRA-9634)
 * Deprected sstable2json and json2sstable (CASSANDRA-9618)
 * Allow native functions in user-defined aggregates (CASSANDRA-9542)
 * Don't repair system_distributed by default (CASSANDRA-9621)
 * Fix mixing min, max, and count aggregates for blob type (CASSANRA-9622)
 * Rename class for DATE type in Java driver (CASSANDRA-9563)
 * Duplicate compilation of UDFs on coordinator (CASSANDRA-9475)
 * Fix connection leak in CqlRecordWriter (CASSANDRA-9576)
 * Mlockall before opening system sstables & remove boot_without_jna option (CASSANDRA-9573)
 * Add functions to convert timeuuid to date or time, deprecate dateOf and unixTimestampOf (CASSANDRA-9229)
 * Make sure we cancel non-compacting sstables from LifecycleTransaction (CASSANDRA-9566)
 * Fix deprecated repair JMX API (CASSANDRA-9570)
 * Add logback metrics (CASSANDRA-9378)
 * Update and refactor ant test/test-compression to run the tests in parallel (CASSANDRA-9583)
 * Fix upgrading to new directory for secondary index (CASSANDRA-9687)
Merged from 2.1:
 * (cqlsh) Fix bad check for CQL compatibility when DESCRIBE'ing
   COMPACT STORAGE tables with no clustering columns
 * Eliminate strong self-reference chains in sstable ref tidiers (CASSANDRA-9656)
 * Ensure StreamSession uses canonical sstable reader instances (CASSANDRA-9700)
 * Ensure memtable book keeping is not corrupted in the event we shrink usage (CASSANDRA-9681)
 * Update internal python driver for cqlsh (CASSANDRA-9064)
 * Fix IndexOutOfBoundsException when inserting tuple with too many
   elements using the string literal notation (CASSANDRA-9559)
 * Enable describe on indices (CASSANDRA-7814)
 * Fix incorrect result for IN queries where column not found (CASSANDRA-9540)
 * ColumnFamilyStore.selectAndReference may block during compaction (CASSANDRA-9637)
 * Fix bug in cardinality check when compacting (CASSANDRA-9580)
 * Fix memory leak in Ref due to ConcurrentLinkedQueue.remove() behaviour (CASSANDRA-9549)
 * Make rebuild only run one at a time (CASSANDRA-9119)
Merged from 2.0:
 * Avoid NPE in AuthSuccess#decode (CASSANDRA-9727)
 * Add listen_address to system.local (CASSANDRA-9603)
 * Bug fixes to resultset metadata construction (CASSANDRA-9636)
 * Fix setting 'durable_writes' in ALTER KEYSPACE (CASSANDRA-9560)
 * Avoids ballot clash in Paxos (CASSANDRA-9649)
 * Improve trace messages for RR (CASSANDRA-9479)
 * Fix suboptimal secondary index selection when restricted
   clustering column is also indexed (CASSANDRA-9631)
 * (cqlsh) Add min_threshold to DTCS option autocomplete (CASSANDRA-9385)
 * Fix error message when attempting to create an index on a column
   in a COMPACT STORAGE table with clustering columns (CASSANDRA-9527)
 * 'WITH WITH' in alter keyspace statements causes NPE (CASSANDRA-9565)
 * Expose some internals of SelectStatement for inspection (CASSANDRA-9532)
 * ArrivalWindow should use primitives (CASSANDRA-9496)
 * Periodically submit background compaction tasks (CASSANDRA-9592)
 * Set HAS_MORE_PAGES flag to false when PagingState is null (CASSANDRA-9571)


2.2.0-rc1
 * Compressed commit log should measure compressed space used (CASSANDRA-9095)
 * Fix comparison bug in CassandraRoleManager#collectRoles (CASSANDRA-9551)
 * Add tinyint,smallint,time,date support for UDFs (CASSANDRA-9400)
 * Deprecates SSTableSimpleWriter and SSTableSimpleUnsortedWriter (CASSANDRA-9546)
 * Empty INITCOND treated as null in aggregate (CASSANDRA-9457)
 * Remove use of Cell in Thrift MapReduce classes (CASSANDRA-8609)
 * Integrate pre-release Java Driver 2.2-rc1, custom build (CASSANDRA-9493)
 * Clean up gossiper logic for old versions (CASSANDRA-9370)
 * Fix custom payload coding/decoding to match the spec (CASSANDRA-9515)
 * ant test-all results incomplete when parsed (CASSANDRA-9463)
 * Disallow frozen<> types in function arguments and return types for
   clarity (CASSANDRA-9411)
 * Static Analysis to warn on unsafe use of Autocloseable instances (CASSANDRA-9431)
 * Update commitlog archiving examples now that commitlog segments are
   not recycled (CASSANDRA-9350)
 * Extend Transactional API to sstable lifecycle management (CASSANDRA-8568)
 * (cqlsh) Add support for native protocol 4 (CASSANDRA-9399)
 * Ensure that UDF and UDAs are keyspace-isolated (CASSANDRA-9409)
 * Revert CASSANDRA-7807 (tracing completion client notifications) (CASSANDRA-9429)
 * Add ability to stop compaction by ID (CASSANDRA-7207)
 * Let CassandraVersion handle SNAPSHOT version (CASSANDRA-9438)
Merged from 2.1:
 * (cqlsh) Fix using COPY through SOURCE or -f (CASSANDRA-9083)
 * Fix occasional lack of `system` keyspace in schema tables (CASSANDRA-8487)
 * Use ProtocolError code instead of ServerError code for native protocol
   error responses to unsupported protocol versions (CASSANDRA-9451)
 * Default commitlog_sync_batch_window_in_ms changed to 2ms (CASSANDRA-9504)
 * Fix empty partition assertion in unsorted sstable writing tools (CASSANDRA-9071)
 * Ensure truncate without snapshot cannot produce corrupt responses (CASSANDRA-9388)
 * Consistent error message when a table mixes counter and non-counter
   columns (CASSANDRA-9492)
 * Avoid getting unreadable keys during anticompaction (CASSANDRA-9508)
 * (cqlsh) Better float precision by default (CASSANDRA-9224)
 * Improve estimated row count (CASSANDRA-9107)
 * Optimize range tombstone memory footprint (CASSANDRA-8603)
 * Use configured gcgs in anticompaction (CASSANDRA-9397)
Merged from 2.0:
 * Don't accumulate more range than necessary in RangeTombstone.Tracker (CASSANDRA-9486)
 * Add broadcast and rpc addresses to system.local (CASSANDRA-9436)
 * Always mark sstable suspect when corrupted (CASSANDRA-9478)
 * Add database users and permissions to CQL3 documentation (CASSANDRA-7558)
 * Allow JVM_OPTS to be passed to standalone tools (CASSANDRA-5969)
 * Fix bad condition in RangeTombstoneList (CASSANDRA-9485)
 * Fix potential StackOverflow when setting CrcCheckChance over JMX (CASSANDRA-9488)
 * Fix null static columns in pages after the first, paged reversed
   queries (CASSANDRA-8502)
 * Fix counting cache serialization in request metrics (CASSANDRA-9466)
 * Add option not to validate atoms during scrub (CASSANDRA-9406)


2.2.0-beta1
 * Introduce Transactional API for internal state changes (CASSANDRA-8984)
 * Add a flag in cassandra.yaml to enable UDFs (CASSANDRA-9404)
 * Better support of null for UDF (CASSANDRA-8374)
 * Use ecj instead of javassist for UDFs (CASSANDRA-8241)
 * faster async logback configuration for tests (CASSANDRA-9376)
 * Add `smallint` and `tinyint` data types (CASSANDRA-8951)
 * Avoid thrift schema creation when native driver is used in stress tool (CASSANDRA-9374)
 * Make Functions.declared thread-safe
 * Add client warnings to native protocol v4 (CASSANDRA-8930)
 * Allow roles cache to be invalidated (CASSANDRA-8967)
 * Upgrade Snappy (CASSANDRA-9063)
 * Don't start Thrift rpc by default (CASSANDRA-9319)
 * Only stream from unrepaired sstables with incremental repair (CASSANDRA-8267)
 * Aggregate UDFs allow SFUNC return type to differ from STYPE if FFUNC specified (CASSANDRA-9321)
 * Remove Thrift dependencies in bundled tools (CASSANDRA-8358)
 * Disable memory mapping of hsperfdata file for JVM statistics (CASSANDRA-9242)
 * Add pre-startup checks to detect potential incompatibilities (CASSANDRA-8049)
 * Distinguish between null and unset in protocol v4 (CASSANDRA-7304)
 * Add user/role permissions for user-defined functions (CASSANDRA-7557)
 * Allow cassandra config to be updated to restart daemon without unloading classes (CASSANDRA-9046)
 * Don't initialize compaction writer before checking if iter is empty (CASSANDRA-9117)
 * Don't execute any functions at prepare-time (CASSANDRA-9037)
 * Share file handles between all instances of a SegmentedFile (CASSANDRA-8893)
 * Make it possible to major compact LCS (CASSANDRA-7272)
 * Make FunctionExecutionException extend RequestExecutionException
   (CASSANDRA-9055)
 * Add support for SELECT JSON, INSERT JSON syntax and new toJson(), fromJson()
   functions (CASSANDRA-7970)
 * Optimise max purgeable timestamp calculation in compaction (CASSANDRA-8920)
 * Constrain internode message buffer sizes, and improve IO class hierarchy (CASSANDRA-8670)
 * New tool added to validate all sstables in a node (CASSANDRA-5791)
 * Push notification when tracing completes for an operation (CASSANDRA-7807)
 * Delay "node up" and "node added" notifications until native protocol server is started (CASSANDRA-8236)
 * Compressed Commit Log (CASSANDRA-6809)
 * Optimise IntervalTree (CASSANDRA-8988)
 * Add a key-value payload for third party usage (CASSANDRA-8553, 9212)
 * Bump metrics-reporter-config dependency for metrics 3.0 (CASSANDRA-8149)
 * Partition intra-cluster message streams by size, not type (CASSANDRA-8789)
 * Add WriteFailureException to native protocol, notify coordinator of
   write failures (CASSANDRA-8592)
 * Convert SequentialWriter to nio (CASSANDRA-8709)
 * Add role based access control (CASSANDRA-7653, 8650, 7216, 8760, 8849, 8761, 8850)
 * Record client ip address in tracing sessions (CASSANDRA-8162)
 * Indicate partition key columns in response metadata for prepared
   statements (CASSANDRA-7660)
 * Merge UUIDType and TimeUUIDType parse logic (CASSANDRA-8759)
 * Avoid memory allocation when searching index summary (CASSANDRA-8793)
 * Optimise (Time)?UUIDType Comparisons (CASSANDRA-8730)
 * Make CRC32Ex into a separate maven dependency (CASSANDRA-8836)
 * Use preloaded jemalloc w/ Unsafe (CASSANDRA-8714, 9197)
 * Avoid accessing partitioner through StorageProxy (CASSANDRA-8244, 8268)
 * Upgrade Metrics library and remove depricated metrics (CASSANDRA-5657)
 * Serializing Row cache alternative, fully off heap (CASSANDRA-7438)
 * Duplicate rows returned when in clause has repeated values (CASSANDRA-6706)
 * Make CassandraException unchecked, extend RuntimeException (CASSANDRA-8560)
 * Support direct buffer decompression for reads (CASSANDRA-8464)
 * DirectByteBuffer compatible LZ4 methods (CASSANDRA-7039)
 * Group sstables for anticompaction correctly (CASSANDRA-8578)
 * Add ReadFailureException to native protocol, respond
   immediately when replicas encounter errors while handling
   a read request (CASSANDRA-7886)
 * Switch CommitLogSegment from RandomAccessFile to nio (CASSANDRA-8308)
 * Allow mixing token and partition key restrictions (CASSANDRA-7016)
 * Support index key/value entries on map collections (CASSANDRA-8473)
 * Modernize schema tables (CASSANDRA-8261)
 * Support for user-defined aggregation functions (CASSANDRA-8053)
 * Fix NPE in SelectStatement with empty IN values (CASSANDRA-8419)
 * Refactor SelectStatement, return IN results in natural order instead
   of IN value list order and ignore duplicate values in partition key IN restrictions (CASSANDRA-7981)
 * Support UDTs, tuples, and collections in user-defined
   functions (CASSANDRA-7563)
 * Fix aggregate fn results on empty selection, result column name,
   and cqlsh parsing (CASSANDRA-8229)
 * Mark sstables as repaired after full repair (CASSANDRA-7586)
 * Extend Descriptor to include a format value and refactor reader/writer
   APIs (CASSANDRA-7443)
 * Integrate JMH for microbenchmarks (CASSANDRA-8151)
 * Keep sstable levels when bootstrapping (CASSANDRA-7460)
 * Add Sigar library and perform basic OS settings check on startup (CASSANDRA-7838)
 * Support for aggregation functions (CASSANDRA-4914)
 * Remove cassandra-cli (CASSANDRA-7920)
 * Accept dollar quoted strings in CQL (CASSANDRA-7769)
 * Make assassinate a first class command (CASSANDRA-7935)
 * Support IN clause on any partition key column (CASSANDRA-7855)
 * Support IN clause on any clustering column (CASSANDRA-4762)
 * Improve compaction logging (CASSANDRA-7818)
 * Remove YamlFileNetworkTopologySnitch (CASSANDRA-7917)
 * Do anticompaction in groups (CASSANDRA-6851)
 * Support user-defined functions (CASSANDRA-7395, 7526, 7562, 7740, 7781, 7929,
   7924, 7812, 8063, 7813, 7708)
 * Permit configurable timestamps with cassandra-stress (CASSANDRA-7416)
 * Move sstable RandomAccessReader to nio2, which allows using the
   FILE_SHARE_DELETE flag on Windows (CASSANDRA-4050)
 * Remove CQL2 (CASSANDRA-5918)
 * Optimize fetching multiple cells by name (CASSANDRA-6933)
 * Allow compilation in java 8 (CASSANDRA-7028)
 * Make incremental repair default (CASSANDRA-7250)
 * Enable code coverage thru JaCoCo (CASSANDRA-7226)
 * Switch external naming of 'column families' to 'tables' (CASSANDRA-4369)
 * Shorten SSTable path (CASSANDRA-6962)
 * Use unsafe mutations for most unit tests (CASSANDRA-6969)
 * Fix race condition during calculation of pending ranges (CASSANDRA-7390)
 * Fail on very large batch sizes (CASSANDRA-8011)
 * Improve concurrency of repair (CASSANDRA-6455, 8208, 9145)
 * Select optimal CRC32 implementation at runtime (CASSANDRA-8614)
 * Evaluate MurmurHash of Token once per query (CASSANDRA-7096)
 * Generalize progress reporting (CASSANDRA-8901)
 * Resumable bootstrap streaming (CASSANDRA-8838, CASSANDRA-8942)
 * Allow scrub for secondary index (CASSANDRA-5174)
 * Save repair data to system table (CASSANDRA-5839)
 * fix nodetool names that reference column families (CASSANDRA-8872)
 Merged from 2.1:
 * Warn on misuse of unlogged batches (CASSANDRA-9282)
 * Failure detector detects and ignores local pauses (CASSANDRA-9183)
 * Add utility class to support for rate limiting a given log statement (CASSANDRA-9029)
 * Add missing consistency levels to cassandra-stess (CASSANDRA-9361)
 * Fix commitlog getCompletedTasks to not increment (CASSANDRA-9339)
 * Fix for harmless exceptions logged as ERROR (CASSANDRA-8564)
 * Delete processed sstables in sstablesplit/sstableupgrade (CASSANDRA-8606)
 * Improve sstable exclusion from partition tombstones (CASSANDRA-9298)
 * Validate the indexed column rather than the cell's contents for 2i (CASSANDRA-9057)
 * Add support for top-k custom 2i queries (CASSANDRA-8717)
 * Fix error when dropping table during compaction (CASSANDRA-9251)
 * cassandra-stress supports validation operations over user profiles (CASSANDRA-8773)
 * Add support for rate limiting log messages (CASSANDRA-9029)
 * Log the partition key with tombstone warnings (CASSANDRA-8561)
 * Reduce runWithCompactionsDisabled poll interval to 1ms (CASSANDRA-9271)
 * Fix PITR commitlog replay (CASSANDRA-9195)
 * GCInspector logs very different times (CASSANDRA-9124)
 * Fix deleting from an empty list (CASSANDRA-9198)
 * Update tuple and collection types that use a user-defined type when that UDT
   is modified (CASSANDRA-9148, CASSANDRA-9192)
 * Use higher timeout for prepair and snapshot in repair (CASSANDRA-9261)
 * Fix anticompaction blocking ANTI_ENTROPY stage (CASSANDRA-9151)
 * Repair waits for anticompaction to finish (CASSANDRA-9097)
 * Fix streaming not holding ref when stream error (CASSANDRA-9295)
 * Fix canonical view returning early opened SSTables (CASSANDRA-9396)
Merged from 2.0:
 * (cqlsh) Add LOGIN command to switch users (CASSANDRA-7212)
 * Clone SliceQueryFilter in AbstractReadCommand implementations (CASSANDRA-8940)
 * Push correct protocol notification for DROP INDEX (CASSANDRA-9310)
 * token-generator - generated tokens too long (CASSANDRA-9300)
 * Fix counting of tombstones for TombstoneOverwhelmingException (CASSANDRA-9299)
 * Fix ReconnectableSnitch reconnecting to peers during upgrade (CASSANDRA-6702)
 * Include keyspace and table name in error log for collections over the size
   limit (CASSANDRA-9286)
 * Avoid potential overlap in LCS with single-partition sstables (CASSANDRA-9322)
 * Log warning message when a table is queried before the schema has fully
   propagated (CASSANDRA-9136)
 * Overload SecondaryIndex#indexes to accept the column definition (CASSANDRA-9314)
 * (cqlsh) Add SERIAL and LOCAL_SERIAL consistency levels (CASSANDRA-8051)
 * Fix index selection during rebuild with certain table layouts (CASSANDRA-9281)
 * Fix partition-level-delete-only workload accounting (CASSANDRA-9194)
 * Allow scrub to handle corrupted compressed chunks (CASSANDRA-9140)
 * Fix assertion error when resetlocalschema is run during repair (CASSANDRA-9249)
 * Disable single sstable tombstone compactions for DTCS by default (CASSANDRA-9234)
 * IncomingTcpConnection thread is not named (CASSANDRA-9262)
 * Close incoming connections when MessagingService is stopped (CASSANDRA-9238)
 * Fix streaming hang when retrying (CASSANDRA-9132)


2.1.5
 * Re-add deprecated cold_reads_to_omit param for backwards compat (CASSANDRA-9203)
 * Make anticompaction visible in compactionstats (CASSANDRA-9098)
 * Improve nodetool getendpoints documentation about the partition
   key parameter (CASSANDRA-6458)
 * Don't check other keyspaces for schema changes when an user-defined
   type is altered (CASSANDRA-9187)
 * Add generate-idea-files target to build.xml (CASSANDRA-9123)
 * Allow takeColumnFamilySnapshot to take a list of tables (CASSANDRA-8348)
 * Limit major sstable operations to their canonical representation (CASSANDRA-8669)
 * cqlsh: Add tests for INSERT and UPDATE tab completion (CASSANDRA-9125)
 * cqlsh: quote column names when needed in COPY FROM inserts (CASSANDRA-9080)
 * Do not load read meter for offline operations (CASSANDRA-9082)
 * cqlsh: Make CompositeType data readable (CASSANDRA-8919)
 * cqlsh: Fix display of triggers (CASSANDRA-9081)
 * Fix NullPointerException when deleting or setting an element by index on
   a null list collection (CASSANDRA-9077)
 * Buffer bloom filter serialization (CASSANDRA-9066)
 * Fix anti-compaction target bloom filter size (CASSANDRA-9060)
 * Make FROZEN and TUPLE unreserved keywords in CQL (CASSANDRA-9047)
 * Prevent AssertionError from SizeEstimatesRecorder (CASSANDRA-9034)
 * Avoid overwriting index summaries for sstables with an older format that
   does not support downsampling; rebuild summaries on startup when this
   is detected (CASSANDRA-8993)
 * Fix potential data loss in CompressedSequentialWriter (CASSANDRA-8949)
 * Make PasswordAuthenticator number of hashing rounds configurable (CASSANDRA-8085)
 * Fix AssertionError when binding nested collections in DELETE (CASSANDRA-8900)
 * Check for overlap with non-early sstables in LCS (CASSANDRA-8739)
 * Only calculate max purgable timestamp if we have to (CASSANDRA-8914)
 * (cqlsh) Greatly improve performance of COPY FROM (CASSANDRA-8225)
 * IndexSummary effectiveIndexInterval is now a guideline, not a rule (CASSANDRA-8993)
 * Use correct bounds for page cache eviction of compressed files (CASSANDRA-8746)
 * SSTableScanner enforces its bounds (CASSANDRA-8946)
 * Cleanup cell equality (CASSANDRA-8947)
 * Introduce intra-cluster message coalescing (CASSANDRA-8692)
 * DatabaseDescriptor throws NPE when rpc_interface is used (CASSANDRA-8839)
 * Don't check if an sstable is live for offline compactions (CASSANDRA-8841)
 * Don't set clientMode in SSTableLoader (CASSANDRA-8238)
 * Fix SSTableRewriter with disabled early open (CASSANDRA-8535)
 * Fix cassandra-stress so it respects the CL passed in user mode (CASSANDRA-8948)
 * Fix rare NPE in ColumnDefinition#hasIndexOption() (CASSANDRA-8786)
 * cassandra-stress reports per-operation statistics, plus misc (CASSANDRA-8769)
 * Add SimpleDate (cql date) and Time (cql time) types (CASSANDRA-7523)
 * Use long for key count in cfstats (CASSANDRA-8913)
 * Make SSTableRewriter.abort() more robust to failure (CASSANDRA-8832)
 * Remove cold_reads_to_omit from STCS (CASSANDRA-8860)
 * Make EstimatedHistogram#percentile() use ceil instead of floor (CASSANDRA-8883)
 * Fix top partitions reporting wrong cardinality (CASSANDRA-8834)
 * Fix rare NPE in KeyCacheSerializer (CASSANDRA-8067)
 * Pick sstables for validation as late as possible inc repairs (CASSANDRA-8366)
 * Fix commitlog getPendingTasks to not increment (CASSANDRA-8862)
 * Fix parallelism adjustment in range and secondary index queries
   when the first fetch does not satisfy the limit (CASSANDRA-8856)
 * Check if the filtered sstables is non-empty in STCS (CASSANDRA-8843)
 * Upgrade java-driver used for cassandra-stress (CASSANDRA-8842)
 * Fix CommitLog.forceRecycleAllSegments() memory access error (CASSANDRA-8812)
 * Improve assertions in Memory (CASSANDRA-8792)
 * Fix SSTableRewriter cleanup (CASSANDRA-8802)
 * Introduce SafeMemory for CompressionMetadata.Writer (CASSANDRA-8758)
 * 'nodetool info' prints exception against older node (CASSANDRA-8796)
 * Ensure SSTableReader.last corresponds exactly with the file end (CASSANDRA-8750)
 * Make SSTableWriter.openEarly more robust and obvious (CASSANDRA-8747)
 * Enforce SSTableReader.first/last (CASSANDRA-8744)
 * Cleanup SegmentedFile API (CASSANDRA-8749)
 * Avoid overlap with early compaction replacement (CASSANDRA-8683)
 * Safer Resource Management++ (CASSANDRA-8707)
 * Write partition size estimates into a system table (CASSANDRA-7688)
 * cqlsh: Fix keys() and full() collection indexes in DESCRIBE output
   (CASSANDRA-8154)
 * Show progress of streaming in nodetool netstats (CASSANDRA-8886)
 * IndexSummaryBuilder utilises offheap memory, and shares data between
   each IndexSummary opened from it (CASSANDRA-8757)
 * markCompacting only succeeds if the exact SSTableReader instances being
   marked are in the live set (CASSANDRA-8689)
 * cassandra-stress support for varint (CASSANDRA-8882)
 * Fix Adler32 digest for compressed sstables (CASSANDRA-8778)
 * Add nodetool statushandoff/statusbackup (CASSANDRA-8912)
 * Use stdout for progress and stats in sstableloader (CASSANDRA-8982)
 * Correctly identify 2i datadir from older versions (CASSANDRA-9116)
Merged from 2.0:
 * Ignore gossip SYNs after shutdown (CASSANDRA-9238)
 * Avoid overflow when calculating max sstable size in LCS (CASSANDRA-9235)
 * Make sstable blacklisting work with compression (CASSANDRA-9138)
 * Do not attempt to rebuild indexes if no index accepts any column (CASSANDRA-9196)
 * Don't initiate snitch reconnection for dead states (CASSANDRA-7292)
 * Fix ArrayIndexOutOfBoundsException in CQLSSTableWriter (CASSANDRA-8978)
 * Add shutdown gossip state to prevent timeouts during rolling restarts (CASSANDRA-8336)
 * Fix running with java.net.preferIPv6Addresses=true (CASSANDRA-9137)
 * Fix failed bootstrap/replace attempts being persisted in system.peers (CASSANDRA-9180)
 * Flush system.IndexInfo after marking index built (CASSANDRA-9128)
 * Fix updates to min/max_compaction_threshold through cassandra-cli
   (CASSANDRA-8102)
 * Don't include tmp files when doing offline relevel (CASSANDRA-9088)
 * Use the proper CAS WriteType when finishing a previous round during Paxos
   preparation (CASSANDRA-8672)
 * Avoid race in cancelling compactions (CASSANDRA-9070)
 * More aggressive check for expired sstables in DTCS (CASSANDRA-8359)
 * Fix ignored index_interval change in ALTER TABLE statements (CASSANDRA-7976)
 * Do more aggressive compaction in old time windows in DTCS (CASSANDRA-8360)
 * java.lang.AssertionError when reading saved cache (CASSANDRA-8740)
 * "disk full" when running cleanup (CASSANDRA-9036)
 * Lower logging level from ERROR to DEBUG when a scheduled schema pull
   cannot be completed due to a node being down (CASSANDRA-9032)
 * Fix MOVED_NODE client event (CASSANDRA-8516)
 * Allow overriding MAX_OUTSTANDING_REPLAY_COUNT (CASSANDRA-7533)
 * Fix malformed JMX ObjectName containing IPv6 addresses (CASSANDRA-9027)
 * (cqlsh) Allow increasing CSV field size limit through
   cqlshrc config option (CASSANDRA-8934)
 * Stop logging range tombstones when exceeding the threshold
   (CASSANDRA-8559)
 * Fix NullPointerException when nodetool getendpoints is run
   against invalid keyspaces or tables (CASSANDRA-8950)
 * Allow specifying the tmp dir (CASSANDRA-7712)
 * Improve compaction estimated tasks estimation (CASSANDRA-8904)
 * Fix duplicate up/down messages sent to native clients (CASSANDRA-7816)
 * Expose commit log archive status via JMX (CASSANDRA-8734)
 * Provide better exceptions for invalid replication strategy parameters
   (CASSANDRA-8909)
 * Fix regression in mixed single and multi-column relation support for
   SELECT statements (CASSANDRA-8613)
 * Add ability to limit number of native connections (CASSANDRA-8086)
 * Fix CQLSSTableWriter throwing exception and spawning threads
   (CASSANDRA-8808)
 * Fix MT mismatch between empty and GC-able data (CASSANDRA-8979)
 * Fix incorrect validation when snapshotting single table (CASSANDRA-8056)
 * Add offline tool to relevel sstables (CASSANDRA-8301)
 * Preserve stream ID for more protocol errors (CASSANDRA-8848)
 * Fix combining token() function with multi-column relations on
   clustering columns (CASSANDRA-8797)
 * Make CFS.markReferenced() resistant to bad refcounting (CASSANDRA-8829)
 * Fix StreamTransferTask abort/complete bad refcounting (CASSANDRA-8815)
 * Fix AssertionError when querying a DESC clustering ordered
   table with ASC ordering and paging (CASSANDRA-8767)
 * AssertionError: "Memory was freed" when running cleanup (CASSANDRA-8716)
 * Make it possible to set max_sstable_age to fractional days (CASSANDRA-8406)
 * Fix some multi-column relations with indexes on some clustering
   columns (CASSANDRA-8275)
 * Fix memory leak in SSTableSimple*Writer and SSTableReader.validate()
   (CASSANDRA-8748)
 * Throw OOM if allocating memory fails to return a valid pointer (CASSANDRA-8726)
 * Fix SSTableSimpleUnsortedWriter ConcurrentModificationException (CASSANDRA-8619)
 * 'nodetool info' prints exception against older node (CASSANDRA-8796)
 * Ensure SSTableSimpleUnsortedWriter.close() terminates if
   disk writer has crashed (CASSANDRA-8807)


2.1.4
 * Bind JMX to localhost unless explicitly configured otherwise (CASSANDRA-9085)


2.1.3
 * Fix HSHA/offheap_objects corruption (CASSANDRA-8719)
 * Upgrade libthrift to 0.9.2 (CASSANDRA-8685)
 * Don't use the shared ref in sstableloader (CASSANDRA-8704)
 * Purge internal prepared statements if related tables or
   keyspaces are dropped (CASSANDRA-8693)
 * (cqlsh) Handle unicode BOM at start of files (CASSANDRA-8638)
 * Stop compactions before exiting offline tools (CASSANDRA-8623)
 * Update tools/stress/README.txt to match current behaviour (CASSANDRA-7933)
 * Fix schema from Thrift conversion with empty metadata (CASSANDRA-8695)
 * Safer Resource Management (CASSANDRA-7705)
 * Make sure we compact highly overlapping cold sstables with
   STCS (CASSANDRA-8635)
 * rpc_interface and listen_interface generate NPE on startup when specified
   interface doesn't exist (CASSANDRA-8677)
 * Fix ArrayIndexOutOfBoundsException in nodetool cfhistograms (CASSANDRA-8514)
 * Switch from yammer metrics for nodetool cf/proxy histograms (CASSANDRA-8662)
 * Make sure we don't add tmplink files to the compaction
   strategy (CASSANDRA-8580)
 * (cqlsh) Handle maps with blob keys (CASSANDRA-8372)
 * (cqlsh) Handle DynamicCompositeType schemas correctly (CASSANDRA-8563)
 * Duplicate rows returned when in clause has repeated values (CASSANDRA-6706)
 * Add tooling to detect hot partitions (CASSANDRA-7974)
 * Fix cassandra-stress user-mode truncation of partition generation (CASSANDRA-8608)
 * Only stream from unrepaired sstables during inc repair (CASSANDRA-8267)
 * Don't allow starting multiple inc repairs on the same sstables (CASSANDRA-8316)
 * Invalidate prepared BATCH statements when related tables
   or keyspaces are dropped (CASSANDRA-8652)
 * Fix missing results in secondary index queries on collections
   with ALLOW FILTERING (CASSANDRA-8421)
 * Expose EstimatedHistogram metrics for range slices (CASSANDRA-8627)
 * (cqlsh) Escape clqshrc passwords properly (CASSANDRA-8618)
 * Fix NPE when passing wrong argument in ALTER TABLE statement (CASSANDRA-8355)
 * Pig: Refactor and deprecate CqlStorage (CASSANDRA-8599)
 * Don't reuse the same cleanup strategy for all sstables (CASSANDRA-8537)
 * Fix case-sensitivity of index name on CREATE and DROP INDEX
   statements (CASSANDRA-8365)
 * Better detection/logging for corruption in compressed sstables (CASSANDRA-8192)
 * Use the correct repairedAt value when closing writer (CASSANDRA-8570)
 * (cqlsh) Handle a schema mismatch being detected on startup (CASSANDRA-8512)
 * Properly calculate expected write size during compaction (CASSANDRA-8532)
 * Invalidate affected prepared statements when a table's columns
   are altered (CASSANDRA-7910)
 * Stress - user defined writes should populate sequentally (CASSANDRA-8524)
 * Fix regression in SSTableRewriter causing some rows to become unreadable
   during compaction (CASSANDRA-8429)
 * Run major compactions for repaired/unrepaired in parallel (CASSANDRA-8510)
 * (cqlsh) Fix compression options in DESCRIBE TABLE output when compression
   is disabled (CASSANDRA-8288)
 * (cqlsh) Fix DESCRIBE output after keyspaces are altered (CASSANDRA-7623)
 * Make sure we set lastCompactedKey correctly (CASSANDRA-8463)
 * (cqlsh) Fix output of CONSISTENCY command (CASSANDRA-8507)
 * (cqlsh) Fixed the handling of LIST statements (CASSANDRA-8370)
 * Make sstablescrub check leveled manifest again (CASSANDRA-8432)
 * Check first/last keys in sstable when giving out positions (CASSANDRA-8458)
 * Disable mmap on Windows (CASSANDRA-6993)
 * Add missing ConsistencyLevels to cassandra-stress (CASSANDRA-8253)
 * Add auth support to cassandra-stress (CASSANDRA-7985)
 * Fix ArrayIndexOutOfBoundsException when generating error message
   for some CQL syntax errors (CASSANDRA-8455)
 * Scale memtable slab allocation logarithmically (CASSANDRA-7882)
 * cassandra-stress simultaneous inserts over same seed (CASSANDRA-7964)
 * Reduce cassandra-stress sampling memory requirements (CASSANDRA-7926)
 * Ensure memtable flush cannot expire commit log entries from its future (CASSANDRA-8383)
 * Make read "defrag" async to reclaim memtables (CASSANDRA-8459)
 * Remove tmplink files for offline compactions (CASSANDRA-8321)
 * Reduce maxHintsInProgress (CASSANDRA-8415)
 * BTree updates may call provided update function twice (CASSANDRA-8018)
 * Release sstable references after anticompaction (CASSANDRA-8386)
 * Handle abort() in SSTableRewriter properly (CASSANDRA-8320)
 * Centralize shared executors (CASSANDRA-8055)
 * Fix filtering for CONTAINS (KEY) relations on frozen collection
   clustering columns when the query is restricted to a single
   partition (CASSANDRA-8203)
 * Do more aggressive entire-sstable TTL expiry checks (CASSANDRA-8243)
 * Add more log info if readMeter is null (CASSANDRA-8238)
 * add check of the system wall clock time at startup (CASSANDRA-8305)
 * Support for frozen collections (CASSANDRA-7859)
 * Fix overflow on histogram computation (CASSANDRA-8028)
 * Have paxos reuse the timestamp generation of normal queries (CASSANDRA-7801)
 * Fix incremental repair not remove parent session on remote (CASSANDRA-8291)
 * Improve JBOD disk utilization (CASSANDRA-7386)
 * Log failed host when preparing incremental repair (CASSANDRA-8228)
 * Force config client mode in CQLSSTableWriter (CASSANDRA-8281)
 * Fix sstableupgrade throws exception (CASSANDRA-8688)
 * Fix hang when repairing empty keyspace (CASSANDRA-8694)
Merged from 2.0:
 * Fix IllegalArgumentException in dynamic snitch (CASSANDRA-8448)
 * Add support for UPDATE ... IF EXISTS (CASSANDRA-8610)
 * Fix reversal of list prepends (CASSANDRA-8733)
 * Prevent non-zero default_time_to_live on tables with counters
   (CASSANDRA-8678)
 * Fix SSTableSimpleUnsortedWriter ConcurrentModificationException
   (CASSANDRA-8619)
 * Round up time deltas lower than 1ms in BulkLoader (CASSANDRA-8645)
 * Add batch remove iterator to ABSC (CASSANDRA-8414, 8666)
 * Round up time deltas lower than 1ms in BulkLoader (CASSANDRA-8645)
 * Fix isClientMode check in Keyspace (CASSANDRA-8687)
 * Use more efficient slice size for querying internal secondary
   index tables (CASSANDRA-8550)
 * Fix potentially returning deleted rows with range tombstone (CASSANDRA-8558)
 * Check for available disk space before starting a compaction (CASSANDRA-8562)
 * Fix DISTINCT queries with LIMITs or paging when some partitions
   contain only tombstones (CASSANDRA-8490)
 * Introduce background cache refreshing to permissions cache
   (CASSANDRA-8194)
 * Fix race condition in StreamTransferTask that could lead to
   infinite loops and premature sstable deletion (CASSANDRA-7704)
 * Add an extra version check to MigrationTask (CASSANDRA-8462)
 * Ensure SSTableWriter cleans up properly after failure (CASSANDRA-8499)
 * Increase bf true positive count on key cache hit (CASSANDRA-8525)
 * Move MeteredFlusher to its own thread (CASSANDRA-8485)
 * Fix non-distinct results in DISTNCT queries on static columns when
   paging is enabled (CASSANDRA-8087)
 * Move all hints related tasks to hints internal executor (CASSANDRA-8285)
 * Fix paging for multi-partition IN queries (CASSANDRA-8408)
 * Fix MOVED_NODE topology event never being emitted when a node
   moves its token (CASSANDRA-8373)
 * Fix validation of indexes in COMPACT tables (CASSANDRA-8156)
 * Avoid StackOverflowError when a large list of IN values
   is used for a clustering column (CASSANDRA-8410)
 * Fix NPE when writetime() or ttl() calls are wrapped by
   another function call (CASSANDRA-8451)
 * Fix NPE after dropping a keyspace (CASSANDRA-8332)
 * Fix error message on read repair timeouts (CASSANDRA-7947)
 * Default DTCS base_time_seconds changed to 60 (CASSANDRA-8417)
 * Refuse Paxos operation with more than one pending endpoint (CASSANDRA-8346, 8640)
 * Throw correct exception when trying to bind a keyspace or table
   name (CASSANDRA-6952)
 * Make HHOM.compact synchronized (CASSANDRA-8416)
 * cancel latency-sampling task when CF is dropped (CASSANDRA-8401)
 * don't block SocketThread for MessagingService (CASSANDRA-8188)
 * Increase quarantine delay on replacement (CASSANDRA-8260)
 * Expose off-heap memory usage stats (CASSANDRA-7897)
 * Ignore Paxos commits for truncated tables (CASSANDRA-7538)
 * Validate size of indexed column values (CASSANDRA-8280)
 * Make LCS split compaction results over all data directories (CASSANDRA-8329)
 * Fix some failing queries that use multi-column relations
   on COMPACT STORAGE tables (CASSANDRA-8264)
 * Fix InvalidRequestException with ORDER BY (CASSANDRA-8286)
 * Disable SSLv3 for POODLE (CASSANDRA-8265)
 * Fix millisecond timestamps in Tracing (CASSANDRA-8297)
 * Include keyspace name in error message when there are insufficient
   live nodes to stream from (CASSANDRA-8221)
 * Avoid overlap in L1 when L0 contains many nonoverlapping
   sstables (CASSANDRA-8211)
 * Improve PropertyFileSnitch logging (CASSANDRA-8183)
 * Add DC-aware sequential repair (CASSANDRA-8193)
 * Use live sstables in snapshot repair if possible (CASSANDRA-8312)
 * Fix hints serialized size calculation (CASSANDRA-8587)


2.1.2
 * (cqlsh) parse_for_table_meta errors out on queries with undefined
   grammars (CASSANDRA-8262)
 * (cqlsh) Fix SELECT ... TOKEN() function broken in C* 2.1.1 (CASSANDRA-8258)
 * Fix Cassandra crash when running on JDK8 update 40 (CASSANDRA-8209)
 * Optimize partitioner tokens (CASSANDRA-8230)
 * Improve compaction of repaired/unrepaired sstables (CASSANDRA-8004)
 * Make cache serializers pluggable (CASSANDRA-8096)
 * Fix issues with CONTAINS (KEY) queries on secondary indexes
   (CASSANDRA-8147)
 * Fix read-rate tracking of sstables for some queries (CASSANDRA-8239)
 * Fix default timestamp in QueryOptions (CASSANDRA-8246)
 * Set socket timeout when reading remote version (CASSANDRA-8188)
 * Refactor how we track live size (CASSANDRA-7852)
 * Make sure unfinished compaction files are removed (CASSANDRA-8124)
 * Fix shutdown when run as Windows service (CASSANDRA-8136)
 * Fix DESCRIBE TABLE with custom indexes (CASSANDRA-8031)
 * Fix race in RecoveryManagerTest (CASSANDRA-8176)
 * Avoid IllegalArgumentException while sorting sstables in
   IndexSummaryManager (CASSANDRA-8182)
 * Shutdown JVM on file descriptor exhaustion (CASSANDRA-7579)
 * Add 'die' policy for commit log and disk failure (CASSANDRA-7927)
 * Fix installing as service on Windows (CASSANDRA-8115)
 * Fix CREATE TABLE for CQL2 (CASSANDRA-8144)
 * Avoid boxing in ColumnStats min/max trackers (CASSANDRA-8109)
Merged from 2.0:
 * Correctly handle non-text column names in cql3 (CASSANDRA-8178)
 * Fix deletion for indexes on primary key columns (CASSANDRA-8206)
 * Add 'nodetool statusgossip' (CASSANDRA-8125)
 * Improve client notification that nodes are ready for requests (CASSANDRA-7510)
 * Handle negative timestamp in writetime method (CASSANDRA-8139)
 * Pig: Remove errant LIMIT clause in CqlNativeStorage (CASSANDRA-8166)
 * Throw ConfigurationException when hsha is used with the default
   rpc_max_threads setting of 'unlimited' (CASSANDRA-8116)
 * Allow concurrent writing of the same table in the same JVM using
   CQLSSTableWriter (CASSANDRA-7463)
 * Fix totalDiskSpaceUsed calculation (CASSANDRA-8205)


2.1.1
 * Fix spin loop in AtomicSortedColumns (CASSANDRA-7546)
 * Dont notify when replacing tmplink files (CASSANDRA-8157)
 * Fix validation with multiple CONTAINS clause (CASSANDRA-8131)
 * Fix validation of collections in TriggerExecutor (CASSANDRA-8146)
 * Fix IllegalArgumentException when a list of IN values containing tuples
   is passed as a single arg to a prepared statement with the v1 or v2
   protocol (CASSANDRA-8062)
 * Fix ClassCastException in DISTINCT query on static columns with
   query paging (CASSANDRA-8108)
 * Fix NPE on null nested UDT inside a set (CASSANDRA-8105)
 * Fix exception when querying secondary index on set items or map keys
   when some clustering columns are specified (CASSANDRA-8073)
 * Send proper error response when there is an error during native
   protocol message decode (CASSANDRA-8118)
 * Gossip should ignore generation numbers too far in the future (CASSANDRA-8113)
 * Fix NPE when creating a table with frozen sets, lists (CASSANDRA-8104)
 * Fix high memory use due to tracking reads on incrementally opened sstable
   readers (CASSANDRA-8066)
 * Fix EXECUTE request with skipMetadata=false returning no metadata
   (CASSANDRA-8054)
 * Allow concurrent use of CQLBulkOutputFormat (CASSANDRA-7776)
 * Shutdown JVM on OOM (CASSANDRA-7507)
 * Upgrade netty version and enable epoll event loop (CASSANDRA-7761)
 * Don't duplicate sstables smaller than split size when using
   the sstablesplitter tool (CASSANDRA-7616)
 * Avoid re-parsing already prepared statements (CASSANDRA-7923)
 * Fix some Thrift slice deletions and updates of COMPACT STORAGE
   tables with some clustering columns omitted (CASSANDRA-7990)
 * Fix filtering for CONTAINS on sets (CASSANDRA-8033)
 * Properly track added size (CASSANDRA-7239)
 * Allow compilation in java 8 (CASSANDRA-7208)
 * Fix Assertion error on RangeTombstoneList diff (CASSANDRA-8013)
 * Release references to overlapping sstables during compaction (CASSANDRA-7819)
 * Send notification when opening compaction results early (CASSANDRA-8034)
 * Make native server start block until properly bound (CASSANDRA-7885)
 * (cqlsh) Fix IPv6 support (CASSANDRA-7988)
 * Ignore fat clients when checking for endpoint collision (CASSANDRA-7939)
 * Make sstablerepairedset take a list of files (CASSANDRA-7995)
 * (cqlsh) Tab completeion for indexes on map keys (CASSANDRA-7972)
 * (cqlsh) Fix UDT field selection in select clause (CASSANDRA-7891)
 * Fix resource leak in event of corrupt sstable
 * (cqlsh) Add command line option for cqlshrc file path (CASSANDRA-7131)
 * Provide visibility into prepared statements churn (CASSANDRA-7921, CASSANDRA-7930)
 * Invalidate prepared statements when their keyspace or table is
   dropped (CASSANDRA-7566)
 * cassandra-stress: fix support for NetworkTopologyStrategy (CASSANDRA-7945)
 * Fix saving caches when a table is dropped (CASSANDRA-7784)
 * Add better error checking of new stress profile (CASSANDRA-7716)
 * Use ThreadLocalRandom and remove FBUtilities.threadLocalRandom (CASSANDRA-7934)
 * Prevent operator mistakes due to simultaneous bootstrap (CASSANDRA-7069)
 * cassandra-stress supports whitelist mode for node config (CASSANDRA-7658)
 * GCInspector more closely tracks GC; cassandra-stress and nodetool report it (CASSANDRA-7916)
 * nodetool won't output bogus ownership info without a keyspace (CASSANDRA-7173)
 * Add human readable option to nodetool commands (CASSANDRA-5433)
 * Don't try to set repairedAt on old sstables (CASSANDRA-7913)
 * Add metrics for tracking PreparedStatement use (CASSANDRA-7719)
 * (cqlsh) tab-completion for triggers (CASSANDRA-7824)
 * (cqlsh) Support for query paging (CASSANDRA-7514)
 * (cqlsh) Show progress of COPY operations (CASSANDRA-7789)
 * Add syntax to remove multiple elements from a map (CASSANDRA-6599)
 * Support non-equals conditions in lightweight transactions (CASSANDRA-6839)
 * Add IF [NOT] EXISTS to create/drop triggers (CASSANDRA-7606)
 * (cqlsh) Display the current logged-in user (CASSANDRA-7785)
 * (cqlsh) Don't ignore CTRL-C during COPY FROM execution (CASSANDRA-7815)
 * (cqlsh) Order UDTs according to cross-type dependencies in DESCRIBE
   output (CASSANDRA-7659)
 * (cqlsh) Fix handling of CAS statement results (CASSANDRA-7671)
 * (cqlsh) COPY TO/FROM improvements (CASSANDRA-7405)
 * Support list index operations with conditions (CASSANDRA-7499)
 * Add max live/tombstoned cells to nodetool cfstats output (CASSANDRA-7731)
 * Validate IPv6 wildcard addresses properly (CASSANDRA-7680)
 * (cqlsh) Error when tracing query (CASSANDRA-7613)
 * Avoid IOOBE when building SyntaxError message snippet (CASSANDRA-7569)
 * SSTableExport uses correct validator to create string representation of partition
   keys (CASSANDRA-7498)
 * Avoid NPEs when receiving type changes for an unknown keyspace (CASSANDRA-7689)
 * Add support for custom 2i validation (CASSANDRA-7575)
 * Pig support for hadoop CqlInputFormat (CASSANDRA-6454)
 * Add duration mode to cassandra-stress (CASSANDRA-7468)
 * Add listen_interface and rpc_interface options (CASSANDRA-7417)
 * Improve schema merge performance (CASSANDRA-7444)
 * Adjust MT depth based on # of partition validating (CASSANDRA-5263)
 * Optimise NativeCell comparisons (CASSANDRA-6755)
 * Configurable client timeout for cqlsh (CASSANDRA-7516)
 * Include snippet of CQL query near syntax error in messages (CASSANDRA-7111)
 * Make repair -pr work with -local (CASSANDRA-7450)
 * Fix error in sstableloader with -cph > 1 (CASSANDRA-8007)
 * Fix snapshot repair error on indexed tables (CASSANDRA-8020)
 * Do not exit nodetool repair when receiving JMX NOTIF_LOST (CASSANDRA-7909)
 * Stream to private IP when available (CASSANDRA-8084)
Merged from 2.0:
 * Reject conditions on DELETE unless full PK is given (CASSANDRA-6430)
 * Properly reject the token function DELETE (CASSANDRA-7747)
 * Force batchlog replay before decommissioning a node (CASSANDRA-7446)
 * Fix hint replay with many accumulated expired hints (CASSANDRA-6998)
 * Fix duplicate results in DISTINCT queries on static columns with query
   paging (CASSANDRA-8108)
 * Add DateTieredCompactionStrategy (CASSANDRA-6602)
 * Properly validate ascii and utf8 string literals in CQL queries (CASSANDRA-8101)
 * (cqlsh) Fix autocompletion for alter keyspace (CASSANDRA-8021)
 * Create backup directories for commitlog archiving during startup (CASSANDRA-8111)
 * Reduce totalBlockFor() for LOCAL_* consistency levels (CASSANDRA-8058)
 * Fix merging schemas with re-dropped keyspaces (CASSANDRA-7256)
 * Fix counters in supercolumns during live upgrades from 1.2 (CASSANDRA-7188)
 * Notify DT subscribers when a column family is truncated (CASSANDRA-8088)
 * Add sanity check of $JAVA on startup (CASSANDRA-7676)
 * Schedule fat client schema pull on join (CASSANDRA-7993)
 * Don't reset nodes' versions when closing IncomingTcpConnections
   (CASSANDRA-7734)
 * Record the real messaging version in all cases in OutboundTcpConnection
   (CASSANDRA-8057)
 * SSL does not work in cassandra-cli (CASSANDRA-7899)
 * Fix potential exception when using ReversedType in DynamicCompositeType
   (CASSANDRA-7898)
 * Better validation of collection values (CASSANDRA-7833)
 * Track min/max timestamps correctly (CASSANDRA-7969)
 * Fix possible overflow while sorting CL segments for replay (CASSANDRA-7992)
 * Increase nodetool Xmx (CASSANDRA-7956)
 * Archive any commitlog segments present at startup (CASSANDRA-6904)
 * CrcCheckChance should adjust based on live CFMetadata not
   sstable metadata (CASSANDRA-7978)
 * token() should only accept columns in the partitioning
   key order (CASSANDRA-6075)
 * Add method to invalidate permission cache via JMX (CASSANDRA-7977)
 * Allow propagating multiple gossip states atomically (CASSANDRA-6125)
 * Log exceptions related to unclean native protocol client disconnects
   at DEBUG or INFO (CASSANDRA-7849)
 * Allow permissions cache to be set via JMX (CASSANDRA-7698)
 * Include schema_triggers CF in readable system resources (CASSANDRA-7967)
 * Fix RowIndexEntry to report correct serializedSize (CASSANDRA-7948)
 * Make CQLSSTableWriter sync within partitions (CASSANDRA-7360)
 * Potentially use non-local replicas in CqlConfigHelper (CASSANDRA-7906)
 * Explicitly disallow mixing multi-column and single-column
   relations on clustering columns (CASSANDRA-7711)
 * Better error message when condition is set on PK column (CASSANDRA-7804)
 * Don't send schema change responses and events for no-op DDL
   statements (CASSANDRA-7600)
 * (Hadoop) fix cluster initialisation for a split fetching (CASSANDRA-7774)
 * Throw InvalidRequestException when queries contain relations on entire
   collection columns (CASSANDRA-7506)
 * (cqlsh) enable CTRL-R history search with libedit (CASSANDRA-7577)
 * (Hadoop) allow ACFRW to limit nodes to local DC (CASSANDRA-7252)
 * (cqlsh) cqlsh should automatically disable tracing when selecting
   from system_traces (CASSANDRA-7641)
 * (Hadoop) Add CqlOutputFormat (CASSANDRA-6927)
 * Don't depend on cassandra config for nodetool ring (CASSANDRA-7508)
 * (cqlsh) Fix failing cqlsh formatting tests (CASSANDRA-7703)
 * Fix IncompatibleClassChangeError from hadoop2 (CASSANDRA-7229)
 * Add 'nodetool sethintedhandoffthrottlekb' (CASSANDRA-7635)
 * (cqlsh) Add tab-completion for CREATE/DROP USER IF [NOT] EXISTS (CASSANDRA-7611)
 * Catch errors when the JVM pulls the rug out from GCInspector (CASSANDRA-5345)
 * cqlsh fails when version number parts are not int (CASSANDRA-7524)
 * Fix NPE when table dropped during streaming (CASSANDRA-7946)
 * Fix wrong progress when streaming uncompressed (CASSANDRA-7878)
 * Fix possible infinite loop in creating repair range (CASSANDRA-7983)
 * Fix unit in nodetool for streaming throughput (CASSANDRA-7375)
Merged from 1.2:
 * Don't index tombstones (CASSANDRA-7828)
 * Improve PasswordAuthenticator default super user setup (CASSANDRA-7788)


2.1.0
 * (cqlsh) Removed "ALTER TYPE <name> RENAME TO <name>" from tab-completion
   (CASSANDRA-7895)
 * Fixed IllegalStateException in anticompaction (CASSANDRA-7892)
 * cqlsh: DESCRIBE support for frozen UDTs, tuples (CASSANDRA-7863)
 * Avoid exposing internal classes over JMX (CASSANDRA-7879)
 * Add null check for keys when freezing collection (CASSANDRA-7869)
 * Improve stress workload realism (CASSANDRA-7519)
Merged from 2.0:
 * Configure system.paxos with LeveledCompactionStrategy (CASSANDRA-7753)
 * Fix ALTER clustering column type from DateType to TimestampType when
   using DESC clustering order (CASSANRDA-7797)
 * Throw EOFException if we run out of chunks in compressed datafile
   (CASSANDRA-7664)
 * Fix PRSI handling of CQL3 row markers for row cleanup (CASSANDRA-7787)
 * Fix dropping collection when it's the last regular column (CASSANDRA-7744)
 * Make StreamReceiveTask thread safe and gc friendly (CASSANDRA-7795)
 * Validate empty cell names from counter updates (CASSANDRA-7798)
Merged from 1.2:
 * Don't allow compacted sstables to be marked as compacting (CASSANDRA-7145)
 * Track expired tombstones (CASSANDRA-7810)


2.1.0-rc7
 * Add frozen keyword and require UDT to be frozen (CASSANDRA-7857)
 * Track added sstable size correctly (CASSANDRA-7239)
 * (cqlsh) Fix case insensitivity (CASSANDRA-7834)
 * Fix failure to stream ranges when moving (CASSANDRA-7836)
 * Correctly remove tmplink files (CASSANDRA-7803)
 * (cqlsh) Fix column name formatting for functions, CAS operations,
   and UDT field selections (CASSANDRA-7806)
 * (cqlsh) Fix COPY FROM handling of null/empty primary key
   values (CASSANDRA-7792)
 * Fix ordering of static cells (CASSANDRA-7763)
Merged from 2.0:
 * Forbid re-adding dropped counter columns (CASSANDRA-7831)
 * Fix CFMetaData#isThriftCompatible() for PK-only tables (CASSANDRA-7832)
 * Always reject inequality on the partition key without token()
   (CASSANDRA-7722)
 * Always send Paxos commit to all replicas (CASSANDRA-7479)
 * Make disruptor_thrift_server invocation pool configurable (CASSANDRA-7594)
 * Make repair no-op when RF=1 (CASSANDRA-7864)


2.1.0-rc6
 * Fix OOM issue from netty caching over time (CASSANDRA-7743)
 * json2sstable couldn't import JSON for CQL table (CASSANDRA-7477)
 * Invalidate all caches on table drop (CASSANDRA-7561)
 * Skip strict endpoint selection for ranges if RF == nodes (CASSANRA-7765)
 * Fix Thrift range filtering without 2ary index lookups (CASSANDRA-7741)
 * Add tracing entries about concurrent range requests (CASSANDRA-7599)
 * (cqlsh) Fix DESCRIBE for NTS keyspaces (CASSANDRA-7729)
 * Remove netty buffer ref-counting (CASSANDRA-7735)
 * Pass mutated cf to index updater for use by PRSI (CASSANDRA-7742)
 * Include stress yaml example in release and deb (CASSANDRA-7717)
 * workaround for netty issue causing corrupted data off the wire (CASSANDRA-7695)
 * cqlsh DESC CLUSTER fails retrieving ring information (CASSANDRA-7687)
 * Fix binding null values inside UDT (CASSANDRA-7685)
 * Fix UDT field selection with empty fields (CASSANDRA-7670)
 * Bogus deserialization of static cells from sstable (CASSANDRA-7684)
 * Fix NPE on compaction leftover cleanup for dropped table (CASSANDRA-7770)
Merged from 2.0:
 * Fix race condition in StreamTransferTask that could lead to
   infinite loops and premature sstable deletion (CASSANDRA-7704)
 * (cqlsh) Wait up to 10 sec for a tracing session (CASSANDRA-7222)
 * Fix NPE in FileCacheService.sizeInBytes (CASSANDRA-7756)
 * Remove duplicates from StorageService.getJoiningNodes (CASSANDRA-7478)
 * Clone token map outside of hot gossip loops (CASSANDRA-7758)
 * Fix MS expiring map timeout for Paxos messages (CASSANDRA-7752)
 * Do not flush on truncate if durable_writes is false (CASSANDRA-7750)
 * Give CRR a default input_cql Statement (CASSANDRA-7226)
 * Better error message when adding a collection with the same name
   than a previously dropped one (CASSANDRA-6276)
 * Fix validation when adding static columns (CASSANDRA-7730)
 * (Thrift) fix range deletion of supercolumns (CASSANDRA-7733)
 * Fix potential AssertionError in RangeTombstoneList (CASSANDRA-7700)
 * Validate arguments of blobAs* functions (CASSANDRA-7707)
 * Fix potential AssertionError with 2ndary indexes (CASSANDRA-6612)
 * Avoid logging CompactionInterrupted at ERROR (CASSANDRA-7694)
 * Minor leak in sstable2jon (CASSANDRA-7709)
 * Add cassandra.auto_bootstrap system property (CASSANDRA-7650)
 * Update java driver (for hadoop) (CASSANDRA-7618)
 * Remove CqlPagingRecordReader/CqlPagingInputFormat (CASSANDRA-7570)
 * Support connecting to ipv6 jmx with nodetool (CASSANDRA-7669)


2.1.0-rc5
 * Reject counters inside user types (CASSANDRA-7672)
 * Switch to notification-based GCInspector (CASSANDRA-7638)
 * (cqlsh) Handle nulls in UDTs and tuples correctly (CASSANDRA-7656)
 * Don't use strict consistency when replacing (CASSANDRA-7568)
 * Fix min/max cell name collection on 2.0 SSTables with range
   tombstones (CASSANDRA-7593)
 * Tolerate min/max cell names of different lengths (CASSANDRA-7651)
 * Filter cached results correctly (CASSANDRA-7636)
 * Fix tracing on the new SEPExecutor (CASSANDRA-7644)
 * Remove shuffle and taketoken (CASSANDRA-7601)
 * Clean up Windows batch scripts (CASSANDRA-7619)
 * Fix native protocol drop user type notification (CASSANDRA-7571)
 * Give read access to system.schema_usertypes to all authenticated users
   (CASSANDRA-7578)
 * (cqlsh) Fix cqlsh display when zero rows are returned (CASSANDRA-7580)
 * Get java version correctly when JAVA_TOOL_OPTIONS is set (CASSANDRA-7572)
 * Fix NPE when dropping index from non-existent keyspace, AssertionError when
   dropping non-existent index with IF EXISTS (CASSANDRA-7590)
 * Fix sstablelevelresetter hang (CASSANDRA-7614)
 * (cqlsh) Fix deserialization of blobs (CASSANDRA-7603)
 * Use "keyspace updated" schema change message for UDT changes in v1 and
   v2 protocols (CASSANDRA-7617)
 * Fix tracing of range slices and secondary index lookups that are local
   to the coordinator (CASSANDRA-7599)
 * Set -Dcassandra.storagedir for all tool shell scripts (CASSANDRA-7587)
 * Don't swap max/min col names when mutating sstable metadata (CASSANDRA-7596)
 * (cqlsh) Correctly handle paged result sets (CASSANDRA-7625)
 * (cqlsh) Improve waiting for a trace to complete (CASSANDRA-7626)
 * Fix tracing of concurrent range slices and 2ary index queries (CASSANDRA-7626)
 * Fix scrub against collection type (CASSANDRA-7665)
Merged from 2.0:
 * Set gc_grace_seconds to seven days for system schema tables (CASSANDRA-7668)
 * SimpleSeedProvider no longer caches seeds forever (CASSANDRA-7663)
 * Always flush on truncate (CASSANDRA-7511)
 * Fix ReversedType(DateType) mapping to native protocol (CASSANDRA-7576)
 * Always merge ranges owned by a single node (CASSANDRA-6930)
 * Track max/min timestamps for range tombstones (CASSANDRA-7647)
 * Fix NPE when listing saved caches dir (CASSANDRA-7632)


2.1.0-rc4
 * Fix word count hadoop example (CASSANDRA-7200)
 * Updated memtable_cleanup_threshold and memtable_flush_writers defaults
   (CASSANDRA-7551)
 * (Windows) fix startup when WMI memory query fails (CASSANDRA-7505)
 * Anti-compaction proceeds if any part of the repair failed (CASSANDRA-7521)
 * Add missing table name to DROP INDEX responses and notifications (CASSANDRA-7539)
 * Bump CQL version to 3.2.0 and update CQL documentation (CASSANDRA-7527)
 * Fix configuration error message when running nodetool ring (CASSANDRA-7508)
 * Support conditional updates, tuple type, and the v3 protocol in cqlsh (CASSANDRA-7509)
 * Handle queries on multiple secondary index types (CASSANDRA-7525)
 * Fix cqlsh authentication with v3 native protocol (CASSANDRA-7564)
 * Fix NPE when unknown prepared statement ID is used (CASSANDRA-7454)
Merged from 2.0:
 * (Windows) force range-based repair to non-sequential mode (CASSANDRA-7541)
 * Fix range merging when DES scores are zero (CASSANDRA-7535)
 * Warn when SSL certificates have expired (CASSANDRA-7528)
 * Fix error when doing reversed queries with static columns (CASSANDRA-7490)
Merged from 1.2:
 * Set correct stream ID on responses when non-Exception Throwables
   are thrown while handling native protocol messages (CASSANDRA-7470)


2.1.0-rc3
 * Consider expiry when reconciling otherwise equal cells (CASSANDRA-7403)
 * Introduce CQL support for stress tool (CASSANDRA-6146)
 * Fix ClassCastException processing expired messages (CASSANDRA-7496)
 * Fix prepared marker for collections inside UDT (CASSANDRA-7472)
 * Remove left-over populate_io_cache_on_flush and replicate_on_write
   uses (CASSANDRA-7493)
 * (Windows) handle spaces in path names (CASSANDRA-7451)
 * Ensure writes have completed after dropping a table, before recycling
   commit log segments (CASSANDRA-7437)
 * Remove left-over rows_per_partition_to_cache (CASSANDRA-7493)
 * Fix error when CONTAINS is used with a bind marker (CASSANDRA-7502)
 * Properly reject unknown UDT field (CASSANDRA-7484)
Merged from 2.0:
 * Fix CC#collectTimeOrderedData() tombstone optimisations (CASSANDRA-7394)
 * Support DISTINCT for static columns and fix behaviour when DISTINC is
   not use (CASSANDRA-7305).
 * Workaround JVM NPE on JMX bind failure (CASSANDRA-7254)
 * Fix race in FileCacheService RemovalListener (CASSANDRA-7278)
 * Fix inconsistent use of consistencyForCommit that allowed LOCAL_QUORUM
   operations to incorrect become full QUORUM (CASSANDRA-7345)
 * Properly handle unrecognized opcodes and flags (CASSANDRA-7440)
 * (Hadoop) close CqlRecordWriter clients when finished (CASSANDRA-7459)
 * Commit disk failure policy (CASSANDRA-7429)
 * Make sure high level sstables get compacted (CASSANDRA-7414)
 * Fix AssertionError when using empty clustering columns and static columns
   (CASSANDRA-7455)
 * Add option to disable STCS in L0 (CASSANDRA-6621)
 * Upgrade to snappy-java 1.0.5.2 (CASSANDRA-7476)


2.1.0-rc2
 * Fix heap size calculation for CompoundSparseCellName and
   CompoundSparseCellName.WithCollection (CASSANDRA-7421)
 * Allow counter mutations in UNLOGGED batches (CASSANDRA-7351)
 * Modify reconcile logic to always pick a tombstone over a counter cell
   (CASSANDRA-7346)
 * Avoid incremental compaction on Windows (CASSANDRA-7365)
 * Fix exception when querying a composite-keyed table with a collection index
   (CASSANDRA-7372)
 * Use node's host id in place of counter ids (CASSANDRA-7366)
 * Fix error when doing reversed queries with static columns (CASSANDRA-7490)
 * Backport CASSANDRA-6747 (CASSANDRA-7560)
 * Track max/min timestamps for range tombstones (CASSANDRA-7647)
 * Fix NPE when listing saved caches dir (CASSANDRA-7632)
 * Fix sstableloader unable to connect encrypted node (CASSANDRA-7585)
Merged from 1.2:
 * Clone token map outside of hot gossip loops (CASSANDRA-7758)
 * Add stop method to EmbeddedCassandraService (CASSANDRA-7595)
 * Support connecting to ipv6 jmx with nodetool (CASSANDRA-7669)
 * Set gc_grace_seconds to seven days for system schema tables (CASSANDRA-7668)
 * SimpleSeedProvider no longer caches seeds forever (CASSANDRA-7663)
 * Set correct stream ID on responses when non-Exception Throwables
   are thrown while handling native protocol messages (CASSANDRA-7470)
 * Fix row size miscalculation in LazilyCompactedRow (CASSANDRA-7543)
 * Fix race in background compaction check (CASSANDRA-7745)
 * Don't clear out range tombstones during compaction (CASSANDRA-7808)


2.1.0-rc1
 * Revert flush directory (CASSANDRA-6357)
 * More efficient executor service for fast operations (CASSANDRA-4718)
 * Move less common tools into a new cassandra-tools package (CASSANDRA-7160)
 * Support more concurrent requests in native protocol (CASSANDRA-7231)
 * Add tab-completion to debian nodetool packaging (CASSANDRA-6421)
 * Change concurrent_compactors defaults (CASSANDRA-7139)
 * Add PowerShell Windows launch scripts (CASSANDRA-7001)
 * Make commitlog archive+restore more robust (CASSANDRA-6974)
 * Fix marking commitlogsegments clean (CASSANDRA-6959)
 * Add snapshot "manifest" describing files included (CASSANDRA-6326)
 * Parallel streaming for sstableloader (CASSANDRA-3668)
 * Fix bugs in supercolumns handling (CASSANDRA-7138)
 * Fix ClassClassException on composite dense tables (CASSANDRA-7112)
 * Cleanup and optimize collation and slice iterators (CASSANDRA-7107)
 * Upgrade NBHM lib (CASSANDRA-7128)
 * Optimize netty server (CASSANDRA-6861)
 * Fix repair hang when given CF does not exist (CASSANDRA-7189)
 * Allow c* to be shutdown in an embedded mode (CASSANDRA-5635)
 * Add server side batching to native transport (CASSANDRA-5663)
 * Make batchlog replay asynchronous (CASSANDRA-6134)
 * remove unused classes (CASSANDRA-7197)
 * Limit user types to the keyspace they are defined in (CASSANDRA-6643)
 * Add validate method to CollectionType (CASSANDRA-7208)
 * New serialization format for UDT values (CASSANDRA-7209, CASSANDRA-7261)
 * Fix nodetool netstats (CASSANDRA-7270)
 * Fix potential ClassCastException in HintedHandoffManager (CASSANDRA-7284)
 * Use prepared statements internally (CASSANDRA-6975)
 * Fix broken paging state with prepared statement (CASSANDRA-7120)
 * Fix IllegalArgumentException in CqlStorage (CASSANDRA-7287)
 * Allow nulls/non-existant fields in UDT (CASSANDRA-7206)
 * Add Thrift MultiSliceRequest (CASSANDRA-6757, CASSANDRA-7027)
 * Handle overlapping MultiSlices (CASSANDRA-7279)
 * Fix DataOutputTest on Windows (CASSANDRA-7265)
 * Embedded sets in user defined data-types are not updating (CASSANDRA-7267)
 * Add tuple type to CQL/native protocol (CASSANDRA-7248)
 * Fix CqlPagingRecordReader on tables with few rows (CASSANDRA-7322)
Merged from 2.0:
 * Copy compaction options to make sure they are reloaded (CASSANDRA-7290)
 * Add option to do more aggressive tombstone compactions (CASSANDRA-6563)
 * Don't try to compact already-compacting files in HHOM (CASSANDRA-7288)
 * Always reallocate buffers in HSHA (CASSANDRA-6285)
 * (Hadoop) support authentication in CqlRecordReader (CASSANDRA-7221)
 * (Hadoop) Close java driver Cluster in CQLRR.close (CASSANDRA-7228)
 * Warn when 'USING TIMESTAMP' is used on a CAS BATCH (CASSANDRA-7067)
 * return all cpu values from BackgroundActivityMonitor.readAndCompute (CASSANDRA-7183)
 * Correctly delete scheduled range xfers (CASSANDRA-7143)
 * return all cpu values from BackgroundActivityMonitor.readAndCompute (CASSANDRA-7183)
 * reduce garbage creation in calculatePendingRanges (CASSANDRA-7191)
 * fix c* launch issues on Russian os's due to output of linux 'free' cmd (CASSANDRA-6162)
 * Fix disabling autocompaction (CASSANDRA-7187)
 * Fix potential NumberFormatException when deserializing IntegerType (CASSANDRA-7088)
 * cqlsh can't tab-complete disabling compaction (CASSANDRA-7185)
 * cqlsh: Accept and execute CQL statement(s) from command-line parameter (CASSANDRA-7172)
 * Fix IllegalStateException in CqlPagingRecordReader (CASSANDRA-7198)
 * Fix the InvertedIndex trigger example (CASSANDRA-7211)
 * Add --resolve-ip option to 'nodetool ring' (CASSANDRA-7210)
 * reduce garbage on codec flag deserialization (CASSANDRA-7244)
 * Fix duplicated error messages on directory creation error at startup (CASSANDRA-5818)
 * Proper null handle for IF with map element access (CASSANDRA-7155)
 * Improve compaction visibility (CASSANDRA-7242)
 * Correctly delete scheduled range xfers (CASSANDRA-7143)
 * Make batchlog replica selection rack-aware (CASSANDRA-6551)
 * Fix CFMetaData#getColumnDefinitionFromColumnName() (CASSANDRA-7074)
 * Fix writetime/ttl functions for static columns (CASSANDRA-7081)
 * Suggest CTRL-C or semicolon after three blank lines in cqlsh (CASSANDRA-7142)
 * Fix 2ndary index queries with DESC clustering order (CASSANDRA-6950)
 * Invalid key cache entries on DROP (CASSANDRA-6525)
 * Fix flapping RecoveryManagerTest (CASSANDRA-7084)
 * Add missing iso8601 patterns for date strings (CASSANDRA-6973)
 * Support selecting multiple rows in a partition using IN (CASSANDRA-6875)
 * Add authentication support to shuffle (CASSANDRA-6484)
 * Swap local and global default read repair chances (CASSANDRA-7320)
 * Add conditional CREATE/DROP USER support (CASSANDRA-7264)
 * Cqlsh counts non-empty lines for "Blank lines" warning (CASSANDRA-7325)
Merged from 1.2:
 * Add Cloudstack snitch (CASSANDRA-7147)
 * Update system.peers correctly when relocating tokens (CASSANDRA-7126)
 * Add Google Compute Engine snitch (CASSANDRA-7132)
 * remove duplicate query for local tokens (CASSANDRA-7182)
 * exit CQLSH with error status code if script fails (CASSANDRA-6344)
 * Fix bug with some IN queries missig results (CASSANDRA-7105)
 * Fix availability validation for LOCAL_ONE CL (CASSANDRA-7319)
 * Hint streaming can cause decommission to fail (CASSANDRA-7219)


2.1.0-beta2
 * Increase default CL space to 8GB (CASSANDRA-7031)
 * Add range tombstones to read repair digests (CASSANDRA-6863)
 * Fix BTree.clear for large updates (CASSANDRA-6943)
 * Fail write instead of logging a warning when unable to append to CL
   (CASSANDRA-6764)
 * Eliminate possibility of CL segment appearing twice in active list
   (CASSANDRA-6557)
 * Apply DONTNEED fadvise to commitlog segments (CASSANDRA-6759)
 * Switch CRC component to Adler and include it for compressed sstables
   (CASSANDRA-4165)
 * Allow cassandra-stress to set compaction strategy options (CASSANDRA-6451)
 * Add broadcast_rpc_address option to cassandra.yaml (CASSANDRA-5899)
 * Auto reload GossipingPropertyFileSnitch config (CASSANDRA-5897)
 * Fix overflow of memtable_total_space_in_mb (CASSANDRA-6573)
 * Fix ABTC NPE and apply update function correctly (CASSANDRA-6692)
 * Allow nodetool to use a file or prompt for password (CASSANDRA-6660)
 * Fix AIOOBE when concurrently accessing ABSC (CASSANDRA-6742)
 * Fix assertion error in ALTER TYPE RENAME (CASSANDRA-6705)
 * Scrub should not always clear out repaired status (CASSANDRA-5351)
 * Improve handling of range tombstone for wide partitions (CASSANDRA-6446)
 * Fix ClassCastException for compact table with composites (CASSANDRA-6738)
 * Fix potentially repairing with wrong nodes (CASSANDRA-6808)
 * Change caching option syntax (CASSANDRA-6745)
 * Fix stress to do proper counter reads (CASSANDRA-6835)
 * Fix help message for stress counter_write (CASSANDRA-6824)
 * Fix stress smart Thrift client to pick servers correctly (CASSANDRA-6848)
 * Add logging levels (minimal, normal or verbose) to stress tool (CASSANDRA-6849)
 * Fix race condition in Batch CLE (CASSANDRA-6860)
 * Improve cleanup/scrub/upgradesstables failure handling (CASSANDRA-6774)
 * ByteBuffer write() methods for serializing sstables (CASSANDRA-6781)
 * Proper compare function for CollectionType (CASSANDRA-6783)
 * Update native server to Netty 4 (CASSANDRA-6236)
 * Fix off-by-one error in stress (CASSANDRA-6883)
 * Make OpOrder AutoCloseable (CASSANDRA-6901)
 * Remove sync repair JMX interface (CASSANDRA-6900)
 * Add multiple memory allocation options for memtables (CASSANDRA-6689, 6694)
 * Remove adjusted op rate from stress output (CASSANDRA-6921)
 * Add optimized CF.hasColumns() implementations (CASSANDRA-6941)
 * Serialize batchlog mutations with the version of the target node
   (CASSANDRA-6931)
 * Optimize CounterColumn#reconcile() (CASSANDRA-6953)
 * Properly remove 1.2 sstable support in 2.1 (CASSANDRA-6869)
 * Lock counter cells, not partitions (CASSANDRA-6880)
 * Track presence of legacy counter shards in sstables (CASSANDRA-6888)
 * Ensure safe resource cleanup when replacing sstables (CASSANDRA-6912)
 * Add failure handler to async callback (CASSANDRA-6747)
 * Fix AE when closing SSTable without releasing reference (CASSANDRA-7000)
 * Clean up IndexInfo on keyspace/table drops (CASSANDRA-6924)
 * Only snapshot relative SSTables when sequential repair (CASSANDRA-7024)
 * Require nodetool rebuild_index to specify index names (CASSANDRA-7038)
 * fix cassandra stress errors on reads with native protocol (CASSANDRA-7033)
 * Use OpOrder to guard sstable references for reads (CASSANDRA-6919)
 * Preemptive opening of compaction result (CASSANDRA-6916)
 * Multi-threaded scrub/cleanup/upgradesstables (CASSANDRA-5547)
 * Optimize cellname comparison (CASSANDRA-6934)
 * Native protocol v3 (CASSANDRA-6855)
 * Optimize Cell liveness checks and clean up Cell (CASSANDRA-7119)
 * Support consistent range movements (CASSANDRA-2434)
 * Display min timestamp in sstablemetadata viewer (CASSANDRA-6767)
Merged from 2.0:
 * Avoid race-prone second "scrub" of system keyspace (CASSANDRA-6797)
 * Pool CqlRecordWriter clients by inetaddress rather than Range
   (CASSANDRA-6665)
 * Fix compaction_history timestamps (CASSANDRA-6784)
 * Compare scores of full replica ordering in DES (CASSANDRA-6683)
 * fix CME in SessionInfo updateProgress affecting netstats (CASSANDRA-6577)
 * Allow repairing between specific replicas (CASSANDRA-6440)
 * Allow per-dc enabling of hints (CASSANDRA-6157)
 * Add compatibility for Hadoop 0.2.x (CASSANDRA-5201)
 * Fix EstimatedHistogram races (CASSANDRA-6682)
 * Failure detector correctly converts initial value to nanos (CASSANDRA-6658)
 * Add nodetool taketoken to relocate vnodes (CASSANDRA-4445)
 * Expose bulk loading progress over JMX (CASSANDRA-4757)
 * Correctly handle null with IF conditions and TTL (CASSANDRA-6623)
 * Account for range/row tombstones in tombstone drop
   time histogram (CASSANDRA-6522)
 * Stop CommitLogSegment.close() from calling sync() (CASSANDRA-6652)
 * Make commitlog failure handling configurable (CASSANDRA-6364)
 * Avoid overlaps in LCS (CASSANDRA-6688)
 * Improve support for paginating over composites (CASSANDRA-4851)
 * Fix count(*) queries in a mixed cluster (CASSANDRA-6707)
 * Improve repair tasks(snapshot, differencing) concurrency (CASSANDRA-6566)
 * Fix replaying pre-2.0 commit logs (CASSANDRA-6714)
 * Add static columns to CQL3 (CASSANDRA-6561)
 * Optimize single partition batch statements (CASSANDRA-6737)
 * Disallow post-query re-ordering when paging (CASSANDRA-6722)
 * Fix potential paging bug with deleted columns (CASSANDRA-6748)
 * Fix NPE on BulkLoader caused by losing StreamEvent (CASSANDRA-6636)
 * Fix truncating compression metadata (CASSANDRA-6791)
 * Add CMSClassUnloadingEnabled JVM option (CASSANDRA-6541)
 * Catch memtable flush exceptions during shutdown (CASSANDRA-6735)
 * Fix upgradesstables NPE for non-CF-based indexes (CASSANDRA-6645)
 * Fix UPDATE updating PRIMARY KEY columns implicitly (CASSANDRA-6782)
 * Fix IllegalArgumentException when updating from 1.2 with SuperColumns
   (CASSANDRA-6733)
 * FBUtilities.singleton() should use the CF comparator (CASSANDRA-6778)
 * Fix CQLSStableWriter.addRow(Map<String, Object>) (CASSANDRA-6526)
 * Fix HSHA server introducing corrupt data (CASSANDRA-6285)
 * Fix CAS conditions for COMPACT STORAGE tables (CASSANDRA-6813)
 * Starting threads in OutboundTcpConnectionPool constructor causes race conditions (CASSANDRA-7177)
 * Allow overriding cassandra-rackdc.properties file (CASSANDRA-7072)
 * Set JMX RMI port to 7199 (CASSANDRA-7087)
 * Use LOCAL_QUORUM for data reads at LOCAL_SERIAL (CASSANDRA-6939)
 * Log a warning for large batches (CASSANDRA-6487)
 * Put nodes in hibernate when join_ring is false (CASSANDRA-6961)
 * Avoid early loading of non-system keyspaces before compaction-leftovers
   cleanup at startup (CASSANDRA-6913)
 * Restrict Windows to parallel repairs (CASSANDRA-6907)
 * (Hadoop) Allow manually specifying start/end tokens in CFIF (CASSANDRA-6436)
 * Fix NPE in MeteredFlusher (CASSANDRA-6820)
 * Fix race processing range scan responses (CASSANDRA-6820)
 * Allow deleting snapshots from dropped keyspaces (CASSANDRA-6821)
 * Add uuid() function (CASSANDRA-6473)
 * Omit tombstones from schema digests (CASSANDRA-6862)
 * Include correct consistencyLevel in LWT timeout (CASSANDRA-6884)
 * Lower chances for losing new SSTables during nodetool refresh and
   ColumnFamilyStore.loadNewSSTables (CASSANDRA-6514)
 * Add support for DELETE ... IF EXISTS to CQL3 (CASSANDRA-5708)
 * Update hadoop_cql3_word_count example (CASSANDRA-6793)
 * Fix handling of RejectedExecution in sync Thrift server (CASSANDRA-6788)
 * Log more information when exceeding tombstone_warn_threshold (CASSANDRA-6865)
 * Fix truncate to not abort due to unreachable fat clients (CASSANDRA-6864)
 * Fix schema concurrency exceptions (CASSANDRA-6841)
 * Fix leaking validator FH in StreamWriter (CASSANDRA-6832)
 * Fix saving triggers to schema (CASSANDRA-6789)
 * Fix trigger mutations when base mutation list is immutable (CASSANDRA-6790)
 * Fix accounting in FileCacheService to allow re-using RAR (CASSANDRA-6838)
 * Fix static counter columns (CASSANDRA-6827)
 * Restore expiring->deleted (cell) compaction optimization (CASSANDRA-6844)
 * Fix CompactionManager.needsCleanup (CASSANDRA-6845)
 * Correctly compare BooleanType values other than 0 and 1 (CASSANDRA-6779)
 * Read message id as string from earlier versions (CASSANDRA-6840)
 * Properly use the Paxos consistency for (non-protocol) batch (CASSANDRA-6837)
 * Add paranoid disk failure option (CASSANDRA-6646)
 * Improve PerRowSecondaryIndex performance (CASSANDRA-6876)
 * Extend triggers to support CAS updates (CASSANDRA-6882)
 * Static columns with IF NOT EXISTS don't always work as expected (CASSANDRA-6873)
 * Fix paging with SELECT DISTINCT (CASSANDRA-6857)
 * Fix UnsupportedOperationException on CAS timeout (CASSANDRA-6923)
 * Improve MeteredFlusher handling of MF-unaffected column families
   (CASSANDRA-6867)
 * Add CqlRecordReader using native pagination (CASSANDRA-6311)
 * Add QueryHandler interface (CASSANDRA-6659)
 * Track liveRatio per-memtable, not per-CF (CASSANDRA-6945)
 * Make sure upgradesstables keeps sstable level (CASSANDRA-6958)
 * Fix LIMIT with static columns (CASSANDRA-6956)
 * Fix clash with CQL column name in thrift validation (CASSANDRA-6892)
 * Fix error with super columns in mixed 1.2-2.0 clusters (CASSANDRA-6966)
 * Fix bad skip of sstables on slice query with composite start/finish (CASSANDRA-6825)
 * Fix unintended update with conditional statement (CASSANDRA-6893)
 * Fix map element access in IF (CASSANDRA-6914)
 * Avoid costly range calculations for range queries on system keyspaces
   (CASSANDRA-6906)
 * Fix SSTable not released if stream session fails (CASSANDRA-6818)
 * Avoid build failure due to ANTLR timeout (CASSANDRA-6991)
 * Queries on compact tables can return more rows that requested (CASSANDRA-7052)
 * USING TIMESTAMP for batches does not work (CASSANDRA-7053)
 * Fix performance regression from CASSANDRA-5614 (CASSANDRA-6949)
 * Ensure that batchlog and hint timeouts do not produce hints (CASSANDRA-7058)
 * Merge groupable mutations in TriggerExecutor#execute() (CASSANDRA-7047)
 * Plug holes in resource release when wiring up StreamSession (CASSANDRA-7073)
 * Re-add parameter columns to tracing session (CASSANDRA-6942)
 * Preserves CQL metadata when updating table from thrift (CASSANDRA-6831)
Merged from 1.2:
 * Fix nodetool display with vnodes (CASSANDRA-7082)
 * Add UNLOGGED, COUNTER options to BATCH documentation (CASSANDRA-6816)
 * add extra SSL cipher suites (CASSANDRA-6613)
 * fix nodetool getsstables for blob PK (CASSANDRA-6803)
 * Fix BatchlogManager#deleteBatch() use of millisecond timestamps
   (CASSANDRA-6822)
 * Continue assassinating even if the endpoint vanishes (CASSANDRA-6787)
 * Schedule schema pulls on change (CASSANDRA-6971)
 * Non-droppable verbs shouldn't be dropped from OTC (CASSANDRA-6980)
 * Shutdown batchlog executor in SS#drain() (CASSANDRA-7025)
 * Fix batchlog to account for CF truncation records (CASSANDRA-6999)
 * Fix CQLSH parsing of functions and BLOB literals (CASSANDRA-7018)
 * Properly load trustore in the native protocol (CASSANDRA-6847)
 * Always clean up references in SerializingCache (CASSANDRA-6994)
 * Don't shut MessagingService down when replacing a node (CASSANDRA-6476)
 * fix npe when doing -Dcassandra.fd_initial_value_ms (CASSANDRA-6751)


2.1.0-beta1
 * Add flush directory distinct from compaction directories (CASSANDRA-6357)
 * Require JNA by default (CASSANDRA-6575)
 * add listsnapshots command to nodetool (CASSANDRA-5742)
 * Introduce AtomicBTreeColumns (CASSANDRA-6271, 6692)
 * Multithreaded commitlog (CASSANDRA-3578)
 * allocate fixed index summary memory pool and resample cold index summaries
   to use less memory (CASSANDRA-5519)
 * Removed multithreaded compaction (CASSANDRA-6142)
 * Parallelize fetching rows for low-cardinality indexes (CASSANDRA-1337)
 * change logging from log4j to logback (CASSANDRA-5883)
 * switch to LZ4 compression for internode communication (CASSANDRA-5887)
 * Stop using Thrift-generated Index* classes internally (CASSANDRA-5971)
 * Remove 1.2 network compatibility code (CASSANDRA-5960)
 * Remove leveled json manifest migration code (CASSANDRA-5996)
 * Remove CFDefinition (CASSANDRA-6253)
 * Use AtomicIntegerFieldUpdater in RefCountedMemory (CASSANDRA-6278)
 * User-defined types for CQL3 (CASSANDRA-5590)
 * Use of o.a.c.metrics in nodetool (CASSANDRA-5871, 6406)
 * Batch read from OTC's queue and cleanup (CASSANDRA-1632)
 * Secondary index support for collections (CASSANDRA-4511, 6383)
 * SSTable metadata(Stats.db) format change (CASSANDRA-6356)
 * Push composites support in the storage engine
   (CASSANDRA-5417, CASSANDRA-6520)
 * Add snapshot space used to cfstats (CASSANDRA-6231)
 * Add cardinality estimator for key count estimation (CASSANDRA-5906)
 * CF id is changed to be non-deterministic. Data dir/key cache are created
   uniquely for CF id (CASSANDRA-5202)
 * New counters implementation (CASSANDRA-6504)
 * Replace UnsortedColumns, EmptyColumns, TreeMapBackedSortedColumns with new
   ArrayBackedSortedColumns (CASSANDRA-6630, CASSANDRA-6662, CASSANDRA-6690)
 * Add option to use row cache with a given amount of rows (CASSANDRA-5357)
 * Avoid repairing already repaired data (CASSANDRA-5351)
 * Reject counter updates with USING TTL/TIMESTAMP (CASSANDRA-6649)
 * Replace index_interval with min/max_index_interval (CASSANDRA-6379)
 * Lift limitation that order by columns must be selected for IN queries (CASSANDRA-4911)


2.0.5
 * Reduce garbage generated by bloom filter lookups (CASSANDRA-6609)
 * Add ks.cf names to tombstone logging (CASSANDRA-6597)
 * Use LOCAL_QUORUM for LWT operations at LOCAL_SERIAL (CASSANDRA-6495)
 * Wait for gossip to settle before accepting client connections (CASSANDRA-4288)
 * Delete unfinished compaction incrementally (CASSANDRA-6086)
 * Allow specifying custom secondary index options in CQL3 (CASSANDRA-6480)
 * Improve replica pinning for cache efficiency in DES (CASSANDRA-6485)
 * Fix LOCAL_SERIAL from thrift (CASSANDRA-6584)
 * Don't special case received counts in CAS timeout exceptions (CASSANDRA-6595)
 * Add support for 2.1 global counter shards (CASSANDRA-6505)
 * Fix NPE when streaming connection is not yet established (CASSANDRA-6210)
 * Avoid rare duplicate read repair triggering (CASSANDRA-6606)
 * Fix paging discardFirst (CASSANDRA-6555)
 * Fix ArrayIndexOutOfBoundsException in 2ndary index query (CASSANDRA-6470)
 * Release sstables upon rebuilding 2i (CASSANDRA-6635)
 * Add AbstractCompactionStrategy.startup() method (CASSANDRA-6637)
 * SSTableScanner may skip rows during cleanup (CASSANDRA-6638)
 * sstables from stalled repair sessions can resurrect deleted data (CASSANDRA-6503)
 * Switch stress to use ITransportFactory (CASSANDRA-6641)
 * Fix IllegalArgumentException during prepare (CASSANDRA-6592)
 * Fix possible loss of 2ndary index entries during compaction (CASSANDRA-6517)
 * Fix direct Memory on architectures that do not support unaligned long access
   (CASSANDRA-6628)
 * Let scrub optionally skip broken counter partitions (CASSANDRA-5930)
Merged from 1.2:
 * fsync compression metadata (CASSANDRA-6531)
 * Validate CF existence on execution for prepared statement (CASSANDRA-6535)
 * Add ability to throttle batchlog replay (CASSANDRA-6550)
 * Fix executing LOCAL_QUORUM with SimpleStrategy (CASSANDRA-6545)
 * Avoid StackOverflow when using large IN queries (CASSANDRA-6567)
 * Nodetool upgradesstables includes secondary indexes (CASSANDRA-6598)
 * Paginate batchlog replay (CASSANDRA-6569)
 * skip blocking on streaming during drain (CASSANDRA-6603)
 * Improve error message when schema doesn't match loaded sstable (CASSANDRA-6262)
 * Add properties to adjust FD initial value and max interval (CASSANDRA-4375)
 * Fix preparing with batch and delete from collection (CASSANDRA-6607)
 * Fix ABSC reverse iterator's remove() method (CASSANDRA-6629)
 * Handle host ID conflicts properly (CASSANDRA-6615)
 * Move handling of migration event source to solve bootstrap race. (CASSANDRA-6648)
 * Make sure compaction throughput value doesn't overflow with int math (CASSANDRA-6647)


2.0.4
 * Allow removing snapshots of no-longer-existing CFs (CASSANDRA-6418)
 * add StorageService.stopDaemon() (CASSANDRA-4268)
 * add IRE for invalid CF supplied to get_count (CASSANDRA-5701)
 * add client encryption support to sstableloader (CASSANDRA-6378)
 * Fix accept() loop for SSL sockets post-shutdown (CASSANDRA-6468)
 * Fix size-tiered compaction in LCS L0 (CASSANDRA-6496)
 * Fix assertion failure in filterColdSSTables (CASSANDRA-6483)
 * Fix row tombstones in larger-than-memory compactions (CASSANDRA-6008)
 * Fix cleanup ClassCastException (CASSANDRA-6462)
 * Reduce gossip memory use by interning VersionedValue strings (CASSANDRA-6410)
 * Allow specifying datacenters to participate in a repair (CASSANDRA-6218)
 * Fix divide-by-zero in PCI (CASSANDRA-6403)
 * Fix setting last compacted key in the wrong level for LCS (CASSANDRA-6284)
 * Add millisecond precision formats to the timestamp parser (CASSANDRA-6395)
 * Expose a total memtable size metric for a CF (CASSANDRA-6391)
 * cqlsh: handle symlinks properly (CASSANDRA-6425)
 * Fix potential infinite loop when paging query with IN (CASSANDRA-6464)
 * Fix assertion error in AbstractQueryPager.discardFirst (CASSANDRA-6447)
 * Fix streaming older SSTable yields unnecessary tombstones (CASSANDRA-6527)
Merged from 1.2:
 * Improved error message on bad properties in DDL queries (CASSANDRA-6453)
 * Randomize batchlog candidates selection (CASSANDRA-6481)
 * Fix thundering herd on endpoint cache invalidation (CASSANDRA-6345, 6485)
 * Improve batchlog write performance with vnodes (CASSANDRA-6488)
 * cqlsh: quote single quotes in strings inside collections (CASSANDRA-6172)
 * Improve gossip performance for typical messages (CASSANDRA-6409)
 * Throw IRE if a prepared statement has more markers than supported
   (CASSANDRA-5598)
 * Expose Thread metrics for the native protocol server (CASSANDRA-6234)
 * Change snapshot response message verb to INTERNAL to avoid dropping it
   (CASSANDRA-6415)
 * Warn when collection read has > 65K elements (CASSANDRA-5428)
 * Fix cache persistence when both row and key cache are enabled
   (CASSANDRA-6413)
 * (Hadoop) add describe_local_ring (CASSANDRA-6268)
 * Fix handling of concurrent directory creation failure (CASSANDRA-6459)
 * Allow executing CREATE statements multiple times (CASSANDRA-6471)
 * Don't send confusing info with timeouts (CASSANDRA-6491)
 * Don't resubmit counter mutation runnables internally (CASSANDRA-6427)
 * Don't drop local mutations without a hint (CASSANDRA-6510)
 * Don't allow null max_hint_window_in_ms (CASSANDRA-6419)
 * Validate SliceRange start and finish lengths (CASSANDRA-6521)


2.0.3
 * Fix FD leak on slice read path (CASSANDRA-6275)
 * Cancel read meter task when closing SSTR (CASSANDRA-6358)
 * free off-heap IndexSummary during bulk (CASSANDRA-6359)
 * Recover from IOException in accept() thread (CASSANDRA-6349)
 * Improve Gossip tolerance of abnormally slow tasks (CASSANDRA-6338)
 * Fix trying to hint timed out counter writes (CASSANDRA-6322)
 * Allow restoring specific columnfamilies from archived CL (CASSANDRA-4809)
 * Avoid flushing compaction_history after each operation (CASSANDRA-6287)
 * Fix repair assertion error when tombstones expire (CASSANDRA-6277)
 * Skip loading corrupt key cache (CASSANDRA-6260)
 * Fixes for compacting larger-than-memory rows (CASSANDRA-6274)
 * Compact hottest sstables first and optionally omit coldest from
   compaction entirely (CASSANDRA-6109)
 * Fix modifying column_metadata from thrift (CASSANDRA-6182)
 * cqlsh: fix LIST USERS output (CASSANDRA-6242)
 * Add IRequestSink interface (CASSANDRA-6248)
 * Update memtable size while flushing (CASSANDRA-6249)
 * Provide hooks around CQL2/CQL3 statement execution (CASSANDRA-6252)
 * Require Permission.SELECT for CAS updates (CASSANDRA-6247)
 * New CQL-aware SSTableWriter (CASSANDRA-5894)
 * Reject CAS operation when the protocol v1 is used (CASSANDRA-6270)
 * Correctly throw error when frame too large (CASSANDRA-5981)
 * Fix serialization bug in PagedRange with 2ndary indexes (CASSANDRA-6299)
 * Fix CQL3 table validation in Thrift (CASSANDRA-6140)
 * Fix bug missing results with IN clauses (CASSANDRA-6327)
 * Fix paging with reversed slices (CASSANDRA-6343)
 * Set minTimestamp correctly to be able to drop expired sstables (CASSANDRA-6337)
 * Support NaN and Infinity as float literals (CASSANDRA-6003)
 * Remove RF from nodetool ring output (CASSANDRA-6289)
 * Fix attempting to flush empty rows (CASSANDRA-6374)
 * Fix potential out of bounds exception when paging (CASSANDRA-6333)
Merged from 1.2:
 * Optimize FD phi calculation (CASSANDRA-6386)
 * Improve initial FD phi estimate when starting up (CASSANDRA-6385)
 * Don't list CQL3 table in CLI describe even if named explicitely
   (CASSANDRA-5750)
 * Invalidate row cache when dropping CF (CASSANDRA-6351)
 * add non-jamm path for cached statements (CASSANDRA-6293)
 * add windows bat files for shell commands (CASSANDRA-6145)
 * Require logging in for Thrift CQL2/3 statement preparation (CASSANDRA-6254)
 * restrict max_num_tokens to 1536 (CASSANDRA-6267)
 * Nodetool gets default JMX port from cassandra-env.sh (CASSANDRA-6273)
 * make calculatePendingRanges asynchronous (CASSANDRA-6244)
 * Remove blocking flushes in gossip thread (CASSANDRA-6297)
 * Fix potential socket leak in connectionpool creation (CASSANDRA-6308)
 * Allow LOCAL_ONE/LOCAL_QUORUM to work with SimpleStrategy (CASSANDRA-6238)
 * cqlsh: handle 'null' as session duration (CASSANDRA-6317)
 * Fix json2sstable handling of range tombstones (CASSANDRA-6316)
 * Fix missing one row in reverse query (CASSANDRA-6330)
 * Fix reading expired row value from row cache (CASSANDRA-6325)
 * Fix AssertionError when doing set element deletion (CASSANDRA-6341)
 * Make CL code for the native protocol match the one in C* 2.0
   (CASSANDRA-6347)
 * Disallow altering CQL3 table from thrift (CASSANDRA-6370)
 * Fix size computation of prepared statement (CASSANDRA-6369)


2.0.2
 * Update FailureDetector to use nanontime (CASSANDRA-4925)
 * Fix FileCacheService regressions (CASSANDRA-6149)
 * Never return WriteTimeout for CL.ANY (CASSANDRA-6132)
 * Fix race conditions in bulk loader (CASSANDRA-6129)
 * Add configurable metrics reporting (CASSANDRA-4430)
 * drop queries exceeding a configurable number of tombstones (CASSANDRA-6117)
 * Track and persist sstable read activity (CASSANDRA-5515)
 * Fixes for speculative retry (CASSANDRA-5932, CASSANDRA-6194)
 * Improve memory usage of metadata min/max column names (CASSANDRA-6077)
 * Fix thrift validation refusing row markers on CQL3 tables (CASSANDRA-6081)
 * Fix insertion of collections with CAS (CASSANDRA-6069)
 * Correctly send metadata on SELECT COUNT (CASSANDRA-6080)
 * Track clients' remote addresses in ClientState (CASSANDRA-6070)
 * Create snapshot dir if it does not exist when migrating
   leveled manifest (CASSANDRA-6093)
 * make sequential nodetool repair the default (CASSANDRA-5950)
 * Add more hooks for compaction strategy implementations (CASSANDRA-6111)
 * Fix potential NPE on composite 2ndary indexes (CASSANDRA-6098)
 * Delete can potentially be skipped in batch (CASSANDRA-6115)
 * Allow alter keyspace on system_traces (CASSANDRA-6016)
 * Disallow empty column names in cql (CASSANDRA-6136)
 * Use Java7 file-handling APIs and fix file moving on Windows (CASSANDRA-5383)
 * Save compaction history to system keyspace (CASSANDRA-5078)
 * Fix NPE if StorageService.getOperationMode() is executed before full startup (CASSANDRA-6166)
 * CQL3: support pre-epoch longs for TimestampType (CASSANDRA-6212)
 * Add reloadtriggers command to nodetool (CASSANDRA-4949)
 * cqlsh: ignore empty 'value alias' in DESCRIBE (CASSANDRA-6139)
 * Fix sstable loader (CASSANDRA-6205)
 * Reject bootstrapping if the node already exists in gossip (CASSANDRA-5571)
 * Fix NPE while loading paxos state (CASSANDRA-6211)
 * cqlsh: add SHOW SESSION <tracing-session> command (CASSANDRA-6228)
Merged from 1.2:
 * (Hadoop) Require CFRR batchSize to be at least 2 (CASSANDRA-6114)
 * Add a warning for small LCS sstable size (CASSANDRA-6191)
 * Add ability to list specific KS/CF combinations in nodetool cfstats (CASSANDRA-4191)
 * Mark CF clean if a mutation raced the drop and got it marked dirty (CASSANDRA-5946)
 * Add a LOCAL_ONE consistency level (CASSANDRA-6202)
 * Limit CQL prepared statement cache by size instead of count (CASSANDRA-6107)
 * Tracing should log write failure rather than raw exceptions (CASSANDRA-6133)
 * lock access to TM.endpointToHostIdMap (CASSANDRA-6103)
 * Allow estimated memtable size to exceed slab allocator size (CASSANDRA-6078)
 * Start MeteredFlusher earlier to prevent OOM during CL replay (CASSANDRA-6087)
 * Avoid sending Truncate command to fat clients (CASSANDRA-6088)
 * Allow where clause conditions to be in parenthesis (CASSANDRA-6037)
 * Do not open non-ssl storage port if encryption option is all (CASSANDRA-3916)
 * Move batchlog replay to its own executor (CASSANDRA-6079)
 * Add tombstone debug threshold and histogram (CASSANDRA-6042, 6057)
 * Enable tcp keepalive on incoming connections (CASSANDRA-4053)
 * Fix fat client schema pull NPE (CASSANDRA-6089)
 * Fix memtable flushing for indexed tables (CASSANDRA-6112)
 * Fix skipping columns with multiple slices (CASSANDRA-6119)
 * Expose connected thrift + native client counts (CASSANDRA-5084)
 * Optimize auth setup (CASSANDRA-6122)
 * Trace index selection (CASSANDRA-6001)
 * Update sstablesPerReadHistogram to use biased sampling (CASSANDRA-6164)
 * Log UnknownColumnfamilyException when closing socket (CASSANDRA-5725)
 * Properly error out on CREATE INDEX for counters table (CASSANDRA-6160)
 * Handle JMX notification failure for repair (CASSANDRA-6097)
 * (Hadoop) Fetch no more than 128 splits in parallel (CASSANDRA-6169)
 * stress: add username/password authentication support (CASSANDRA-6068)
 * Fix indexed queries with row cache enabled on parent table (CASSANDRA-5732)
 * Fix compaction race during columnfamily drop (CASSANDRA-5957)
 * Fix validation of empty column names for compact tables (CASSANDRA-6152)
 * Skip replaying mutations that pass CRC but fail to deserialize (CASSANDRA-6183)
 * Rework token replacement to use replace_address (CASSANDRA-5916)
 * Fix altering column types (CASSANDRA-6185)
 * cqlsh: fix CREATE/ALTER WITH completion (CASSANDRA-6196)
 * add windows bat files for shell commands (CASSANDRA-6145)
 * Fix potential stack overflow during range tombstones insertion (CASSANDRA-6181)
 * (Hadoop) Make LOCAL_ONE the default consistency level (CASSANDRA-6214)


2.0.1
 * Fix bug that could allow reading deleted data temporarily (CASSANDRA-6025)
 * Improve memory use defaults (CASSANDRA-6059)
 * Make ThriftServer more easlly extensible (CASSANDRA-6058)
 * Remove Hadoop dependency from ITransportFactory (CASSANDRA-6062)
 * add file_cache_size_in_mb setting (CASSANDRA-5661)
 * Improve error message when yaml contains invalid properties (CASSANDRA-5958)
 * Improve leveled compaction's ability to find non-overlapping L0 compactions
   to work on concurrently (CASSANDRA-5921)
 * Notify indexer of columns shadowed by range tombstones (CASSANDRA-5614)
 * Log Merkle tree stats (CASSANDRA-2698)
 * Switch from crc32 to adler32 for compressed sstable checksums (CASSANDRA-5862)
 * Improve offheap memcpy performance (CASSANDRA-5884)
 * Use a range aware scanner for cleanup (CASSANDRA-2524)
 * Cleanup doesn't need to inspect sstables that contain only local data
   (CASSANDRA-5722)
 * Add ability for CQL3 to list partition keys (CASSANDRA-4536)
 * Improve native protocol serialization (CASSANDRA-5664)
 * Upgrade Thrift to 0.9.1 (CASSANDRA-5923)
 * Require superuser status for adding triggers (CASSANDRA-5963)
 * Make standalone scrubber handle old and new style leveled manifest
   (CASSANDRA-6005)
 * Fix paxos bugs (CASSANDRA-6012, 6013, 6023)
 * Fix paged ranges with multiple replicas (CASSANDRA-6004)
 * Fix potential AssertionError during tracing (CASSANDRA-6041)
 * Fix NPE in sstablesplit (CASSANDRA-6027)
 * Migrate pre-2.0 key/value/column aliases to system.schema_columns
   (CASSANDRA-6009)
 * Paging filter empty rows too agressively (CASSANDRA-6040)
 * Support variadic parameters for IN clauses (CASSANDRA-4210)
 * cqlsh: return the result of CAS writes (CASSANDRA-5796)
 * Fix validation of IN clauses with 2ndary indexes (CASSANDRA-6050)
 * Support named bind variables in CQL (CASSANDRA-6033)
Merged from 1.2:
 * Allow cache-keys-to-save to be set at runtime (CASSANDRA-5980)
 * Avoid second-guessing out-of-space state (CASSANDRA-5605)
 * Tuning knobs for dealing with large blobs and many CFs (CASSANDRA-5982)
 * (Hadoop) Fix CQLRW for thrift tables (CASSANDRA-6002)
 * Fix possible divide-by-zero in HHOM (CASSANDRA-5990)
 * Allow local batchlog writes for CL.ANY (CASSANDRA-5967)
 * Upgrade metrics-core to version 2.2.0 (CASSANDRA-5947)
 * Fix CqlRecordWriter with composite keys (CASSANDRA-5949)
 * Add snitch, schema version, cluster, partitioner to JMX (CASSANDRA-5881)
 * Allow disabling SlabAllocator (CASSANDRA-5935)
 * Make user-defined compaction JMX blocking (CASSANDRA-4952)
 * Fix streaming does not transfer wrapped range (CASSANDRA-5948)
 * Fix loading index summary containing empty key (CASSANDRA-5965)
 * Correctly handle limits in CompositesSearcher (CASSANDRA-5975)
 * Pig: handle CQL collections (CASSANDRA-5867)
 * Pass the updated cf to the PRSI index() method (CASSANDRA-5999)
 * Allow empty CQL3 batches (as no-op) (CASSANDRA-5994)
 * Support null in CQL3 functions (CASSANDRA-5910)
 * Replace the deprecated MapMaker with CacheLoader (CASSANDRA-6007)
 * Add SSTableDeletingNotification to DataTracker (CASSANDRA-6010)
 * Fix snapshots in use get deleted during snapshot repair (CASSANDRA-6011)
 * Move hints and exception count to o.a.c.metrics (CASSANDRA-6017)
 * Fix memory leak in snapshot repair (CASSANDRA-6047)
 * Fix sstable2sjon for CQL3 tables (CASSANDRA-5852)


2.0.0
 * Fix thrift validation when inserting into CQL3 tables (CASSANDRA-5138)
 * Fix periodic memtable flushing behavior with clean memtables (CASSANDRA-5931)
 * Fix dateOf() function for pre-2.0 timestamp columns (CASSANDRA-5928)
 * Fix SSTable unintentionally loads BF when opened for batch (CASSANDRA-5938)
 * Add stream session progress to JMX (CASSANDRA-4757)
 * Fix NPE during CAS operation (CASSANDRA-5925)
Merged from 1.2:
 * Fix getBloomFilterDiskSpaceUsed for AlwaysPresentFilter (CASSANDRA-5900)
 * Don't announce schema version until we've loaded the changes locally
   (CASSANDRA-5904)
 * Fix to support off heap bloom filters size greater than 2 GB (CASSANDRA-5903)
 * Properly handle parsing huge map and set literals (CASSANDRA-5893)


2.0.0-rc2
 * enable vnodes by default (CASSANDRA-5869)
 * fix CAS contention timeout (CASSANDRA-5830)
 * fix HsHa to respect max frame size (CASSANDRA-4573)
 * Fix (some) 2i on composite components omissions (CASSANDRA-5851)
 * cqlsh: add DESCRIBE FULL SCHEMA variant (CASSANDRA-5880)
Merged from 1.2:
 * Correctly validate sparse composite cells in scrub (CASSANDRA-5855)
 * Add KeyCacheHitRate metric to CF metrics (CASSANDRA-5868)
 * cqlsh: add support for multiline comments (CASSANDRA-5798)
 * Handle CQL3 SELECT duplicate IN restrictions on clustering columns
   (CASSANDRA-5856)


2.0.0-rc1
 * improve DecimalSerializer performance (CASSANDRA-5837)
 * fix potential spurious wakeup in AsyncOneResponse (CASSANDRA-5690)
 * fix schema-related trigger issues (CASSANDRA-5774)
 * Better validation when accessing CQL3 table from thrift (CASSANDRA-5138)
 * Fix assertion error during repair (CASSANDRA-5801)
 * Fix range tombstone bug (CASSANDRA-5805)
 * DC-local CAS (CASSANDRA-5797)
 * Add a native_protocol_version column to the system.local table (CASSANRDA-5819)
 * Use index_interval from cassandra.yaml when upgraded (CASSANDRA-5822)
 * Fix buffer underflow on socket close (CASSANDRA-5792)
Merged from 1.2:
 * Fix reading DeletionTime from 1.1-format sstables (CASSANDRA-5814)
 * cqlsh: add collections support to COPY (CASSANDRA-5698)
 * retry important messages for any IOException (CASSANDRA-5804)
 * Allow empty IN relations in SELECT/UPDATE/DELETE statements (CASSANDRA-5626)
 * cqlsh: fix crashing on Windows due to libedit detection (CASSANDRA-5812)
 * fix bulk-loading compressed sstables (CASSANDRA-5820)
 * (Hadoop) fix quoting in CqlPagingRecordReader and CqlRecordWriter
   (CASSANDRA-5824)
 * update default LCS sstable size to 160MB (CASSANDRA-5727)
 * Allow compacting 2Is via nodetool (CASSANDRA-5670)
 * Hex-encode non-String keys in OPP (CASSANDRA-5793)
 * nodetool history logging (CASSANDRA-5823)
 * (Hadoop) fix support for Thrift tables in CqlPagingRecordReader
   (CASSANDRA-5752)
 * add "all time blocked" to StatusLogger output (CASSANDRA-5825)
 * Future-proof inter-major-version schema migrations (CASSANDRA-5845)
 * (Hadoop) add CqlPagingRecordReader support for ReversedType in Thrift table
   (CASSANDRA-5718)
 * Add -no-snapshot option to scrub (CASSANDRA-5891)
 * Fix to support off heap bloom filters size greater than 2 GB (CASSANDRA-5903)
 * Properly handle parsing huge map and set literals (CASSANDRA-5893)
 * Fix LCS L0 compaction may overlap in L1 (CASSANDRA-5907)
 * New sstablesplit tool to split large sstables offline (CASSANDRA-4766)
 * Fix potential deadlock in native protocol server (CASSANDRA-5926)
 * Disallow incompatible type change in CQL3 (CASSANDRA-5882)
Merged from 1.1:
 * Correctly validate sparse composite cells in scrub (CASSANDRA-5855)


2.0.0-beta2
 * Replace countPendingHints with Hints Created metric (CASSANDRA-5746)
 * Allow nodetool with no args, and with help to run without a server (CASSANDRA-5734)
 * Cleanup AbstractType/TypeSerializer classes (CASSANDRA-5744)
 * Remove unimplemented cli option schema-mwt (CASSANDRA-5754)
 * Support range tombstones in thrift (CASSANDRA-5435)
 * Normalize table-manipulating CQL3 statements' class names (CASSANDRA-5759)
 * cqlsh: add missing table options to DESCRIBE output (CASSANDRA-5749)
 * Fix assertion error during repair (CASSANDRA-5757)
 * Fix bulkloader (CASSANDRA-5542)
 * Add LZ4 compression to the native protocol (CASSANDRA-5765)
 * Fix bugs in the native protocol v2 (CASSANDRA-5770)
 * CAS on 'primary key only' table (CASSANDRA-5715)
 * Support streaming SSTables of old versions (CASSANDRA-5772)
 * Always respect protocol version in native protocol (CASSANDRA-5778)
 * Fix ConcurrentModificationException during streaming (CASSANDRA-5782)
 * Update deletion timestamp in Commit#updatesWithPaxosTime (CASSANDRA-5787)
 * Thrift cas() method crashes if input columns are not sorted (CASSANDRA-5786)
 * Order columns names correctly when querying for CAS (CASSANDRA-5788)
 * Fix streaming retry (CASSANDRA-5775)
Merged from 1.2:
 * if no seeds can be a reached a node won't start in a ring by itself (CASSANDRA-5768)
 * add cassandra.unsafesystem property (CASSANDRA-5704)
 * (Hadoop) quote identifiers in CqlPagingRecordReader (CASSANDRA-5763)
 * Add replace_node functionality for vnodes (CASSANDRA-5337)
 * Add timeout events to query traces (CASSANDRA-5520)
 * Fix serialization of the LEFT gossip value (CASSANDRA-5696)
 * Pig: support for cql3 tables (CASSANDRA-5234)
 * Fix skipping range tombstones with reverse queries (CASSANDRA-5712)
 * Expire entries out of ThriftSessionManager (CASSANDRA-5719)
 * Don't keep ancestor information in memory (CASSANDRA-5342)
 * Expose native protocol server status in nodetool info (CASSANDRA-5735)
 * Fix pathetic performance of range tombstones (CASSANDRA-5677)
 * Fix querying with an empty (impossible) range (CASSANDRA-5573)
 * cqlsh: handle CUSTOM 2i in DESCRIBE output (CASSANDRA-5760)
 * Fix minor bug in Range.intersects(Bound) (CASSANDRA-5771)
 * cqlsh: handle disabled compression in DESCRIBE output (CASSANDRA-5766)
 * Ensure all UP events are notified on the native protocol (CASSANDRA-5769)
 * Fix formatting of sstable2json with multiple -k arguments (CASSANDRA-5781)
 * Don't rely on row marker for queries in general to hide lost markers
   after TTL expires (CASSANDRA-5762)
 * Sort nodetool help output (CASSANDRA-5776)
 * Fix column expiring during 2 phases compaction (CASSANDRA-5799)
 * now() is being rejected in INSERTs when inside collections (CASSANDRA-5795)


2.0.0-beta1
 * Add support for indexing clustered columns (CASSANDRA-5125)
 * Removed on-heap row cache (CASSANDRA-5348)
 * use nanotime consistently for node-local timeouts (CASSANDRA-5581)
 * Avoid unnecessary second pass on name-based queries (CASSANDRA-5577)
 * Experimental triggers (CASSANDRA-1311)
 * JEMalloc support for off-heap allocation (CASSANDRA-3997)
 * Single-pass compaction (CASSANDRA-4180)
 * Removed token range bisection (CASSANDRA-5518)
 * Removed compatibility with pre-1.2.5 sstables and network messages
   (CASSANDRA-5511)
 * removed PBSPredictor (CASSANDRA-5455)
 * CAS support (CASSANDRA-5062, 5441, 5442, 5443, 5619, 5667)
 * Leveled compaction performs size-tiered compactions in L0
   (CASSANDRA-5371, 5439)
 * Add yaml network topology snitch for mixed ec2/other envs (CASSANDRA-5339)
 * Log when a node is down longer than the hint window (CASSANDRA-4554)
 * Optimize tombstone creation for ExpiringColumns (CASSANDRA-4917)
 * Improve LeveledScanner work estimation (CASSANDRA-5250, 5407)
 * Replace compaction lock with runWithCompactionsDisabled (CASSANDRA-3430)
 * Change Message IDs to ints (CASSANDRA-5307)
 * Move sstable level information into the Stats component, removing the
   need for a separate Manifest file (CASSANDRA-4872)
 * avoid serializing to byte[] on commitlog append (CASSANDRA-5199)
 * make index_interval configurable per columnfamily (CASSANDRA-3961, CASSANDRA-5650)
 * add default_time_to_live (CASSANDRA-3974)
 * add memtable_flush_period_in_ms (CASSANDRA-4237)
 * replace supercolumns internally by composites (CASSANDRA-3237, 5123)
 * upgrade thrift to 0.9.0 (CASSANDRA-3719)
 * drop unnecessary keyspace parameter from user-defined compaction API
   (CASSANDRA-5139)
 * more robust solution to incomplete compactions + counters (CASSANDRA-5151)
 * Change order of directory searching for c*.in.sh (CASSANDRA-3983)
 * Add tool to reset SSTable compaction level for LCS (CASSANDRA-5271)
 * Allow custom configuration loader (CASSANDRA-5045)
 * Remove memory emergency pressure valve logic (CASSANDRA-3534)
 * Reduce request latency with eager retry (CASSANDRA-4705)
 * cqlsh: Remove ASSUME command (CASSANDRA-5331)
 * Rebuild BF when loading sstables if bloom_filter_fp_chance
   has changed since compaction (CASSANDRA-5015)
 * remove row-level bloom filters (CASSANDRA-4885)
 * Change Kernel Page Cache skipping into row preheating (disabled by default)
   (CASSANDRA-4937)
 * Improve repair by deciding on a gcBefore before sending
   out TreeRequests (CASSANDRA-4932)
 * Add an official way to disable compactions (CASSANDRA-5074)
 * Reenable ALTER TABLE DROP with new semantics (CASSANDRA-3919)
 * Add binary protocol versioning (CASSANDRA-5436)
 * Swap THshaServer for TThreadedSelectorServer (CASSANDRA-5530)
 * Add alias support to SELECT statement (CASSANDRA-5075)
 * Don't create empty RowMutations in CommitLogReplayer (CASSANDRA-5541)
 * Use range tombstones when dropping cfs/columns from schema (CASSANDRA-5579)
 * cqlsh: drop CQL2/CQL3-beta support (CASSANDRA-5585)
 * Track max/min column names in sstables to be able to optimize slice
   queries (CASSANDRA-5514, CASSANDRA-5595, CASSANDRA-5600)
 * Binary protocol: allow batching already prepared statements (CASSANDRA-4693)
 * Allow preparing timestamp, ttl and limit in CQL3 queries (CASSANDRA-4450)
 * Support native link w/o JNA in Java7 (CASSANDRA-3734)
 * Use SASL authentication in binary protocol v2 (CASSANDRA-5545)
 * Replace Thrift HsHa with LMAX Disruptor based implementation (CASSANDRA-5582)
 * cqlsh: Add row count to SELECT output (CASSANDRA-5636)
 * Include a timestamp with all read commands to determine column expiration
   (CASSANDRA-5149)
 * Streaming 2.0 (CASSANDRA-5286, 5699)
 * Conditional create/drop ks/table/index statements in CQL3 (CASSANDRA-2737)
 * more pre-table creation property validation (CASSANDRA-5693)
 * Redesign repair messages (CASSANDRA-5426)
 * Fix ALTER RENAME post-5125 (CASSANDRA-5702)
 * Disallow renaming a 2ndary indexed column (CASSANDRA-5705)
 * Rename Table to Keyspace (CASSANDRA-5613)
 * Ensure changing column_index_size_in_kb on different nodes don't corrupt the
   sstable (CASSANDRA-5454)
 * Move resultset type information into prepare, not execute (CASSANDRA-5649)
 * Auto paging in binary protocol (CASSANDRA-4415, 5714)
 * Don't tie client side use of AbstractType to JDBC (CASSANDRA-4495)
 * Adds new TimestampType to replace DateType (CASSANDRA-5723, CASSANDRA-5729)
Merged from 1.2:
 * make starting native protocol server idempotent (CASSANDRA-5728)
 * Fix loading key cache when a saved entry is no longer valid (CASSANDRA-5706)
 * Fix serialization of the LEFT gossip value (CASSANDRA-5696)
 * cqlsh: Don't show 'null' in place of empty values (CASSANDRA-5675)
 * Race condition in detecting version on a mixed 1.1/1.2 cluster
   (CASSANDRA-5692)
 * Fix skipping range tombstones with reverse queries (CASSANDRA-5712)
 * Expire entries out of ThriftSessionManager (CASSANRDA-5719)
 * Don't keep ancestor information in memory (CASSANDRA-5342)
 * cqlsh: fix handling of semicolons inside BATCH queries (CASSANDRA-5697)


1.2.6
 * Fix tracing when operation completes before all responses arrive
   (CASSANDRA-5668)
 * Fix cross-DC mutation forwarding (CASSANDRA-5632)
 * Reduce SSTableLoader memory usage (CASSANDRA-5555)
 * Scale hinted_handoff_throttle_in_kb to cluster size (CASSANDRA-5272)
 * (Hadoop) Add CQL3 input/output formats (CASSANDRA-4421, 5622)
 * (Hadoop) Fix InputKeyRange in CFIF (CASSANDRA-5536)
 * Fix dealing with ridiculously large max sstable sizes in LCS (CASSANDRA-5589)
 * Ignore pre-truncate hints (CASSANDRA-4655)
 * Move System.exit on OOM into a separate thread (CASSANDRA-5273)
 * Write row markers when serializing schema (CASSANDRA-5572)
 * Check only SSTables for the requested range when streaming (CASSANDRA-5569)
 * Improve batchlog replay behavior and hint ttl handling (CASSANDRA-5314)
 * Exclude localTimestamp from validation for tombstones (CASSANDRA-5398)
 * cqlsh: add custom prompt support (CASSANDRA-5539)
 * Reuse prepared statements in hot auth queries (CASSANDRA-5594)
 * cqlsh: add vertical output option (see EXPAND) (CASSANDRA-5597)
 * Add a rate limit option to stress (CASSANDRA-5004)
 * have BulkLoader ignore snapshots directories (CASSANDRA-5587)
 * fix SnitchProperties logging context (CASSANDRA-5602)
 * Expose whether jna is enabled and memory is locked via JMX (CASSANDRA-5508)
 * cqlsh: fix COPY FROM with ReversedType (CASSANDRA-5610)
 * Allow creating CUSTOM indexes on collections (CASSANDRA-5615)
 * Evaluate now() function at execution time (CASSANDRA-5616)
 * Expose detailed read repair metrics (CASSANDRA-5618)
 * Correct blob literal + ReversedType parsing (CASSANDRA-5629)
 * Allow GPFS to prefer the internal IP like EC2MRS (CASSANDRA-5630)
 * fix help text for -tspw cassandra-cli (CASSANDRA-5643)
 * don't throw away initial causes exceptions for internode encryption issues
   (CASSANDRA-5644)
 * Fix message spelling errors for cql select statements (CASSANDRA-5647)
 * Suppress custom exceptions thru jmx (CASSANDRA-5652)
 * Update CREATE CUSTOM INDEX syntax (CASSANDRA-5639)
 * Fix PermissionDetails.equals() method (CASSANDRA-5655)
 * Never allow partition key ranges in CQL3 without token() (CASSANDRA-5666)
 * Gossiper incorrectly drops AppState for an upgrading node (CASSANDRA-5660)
 * Connection thrashing during multi-region ec2 during upgrade, due to
   messaging version (CASSANDRA-5669)
 * Avoid over reconnecting in EC2MRS (CASSANDRA-5678)
 * Fix ReadResponseSerializer.serializedSize() for digest reads (CASSANDRA-5476)
 * allow sstable2json on 2i CFs (CASSANDRA-5694)
Merged from 1.1:
 * Remove buggy thrift max message length option (CASSANDRA-5529)
 * Fix NPE in Pig's widerow mode (CASSANDRA-5488)
 * Add split size parameter to Pig and disable split combination (CASSANDRA-5544)


1.2.5
 * make BytesToken.toString only return hex bytes (CASSANDRA-5566)
 * Ensure that submitBackground enqueues at least one task (CASSANDRA-5554)
 * fix 2i updates with identical values and timestamps (CASSANDRA-5540)
 * fix compaction throttling bursty-ness (CASSANDRA-4316)
 * reduce memory consumption of IndexSummary (CASSANDRA-5506)
 * remove per-row column name bloom filters (CASSANDRA-5492)
 * Include fatal errors in trace events (CASSANDRA-5447)
 * Ensure that PerRowSecondaryIndex is notified of row-level deletes
   (CASSANDRA-5445)
 * Allow empty blob literals in CQL3 (CASSANDRA-5452)
 * Fix streaming RangeTombstones at column index boundary (CASSANDRA-5418)
 * Fix preparing statements when current keyspace is not set (CASSANDRA-5468)
 * Fix SemanticVersion.isSupportedBy minor/patch handling (CASSANDRA-5496)
 * Don't provide oldCfId for post-1.1 system cfs (CASSANDRA-5490)
 * Fix primary range ignores replication strategy (CASSANDRA-5424)
 * Fix shutdown of binary protocol server (CASSANDRA-5507)
 * Fix repair -snapshot not working (CASSANDRA-5512)
 * Set isRunning flag later in binary protocol server (CASSANDRA-5467)
 * Fix use of CQL3 functions with descending clustering order (CASSANDRA-5472)
 * Disallow renaming columns one at a time for thrift table in CQL3
   (CASSANDRA-5531)
 * cqlsh: add CLUSTERING ORDER BY support to DESCRIBE (CASSANDRA-5528)
 * Add custom secondary index support to CQL3 (CASSANDRA-5484)
 * Fix repair hanging silently on unexpected error (CASSANDRA-5229)
 * Fix Ec2Snitch regression introduced by CASSANDRA-5171 (CASSANDRA-5432)
 * Add nodetool enablebackup/disablebackup (CASSANDRA-5556)
 * cqlsh: fix DESCRIBE after case insensitive USE (CASSANDRA-5567)
Merged from 1.1
 * Add retry mechanism to OTC for non-droppable_verbs (CASSANDRA-5393)
 * Use allocator information to improve memtable memory usage estimate
   (CASSANDRA-5497)
 * Fix trying to load deleted row into row cache on startup (CASSANDRA-4463)
 * fsync leveled manifest to avoid corruption (CASSANDRA-5535)
 * Fix Bound intersection computation (CASSANDRA-5551)
 * sstablescrub now respects max memory size in cassandra.in.sh (CASSANDRA-5562)


1.2.4
 * Ensure that PerRowSecondaryIndex updates see the most recent values
   (CASSANDRA-5397)
 * avoid duplicate index entries ind PrecompactedRow and
   ParallelCompactionIterable (CASSANDRA-5395)
 * remove the index entry on oldColumn when new column is a tombstone
   (CASSANDRA-5395)
 * Change default stream throughput from 400 to 200 mbps (CASSANDRA-5036)
 * Gossiper logs DOWN for symmetry with UP (CASSANDRA-5187)
 * Fix mixing prepared statements between keyspaces (CASSANDRA-5352)
 * Fix consistency level during bootstrap - strike 3 (CASSANDRA-5354)
 * Fix transposed arguments in AlreadyExistsException (CASSANDRA-5362)
 * Improve asynchronous hint delivery (CASSANDRA-5179)
 * Fix Guava dependency version (12.0 -> 13.0.1) for Maven (CASSANDRA-5364)
 * Validate that provided CQL3 collection value are < 64K (CASSANDRA-5355)
 * Make upgradeSSTable skip current version sstables by default (CASSANDRA-5366)
 * Optimize min/max timestamp collection (CASSANDRA-5373)
 * Invalid streamId in cql binary protocol when using invalid CL
   (CASSANDRA-5164)
 * Fix validation for IN where clauses with collections (CASSANDRA-5376)
 * Copy resultSet on count query to avoid ConcurrentModificationException
   (CASSANDRA-5382)
 * Correctly typecheck in CQL3 even with ReversedType (CASSANDRA-5386)
 * Fix streaming compressed files when using encryption (CASSANDRA-5391)
 * cassandra-all 1.2.0 pom missing netty dependency (CASSANDRA-5392)
 * Fix writetime/ttl functions on null values (CASSANDRA-5341)
 * Fix NPE during cql3 select with token() (CASSANDRA-5404)
 * IndexHelper.skipBloomFilters won't skip non-SHA filters (CASSANDRA-5385)
 * cqlsh: Print maps ordered by key, sort sets (CASSANDRA-5413)
 * Add null syntax support in CQL3 for inserts (CASSANDRA-3783)
 * Allow unauthenticated set_keyspace() calls (CASSANDRA-5423)
 * Fix potential incremental backups race (CASSANDRA-5410)
 * Fix prepared BATCH statements with batch-level timestamps (CASSANDRA-5415)
 * Allow overriding superuser setup delay (CASSANDRA-5430)
 * cassandra-shuffle with JMX usernames and passwords (CASSANDRA-5431)
Merged from 1.1:
 * cli: Quote ks and cf names in schema output when needed (CASSANDRA-5052)
 * Fix bad default for min/max timestamp in SSTableMetadata (CASSANDRA-5372)
 * Fix cf name extraction from manifest in Directories.migrateFile()
   (CASSANDRA-5242)
 * Support pluggable internode authentication (CASSANDRA-5401)


1.2.3
 * add check for sstable overlap within a level on startup (CASSANDRA-5327)
 * replace ipv6 colons in jmx object names (CASSANDRA-5298, 5328)
 * Avoid allocating SSTableBoundedScanner during repair when the range does
   not intersect the sstable (CASSANDRA-5249)
 * Don't lowercase property map keys (this breaks NTS) (CASSANDRA-5292)
 * Fix composite comparator with super columns (CASSANDRA-5287)
 * Fix insufficient validation of UPDATE queries against counter cfs
   (CASSANDRA-5300)
 * Fix PropertyFileSnitch default DC/Rack behavior (CASSANDRA-5285)
 * Handle null values when executing prepared statement (CASSANDRA-5081)
 * Add netty to pom dependencies (CASSANDRA-5181)
 * Include type arguments in Thrift CQLPreparedResult (CASSANDRA-5311)
 * Fix compaction not removing columns when bf_fp_ratio is 1 (CASSANDRA-5182)
 * cli: Warn about missing CQL3 tables in schema descriptions (CASSANDRA-5309)
 * Re-enable unknown option in replication/compaction strategies option for
   backward compatibility (CASSANDRA-4795)
 * Add binary protocol support to stress (CASSANDRA-4993)
 * cqlsh: Fix COPY FROM value quoting and null handling (CASSANDRA-5305)
 * Fix repair -pr for vnodes (CASSANDRA-5329)
 * Relax CL for auth queries for non-default users (CASSANDRA-5310)
 * Fix AssertionError during repair (CASSANDRA-5245)
 * Don't announce migrations to pre-1.2 nodes (CASSANDRA-5334)
Merged from 1.1:
 * Update offline scrub for 1.0 -> 1.1 directory structure (CASSANDRA-5195)
 * add tmp flag to Descriptor hashcode (CASSANDRA-4021)
 * fix logging of "Found table data in data directories" when only system tables
   are present (CASSANDRA-5289)
 * cli: Add JMX authentication support (CASSANDRA-5080)
 * nodetool: ability to repair specific range (CASSANDRA-5280)
 * Fix possible assertion triggered in SliceFromReadCommand (CASSANDRA-5284)
 * cqlsh: Add inet type support on Windows (ipv4-only) (CASSANDRA-4801)
 * Fix race when initializing ColumnFamilyStore (CASSANDRA-5350)
 * Add UseTLAB JVM flag (CASSANDRA-5361)


1.2.2
 * fix potential for multiple concurrent compactions of the same sstables
   (CASSANDRA-5256)
 * avoid no-op caching of byte[] on commitlog append (CASSANDRA-5199)
 * fix symlinks under data dir not working (CASSANDRA-5185)
 * fix bug in compact storage metadata handling (CASSANDRA-5189)
 * Validate login for USE queries (CASSANDRA-5207)
 * cli: remove default username and password (CASSANDRA-5208)
 * configure populate_io_cache_on_flush per-CF (CASSANDRA-4694)
 * allow configuration of internode socket buffer (CASSANDRA-3378)
 * Make sstable directory picking blacklist-aware again (CASSANDRA-5193)
 * Correctly expire gossip states for edge cases (CASSANDRA-5216)
 * Improve handling of directory creation failures (CASSANDRA-5196)
 * Expose secondary indicies to the rest of nodetool (CASSANDRA-4464)
 * Binary protocol: avoid sending notification for 0.0.0.0 (CASSANDRA-5227)
 * add UseCondCardMark XX jvm settings on jdk 1.7 (CASSANDRA-4366)
 * CQL3 refactor to allow conversion function (CASSANDRA-5226)
 * Fix drop of sstables in some circumstance (CASSANDRA-5232)
 * Implement caching of authorization results (CASSANDRA-4295)
 * Add support for LZ4 compression (CASSANDRA-5038)
 * Fix missing columns in wide rows queries (CASSANDRA-5225)
 * Simplify auth setup and make system_auth ks alterable (CASSANDRA-5112)
 * Stop compactions from hanging during bootstrap (CASSANDRA-5244)
 * fix compressed streaming sending extra chunk (CASSANDRA-5105)
 * Add CQL3-based implementations of IAuthenticator and IAuthorizer
   (CASSANDRA-4898)
 * Fix timestamp-based tomstone removal logic (CASSANDRA-5248)
 * cli: Add JMX authentication support (CASSANDRA-5080)
 * Fix forceFlush behavior (CASSANDRA-5241)
 * cqlsh: Add username autocompletion (CASSANDRA-5231)
 * Fix CQL3 composite partition key error (CASSANDRA-5240)
 * Allow IN clause on last clustering key (CASSANDRA-5230)
Merged from 1.1:
 * fix start key/end token validation for wide row iteration (CASSANDRA-5168)
 * add ConfigHelper support for Thrift frame and max message sizes (CASSANDRA-5188)
 * fix nodetool repair not fail on node down (CASSANDRA-5203)
 * always collect tombstone hints (CASSANDRA-5068)
 * Fix error when sourcing file in cqlsh (CASSANDRA-5235)


1.2.1
 * stream undelivered hints on decommission (CASSANDRA-5128)
 * GossipingPropertyFileSnitch loads saved dc/rack info if needed (CASSANDRA-5133)
 * drain should flush system CFs too (CASSANDRA-4446)
 * add inter_dc_tcp_nodelay setting (CASSANDRA-5148)
 * re-allow wrapping ranges for start_token/end_token range pairitspwng (CASSANDRA-5106)
 * fix validation compaction of empty rows (CASSANDRA-5136)
 * nodetool methods to enable/disable hint storage/delivery (CASSANDRA-4750)
 * disallow bloom filter false positive chance of 0 (CASSANDRA-5013)
 * add threadpool size adjustment methods to JMXEnabledThreadPoolExecutor and
   CompactionManagerMBean (CASSANDRA-5044)
 * fix hinting for dropped local writes (CASSANDRA-4753)
 * off-heap cache doesn't need mutable column container (CASSANDRA-5057)
 * apply disk_failure_policy to bad disks on initial directory creation
   (CASSANDRA-4847)
 * Optimize name-based queries to use ArrayBackedSortedColumns (CASSANDRA-5043)
 * Fall back to old manifest if most recent is unparseable (CASSANDRA-5041)
 * pool [Compressed]RandomAccessReader objects on the partitioned read path
   (CASSANDRA-4942)
 * Add debug logging to list filenames processed by Directories.migrateFile
   method (CASSANDRA-4939)
 * Expose black-listed directories via JMX (CASSANDRA-4848)
 * Log compaction merge counts (CASSANDRA-4894)
 * Minimize byte array allocation by AbstractData{Input,Output} (CASSANDRA-5090)
 * Add SSL support for the binary protocol (CASSANDRA-5031)
 * Allow non-schema system ks modification for shuffle to work (CASSANDRA-5097)
 * cqlsh: Add default limit to SELECT statements (CASSANDRA-4972)
 * cqlsh: fix DESCRIBE for 1.1 cfs in CQL3 (CASSANDRA-5101)
 * Correctly gossip with nodes >= 1.1.7 (CASSANDRA-5102)
 * Ensure CL guarantees on digest mismatch (CASSANDRA-5113)
 * Validate correctly selects on composite partition key (CASSANDRA-5122)
 * Fix exception when adding collection (CASSANDRA-5117)
 * Handle states for non-vnode clusters correctly (CASSANDRA-5127)
 * Refuse unrecognized replication and compaction strategy options (CASSANDRA-4795)
 * Pick the correct value validator in sstable2json for cql3 tables (CASSANDRA-5134)
 * Validate login for describe_keyspace, describe_keyspaces and set_keyspace
   (CASSANDRA-5144)
 * Fix inserting empty maps (CASSANDRA-5141)
 * Don't remove tokens from System table for node we know (CASSANDRA-5121)
 * fix streaming progress report for compresed files (CASSANDRA-5130)
 * Coverage analysis for low-CL queries (CASSANDRA-4858)
 * Stop interpreting dates as valid timeUUID value (CASSANDRA-4936)
 * Adds E notation for floating point numbers (CASSANDRA-4927)
 * Detect (and warn) unintentional use of the cql2 thrift methods when cql3 was
   intended (CASSANDRA-5172)
 * cli: Quote ks and cf names in schema output when needed (CASSANDRA-5052)
 * Fix cf name extraction from manifest in Directories.migrateFile() (CASSANDRA-5242)
 * Replace mistaken usage of commons-logging with slf4j (CASSANDRA-5464)
 * Ensure Jackson dependency matches lib (CASSANDRA-5126)
 * Expose droppable tombstone ratio stats over JMX (CASSANDRA-5159)
Merged from 1.1:
 * Simplify CompressedRandomAccessReader to work around JDK FD bug (CASSANDRA-5088)
 * Improve handling a changing target throttle rate mid-compaction (CASSANDRA-5087)
 * Pig: correctly decode row keys in widerow mode (CASSANDRA-5098)
 * nodetool repair command now prints progress (CASSANDRA-4767)
 * fix user defined compaction to run against 1.1 data directory (CASSANDRA-5118)
 * Fix CQL3 BATCH authorization caching (CASSANDRA-5145)
 * fix get_count returns incorrect value with TTL (CASSANDRA-5099)
 * better handling for mid-compaction failure (CASSANDRA-5137)
 * convert default marshallers list to map for better readability (CASSANDRA-5109)
 * fix ConcurrentModificationException in getBootstrapSource (CASSANDRA-5170)
 * fix sstable maxtimestamp for row deletes and pre-1.1.1 sstables (CASSANDRA-5153)
 * Fix thread growth on node removal (CASSANDRA-5175)
 * Make Ec2Region's datacenter name configurable (CASSANDRA-5155)


1.2.0
 * Disallow counters in collections (CASSANDRA-5082)
 * cqlsh: add unit tests (CASSANDRA-3920)
 * fix default bloom_filter_fp_chance for LeveledCompactionStrategy (CASSANDRA-5093)
Merged from 1.1:
 * add validation for get_range_slices with start_key and end_token (CASSANDRA-5089)


1.2.0-rc2
 * fix nodetool ownership display with vnodes (CASSANDRA-5065)
 * cqlsh: add DESCRIBE KEYSPACES command (CASSANDRA-5060)
 * Fix potential infinite loop when reloading CFS (CASSANDRA-5064)
 * Fix SimpleAuthorizer example (CASSANDRA-5072)
 * cqlsh: force CL.ONE for tracing and system.schema* queries (CASSANDRA-5070)
 * Includes cassandra-shuffle in the debian package (CASSANDRA-5058)
Merged from 1.1:
 * fix multithreaded compaction deadlock (CASSANDRA-4492)
 * fix temporarily missing schema after upgrade from pre-1.1.5 (CASSANDRA-5061)
 * Fix ALTER TABLE overriding compression options with defaults
   (CASSANDRA-4996, 5066)
 * fix specifying and altering crc_check_chance (CASSANDRA-5053)
 * fix Murmur3Partitioner ownership% calculation (CASSANDRA-5076)
 * Don't expire columns sooner than they should in 2ndary indexes (CASSANDRA-5079)


1.2-rc1
 * rename rpc_timeout settings to request_timeout (CASSANDRA-5027)
 * add BF with 0.1 FP to LCS by default (CASSANDRA-5029)
 * Fix preparing insert queries (CASSANDRA-5016)
 * Fix preparing queries with counter increment (CASSANDRA-5022)
 * Fix preparing updates with collections (CASSANDRA-5017)
 * Don't generate UUID based on other node address (CASSANDRA-5002)
 * Fix message when trying to alter a clustering key type (CASSANDRA-5012)
 * Update IAuthenticator to match the new IAuthorizer (CASSANDRA-5003)
 * Fix inserting only a key in CQL3 (CASSANDRA-5040)
 * Fix CQL3 token() function when used with strings (CASSANDRA-5050)
Merged from 1.1:
 * reduce log spam from invalid counter shards (CASSANDRA-5026)
 * Improve schema propagation performance (CASSANDRA-5025)
 * Fix for IndexHelper.IndexFor throws OOB Exception (CASSANDRA-5030)
 * cqlsh: make it possible to describe thrift CFs (CASSANDRA-4827)
 * cqlsh: fix timestamp formatting on some platforms (CASSANDRA-5046)


1.2-beta3
 * make consistency level configurable in cqlsh (CASSANDRA-4829)
 * fix cqlsh rendering of blob fields (CASSANDRA-4970)
 * fix cqlsh DESCRIBE command (CASSANDRA-4913)
 * save truncation position in system table (CASSANDRA-4906)
 * Move CompressionMetadata off-heap (CASSANDRA-4937)
 * allow CLI to GET cql3 columnfamily data (CASSANDRA-4924)
 * Fix rare race condition in getExpireTimeForEndpoint (CASSANDRA-4402)
 * acquire references to overlapping sstables during compaction so bloom filter
   doesn't get free'd prematurely (CASSANDRA-4934)
 * Don't share slice query filter in CQL3 SelectStatement (CASSANDRA-4928)
 * Separate tracing from Log4J (CASSANDRA-4861)
 * Exclude gcable tombstones from merkle-tree computation (CASSANDRA-4905)
 * Better printing of AbstractBounds for tracing (CASSANDRA-4931)
 * Optimize mostRecentTombstone check in CC.collectAllData (CASSANDRA-4883)
 * Change stream session ID to UUID to avoid collision from same node (CASSANDRA-4813)
 * Use Stats.db when bulk loading if present (CASSANDRA-4957)
 * Skip repair on system_trace and keyspaces with RF=1 (CASSANDRA-4956)
 * (cql3) Remove arbitrary SELECT limit (CASSANDRA-4918)
 * Correctly handle prepared operation on collections (CASSANDRA-4945)
 * Fix CQL3 LIMIT (CASSANDRA-4877)
 * Fix Stress for CQL3 (CASSANDRA-4979)
 * Remove cassandra specific exceptions from JMX interface (CASSANDRA-4893)
 * (CQL3) Force using ALLOW FILTERING on potentially inefficient queries (CASSANDRA-4915)
 * (cql3) Fix adding column when the table has collections (CASSANDRA-4982)
 * (cql3) Fix allowing collections with compact storage (CASSANDRA-4990)
 * (cql3) Refuse ttl/writetime function on collections (CASSANDRA-4992)
 * Replace IAuthority with new IAuthorizer (CASSANDRA-4874)
 * clqsh: fix KEY pseudocolumn escaping when describing Thrift tables
   in CQL3 mode (CASSANDRA-4955)
 * add basic authentication support for Pig CassandraStorage (CASSANDRA-3042)
 * fix CQL2 ALTER TABLE compaction_strategy_class altering (CASSANDRA-4965)
Merged from 1.1:
 * Fall back to old describe_splits if d_s_ex is not available (CASSANDRA-4803)
 * Improve error reporting when streaming ranges fail (CASSANDRA-5009)
 * Fix cqlsh timestamp formatting of timezone info (CASSANDRA-4746)
 * Fix assertion failure with leveled compaction (CASSANDRA-4799)
 * Check for null end_token in get_range_slice (CASSANDRA-4804)
 * Remove all remnants of removed nodes (CASSANDRA-4840)
 * Add aut-reloading of the log4j file in debian package (CASSANDRA-4855)
 * Fix estimated row cache entry size (CASSANDRA-4860)
 * reset getRangeSlice filter after finishing a row for get_paged_slice
   (CASSANDRA-4919)
 * expunge row cache post-truncate (CASSANDRA-4940)
 * Allow static CF definition with compact storage (CASSANDRA-4910)
 * Fix endless loop/compaction of schema_* CFs due to broken timestamps (CASSANDRA-4880)
 * Fix 'wrong class type' assertion in CounterColumn (CASSANDRA-4976)


1.2-beta2
 * fp rate of 1.0 disables BF entirely; LCS defaults to 1.0 (CASSANDRA-4876)
 * off-heap bloom filters for row keys (CASSANDRA_4865)
 * add extension point for sstable components (CASSANDRA-4049)
 * improve tracing output (CASSANDRA-4852, 4862)
 * make TRACE verb droppable (CASSANDRA-4672)
 * fix BulkLoader recognition of CQL3 columnfamilies (CASSANDRA-4755)
 * Sort commitlog segments for replay by id instead of mtime (CASSANDRA-4793)
 * Make hint delivery asynchronous (CASSANDRA-4761)
 * Pluggable Thrift transport factories for CLI and cqlsh (CASSANDRA-4609, 4610)
 * cassandra-cli: allow Double value type to be inserted to a column (CASSANDRA-4661)
 * Add ability to use custom TServerFactory implementations (CASSANDRA-4608)
 * optimize batchlog flushing to skip successful batches (CASSANDRA-4667)
 * include metadata for system keyspace itself in schema tables (CASSANDRA-4416)
 * add check to PropertyFileSnitch to verify presence of location for
   local node (CASSANDRA-4728)
 * add PBSPredictor consistency modeler (CASSANDRA-4261)
 * remove vestiges of Thrift unframed mode (CASSANDRA-4729)
 * optimize single-row PK lookups (CASSANDRA-4710)
 * adjust blockFor calculation to account for pending ranges due to node
   movement (CASSANDRA-833)
 * Change CQL version to 3.0.0 and stop accepting 3.0.0-beta1 (CASSANDRA-4649)
 * (CQL3) Make prepared statement global instead of per connection
   (CASSANDRA-4449)
 * Fix scrubbing of CQL3 created tables (CASSANDRA-4685)
 * (CQL3) Fix validation when using counter and regular columns in the same
   table (CASSANDRA-4706)
 * Fix bug starting Cassandra with simple authentication (CASSANDRA-4648)
 * Add support for batchlog in CQL3 (CASSANDRA-4545, 4738)
 * Add support for multiple column family outputs in CFOF (CASSANDRA-4208)
 * Support repairing only the local DC nodes (CASSANDRA-4747)
 * Use rpc_address for binary protocol and change default port (CASSANDRA-4751)
 * Fix use of collections in prepared statements (CASSANDRA-4739)
 * Store more information into peers table (CASSANDRA-4351, 4814)
 * Configurable bucket size for size tiered compaction (CASSANDRA-4704)
 * Run leveled compaction in parallel (CASSANDRA-4310)
 * Fix potential NPE during CFS reload (CASSANDRA-4786)
 * Composite indexes may miss results (CASSANDRA-4796)
 * Move consistency level to the protocol level (CASSANDRA-4734, 4824)
 * Fix Subcolumn slice ends not respected (CASSANDRA-4826)
 * Fix Assertion error in cql3 select (CASSANDRA-4783)
 * Fix list prepend logic (CQL3) (CASSANDRA-4835)
 * Add booleans as literals in CQL3 (CASSANDRA-4776)
 * Allow renaming PK columns in CQL3 (CASSANDRA-4822)
 * Fix binary protocol NEW_NODE event (CASSANDRA-4679)
 * Fix potential infinite loop in tombstone compaction (CASSANDRA-4781)
 * Remove system tables accounting from schema (CASSANDRA-4850)
 * (cql3) Force provided columns in clustering key order in
   'CLUSTERING ORDER BY' (CASSANDRA-4881)
 * Fix composite index bug (CASSANDRA-4884)
 * Fix short read protection for CQL3 (CASSANDRA-4882)
 * Add tracing support to the binary protocol (CASSANDRA-4699)
 * (cql3) Don't allow prepared marker inside collections (CASSANDRA-4890)
 * Re-allow order by on non-selected columns (CASSANDRA-4645)
 * Bug when composite index is created in a table having collections (CASSANDRA-4909)
 * log index scan subject in CompositesSearcher (CASSANDRA-4904)
Merged from 1.1:
 * add get[Row|Key]CacheEntries to CacheServiceMBean (CASSANDRA-4859)
 * fix get_paged_slice to wrap to next row correctly (CASSANDRA-4816)
 * fix indexing empty column values (CASSANDRA-4832)
 * allow JdbcDate to compose null Date objects (CASSANDRA-4830)
 * fix possible stackoverflow when compacting 1000s of sstables
   (CASSANDRA-4765)
 * fix wrong leveled compaction progress calculation (CASSANDRA-4807)
 * add a close() method to CRAR to prevent leaking file descriptors (CASSANDRA-4820)
 * fix potential infinite loop in get_count (CASSANDRA-4833)
 * fix compositeType.{get/from}String methods (CASSANDRA-4842)
 * (CQL) fix CREATE COLUMNFAMILY permissions check (CASSANDRA-4864)
 * Fix DynamicCompositeType same type comparison (CASSANDRA-4711)
 * Fix duplicate SSTable reference when stream session failed (CASSANDRA-3306)
 * Allow static CF definition with compact storage (CASSANDRA-4910)
 * Fix endless loop/compaction of schema_* CFs due to broken timestamps (CASSANDRA-4880)
 * Fix 'wrong class type' assertion in CounterColumn (CASSANDRA-4976)


1.2-beta1
 * add atomic_batch_mutate (CASSANDRA-4542, -4635)
 * increase default max_hint_window_in_ms to 3h (CASSANDRA-4632)
 * include message initiation time to replicas so they can more
   accurately drop timed-out requests (CASSANDRA-2858)
 * fix clientutil.jar dependencies (CASSANDRA-4566)
 * optimize WriteResponse (CASSANDRA-4548)
 * new metrics (CASSANDRA-4009)
 * redesign KEYS indexes to avoid read-before-write (CASSANDRA-2897)
 * debug tracing (CASSANDRA-1123)
 * parallelize row cache loading (CASSANDRA-4282)
 * Make compaction, flush JBOD-aware (CASSANDRA-4292)
 * run local range scans on the read stage (CASSANDRA-3687)
 * clean up ioexceptions (CASSANDRA-2116)
 * add disk_failure_policy (CASSANDRA-2118)
 * Introduce new json format with row level deletion (CASSANDRA-4054)
 * remove redundant "name" column from schema_keyspaces (CASSANDRA-4433)
 * improve "nodetool ring" handling of multi-dc clusters (CASSANDRA-3047)
 * update NTS calculateNaturalEndpoints to be O(N log N) (CASSANDRA-3881)
 * split up rpc timeout by operation type (CASSANDRA-2819)
 * rewrite key cache save/load to use only sequential i/o (CASSANDRA-3762)
 * update MS protocol with a version handshake + broadcast address id
   (CASSANDRA-4311)
 * multithreaded hint replay (CASSANDRA-4189)
 * add inter-node message compression (CASSANDRA-3127)
 * remove COPP (CASSANDRA-2479)
 * Track tombstone expiration and compact when tombstone content is
   higher than a configurable threshold, default 20% (CASSANDRA-3442, 4234)
 * update MurmurHash to version 3 (CASSANDRA-2975)
 * (CLI) track elapsed time for `delete' operation (CASSANDRA-4060)
 * (CLI) jline version is bumped to 1.0 to properly  support
   'delete' key function (CASSANDRA-4132)
 * Save IndexSummary into new SSTable 'Summary' component (CASSANDRA-2392, 4289)
 * Add support for range tombstones (CASSANDRA-3708)
 * Improve MessagingService efficiency (CASSANDRA-3617)
 * Avoid ID conflicts from concurrent schema changes (CASSANDRA-3794)
 * Set thrift HSHA server thread limit to unlimited by default (CASSANDRA-4277)
 * Avoids double serialization of CF id in RowMutation messages
   (CASSANDRA-4293)
 * stream compressed sstables directly with java nio (CASSANDRA-4297)
 * Support multiple ranges in SliceQueryFilter (CASSANDRA-3885)
 * Add column metadata to system column families (CASSANDRA-4018)
 * (cql3) Always use composite types by default (CASSANDRA-4329)
 * (cql3) Add support for set, map and list (CASSANDRA-3647)
 * Validate date type correctly (CASSANDRA-4441)
 * (cql3) Allow definitions with only a PK (CASSANDRA-4361)
 * (cql3) Add support for row key composites (CASSANDRA-4179)
 * improve DynamicEndpointSnitch by using reservoir sampling (CASSANDRA-4038)
 * (cql3) Add support for 2ndary indexes (CASSANDRA-3680)
 * (cql3) fix defining more than one PK to be invalid (CASSANDRA-4477)
 * remove schema agreement checking from all external APIs (Thrift, CQL and CQL3) (CASSANDRA-4487)
 * add Murmur3Partitioner and make it default for new installations (CASSANDRA-3772, 4621)
 * (cql3) update pseudo-map syntax to use map syntax (CASSANDRA-4497)
 * Finer grained exceptions hierarchy and provides error code with exceptions (CASSANDRA-3979)
 * Adds events push to binary protocol (CASSANDRA-4480)
 * Rewrite nodetool help (CASSANDRA-2293)
 * Make CQL3 the default for CQL (CASSANDRA-4640)
 * update stress tool to be able to use CQL3 (CASSANDRA-4406)
 * Accept all thrift update on CQL3 cf but don't expose their metadata (CASSANDRA-4377)
 * Replace Throttle with Guava's RateLimiter for HintedHandOff (CASSANDRA-4541)
 * fix counter add/get using CQL2 and CQL3 in stress tool (CASSANDRA-4633)
 * Add sstable count per level to cfstats (CASSANDRA-4537)
 * (cql3) Add ALTER KEYSPACE statement (CASSANDRA-4611)
 * (cql3) Allow defining default consistency levels (CASSANDRA-4448)
 * (cql3) Fix queries using LIMIT missing results (CASSANDRA-4579)
 * fix cross-version gossip messaging (CASSANDRA-4576)
 * added inet data type (CASSANDRA-4627)


1.1.6
 * Wait for writes on synchronous read digest mismatch (CASSANDRA-4792)
 * fix commitlog replay for nanotime-infected sstables (CASSANDRA-4782)
 * preflight check ttl for maximum of 20 years (CASSANDRA-4771)
 * (Pig) fix widerow input with single column rows (CASSANDRA-4789)
 * Fix HH to compact with correct gcBefore, which avoids wiping out
   undelivered hints (CASSANDRA-4772)
 * LCS will merge up to 32 L0 sstables as intended (CASSANDRA-4778)
 * NTS will default unconfigured DC replicas to zero (CASSANDRA-4675)
 * use default consistency level in counter validation if none is
   explicitly provide (CASSANDRA-4700)
 * Improve IAuthority interface by introducing fine-grained
   access permissions and grant/revoke commands (CASSANDRA-4490, 4644)
 * fix assumption error in CLI when updating/describing keyspace
   (CASSANDRA-4322)
 * Adds offline sstablescrub to debian packaging (CASSANDRA-4642)
 * Automatic fixing of overlapping leveled sstables (CASSANDRA-4644)
 * fix error when using ORDER BY with extended selections (CASSANDRA-4689)
 * (CQL3) Fix validation for IN queries for non-PK cols (CASSANDRA-4709)
 * fix re-created keyspace disappering after 1.1.5 upgrade
   (CASSANDRA-4698, 4752)
 * (CLI) display elapsed time in 2 fraction digits (CASSANDRA-3460)
 * add authentication support to sstableloader (CASSANDRA-4712)
 * Fix CQL3 'is reversed' logic (CASSANDRA-4716, 4759)
 * (CQL3) Don't return ReversedType in result set metadata (CASSANDRA-4717)
 * Backport adding AlterKeyspace statement (CASSANDRA-4611)
 * (CQL3) Correcty accept upper-case data types (CASSANDRA-4770)
 * Add binary protocol events for schema changes (CASSANDRA-4684)
Merged from 1.0:
 * Switch from NBHM to CHM in MessagingService's callback map, which
   prevents OOM in long-running instances (CASSANDRA-4708)


1.1.5
 * add SecondaryIndex.reload API (CASSANDRA-4581)
 * use millis + atomicint for commitlog segment creation instead of
   nanotime, which has issues under some hypervisors (CASSANDRA-4601)
 * fix FD leak in slice queries (CASSANDRA-4571)
 * avoid recursion in leveled compaction (CASSANDRA-4587)
 * increase stack size under Java7 to 180K
 * Log(info) schema changes (CASSANDRA-4547)
 * Change nodetool setcachecapcity to manipulate global caches (CASSANDRA-4563)
 * (cql3) fix setting compaction strategy (CASSANDRA-4597)
 * fix broken system.schema_* timestamps on system startup (CASSANDRA-4561)
 * fix wrong skip of cache saving (CASSANDRA-4533)
 * Avoid NPE when lost+found is in data dir (CASSANDRA-4572)
 * Respect five-minute flush moratorium after initial CL replay (CASSANDRA-4474)
 * Adds ntp as recommended in debian packaging (CASSANDRA-4606)
 * Configurable transport in CF Record{Reader|Writer} (CASSANDRA-4558)
 * (cql3) fix potential NPE with both equal and unequal restriction (CASSANDRA-4532)
 * (cql3) improves ORDER BY validation (CASSANDRA-4624)
 * Fix potential deadlock during counter writes (CASSANDRA-4578)
 * Fix cql error with ORDER BY when using IN (CASSANDRA-4612)
Merged from 1.0:
 * increase Xss to 160k to accomodate latest 1.6 JVMs (CASSANDRA-4602)
 * fix toString of hint destination tokens (CASSANDRA-4568)
 * Fix multiple values for CurrentLocal NodeID (CASSANDRA-4626)


1.1.4
 * fix offline scrub to catch >= out of order rows (CASSANDRA-4411)
 * fix cassandra-env.sh on RHEL and other non-dash-based systems
   (CASSANDRA-4494)
Merged from 1.0:
 * (Hadoop) fix setting key length for old-style mapred api (CASSANDRA-4534)
 * (Hadoop) fix iterating through a resultset consisting entirely
   of tombstoned rows (CASSANDRA-4466)


1.1.3
 * (cqlsh) add COPY TO (CASSANDRA-4434)
 * munmap commitlog segments before rename (CASSANDRA-4337)
 * (JMX) rename getRangeKeySample to sampleKeyRange to avoid returning
   multi-MB results as an attribute (CASSANDRA-4452)
 * flush based on data size, not throughput; overwritten columns no
   longer artificially inflate liveRatio (CASSANDRA-4399)
 * update default commitlog segment size to 32MB and total commitlog
   size to 32/1024 MB for 32/64 bit JVMs, respectively (CASSANDRA-4422)
 * avoid using global partitioner to estimate ranges in index sstables
   (CASSANDRA-4403)
 * restore pre-CASSANDRA-3862 approach to removing expired tombstones
   from row cache during compaction (CASSANDRA-4364)
 * (stress) support for CQL prepared statements (CASSANDRA-3633)
 * Correctly catch exception when Snappy cannot be loaded (CASSANDRA-4400)
 * (cql3) Support ORDER BY when IN condition is given in WHERE clause (CASSANDRA-4327)
 * (cql3) delete "component_index" column on DROP TABLE call (CASSANDRA-4420)
 * change nanoTime() to currentTimeInMillis() in schema related code (CASSANDRA-4432)
 * add a token generation tool (CASSANDRA-3709)
 * Fix LCS bug with sstable containing only 1 row (CASSANDRA-4411)
 * fix "Can't Modify Index Name" problem on CF update (CASSANDRA-4439)
 * Fix assertion error in getOverlappingSSTables during repair (CASSANDRA-4456)
 * fix nodetool's setcompactionthreshold command (CASSANDRA-4455)
 * Ensure compacted files are never used, to avoid counter overcount (CASSANDRA-4436)
Merged from 1.0:
 * Push the validation of secondary index values to the SecondaryIndexManager (CASSANDRA-4240)
 * allow dropping columns shadowed by not-yet-expired supercolumn or row
   tombstones in PrecompactedRow (CASSANDRA-4396)


1.1.2
 * Fix cleanup not deleting index entries (CASSANDRA-4379)
 * Use correct partitioner when saving + loading caches (CASSANDRA-4331)
 * Check schema before trying to export sstable (CASSANDRA-2760)
 * Raise a meaningful exception instead of NPE when PFS encounters
   an unconfigured node + no default (CASSANDRA-4349)
 * fix bug in sstable blacklisting with LCS (CASSANDRA-4343)
 * LCS no longer promotes tiny sstables out of L0 (CASSANDRA-4341)
 * skip tombstones during hint replay (CASSANDRA-4320)
 * fix NPE in compactionstats (CASSANDRA-4318)
 * enforce 1m min keycache for auto (CASSANDRA-4306)
 * Have DeletedColumn.isMFD always return true (CASSANDRA-4307)
 * (cql3) exeption message for ORDER BY constraints said primary filter can be
    an IN clause, which is misleading (CASSANDRA-4319)
 * (cql3) Reject (not yet supported) creation of 2ndardy indexes on tables with
   composite primary keys (CASSANDRA-4328)
 * Set JVM stack size to 160k for java 7 (CASSANDRA-4275)
 * cqlsh: add COPY command to load data from CSV flat files (CASSANDRA-4012)
 * CFMetaData.fromThrift to throw ConfigurationException upon error (CASSANDRA-4353)
 * Use CF comparator to sort indexed columns in SecondaryIndexManager
   (CASSANDRA-4365)
 * add strategy_options to the KSMetaData.toString() output (CASSANDRA-4248)
 * (cql3) fix range queries containing unqueried results (CASSANDRA-4372)
 * (cql3) allow updating column_alias types (CASSANDRA-4041)
 * (cql3) Fix deletion bug (CASSANDRA-4193)
 * Fix computation of overlapping sstable for leveled compaction (CASSANDRA-4321)
 * Improve scrub and allow to run it offline (CASSANDRA-4321)
 * Fix assertionError in StorageService.bulkLoad (CASSANDRA-4368)
 * (cqlsh) add option to authenticate to a keyspace at startup (CASSANDRA-4108)
 * (cqlsh) fix ASSUME functionality (CASSANDRA-4352)
 * Fix ColumnFamilyRecordReader to not return progress > 100% (CASSANDRA-3942)
Merged from 1.0:
 * Set gc_grace on index CF to 0 (CASSANDRA-4314)


1.1.1
 * add populate_io_cache_on_flush option (CASSANDRA-2635)
 * allow larger cache capacities than 2GB (CASSANDRA-4150)
 * add getsstables command to nodetool (CASSANDRA-4199)
 * apply parent CF compaction settings to secondary index CFs (CASSANDRA-4280)
 * preserve commitlog size cap when recycling segments at startup
   (CASSANDRA-4201)
 * (Hadoop) fix split generation regression (CASSANDRA-4259)
 * ignore min/max compactions settings in LCS, while preserving
   behavior that min=max=0 disables autocompaction (CASSANDRA-4233)
 * log number of rows read from saved cache (CASSANDRA-4249)
 * calculate exact size required for cleanup operations (CASSANDRA-1404)
 * avoid blocking additional writes during flush when the commitlog
   gets behind temporarily (CASSANDRA-1991)
 * enable caching on index CFs based on data CF cache setting (CASSANDRA-4197)
 * warn on invalid replication strategy creation options (CASSANDRA-4046)
 * remove [Freeable]Memory finalizers (CASSANDRA-4222)
 * include tombstone size in ColumnFamily.size, which can prevent OOM
   during sudden mass delete operations by yielding a nonzero liveRatio
   (CASSANDRA-3741)
 * Open 1 sstableScanner per level for leveled compaction (CASSANDRA-4142)
 * Optimize reads when row deletion timestamps allow us to restrict
   the set of sstables we check (CASSANDRA-4116)
 * add support for commitlog archiving and point-in-time recovery
   (CASSANDRA-3690)
 * avoid generating redundant compaction tasks during streaming
   (CASSANDRA-4174)
 * add -cf option to nodetool snapshot, and takeColumnFamilySnapshot to
   StorageService mbean (CASSANDRA-556)
 * optimize cleanup to drop entire sstables where possible (CASSANDRA-4079)
 * optimize truncate when autosnapshot is disabled (CASSANDRA-4153)
 * update caches to use byte[] keys to reduce memory overhead (CASSANDRA-3966)
 * add column limit to cli (CASSANDRA-3012, 4098)
 * clean up and optimize DataOutputBuffer, used by CQL compression and
   CompositeType (CASSANDRA-4072)
 * optimize commitlog checksumming (CASSANDRA-3610)
 * identify and blacklist corrupted SSTables from future compactions
   (CASSANDRA-2261)
 * Move CfDef and KsDef validation out of thrift (CASSANDRA-4037)
 * Expose API to repair a user provided range (CASSANDRA-3912)
 * Add way to force the cassandra-cli to refresh its schema (CASSANDRA-4052)
 * Avoid having replicate on write tasks stacking up at CL.ONE (CASSANDRA-2889)
 * (cql3) Backwards compatibility for composite comparators in non-cql3-aware
   clients (CASSANDRA-4093)
 * (cql3) Fix order by for reversed queries (CASSANDRA-4160)
 * (cql3) Add ReversedType support (CASSANDRA-4004)
 * (cql3) Add timeuuid type (CASSANDRA-4194)
 * (cql3) Minor fixes (CASSANDRA-4185)
 * (cql3) Fix prepared statement in BATCH (CASSANDRA-4202)
 * (cql3) Reduce the list of reserved keywords (CASSANDRA-4186)
 * (cql3) Move max/min compaction thresholds to compaction strategy options
   (CASSANDRA-4187)
 * Fix exception during move when localhost is the only source (CASSANDRA-4200)
 * (cql3) Allow paging through non-ordered partitioner results (CASSANDRA-3771)
 * (cql3) Fix drop index (CASSANDRA-4192)
 * (cql3) Don't return range ghosts anymore (CASSANDRA-3982)
 * fix re-creating Keyspaces/ColumnFamilies with the same name as dropped
   ones (CASSANDRA-4219)
 * fix SecondaryIndex LeveledManifest save upon snapshot (CASSANDRA-4230)
 * fix missing arrayOffset in FBUtilities.hash (CASSANDRA-4250)
 * (cql3) Add name of parameters in CqlResultSet (CASSANDRA-4242)
 * (cql3) Correctly validate order by queries (CASSANDRA-4246)
 * rename stress to cassandra-stress for saner packaging (CASSANDRA-4256)
 * Fix exception on colum metadata with non-string comparator (CASSANDRA-4269)
 * Check for unknown/invalid compression options (CASSANDRA-4266)
 * (cql3) Adds simple access to column timestamp and ttl (CASSANDRA-4217)
 * (cql3) Fix range queries with secondary indexes (CASSANDRA-4257)
 * Better error messages from improper input in cli (CASSANDRA-3865)
 * Try to stop all compaction upon Keyspace or ColumnFamily drop (CASSANDRA-4221)
 * (cql3) Allow keyspace properties to contain hyphens (CASSANDRA-4278)
 * (cql3) Correctly validate keyspace access in create table (CASSANDRA-4296)
 * Avoid deadlock in migration stage (CASSANDRA-3882)
 * Take supercolumn names and deletion info into account in memtable throughput
   (CASSANDRA-4264)
 * Add back backward compatibility for old style replication factor (CASSANDRA-4294)
 * Preserve compatibility with pre-1.1 index queries (CASSANDRA-4262)
Merged from 1.0:
 * Fix super columns bug where cache is not updated (CASSANDRA-4190)
 * fix maxTimestamp to include row tombstones (CASSANDRA-4116)
 * (CLI) properly handle quotes in create/update keyspace commands (CASSANDRA-4129)
 * Avoids possible deadlock during bootstrap (CASSANDRA-4159)
 * fix stress tool that hangs forever on timeout or error (CASSANDRA-4128)
 * stress tool to return appropriate exit code on failure (CASSANDRA-4188)
 * fix compaction NPE when out of disk space and assertions disabled
   (CASSANDRA-3985)
 * synchronize LCS getEstimatedTasks to avoid CME (CASSANDRA-4255)
 * ensure unique streaming session id's (CASSANDRA-4223)
 * kick off background compaction when min/max thresholds change
   (CASSANDRA-4279)
 * improve ability of STCS.getBuckets to deal with 100s of 1000s of
   sstables, such as when convertinb back from LCS (CASSANDRA-4287)
 * Oversize integer in CQL throws NumberFormatException (CASSANDRA-4291)
 * fix 1.0.x node join to mixed version cluster, other nodes >= 1.1 (CASSANDRA-4195)
 * Fix LCS splitting sstable base on uncompressed size (CASSANDRA-4419)
 * Push the validation of secondary index values to the SecondaryIndexManager (CASSANDRA-4240)
 * Don't purge columns during upgradesstables (CASSANDRA-4462)
 * Make cqlsh work with piping (CASSANDRA-4113)
 * Validate arguments for nodetool decommission (CASSANDRA-4061)
 * Report thrift status in nodetool info (CASSANDRA-4010)


1.1.0-final
 * average a reduced liveRatio estimate with the previous one (CASSANDRA-4065)
 * Allow KS and CF names up to 48 characters (CASSANDRA-4157)
 * fix stress build (CASSANDRA-4140)
 * add time remaining estimate to nodetool compactionstats (CASSANDRA-4167)
 * (cql) fix NPE in cql3 ALTER TABLE (CASSANDRA-4163)
 * (cql) Add support for CL.TWO and CL.THREE in CQL (CASSANDRA-4156)
 * (cql) Fix type in CQL3 ALTER TABLE preventing update (CASSANDRA-4170)
 * (cql) Throw invalid exception from CQL3 on obsolete options (CASSANDRA-4171)
 * (cqlsh) fix recognizing uppercase SELECT keyword (CASSANDRA-4161)
 * Pig: wide row support (CASSANDRA-3909)
Merged from 1.0:
 * avoid streaming empty files with bulk loader if sstablewriter errors out
   (CASSANDRA-3946)


1.1-rc1
 * Include stress tool in binary builds (CASSANDRA-4103)
 * (Hadoop) fix wide row iteration when last row read was deleted
   (CASSANDRA-4154)
 * fix read_repair_chance to really default to 0.1 in the cli (CASSANDRA-4114)
 * Adds caching and bloomFilterFpChange to CQL options (CASSANDRA-4042)
 * Adds posibility to autoconfigure size of the KeyCache (CASSANDRA-4087)
 * fix KEYS index from skipping results (CASSANDRA-3996)
 * Remove sliced_buffer_size_in_kb dead option (CASSANDRA-4076)
 * make loadNewSStable preserve sstable version (CASSANDRA-4077)
 * Respect 1.0 cache settings as much as possible when upgrading
   (CASSANDRA-4088)
 * relax path length requirement for sstable files when upgrading on
   non-Windows platforms (CASSANDRA-4110)
 * fix terminination of the stress.java when errors were encountered
   (CASSANDRA-4128)
 * Move CfDef and KsDef validation out of thrift (CASSANDRA-4037)
 * Fix get_paged_slice (CASSANDRA-4136)
 * CQL3: Support slice with exclusive start and stop (CASSANDRA-3785)
Merged from 1.0:
 * support PropertyFileSnitch in bulk loader (CASSANDRA-4145)
 * add auto_snapshot option allowing disabling snapshot before drop/truncate
   (CASSANDRA-3710)
 * allow short snitch names (CASSANDRA-4130)


1.1-beta2
 * rename loaded sstables to avoid conflicts with local snapshots
   (CASSANDRA-3967)
 * start hint replay as soon as FD notifies that the target is back up
   (CASSANDRA-3958)
 * avoid unproductive deserializing of cached rows during compaction
   (CASSANDRA-3921)
 * fix concurrency issues with CQL keyspace creation (CASSANDRA-3903)
 * Show Effective Owership via Nodetool ring <keyspace> (CASSANDRA-3412)
 * Update ORDER BY syntax for CQL3 (CASSANDRA-3925)
 * Fix BulkRecordWriter to not throw NPE if reducer gets no map data from Hadoop (CASSANDRA-3944)
 * Fix bug with counters in super columns (CASSANDRA-3821)
 * Remove deprecated merge_shard_chance (CASSANDRA-3940)
 * add a convenient way to reset a node's schema (CASSANDRA-2963)
 * fix for intermittent SchemaDisagreementException (CASSANDRA-3884)
 * CLI `list <CF>` to limit number of columns and their order (CASSANDRA-3012)
 * ignore deprecated KsDef/CfDef/ColumnDef fields in native schema (CASSANDRA-3963)
 * CLI to report when unsupported column_metadata pair was given (CASSANDRA-3959)
 * reincarnate removed and deprecated KsDef/CfDef attributes (CASSANDRA-3953)
 * Fix race between writes and read for cache (CASSANDRA-3862)
 * perform static initialization of StorageProxy on start-up (CASSANDRA-3797)
 * support trickling fsync() on writes (CASSANDRA-3950)
 * expose counters for unavailable/timeout exceptions given to thrift clients (CASSANDRA-3671)
 * avoid quadratic startup time in LeveledManifest (CASSANDRA-3952)
 * Add type information to new schema_ columnfamilies and remove thrift
   serialization for schema (CASSANDRA-3792)
 * add missing column validator options to the CLI help (CASSANDRA-3926)
 * skip reading saved key cache if CF's caching strategy is NONE or ROWS_ONLY (CASSANDRA-3954)
 * Unify migration code (CASSANDRA-4017)
Merged from 1.0:
 * cqlsh: guess correct version of Python for Arch Linux (CASSANDRA-4090)
 * (CLI) properly handle quotes in create/update keyspace commands (CASSANDRA-4129)
 * Avoids possible deadlock during bootstrap (CASSANDRA-4159)
 * fix stress tool that hangs forever on timeout or error (CASSANDRA-4128)
 * Fix super columns bug where cache is not updated (CASSANDRA-4190)
 * stress tool to return appropriate exit code on failure (CASSANDRA-4188)


1.0.9
 * improve index sampling performance (CASSANDRA-4023)
 * always compact away deleted hints immediately after handoff (CASSANDRA-3955)
 * delete hints from dropped ColumnFamilies on handoff instead of
   erroring out (CASSANDRA-3975)
 * add CompositeType ref to the CLI doc for create/update column family (CASSANDRA-3980)
 * Pig: support Counter ColumnFamilies (CASSANDRA-3973)
 * Pig: Composite column support (CASSANDRA-3684)
 * Avoid NPE during repair when a keyspace has no CFs (CASSANDRA-3988)
 * Fix division-by-zero error on get_slice (CASSANDRA-4000)
 * don't change manifest level for cleanup, scrub, and upgradesstables
   operations under LeveledCompactionStrategy (CASSANDRA-3989, 4112)
 * fix race leading to super columns assertion failure (CASSANDRA-3957)
 * fix NPE on invalid CQL delete command (CASSANDRA-3755)
 * allow custom types in CLI's assume command (CASSANDRA-4081)
 * fix totalBytes count for parallel compactions (CASSANDRA-3758)
 * fix intermittent NPE in get_slice (CASSANDRA-4095)
 * remove unnecessary asserts in native code interfaces (CASSANDRA-4096)
 * Validate blank keys in CQL to avoid assertion errors (CASSANDRA-3612)
 * cqlsh: fix bad decoding of some column names (CASSANDRA-4003)
 * cqlsh: fix incorrect padding with unicode chars (CASSANDRA-4033)
 * Fix EC2 snitch incorrectly reporting region (CASSANDRA-4026)
 * Shut down thrift during decommission (CASSANDRA-4086)
 * Expose nodetool cfhistograms for 2ndary indexes (CASSANDRA-4063)
Merged from 0.8:
 * Fix ConcurrentModificationException in gossiper (CASSANDRA-4019)


1.1-beta1
 * (cqlsh)
   + add SOURCE and CAPTURE commands, and --file option (CASSANDRA-3479)
   + add ALTER COLUMNFAMILY WITH (CASSANDRA-3523)
   + bundle Python dependencies with Cassandra (CASSANDRA-3507)
   + added to Debian package (CASSANDRA-3458)
   + display byte data instead of erroring out on decode failure
     (CASSANDRA-3874)
 * add nodetool rebuild_index (CASSANDRA-3583)
 * add nodetool rangekeysample (CASSANDRA-2917)
 * Fix streaming too much data during move operations (CASSANDRA-3639)
 * Nodetool and CLI connect to localhost by default (CASSANDRA-3568)
 * Reduce memory used by primary index sample (CASSANDRA-3743)
 * (Hadoop) separate input/output configurations (CASSANDRA-3197, 3765)
 * avoid returning internal Cassandra classes over JMX (CASSANDRA-2805)
 * add row-level isolation via SnapTree (CASSANDRA-2893)
 * Optimize key count estimation when opening sstable on startup
   (CASSANDRA-2988)
 * multi-dc replication optimization supporting CL > ONE (CASSANDRA-3577)
 * add command to stop compactions (CASSANDRA-1740, 3566, 3582)
 * multithreaded streaming (CASSANDRA-3494)
 * removed in-tree redhat spec (CASSANDRA-3567)
 * "defragment" rows for name-based queries under STCS, again (CASSANDRA-2503)
 * Recycle commitlog segments for improved performance
   (CASSANDRA-3411, 3543, 3557, 3615)
 * update size-tiered compaction to prioritize small tiers (CASSANDRA-2407)
 * add message expiration logic to OutboundTcpConnection (CASSANDRA-3005)
 * off-heap cache to use sun.misc.Unsafe instead of JNA (CASSANDRA-3271)
 * EACH_QUORUM is only supported for writes (CASSANDRA-3272)
 * replace compactionlock use in schema migration by checking CFS.isValid
   (CASSANDRA-3116)
 * recognize that "SELECT first ... *" isn't really "SELECT *" (CASSANDRA-3445)
 * Use faster bytes comparison (CASSANDRA-3434)
 * Bulk loader is no longer a fat client, (HADOOP) bulk load output format
   (CASSANDRA-3045)
 * (Hadoop) add support for KeyRange.filter
 * remove assumption that keys and token are in bijection
   (CASSANDRA-1034, 3574, 3604)
 * always remove endpoints from delevery queue in HH (CASSANDRA-3546)
 * fix race between cf flush and its 2ndary indexes flush (CASSANDRA-3547)
 * fix potential race in AES when a repair fails (CASSANDRA-3548)
 * Remove columns shadowed by a deleted container even when we cannot purge
   (CASSANDRA-3538)
 * Improve memtable slice iteration performance (CASSANDRA-3545)
 * more efficient allocation of small bloom filters (CASSANDRA-3618)
 * Use separate writer thread in SSTableSimpleUnsortedWriter (CASSANDRA-3619)
 * fsync the directory after new sstable or commitlog segment are created (CASSANDRA-3250)
 * fix minor issues reported by FindBugs (CASSANDRA-3658)
 * global key/row caches (CASSANDRA-3143, 3849)
 * optimize memtable iteration during range scan (CASSANDRA-3638)
 * introduce 'crc_check_chance' in CompressionParameters to support
   a checksum percentage checking chance similarly to read-repair (CASSANDRA-3611)
 * a way to deactivate global key/row cache on per-CF basis (CASSANDRA-3667)
 * fix LeveledCompactionStrategy broken because of generation pre-allocation
   in LeveledManifest (CASSANDRA-3691)
 * finer-grained control over data directories (CASSANDRA-2749)
 * Fix ClassCastException during hinted handoff (CASSANDRA-3694)
 * Upgrade Thrift to 0.7 (CASSANDRA-3213)
 * Make stress.java insert operation to use microseconds (CASSANDRA-3725)
 * Allows (internally) doing a range query with a limit of columns instead of
   rows (CASSANDRA-3742)
 * Allow rangeSlice queries to be start/end inclusive/exclusive (CASSANDRA-3749)
 * Fix BulkLoader to support new SSTable layout and add stream
   throttling to prevent an NPE when there is no yaml config (CASSANDRA-3752)
 * Allow concurrent schema migrations (CASSANDRA-1391, 3832)
 * Add SnapshotCommand to trigger snapshot on remote node (CASSANDRA-3721)
 * Make CFMetaData conversions to/from thrift/native schema inverses
   (CASSANDRA_3559)
 * Add initial code for CQL 3.0-beta (CASSANDRA-2474, 3781, 3753)
 * Add wide row support for ColumnFamilyInputFormat (CASSANDRA-3264)
 * Allow extending CompositeType comparator (CASSANDRA-3657)
 * Avoids over-paging during get_count (CASSANDRA-3798)
 * Add new command to rebuild a node without (repair) merkle tree calculations
   (CASSANDRA-3483, 3922)
 * respect not only row cache capacity but caching mode when
   trying to read data (CASSANDRA-3812)
 * fix system tests (CASSANDRA-3827)
 * CQL support for altering row key type in ALTER TABLE (CASSANDRA-3781)
 * turn compression on by default (CASSANDRA-3871)
 * make hexToBytes refuse invalid input (CASSANDRA-2851)
 * Make secondary indexes CF inherit compression and compaction from their
   parent CF (CASSANDRA-3877)
 * Finish cleanup up tombstone purge code (CASSANDRA-3872)
 * Avoid NPE on aboarted stream-out sessions (CASSANDRA-3904)
 * BulkRecordWriter throws NPE for counter columns (CASSANDRA-3906)
 * Support compression using BulkWriter (CASSANDRA-3907)


1.0.8
 * fix race between cleanup and flush on secondary index CFSes (CASSANDRA-3712)
 * avoid including non-queried nodes in rangeslice read repair
   (CASSANDRA-3843)
 * Only snapshot CF being compacted for snapshot_before_compaction
   (CASSANDRA-3803)
 * Log active compactions in StatusLogger (CASSANDRA-3703)
 * Compute more accurate compaction score per level (CASSANDRA-3790)
 * Return InvalidRequest when using a keyspace that doesn't exist
   (CASSANDRA-3764)
 * disallow user modification of System keyspace (CASSANDRA-3738)
 * allow using sstable2json on secondary index data (CASSANDRA-3738)
 * (cqlsh) add DESCRIBE COLUMNFAMILIES (CASSANDRA-3586)
 * (cqlsh) format blobs correctly and use colors to improve output
   readability (CASSANDRA-3726)
 * synchronize BiMap of bootstrapping tokens (CASSANDRA-3417)
 * show index options in CLI (CASSANDRA-3809)
 * add optional socket timeout for streaming (CASSANDRA-3838)
 * fix truncate not to leave behind non-CFS backed secondary indexes
   (CASSANDRA-3844)
 * make CLI `show schema` to use output stream directly instead
   of StringBuilder (CASSANDRA-3842)
 * remove the wait on hint future during write (CASSANDRA-3870)
 * (cqlsh) ignore missing CfDef opts (CASSANDRA-3933)
 * (cqlsh) look for cqlshlib relative to realpath (CASSANDRA-3767)
 * Fix short read protection (CASSANDRA-3934)
 * Make sure infered and actual schema match (CASSANDRA-3371)
 * Fix NPE during HH delivery (CASSANDRA-3677)
 * Don't put boostrapping node in 'hibernate' status (CASSANDRA-3737)
 * Fix double quotes in windows bat files (CASSANDRA-3744)
 * Fix bad validator lookup (CASSANDRA-3789)
 * Fix soft reset in EC2MultiRegionSnitch (CASSANDRA-3835)
 * Don't leave zombie connections with THSHA thrift server (CASSANDRA-3867)
 * (cqlsh) fix deserialization of data (CASSANDRA-3874)
 * Fix removetoken force causing an inconsistent state (CASSANDRA-3876)
 * Fix ahndling of some types with Pig (CASSANDRA-3886)
 * Don't allow to drop the system keyspace (CASSANDRA-3759)
 * Make Pig deletes disabled by default and configurable (CASSANDRA-3628)
Merged from 0.8:
 * (Pig) fix CassandraStorage to use correct comparator in Super ColumnFamily
   case (CASSANDRA-3251)
 * fix thread safety issues in commitlog replay, primarily affecting
   systems with many (100s) of CF definitions (CASSANDRA-3751)
 * Fix relevant tombstone ignored with super columns (CASSANDRA-3875)


1.0.7
 * fix regression in HH page size calculation (CASSANDRA-3624)
 * retry failed stream on IOException (CASSANDRA-3686)
 * allow configuring bloom_filter_fp_chance (CASSANDRA-3497)
 * attempt hint delivery every ten minutes, or when failure detector
   notifies us that a node is back up, whichever comes first.  hint
   handoff throttle delay default changed to 1ms, from 50 (CASSANDRA-3554)
 * add nodetool setstreamthroughput (CASSANDRA-3571)
 * fix assertion when dropping a columnfamily with no sstables (CASSANDRA-3614)
 * more efficient allocation of small bloom filters (CASSANDRA-3618)
 * CLibrary.createHardLinkWithExec() to check for errors (CASSANDRA-3101)
 * Avoid creating empty and non cleaned writer during compaction (CASSANDRA-3616)
 * stop thrift service in shutdown hook so we can quiesce MessagingService
   (CASSANDRA-3335)
 * (CQL) compaction_strategy_options and compression_parameters for
   CREATE COLUMNFAMILY statement (CASSANDRA-3374)
 * Reset min/max compaction threshold when creating size tiered compaction
   strategy (CASSANDRA-3666)
 * Don't ignore IOException during compaction (CASSANDRA-3655)
 * Fix assertion error for CF with gc_grace=0 (CASSANDRA-3579)
 * Shutdown ParallelCompaction reducer executor after use (CASSANDRA-3711)
 * Avoid < 0 value for pending tasks in leveled compaction (CASSANDRA-3693)
 * (Hadoop) Support TimeUUID in Pig CassandraStorage (CASSANDRA-3327)
 * Check schema is ready before continuing boostrapping (CASSANDRA-3629)
 * Catch overflows during parsing of chunk_length_kb (CASSANDRA-3644)
 * Improve stream protocol mismatch errors (CASSANDRA-3652)
 * Avoid multiple thread doing HH to the same target (CASSANDRA-3681)
 * Add JMX property for rp_timeout_in_ms (CASSANDRA-2940)
 * Allow DynamicCompositeType to compare component of different types
   (CASSANDRA-3625)
 * Flush non-cfs backed secondary indexes (CASSANDRA-3659)
 * Secondary Indexes should report memory consumption (CASSANDRA-3155)
 * fix for SelectStatement start/end key are not set correctly
   when a key alias is involved (CASSANDRA-3700)
 * fix CLI `show schema` command insert of an extra comma in
   column_metadata (CASSANDRA-3714)
Merged from 0.8:
 * avoid logging (harmless) exception when GC takes < 1ms (CASSANDRA-3656)
 * prevent new nodes from thinking down nodes are up forever (CASSANDRA-3626)
 * use correct list of replicas for LOCAL_QUORUM reads when read repair
   is disabled (CASSANDRA-3696)
 * block on flush before compacting hints (may prevent OOM) (CASSANDRA-3733)


1.0.6
 * (CQL) fix cqlsh support for replicate_on_write (CASSANDRA-3596)
 * fix adding to leveled manifest after streaming (CASSANDRA-3536)
 * filter out unavailable cipher suites when using encryption (CASSANDRA-3178)
 * (HADOOP) add old-style api support for CFIF and CFRR (CASSANDRA-2799)
 * Support TimeUUIDType column names in Stress.java tool (CASSANDRA-3541)
 * (CQL) INSERT/UPDATE/DELETE/TRUNCATE commands should allow CF names to
   be qualified by keyspace (CASSANDRA-3419)
 * always remove endpoints from delevery queue in HH (CASSANDRA-3546)
 * fix race between cf flush and its 2ndary indexes flush (CASSANDRA-3547)
 * fix potential race in AES when a repair fails (CASSANDRA-3548)
 * fix default value validation usage in CLI SET command (CASSANDRA-3553)
 * Optimize componentsFor method for compaction and startup time
   (CASSANDRA-3532)
 * (CQL) Proper ColumnFamily metadata validation on CREATE COLUMNFAMILY
   (CASSANDRA-3565)
 * fix compression "chunk_length_kb" option to set correct kb value for
   thrift/avro (CASSANDRA-3558)
 * fix missing response during range slice repair (CASSANDRA-3551)
 * 'describe ring' moved from CLI to nodetool and available through JMX (CASSANDRA-3220)
 * add back partitioner to sstable metadata (CASSANDRA-3540)
 * fix NPE in get_count for counters (CASSANDRA-3601)
Merged from 0.8:
 * remove invalid assertion that table was opened before dropping it
   (CASSANDRA-3580)
 * range and index scans now only send requests to enough replicas to
   satisfy requested CL + RR (CASSANDRA-3598)
 * use cannonical host for local node in nodetool info (CASSANDRA-3556)
 * remove nonlocal DC write optimization since it only worked with
   CL.ONE or CL.LOCAL_QUORUM (CASSANDRA-3577, 3585)
 * detect misuses of CounterColumnType (CASSANDRA-3422)
 * turn off string interning in json2sstable, take 2 (CASSANDRA-2189)
 * validate compression parameters on add/update of the ColumnFamily
   (CASSANDRA-3573)
 * Check for 0.0.0.0 is incorrect in CFIF (CASSANDRA-3584)
 * Increase vm.max_map_count in debian packaging (CASSANDRA-3563)
 * gossiper will never add itself to saved endpoints (CASSANDRA-3485)


1.0.5
 * revert CASSANDRA-3407 (see CASSANDRA-3540)
 * fix assertion error while forwarding writes to local nodes (CASSANDRA-3539)


1.0.4
 * fix self-hinting of timed out read repair updates and make hinted handoff
   less prone to OOMing a coordinator (CASSANDRA-3440)
 * expose bloom filter sizes via JMX (CASSANDRA-3495)
 * enforce RP tokens 0..2**127 (CASSANDRA-3501)
 * canonicalize paths exposed through JMX (CASSANDRA-3504)
 * fix "liveSize" stat when sstables are removed (CASSANDRA-3496)
 * add bloom filter FP rates to nodetool cfstats (CASSANDRA-3347)
 * record partitioner in sstable metadata component (CASSANDRA-3407)
 * add new upgradesstables nodetool command (CASSANDRA-3406)
 * skip --debug requirement to see common exceptions in CLI (CASSANDRA-3508)
 * fix incorrect query results due to invalid max timestamp (CASSANDRA-3510)
 * make sstableloader recognize compressed sstables (CASSANDRA-3521)
 * avoids race in OutboundTcpConnection in multi-DC setups (CASSANDRA-3530)
 * use SETLOCAL in cassandra.bat (CASSANDRA-3506)
 * fix ConcurrentModificationException in Table.all() (CASSANDRA-3529)
Merged from 0.8:
 * fix concurrence issue in the FailureDetector (CASSANDRA-3519)
 * fix array out of bounds error in counter shard removal (CASSANDRA-3514)
 * avoid dropping tombstones when they might still be needed to shadow
   data in a different sstable (CASSANDRA-2786)


1.0.3
 * revert name-based query defragmentation aka CASSANDRA-2503 (CASSANDRA-3491)
 * fix invalidate-related test failures (CASSANDRA-3437)
 * add next-gen cqlsh to bin/ (CASSANDRA-3188, 3131, 3493)
 * (CQL) fix handling of rows with no columns (CASSANDRA-3424, 3473)
 * fix querying supercolumns by name returning only a subset of
   subcolumns or old subcolumn versions (CASSANDRA-3446)
 * automatically compute sha1 sum for uncompressed data files (CASSANDRA-3456)
 * fix reading metadata/statistics component for version < h (CASSANDRA-3474)
 * add sstable forward-compatibility (CASSANDRA-3478)
 * report compression ratio in CFSMBean (CASSANDRA-3393)
 * fix incorrect size exception during streaming of counters (CASSANDRA-3481)
 * (CQL) fix for counter decrement syntax (CASSANDRA-3418)
 * Fix race introduced by CASSANDRA-2503 (CASSANDRA-3482)
 * Fix incomplete deletion of delivered hints (CASSANDRA-3466)
 * Avoid rescheduling compactions when no compaction was executed
   (CASSANDRA-3484)
 * fix handling of the chunk_length_kb compression options (CASSANDRA-3492)
Merged from 0.8:
 * fix updating CF row_cache_provider (CASSANDRA-3414)
 * CFMetaData.convertToThrift method to set RowCacheProvider (CASSANDRA-3405)
 * acquire compactionlock during truncate (CASSANDRA-3399)
 * fix displaying cfdef entries for super columnfamilies (CASSANDRA-3415)
 * Make counter shard merging thread safe (CASSANDRA-3178)
 * Revert CASSANDRA-2855
 * Fix bug preventing the use of efficient cross-DC writes (CASSANDRA-3472)
 * `describe ring` command for CLI (CASSANDRA-3220)
 * (Hadoop) skip empty rows when entire row is requested, redux (CASSANDRA-2855)


1.0.2
 * "defragment" rows for name-based queries under STCS (CASSANDRA-2503)
 * Add timing information to cassandra-cli GET/SET/LIST queries (CASSANDRA-3326)
 * Only create one CompressionMetadata object per sstable (CASSANDRA-3427)
 * cleanup usage of StorageService.setMode() (CASSANDRA-3388)
 * Avoid large array allocation for compressed chunk offsets (CASSANDRA-3432)
 * fix DecimalType bytebuffer marshalling (CASSANDRA-3421)
 * fix bug that caused first column in per row indexes to be ignored
   (CASSANDRA-3441)
 * add JMX call to clean (failed) repair sessions (CASSANDRA-3316)
 * fix sstableloader reference acquisition bug (CASSANDRA-3438)
 * fix estimated row size regression (CASSANDRA-3451)
 * make sure we don't return more columns than asked (CASSANDRA-3303, 3395)
Merged from 0.8:
 * acquire compactionlock during truncate (CASSANDRA-3399)
 * fix displaying cfdef entries for super columnfamilies (CASSANDRA-3415)


1.0.1
 * acquire references during index build to prevent delete problems
   on Windows (CASSANDRA-3314)
 * describe_ring should include datacenter/topology information (CASSANDRA-2882)
 * Thrift sockets are not properly buffered (CASSANDRA-3261)
 * performance improvement for bytebufferutil compare function (CASSANDRA-3286)
 * add system.versions ColumnFamily (CASSANDRA-3140)
 * reduce network copies (CASSANDRA-3333, 3373)
 * limit nodetool to 32MB of heap (CASSANDRA-3124)
 * (CQL) update parser to accept "timestamp" instead of "date" (CASSANDRA-3149)
 * Fix CLI `show schema` to include "compression_options" (CASSANDRA-3368)
 * Snapshot to include manifest under LeveledCompactionStrategy (CASSANDRA-3359)
 * (CQL) SELECT query should allow CF name to be qualified by keyspace (CASSANDRA-3130)
 * (CQL) Fix internal application error specifying 'using consistency ...'
   in lower case (CASSANDRA-3366)
 * fix Deflate compression when compression actually makes the data bigger
   (CASSANDRA-3370)
 * optimize UUIDGen to avoid lock contention on InetAddress.getLocalHost
   (CASSANDRA-3387)
 * tolerate index being dropped mid-mutation (CASSANDRA-3334, 3313)
 * CompactionManager is now responsible for checking for new candidates
   post-task execution, enabling more consistent leveled compaction
   (CASSANDRA-3391)
 * Cache HSHA threads (CASSANDRA-3372)
 * use CF/KS names as snapshot prefix for drop + truncate operations
   (CASSANDRA-2997)
 * Break bloom filters up to avoid heap fragmentation (CASSANDRA-2466)
 * fix cassandra hanging on jsvc stop (CASSANDRA-3302)
 * Avoid leveled compaction getting blocked on errors (CASSANDRA-3408)
 * Make reloading the compaction strategy safe (CASSANDRA-3409)
 * ignore 0.8 hints even if compaction begins before we try to purge
   them (CASSANDRA-3385)
 * remove procrun (bin\daemon) from Cassandra source tree and
   artifacts (CASSANDRA-3331)
 * make cassandra compile under JDK7 (CASSANDRA-3275)
 * remove dependency of clientutil.jar to FBUtilities (CASSANDRA-3299)
 * avoid truncation errors by using long math on long values (CASSANDRA-3364)
 * avoid clock drift on some Windows machine (CASSANDRA-3375)
 * display cache provider in cli 'describe keyspace' command (CASSANDRA-3384)
 * fix incomplete topology information in describe_ring (CASSANDRA-3403)
 * expire dead gossip states based on time (CASSANDRA-2961)
 * improve CompactionTask extensibility (CASSANDRA-3330)
 * Allow one leveled compaction task to kick off another (CASSANDRA-3363)
 * allow encryption only between datacenters (CASSANDRA-2802)
Merged from 0.8:
 * fix truncate allowing data to be replayed post-restart (CASSANDRA-3297)
 * make iwriter final in IndexWriter to avoid NPE (CASSANDRA-2863)
 * (CQL) update grammar to require key clause in DELETE statement
   (CASSANDRA-3349)
 * (CQL) allow numeric keyspace names in USE statement (CASSANDRA-3350)
 * (Hadoop) skip empty rows when slicing the entire row (CASSANDRA-2855)
 * Fix handling of tombstone by SSTableExport/Import (CASSANDRA-3357)
 * fix ColumnIndexer to use long offsets (CASSANDRA-3358)
 * Improved CLI exceptions (CASSANDRA-3312)
 * Fix handling of tombstone by SSTableExport/Import (CASSANDRA-3357)
 * Only count compaction as active (for throttling) when they have
   successfully acquired the compaction lock (CASSANDRA-3344)
 * Display CLI version string on startup (CASSANDRA-3196)
 * (Hadoop) make CFIF try rpc_address or fallback to listen_address
   (CASSANDRA-3214)
 * (Hadoop) accept comma delimited lists of initial thrift connections
   (CASSANDRA-3185)
 * ColumnFamily min_compaction_threshold should be >= 2 (CASSANDRA-3342)
 * (Pig) add 0.8+ types and key validation type in schema (CASSANDRA-3280)
 * Fix completely removing column metadata using CLI (CASSANDRA-3126)
 * CLI `describe cluster;` output should be on separate lines for separate versions
   (CASSANDRA-3170)
 * fix changing durable_writes keyspace option during CF creation
   (CASSANDRA-3292)
 * avoid locking on update when no indexes are involved (CASSANDRA-3386)
 * fix assertionError during repair with ordered partitioners (CASSANDRA-3369)
 * correctly serialize key_validation_class for avro (CASSANDRA-3391)
 * don't expire counter tombstone after streaming (CASSANDRA-3394)
 * prevent nodes that failed to join from hanging around forever
   (CASSANDRA-3351)
 * remove incorrect optimization from slice read path (CASSANDRA-3390)
 * Fix race in AntiEntropyService (CASSANDRA-3400)


1.0.0-final
 * close scrubbed sstable fd before deleting it (CASSANDRA-3318)
 * fix bug preventing obsolete commitlog segments from being removed
   (CASSANDRA-3269)
 * tolerate whitespace in seed CDL (CASSANDRA-3263)
 * Change default heap thresholds to max(min(1/2 ram, 1G), min(1/4 ram, 8GB))
   (CASSANDRA-3295)
 * Fix broken CompressedRandomAccessReaderTest (CASSANDRA-3298)
 * (CQL) fix type information returned for wildcard queries (CASSANDRA-3311)
 * add estimated tasks to LeveledCompactionStrategy (CASSANDRA-3322)
 * avoid including compaction cache-warming in keycache stats (CASSANDRA-3325)
 * run compaction and hinted handoff threads at MIN_PRIORITY (CASSANDRA-3308)
 * default hsha thrift server to cpu core count in rpc pool (CASSANDRA-3329)
 * add bin\daemon to binary tarball for Windows service (CASSANDRA-3331)
 * Fix places where uncompressed size of sstables was use in place of the
   compressed one (CASSANDRA-3338)
 * Fix hsha thrift server (CASSANDRA-3346)
 * Make sure repair only stream needed sstables (CASSANDRA-3345)


1.0.0-rc2
 * Log a meaningful warning when a node receives a message for a repair session
   that doesn't exist anymore (CASSANDRA-3256)
 * test for NUMA policy support as well as numactl presence (CASSANDRA-3245)
 * Fix FD leak when internode encryption is enabled (CASSANDRA-3257)
 * Remove incorrect assertion in mergeIterator (CASSANDRA-3260)
 * FBUtilities.hexToBytes(String) to throw NumberFormatException when string
   contains non-hex characters (CASSANDRA-3231)
 * Keep SimpleSnitch proximity ordering unchanged from what the Strategy
   generates, as intended (CASSANDRA-3262)
 * remove Scrub from compactionstats when finished (CASSANDRA-3255)
 * fix counter entry in jdbc TypesMap (CASSANDRA-3268)
 * fix full queue scenario for ParallelCompactionIterator (CASSANDRA-3270)
 * fix bootstrap process (CASSANDRA-3285)
 * don't try delivering hints if when there isn't any (CASSANDRA-3176)
 * CLI documentation change for ColumnFamily `compression_options` (CASSANDRA-3282)
 * ignore any CF ids sent by client for adding CF/KS (CASSANDRA-3288)
 * remove obsolete hints on first startup (CASSANDRA-3291)
 * use correct ISortedColumns for time-optimized reads (CASSANDRA-3289)
 * Evict gossip state immediately when a token is taken over by a new IP
   (CASSANDRA-3259)


1.0.0-rc1
 * Update CQL to generate microsecond timestamps by default (CASSANDRA-3227)
 * Fix counting CFMetadata towards Memtable liveRatio (CASSANDRA-3023)
 * Kill server on wrapped OOME such as from FileChannel.map (CASSANDRA-3201)
 * remove unnecessary copy when adding to row cache (CASSANDRA-3223)
 * Log message when a full repair operation completes (CASSANDRA-3207)
 * Fix streamOutSession keeping sstables references forever if the remote end
   dies (CASSANDRA-3216)
 * Remove dynamic_snitch boolean from example configuration (defaulting to
   true) and set default badness threshold to 0.1 (CASSANDRA-3229)
 * Base choice of random or "balanced" token on bootstrap on whether
   schema definitions were found (CASSANDRA-3219)
 * Fixes for LeveledCompactionStrategy score computation, prioritization,
   scheduling, and performance (CASSANDRA-3224, 3234)
 * parallelize sstable open at server startup (CASSANDRA-2988)
 * fix handling of exceptions writing to OutboundTcpConnection (CASSANDRA-3235)
 * Allow using quotes in "USE <keyspace>;" CLI command (CASSANDRA-3208)
 * Don't allow any cache loading exceptions to halt startup (CASSANDRA-3218)
 * Fix sstableloader --ignores option (CASSANDRA-3247)
 * File descriptor limit increased in packaging (CASSANDRA-3206)
 * Fix deadlock in commit log during flush (CASSANDRA-3253)


1.0.0-beta1
 * removed binarymemtable (CASSANDRA-2692)
 * add commitlog_total_space_in_mb to prevent fragmented logs (CASSANDRA-2427)
 * removed commitlog_rotation_threshold_in_mb configuration (CASSANDRA-2771)
 * make AbstractBounds.normalize de-overlapp overlapping ranges (CASSANDRA-2641)
 * replace CollatingIterator, ReducingIterator with MergeIterator
   (CASSANDRA-2062)
 * Fixed the ability to set compaction strategy in cli using create column
   family command (CASSANDRA-2778)
 * clean up tmp files after failed compaction (CASSANDRA-2468)
 * restrict repair streaming to specific columnfamilies (CASSANDRA-2280)
 * don't bother persisting columns shadowed by a row tombstone (CASSANDRA-2589)
 * reset CF and SC deletion times after gc_grace (CASSANDRA-2317)
 * optimize away seek when compacting wide rows (CASSANDRA-2879)
 * single-pass streaming (CASSANDRA-2677, 2906, 2916, 3003)
 * use reference counting for deleting sstables instead of relying on GC
   (CASSANDRA-2521, 3179)
 * store hints as serialized mutations instead of pointers to data row
   (CASSANDRA-2045)
 * store hints in the coordinator node instead of in the closest replica
   (CASSANDRA-2914)
 * add row_cache_keys_to_save CF option (CASSANDRA-1966)
 * check column family validity in nodetool repair (CASSANDRA-2933)
 * use lazy initialization instead of class initialization in NodeId
   (CASSANDRA-2953)
 * add paging to get_count (CASSANDRA-2894)
 * fix "short reads" in [multi]get (CASSANDRA-2643, 3157, 3192)
 * add optional compression for sstables (CASSANDRA-47, 2994, 3001, 3128)
 * add scheduler JMX metrics (CASSANDRA-2962)
 * add block level checksum for compressed data (CASSANDRA-1717)
 * make column family backed column map pluggable and introduce unsynchronized
   ArrayList backed one to speedup reads (CASSANDRA-2843, 3165, 3205)
 * refactoring of the secondary index api (CASSANDRA-2982)
 * make CL > ONE reads wait for digest reconciliation before returning
   (CASSANDRA-2494)
 * fix missing logging for some exceptions (CASSANDRA-2061)
 * refactor and optimize ColumnFamilyStore.files(...) and Descriptor.fromFilename(String)
   and few other places responsible for work with SSTable files (CASSANDRA-3040)
 * Stop reading from sstables once we know we have the most recent columns,
   for query-by-name requests (CASSANDRA-2498)
 * Add query-by-column mode to stress.java (CASSANDRA-3064)
 * Add "install" command to cassandra.bat (CASSANDRA-292)
 * clean up KSMetadata, CFMetadata from unnecessary
   Thrift<->Avro conversion methods (CASSANDRA-3032)
 * Add timeouts to client request schedulers (CASSANDRA-3079, 3096)
 * Cli to use hashes rather than array of hashes for strategy options (CASSANDRA-3081)
 * LeveledCompactionStrategy (CASSANDRA-1608, 3085, 3110, 3087, 3145, 3154, 3182)
 * Improvements of the CLI `describe` command (CASSANDRA-2630)
 * reduce window where dropped CF sstables may not be deleted (CASSANDRA-2942)
 * Expose gossip/FD info to JMX (CASSANDRA-2806)
 * Fix streaming over SSL when compressed SSTable involved (CASSANDRA-3051)
 * Add support for pluggable secondary index implementations (CASSANDRA-3078)
 * remove compaction_thread_priority setting (CASSANDRA-3104)
 * generate hints for replicas that timeout, not just replicas that are known
   to be down before starting (CASSANDRA-2034)
 * Add throttling for internode streaming (CASSANDRA-3080)
 * make the repair of a range repair all replica (CASSANDRA-2610, 3194)
 * expose the ability to repair the first range (as returned by the
   partitioner) of a node (CASSANDRA-2606)
 * Streams Compression (CASSANDRA-3015)
 * add ability to use multiple threads during a single compaction
   (CASSANDRA-2901)
 * make AbstractBounds.normalize support overlapping ranges (CASSANDRA-2641)
 * fix of the CQL count() behavior (CASSANDRA-3068)
 * use TreeMap backed column families for the SSTable simple writers
   (CASSANDRA-3148)
 * fix inconsistency of the CLI syntax when {} should be used instead of [{}]
   (CASSANDRA-3119)
 * rename CQL type names to match expected SQL behavior (CASSANDRA-3149, 3031)
 * Arena-based allocation for memtables (CASSANDRA-2252, 3162, 3163, 3168)
 * Default RR chance to 0.1 (CASSANDRA-3169)
 * Add RowLevel support to secondary index API (CASSANDRA-3147)
 * Make SerializingCacheProvider the default if JNA is available (CASSANDRA-3183)
 * Fix backwards compatibilty for CQL memtable properties (CASSANDRA-3190)
 * Add five-minute delay before starting compactions on a restarted server
   (CASSANDRA-3181)
 * Reduce copies done for intra-host messages (CASSANDRA-1788, 3144)
 * support of compaction strategy option for stress.java (CASSANDRA-3204)
 * make memtable throughput and column count thresholds no-ops (CASSANDRA-2449)
 * Return schema information along with the resultSet in CQL (CASSANDRA-2734)
 * Add new DecimalType (CASSANDRA-2883)
 * Fix assertion error in RowRepairResolver (CASSANDRA-3156)
 * Reduce unnecessary high buffer sizes (CASSANDRA-3171)
 * Pluggable compaction strategy (CASSANDRA-1610)
 * Add new broadcast_address config option (CASSANDRA-2491)


0.8.7
 * Kill server on wrapped OOME such as from FileChannel.map (CASSANDRA-3201)
 * Allow using quotes in "USE <keyspace>;" CLI command (CASSANDRA-3208)
 * Log message when a full repair operation completes (CASSANDRA-3207)
 * Don't allow any cache loading exceptions to halt startup (CASSANDRA-3218)
 * Fix sstableloader --ignores option (CASSANDRA-3247)
 * File descriptor limit increased in packaging (CASSANDRA-3206)
 * Log a meaningfull warning when a node receive a message for a repair session
   that doesn't exist anymore (CASSANDRA-3256)
 * Fix FD leak when internode encryption is enabled (CASSANDRA-3257)
 * FBUtilities.hexToBytes(String) to throw NumberFormatException when string
   contains non-hex characters (CASSANDRA-3231)
 * Keep SimpleSnitch proximity ordering unchanged from what the Strategy
   generates, as intended (CASSANDRA-3262)
 * remove Scrub from compactionstats when finished (CASSANDRA-3255)
 * Fix tool .bat files when CASSANDRA_HOME contains spaces (CASSANDRA-3258)
 * Force flush of status table when removing/updating token (CASSANDRA-3243)
 * Evict gossip state immediately when a token is taken over by a new IP (CASSANDRA-3259)
 * Fix bug where the failure detector can take too long to mark a host
   down (CASSANDRA-3273)
 * (Hadoop) allow wrapping ranges in queries (CASSANDRA-3137)
 * (Hadoop) check all interfaces for a match with split location
   before falling back to random replica (CASSANDRA-3211)
 * (Hadoop) Make Pig storage handle implements LoadMetadata (CASSANDRA-2777)
 * (Hadoop) Fix exception during PIG 'dump' (CASSANDRA-2810)
 * Fix stress COUNTER_GET option (CASSANDRA-3301)
 * Fix missing fields in CLI `show schema` output (CASSANDRA-3304)
 * Nodetool no longer leaks threads and closes JMX connections (CASSANDRA-3309)
 * fix truncate allowing data to be replayed post-restart (CASSANDRA-3297)
 * Move SimpleAuthority and SimpleAuthenticator to examples (CASSANDRA-2922)
 * Fix handling of tombstone by SSTableExport/Import (CASSANDRA-3357)
 * Fix transposition in cfHistograms (CASSANDRA-3222)
 * Allow using number as DC name when creating keyspace in CQL (CASSANDRA-3239)
 * Force flush of system table after updating/removing a token (CASSANDRA-3243)


0.8.6
 * revert CASSANDRA-2388
 * change TokenRange.endpoints back to listen/broadcast address to match
   pre-1777 behavior, and add TokenRange.rpc_endpoints instead (CASSANDRA-3187)
 * avoid trying to watch cassandra-topology.properties when loaded from jar
   (CASSANDRA-3138)
 * prevent users from creating keyspaces with LocalStrategy replication
   (CASSANDRA-3139)
 * fix CLI `show schema;` to output correct keyspace definition statement
   (CASSANDRA-3129)
 * CustomTThreadPoolServer to log TTransportException at DEBUG level
   (CASSANDRA-3142)
 * allow topology sort to work with non-unique rack names between
   datacenters (CASSANDRA-3152)
 * Improve caching of same-version Messages on digest and repair paths
   (CASSANDRA-3158)
 * Randomize choice of first replica for counter increment (CASSANDRA-2890)
 * Fix using read_repair_chance instead of merge_shard_change (CASSANDRA-3202)
 * Avoid streaming data to nodes that already have it, on move as well as
   decommission (CASSANDRA-3041)
 * Fix divide by zero error in GCInspector (CASSANDRA-3164)
 * allow quoting of the ColumnFamily name in CLI `create column family`
   statement (CASSANDRA-3195)
 * Fix rolling upgrade from 0.7 to 0.8 problem (CASSANDRA-3166)
 * Accomodate missing encryption_options in IncomingTcpConnection.stream
   (CASSANDRA-3212)


0.8.5
 * fix NPE when encryption_options is unspecified (CASSANDRA-3007)
 * include column name in validation failure exceptions (CASSANDRA-2849)
 * make sure truncate clears out the commitlog so replay won't re-
   populate with truncated data (CASSANDRA-2950)
 * fix NPE when debug logging is enabled and dropped CF is present
   in a commitlog segment (CASSANDRA-3021)
 * fix cassandra.bat when CASSANDRA_HOME contains spaces (CASSANDRA-2952)
 * fix to SSTableSimpleUnsortedWriter bufferSize calculation (CASSANDRA-3027)
 * make cleanup and normal compaction able to skip empty rows
   (rows containing nothing but expired tombstones) (CASSANDRA-3039)
 * work around native memory leak in com.sun.management.GarbageCollectorMXBean
   (CASSANDRA-2868)
 * validate that column names in column_metadata are not equal to key_alias
   on create/update of the ColumnFamily and CQL 'ALTER' statement (CASSANDRA-3036)
 * return an InvalidRequestException if an indexed column is assigned
   a value larger than 64KB (CASSANDRA-3057)
 * fix of numeric-only and string column names handling in CLI "drop index"
   (CASSANDRA-3054)
 * prune index scan resultset back to original request for lazy
   resultset expansion case (CASSANDRA-2964)
 * (Hadoop) fail jobs when Cassandra node has failed but TaskTracker
   has not (CASSANDRA-2388)
 * fix dynamic snitch ignoring nodes when read_repair_chance is zero
   (CASSANDRA-2662)
 * avoid retaining references to dropped CFS objects in
   CompactionManager.estimatedCompactions (CASSANDRA-2708)
 * expose rpc timeouts per host in MessagingServiceMBean (CASSANDRA-2941)
 * avoid including cwd in classpath for deb and rpm packages (CASSANDRA-2881)
 * remove gossip state when a new IP takes over a token (CASSANDRA-3071)
 * allow sstable2json to work on index sstable files (CASSANDRA-3059)
 * always hint counters (CASSANDRA-3099)
 * fix log4j initialization in EmbeddedCassandraService (CASSANDRA-2857)
 * remove gossip state when a new IP takes over a token (CASSANDRA-3071)
 * work around native memory leak in com.sun.management.GarbageCollectorMXBean
    (CASSANDRA-2868)
 * fix UnavailableException with writes at CL.EACH_QUORM (CASSANDRA-3084)
 * fix parsing of the Keyspace and ColumnFamily names in numeric
   and string representations in CLI (CASSANDRA-3075)
 * fix corner cases in Range.differenceToFetch (CASSANDRA-3084)
 * fix ip address String representation in the ring cache (CASSANDRA-3044)
 * fix ring cache compatibility when mixing pre-0.8.4 nodes with post-
   in the same cluster (CASSANDRA-3023)
 * make repair report failure when a node participating dies (instead of
   hanging forever) (CASSANDRA-2433)
 * fix handling of the empty byte buffer by ReversedType (CASSANDRA-3111)
 * Add validation that Keyspace names are case-insensitively unique (CASSANDRA-3066)
 * catch invalid key_validation_class before instantiating UpdateColumnFamily (CASSANDRA-3102)
 * make Range and Bounds objects client-safe (CASSANDRA-3108)
 * optionally skip log4j configuration (CASSANDRA-3061)
 * bundle sstableloader with the debian package (CASSANDRA-3113)
 * don't try to build secondary indexes when there is none (CASSANDRA-3123)
 * improve SSTableSimpleUnsortedWriter speed for large rows (CASSANDRA-3122)
 * handle keyspace arguments correctly in nodetool snapshot (CASSANDRA-3038)
 * Fix SSTableImportTest on windows (CASSANDRA-3043)
 * expose compactionThroughputMbPerSec through JMX (CASSANDRA-3117)
 * log keyspace and CF of large rows being compacted


0.8.4
 * change TokenRing.endpoints to be a list of rpc addresses instead of
   listen/broadcast addresses (CASSANDRA-1777)
 * include files-to-be-streamed in StreamInSession.getSources (CASSANDRA-2972)
 * use JAVA env var in cassandra-env.sh (CASSANDRA-2785, 2992)
 * avoid doing read for no-op replicate-on-write at CL=1 (CASSANDRA-2892)
 * refuse counter write for CL.ANY (CASSANDRA-2990)
 * switch back to only logging recent dropped messages (CASSANDRA-3004)
 * always deserialize RowMutation for counters (CASSANDRA-3006)
 * ignore saved replication_factor strategy_option for NTS (CASSANDRA-3011)
 * make sure pre-truncate CL segments are discarded (CASSANDRA-2950)


0.8.3
 * add ability to drop local reads/writes that are going to timeout
   (CASSANDRA-2943)
 * revamp token removal process, keep gossip states for 3 days (CASSANDRA-2496)
 * don't accept extra args for 0-arg nodetool commands (CASSANDRA-2740)
 * log unavailableexception details at debug level (CASSANDRA-2856)
 * expose data_dir though jmx (CASSANDRA-2770)
 * don't include tmp files as sstable when create cfs (CASSANDRA-2929)
 * log Java classpath on startup (CASSANDRA-2895)
 * keep gossipped version in sync with actual on migration coordinator
   (CASSANDRA-2946)
 * use lazy initialization instead of class initialization in NodeId
   (CASSANDRA-2953)
 * check column family validity in nodetool repair (CASSANDRA-2933)
 * speedup bytes to hex conversions dramatically (CASSANDRA-2850)
 * Flush memtables on shutdown when durable writes are disabled
   (CASSANDRA-2958)
 * improved POSIX compatibility of start scripts (CASsANDRA-2965)
 * add counter support to Hadoop InputFormat (CASSANDRA-2981)
 * fix bug where dirty commitlog segments were removed (and avoid keeping
   segments with no post-flush activity permanently dirty) (CASSANDRA-2829)
 * fix throwing exception with batch mutation of counter super columns
   (CASSANDRA-2949)
 * ignore system tables during repair (CASSANDRA-2979)
 * throw exception when NTS is given replication_factor as an option
   (CASSANDRA-2960)
 * fix assertion error during compaction of counter CFs (CASSANDRA-2968)
 * avoid trying to create index names, when no index exists (CASSANDRA-2867)
 * don't sample the system table when choosing a bootstrap token
   (CASSANDRA-2825)
 * gossiper notifies of local state changes (CASSANDRA-2948)
 * add asynchronous and half-sync/half-async (hsha) thrift servers
   (CASSANDRA-1405)
 * fix potential use of free'd native memory in SerializingCache
   (CASSANDRA-2951)
 * prune index scan resultset back to original request for lazy
   resultset expansion case (CASSANDRA-2964)
 * (Hadoop) fail jobs when Cassandra node has failed but TaskTracker
    has not (CASSANDRA-2388)


0.8.2
 * CQL:
   - include only one row per unique key for IN queries (CASSANDRA-2717)
   - respect client timestamp on full row deletions (CASSANDRA-2912)
 * improve thread-safety in StreamOutSession (CASSANDRA-2792)
 * allow deleting a row and updating indexed columns in it in the
   same mutation (CASSANDRA-2773)
 * Expose number of threads blocked on submitting memtable to flush
   in JMX (CASSANDRA-2817)
 * add ability to return "endpoints" to nodetool (CASSANDRA-2776)
 * Add support for multiple (comma-delimited) coordinator addresses
   to ColumnFamilyInputFormat (CASSANDRA-2807)
 * fix potential NPE while scheduling read repair for range slice
   (CASSANDRA-2823)
 * Fix race in SystemTable.getCurrentLocalNodeId (CASSANDRA-2824)
 * Correctly set default for replicate_on_write (CASSANDRA-2835)
 * improve nodetool compactionstats formatting (CASSANDRA-2844)
 * fix index-building status display (CASSANDRA-2853)
 * fix CLI perpetuating obsolete KsDef.replication_factor (CASSANDRA-2846)
 * improve cli treatment of multiline comments (CASSANDRA-2852)
 * handle row tombstones correctly in EchoedRow (CASSANDRA-2786)
 * add MessagingService.get[Recently]DroppedMessages and
   StorageService.getExceptionCount (CASSANDRA-2804)
 * fix possibility of spurious UnavailableException for LOCAL_QUORUM
   reads with dynamic snitch + read repair disabled (CASSANDRA-2870)
 * add ant-optional as dependence for the debian package (CASSANDRA-2164)
 * add option to specify limit for get_slice in the CLI (CASSANDRA-2646)
 * decrease HH page size (CASSANDRA-2832)
 * reset cli keyspace after dropping the current one (CASSANDRA-2763)
 * add KeyRange option to Hadoop inputformat (CASSANDRA-1125)
 * fix protocol versioning (CASSANDRA-2818, 2860)
 * support spaces in path to log4j configuration (CASSANDRA-2383)
 * avoid including inferred types in CF update (CASSANDRA-2809)
 * fix JMX bulkload call (CASSANDRA-2908)
 * fix updating KS with durable_writes=false (CASSANDRA-2907)
 * add simplified facade to SSTableWriter for bulk loading use
   (CASSANDRA-2911)
 * fix re-using index CF sstable names after drop/recreate (CASSANDRA-2872)
 * prepend CF to default index names (CASSANDRA-2903)
 * fix hint replay (CASSANDRA-2928)
 * Properly synchronize repair's merkle tree computation (CASSANDRA-2816)


0.8.1
 * CQL:
   - support for insert, delete in BATCH (CASSANDRA-2537)
   - support for IN to SELECT, UPDATE (CASSANDRA-2553)
   - timestamp support for INSERT, UPDATE, and BATCH (CASSANDRA-2555)
   - TTL support (CASSANDRA-2476)
   - counter support (CASSANDRA-2473)
   - ALTER COLUMNFAMILY (CASSANDRA-1709)
   - DROP INDEX (CASSANDRA-2617)
   - add SCHEMA/TABLE as aliases for KS/CF (CASSANDRA-2743)
   - server handles wait-for-schema-agreement (CASSANDRA-2756)
   - key alias support (CASSANDRA-2480)
 * add support for comparator parameters and a generic ReverseType
   (CASSANDRA-2355)
 * add CompositeType and DynamicCompositeType (CASSANDRA-2231)
 * optimize batches containing multiple updates to the same row
   (CASSANDRA-2583)
 * adjust hinted handoff page size to avoid OOM with large columns
   (CASSANDRA-2652)
 * mark BRAF buffer invalid post-flush so we don't re-flush partial
   buffers again, especially on CL writes (CASSANDRA-2660)
 * add DROP INDEX support to CLI (CASSANDRA-2616)
 * don't perform HH to client-mode [storageproxy] nodes (CASSANDRA-2668)
 * Improve forceDeserialize/getCompactedRow encapsulation (CASSANDRA-2659)
 * Don't write CounterUpdateColumn to disk in tests (CASSANDRA-2650)
 * Add sstable bulk loading utility (CASSANDRA-1278)
 * avoid replaying hints to dropped columnfamilies (CASSANDRA-2685)
 * add placeholders for missing rows in range query pseudo-RR (CASSANDRA-2680)
 * remove no-op HHOM.renameHints (CASSANDRA-2693)
 * clone super columns to avoid modifying them during flush (CASSANDRA-2675)
 * allow writes to bypass the commitlog for certain keyspaces (CASSANDRA-2683)
 * avoid NPE when bypassing commitlog during memtable flush (CASSANDRA-2781)
 * Added support for making bootstrap retry if nodes flap (CASSANDRA-2644)
 * Added statusthrift to nodetool to report if thrift server is running (CASSANDRA-2722)
 * Fixed rows being cached if they do not exist (CASSANDRA-2723)
 * Support passing tableName and cfName to RowCacheProviders (CASSANDRA-2702)
 * close scrub file handles (CASSANDRA-2669)
 * throttle migration replay (CASSANDRA-2714)
 * optimize column serializer creation (CASSANDRA-2716)
 * Added support for making bootstrap retry if nodes flap (CASSANDRA-2644)
 * Added statusthrift to nodetool to report if thrift server is running
   (CASSANDRA-2722)
 * Fixed rows being cached if they do not exist (CASSANDRA-2723)
 * fix truncate/compaction race (CASSANDRA-2673)
 * workaround large resultsets causing large allocation retention
   by nio sockets (CASSANDRA-2654)
 * fix nodetool ring use with Ec2Snitch (CASSANDRA-2733)
 * fix removing columns and subcolumns that are supressed by a row or
   supercolumn tombstone during replica resolution (CASSANDRA-2590)
 * support sstable2json against snapshot sstables (CASSANDRA-2386)
 * remove active-pull schema requests (CASSANDRA-2715)
 * avoid marking entire list of sstables as actively being compacted
   in multithreaded compaction (CASSANDRA-2765)
 * seek back after deserializing a row to update cache with (CASSANDRA-2752)
 * avoid skipping rows in scrub for counter column family (CASSANDRA-2759)
 * fix ConcurrentModificationException in repair when dealing with 0.7 node
   (CASSANDRA-2767)
 * use threadsafe collections for StreamInSession (CASSANDRA-2766)
 * avoid infinite loop when creating merkle tree (CASSANDRA-2758)
 * avoids unmarking compacting sstable prematurely in cleanup (CASSANDRA-2769)
 * fix NPE when the commit log is bypassed (CASSANDRA-2718)
 * don't throw an exception in SS.isRPCServerRunning (CASSANDRA-2721)
 * make stress.jar executable (CASSANDRA-2744)
 * add daemon mode to java stress (CASSANDRA-2267)
 * expose the DC and rack of a node through JMX and nodetool ring (CASSANDRA-2531)
 * fix cache mbean getSize (CASSANDRA-2781)
 * Add Date, Float, Double, and Boolean types (CASSANDRA-2530)
 * Add startup flag to renew counter node id (CASSANDRA-2788)
 * add jamm agent to cassandra.bat (CASSANDRA-2787)
 * fix repair hanging if a neighbor has nothing to send (CASSANDRA-2797)
 * purge tombstone even if row is in only one sstable (CASSANDRA-2801)
 * Fix wrong purge of deleted cf during compaction (CASSANDRA-2786)
 * fix race that could result in Hadoop writer failing to throw an
   exception encountered after close() (CASSANDRA-2755)
 * fix scan wrongly throwing assertion error (CASSANDRA-2653)
 * Always use even distribution for merkle tree with RandomPartitionner
   (CASSANDRA-2841)
 * fix describeOwnership for OPP (CASSANDRA-2800)
 * ensure that string tokens do not contain commas (CASSANDRA-2762)


0.8.0-final
 * fix CQL grammar warning and cqlsh regression from CASSANDRA-2622
 * add ant generate-cql-html target (CASSANDRA-2526)
 * update CQL consistency levels (CASSANDRA-2566)
 * debian packaging fixes (CASSANDRA-2481, 2647)
 * fix UUIDType, IntegerType for direct buffers (CASSANDRA-2682, 2684)
 * switch to native Thrift for Hadoop map/reduce (CASSANDRA-2667)
 * fix StackOverflowError when building from eclipse (CASSANDRA-2687)
 * only provide replication_factor to strategy_options "help" for
   SimpleStrategy, OldNetworkTopologyStrategy (CASSANDRA-2678, 2713)
 * fix exception adding validators to non-string columns (CASSANDRA-2696)
 * avoid instantiating DatabaseDescriptor in JDBC (CASSANDRA-2694)
 * fix potential stack overflow during compaction (CASSANDRA-2626)
 * clone super columns to avoid modifying them during flush (CASSANDRA-2675)
 * reset underlying iterator in EchoedRow constructor (CASSANDRA-2653)


0.8.0-rc1
 * faster flushes and compaction from fixing excessively pessimistic
   rebuffering in BRAF (CASSANDRA-2581)
 * fix returning null column values in the python cql driver (CASSANDRA-2593)
 * fix merkle tree splitting exiting early (CASSANDRA-2605)
 * snapshot_before_compaction directory name fix (CASSANDRA-2598)
 * Disable compaction throttling during bootstrap (CASSANDRA-2612)
 * fix CQL treatment of > and < operators in range slices (CASSANDRA-2592)
 * fix potential double-application of counter updates on commitlog replay
   by moving replay position from header to sstable metadata (CASSANDRA-2419)
 * JDBC CQL driver exposes getColumn for access to timestamp
 * JDBC ResultSetMetadata properties added to AbstractType
 * r/m clustertool (CASSANDRA-2607)
 * add support for presenting row key as a column in CQL result sets
   (CASSANDRA-2622)
 * Don't allow {LOCAL|EACH}_QUORUM unless strategy is NTS (CASSANDRA-2627)
 * validate keyspace strategy_options during CQL create (CASSANDRA-2624)
 * fix empty Result with secondary index when limit=1 (CASSANDRA-2628)
 * Fix regression where bootstrapping a node with no schema fails
   (CASSANDRA-2625)
 * Allow removing LocationInfo sstables (CASSANDRA-2632)
 * avoid attempting to replay mutations from dropped keyspaces (CASSANDRA-2631)
 * avoid using cached position of a key when GT is requested (CASSANDRA-2633)
 * fix counting bloom filter true positives (CASSANDRA-2637)
 * initialize local ep state prior to gossip startup if needed (CASSANDRA-2638)
 * fix counter increment lost after restart (CASSANDRA-2642)
 * add quote-escaping via backslash to CLI (CASSANDRA-2623)
 * fix pig example script (CASSANDRA-2487)
 * fix dynamic snitch race in adding latencies (CASSANDRA-2618)
 * Start/stop cassandra after more important services such as mdadm in
   debian packaging (CASSANDRA-2481)


0.8.0-beta2
 * fix NPE compacting index CFs (CASSANDRA-2528)
 * Remove checking all column families on startup for compaction candidates
   (CASSANDRA-2444)
 * validate CQL create keyspace options (CASSANDRA-2525)
 * fix nodetool setcompactionthroughput (CASSANDRA-2550)
 * move	gossip heartbeat back to its own thread (CASSANDRA-2554)
 * validate cql TRUNCATE columnfamily before truncating (CASSANDRA-2570)
 * fix batch_mutate for mixed standard-counter mutations (CASSANDRA-2457)
 * disallow making schema changes to system keyspace (CASSANDRA-2563)
 * fix sending mutation messages multiple times (CASSANDRA-2557)
 * fix incorrect use of NBHM.size in ReadCallback that could cause
   reads to time out even when responses were received (CASSANDRA-2552)
 * trigger read repair correctly for LOCAL_QUORUM reads (CASSANDRA-2556)
 * Allow configuring the number of compaction thread (CASSANDRA-2558)
 * forceUserDefinedCompaction will attempt to compact what it is given
   even if the pessimistic estimate is that there is not enough disk space;
   automatic compactions will only compact 2 or more sstables (CASSANDRA-2575)
 * refuse to apply migrations with older timestamps than the current
   schema (CASSANDRA-2536)
 * remove unframed Thrift transport option
 * include indexes in snapshots (CASSANDRA-2596)
 * improve ignoring of obsolete mutations in index maintenance (CASSANDRA-2401)
 * recognize attempt to drop just the index while leaving the column
   definition alone (CASSANDRA-2619)


0.8.0-beta1
 * remove Avro RPC support (CASSANDRA-926)
 * support for columns that act as incr/decr counters
   (CASSANDRA-1072, 1937, 1944, 1936, 2101, 2093, 2288, 2105, 2384, 2236, 2342,
   2454)
 * CQL (CASSANDRA-1703, 1704, 1705, 1706, 1707, 1708, 1710, 1711, 1940,
   2124, 2302, 2277, 2493)
 * avoid double RowMutation serialization on write path (CASSANDRA-1800)
 * make NetworkTopologyStrategy the default (CASSANDRA-1960)
 * configurable internode encryption (CASSANDRA-1567, 2152)
 * human readable column names in sstable2json output (CASSANDRA-1933)
 * change default JMX port to 7199 (CASSANDRA-2027)
 * backwards compatible internal messaging (CASSANDRA-1015)
 * atomic switch of memtables and sstables (CASSANDRA-2284)
 * add pluggable SeedProvider (CASSANDRA-1669)
 * Fix clustertool to not throw exception when calling get_endpoints (CASSANDRA-2437)
 * upgrade to thrift 0.6 (CASSANDRA-2412)
 * repair works on a token range instead of full ring (CASSANDRA-2324)
 * purge tombstones from row cache (CASSANDRA-2305)
 * push replication_factor into strategy_options (CASSANDRA-1263)
 * give snapshots the same name on each node (CASSANDRA-1791)
 * remove "nodetool loadbalance" (CASSANDRA-2448)
 * multithreaded compaction (CASSANDRA-2191)
 * compaction throttling (CASSANDRA-2156)
 * add key type information and alias (CASSANDRA-2311, 2396)
 * cli no longer divides read_repair_chance by 100 (CASSANDRA-2458)
 * made CompactionInfo.getTaskType return an enum (CASSANDRA-2482)
 * add a server-wide cap on measured memtable memory usage and aggressively
   flush to keep under that threshold (CASSANDRA-2006)
 * add unified UUIDType (CASSANDRA-2233)
 * add off-heap row cache support (CASSANDRA-1969)


0.7.5
 * improvements/fixes to PIG driver (CASSANDRA-1618, CASSANDRA-2387,
   CASSANDRA-2465, CASSANDRA-2484)
 * validate index names (CASSANDRA-1761)
 * reduce contention on Table.flusherLock (CASSANDRA-1954)
 * try harder to detect failures during streaming, cleaning up temporary
   files more reliably (CASSANDRA-2088)
 * shut down server for OOM on a Thrift thread (CASSANDRA-2269)
 * fix tombstone handling in repair and sstable2json (CASSANDRA-2279)
 * preserve version when streaming data from old sstables (CASSANDRA-2283)
 * don't start repair if a neighboring node is marked as dead (CASSANDRA-2290)
 * purge tombstones from row cache (CASSANDRA-2305)
 * Avoid seeking when sstable2json exports the entire file (CASSANDRA-2318)
 * clear Built flag in system table when dropping an index (CASSANDRA-2320)
 * don't allow arbitrary argument for stress.java (CASSANDRA-2323)
 * validate values for index predicates in get_indexed_slice (CASSANDRA-2328)
 * queue secondary indexes for flush before the parent (CASSANDRA-2330)
 * allow job configuration to set the CL used in Hadoop jobs (CASSANDRA-2331)
 * add memtable_flush_queue_size defaulting to 4 (CASSANDRA-2333)
 * Allow overriding of initial_token, storage_port and rpc_port from system
   properties (CASSANDRA-2343)
 * fix comparator used for non-indexed secondary expressions in index scan
   (CASSANDRA-2347)
 * ensure size calculation and write phase of large-row compaction use
   the same threshold for TTL expiration (CASSANDRA-2349)
 * fix race when iterating CFs during add/drop (CASSANDRA-2350)
 * add ConsistencyLevel command to CLI (CASSANDRA-2354)
 * allow negative numbers in the cli (CASSANDRA-2358)
 * hard code serialVersionUID for tokens class (CASSANDRA-2361)
 * fix potential infinite loop in ByteBufferUtil.inputStream (CASSANDRA-2365)
 * fix encoding bugs in HintedHandoffManager, SystemTable when default
   charset is not UTF8 (CASSANDRA-2367)
 * avoids having removed node reappearing in Gossip (CASSANDRA-2371)
 * fix incorrect truncation of long to int when reading columns via block
   index (CASSANDRA-2376)
 * fix NPE during stream session (CASSANDRA-2377)
 * fix race condition that could leave orphaned data files when dropping CF or
   KS (CASSANDRA-2381)
 * fsync statistics component on write (CASSANDRA-2382)
 * fix duplicate results from CFS.scan (CASSANDRA-2406)
 * add IntegerType to CLI help (CASSANDRA-2414)
 * avoid caching token-only decoratedkeys (CASSANDRA-2416)
 * convert mmap assertion to if/throw so scrub can catch it (CASSANDRA-2417)
 * don't overwrite gc log (CASSANDR-2418)
 * invalidate row cache for streamed row to avoid inconsitencies
   (CASSANDRA-2420)
 * avoid copies in range/index scans (CASSANDRA-2425)
 * make sure we don't wipe data during cleanup if the node has not join
   the ring (CASSANDRA-2428)
 * Try harder to close files after compaction (CASSANDRA-2431)
 * re-set bootstrapped flag after move finishes (CASSANDRA-2435)
 * display validation_class in CLI 'describe keyspace' (CASSANDRA-2442)
 * make cleanup compactions cleanup the row cache (CASSANDRA-2451)
 * add column fields validation to scrub (CASSANDRA-2460)
 * use 64KB flush buffer instead of in_memory_compaction_limit (CASSANDRA-2463)
 * fix backslash substitutions in CLI (CASSANDRA-2492)
 * disable cache saving for system CFS (CASSANDRA-2502)
 * fixes for verifying destination availability under hinted conditions
   so UE can be thrown intead of timing out (CASSANDRA-2514)
 * fix update of validation class in column metadata (CASSANDRA-2512)
 * support LOCAL_QUORUM, EACH_QUORUM CLs outside of NTS (CASSANDRA-2516)
 * preserve version when streaming data from old sstables (CASSANDRA-2283)
 * fix backslash substitutions in CLI (CASSANDRA-2492)
 * count a row deletion as one operation towards memtable threshold
   (CASSANDRA-2519)
 * support LOCAL_QUORUM, EACH_QUORUM CLs outside of NTS (CASSANDRA-2516)


0.7.4
 * add nodetool join command (CASSANDRA-2160)
 * fix secondary indexes on pre-existing or streamed data (CASSANDRA-2244)
 * initialize endpoint in gossiper earlier (CASSANDRA-2228)
 * add ability to write to Cassandra from Pig (CASSANDRA-1828)
 * add rpc_[min|max]_threads (CASSANDRA-2176)
 * add CL.TWO, CL.THREE (CASSANDRA-2013)
 * avoid exporting an un-requested row in sstable2json, when exporting
   a key that does not exist (CASSANDRA-2168)
 * add incremental_backups option (CASSANDRA-1872)
 * add configurable row limit to Pig loadfunc (CASSANDRA-2276)
 * validate column values in batches as well as single-Column inserts
   (CASSANDRA-2259)
 * move sample schema from cassandra.yaml to schema-sample.txt,
   a cli scripts (CASSANDRA-2007)
 * avoid writing empty rows when scrubbing tombstoned rows (CASSANDRA-2296)
 * fix assertion error in range and index scans for CL < ALL
   (CASSANDRA-2282)
 * fix commitlog replay when flush position refers to data that didn't
   get synced before server died (CASSANDRA-2285)
 * fix fd leak in sstable2json with non-mmap'd i/o (CASSANDRA-2304)
 * reduce memory use during streaming of multiple sstables (CASSANDRA-2301)
 * purge tombstoned rows from cache after GCGraceSeconds (CASSANDRA-2305)
 * allow zero replicas in a NTS datacenter (CASSANDRA-1924)
 * make range queries respect snitch for local replicas (CASSANDRA-2286)
 * fix HH delivery when column index is larger than 2GB (CASSANDRA-2297)
 * make 2ary indexes use parent CF flush thresholds during initial build
   (CASSANDRA-2294)
 * update memtable_throughput to be a long (CASSANDRA-2158)


0.7.3
 * Keep endpoint state until aVeryLongTime (CASSANDRA-2115)
 * lower-latency read repair (CASSANDRA-2069)
 * add hinted_handoff_throttle_delay_in_ms option (CASSANDRA-2161)
 * fixes for cache save/load (CASSANDRA-2172, -2174)
 * Handle whole-row deletions in CFOutputFormat (CASSANDRA-2014)
 * Make memtable_flush_writers flush in parallel (CASSANDRA-2178)
 * Add compaction_preheat_key_cache option (CASSANDRA-2175)
 * refactor stress.py to have only one copy of the format string
   used for creating row keys (CASSANDRA-2108)
 * validate index names for \w+ (CASSANDRA-2196)
 * Fix Cassandra cli to respect timeout if schema does not settle
   (CASSANDRA-2187)
 * fix for compaction and cleanup writing old-format data into new-version
   sstable (CASSANDRA-2211, -2216)
 * add nodetool scrub (CASSANDRA-2217, -2240)
 * fix sstable2json large-row pagination (CASSANDRA-2188)
 * fix EOFing on requests for the last bytes in a file (CASSANDRA-2213)
 * fix BufferedRandomAccessFile bugs (CASSANDRA-2218, -2241)
 * check for memtable flush_after_mins exceeded every 10s (CASSANDRA-2183)
 * fix cache saving on Windows (CASSANDRA-2207)
 * add validateSchemaAgreement call + synchronization to schema
   modification operations (CASSANDRA-2222)
 * fix for reversed slice queries on large rows (CASSANDRA-2212)
 * fat clients were writing local data (CASSANDRA-2223)
 * set DEFAULT_MEMTABLE_LIFETIME_IN_MINS to 24h
 * improve detection and cleanup of partially-written sstables
   (CASSANDRA-2206)
 * fix supercolumn de/serialization when subcolumn comparator is different
   from supercolumn's (CASSANDRA-2104)
 * fix starting up on Windows when CASSANDRA_HOME contains whitespace
   (CASSANDRA-2237)
 * add [get|set][row|key]cacheSavePeriod to JMX (CASSANDRA-2100)
 * fix Hadoop ColumnFamilyOutputFormat dropping of mutations
   when batch fills up (CASSANDRA-2255)
 * move file deletions off of scheduledtasks executor (CASSANDRA-2253)


0.7.2
 * copy DecoratedKey.key when inserting into caches to avoid retaining
   a reference to the underlying buffer (CASSANDRA-2102)
 * format subcolumn names with subcomparator (CASSANDRA-2136)
 * fix column bloom filter deserialization (CASSANDRA-2165)


0.7.1
 * refactor MessageDigest creation code. (CASSANDRA-2107)
 * buffer network stack to avoid inefficient small TCP messages while avoiding
   the nagle/delayed ack problem (CASSANDRA-1896)
 * check log4j configuration for changes every 10s (CASSANDRA-1525, 1907)
 * more-efficient cross-DC replication (CASSANDRA-1530, -2051, -2138)
 * avoid polluting page cache with commitlog or sstable writes
   and seq scan operations (CASSANDRA-1470)
 * add RMI authentication options to nodetool (CASSANDRA-1921)
 * make snitches configurable at runtime (CASSANDRA-1374)
 * retry hadoop split requests on connection failure (CASSANDRA-1927)
 * implement describeOwnership for BOP, COPP (CASSANDRA-1928)
 * make read repair behave as expected for ConsistencyLevel > ONE
   (CASSANDRA-982, 2038)
 * distributed test harness (CASSANDRA-1859, 1964)
 * reduce flush lock contention (CASSANDRA-1930)
 * optimize supercolumn deserialization (CASSANDRA-1891)
 * fix CFMetaData.apply to only compare objects of the same class
   (CASSANDRA-1962)
 * allow specifying specific SSTables to compact from JMX (CASSANDRA-1963)
 * fix race condition in MessagingService.targets (CASSANDRA-1959, 2094, 2081)
 * refuse to open sstables from a future version (CASSANDRA-1935)
 * zero-copy reads (CASSANDRA-1714)
 * fix copy bounds for word Text in wordcount demo (CASSANDRA-1993)
 * fixes for contrib/javautils (CASSANDRA-1979)
 * check more frequently for memtable expiration (CASSANDRA-2000)
 * fix writing SSTable column count statistics (CASSANDRA-1976)
 * fix streaming of multiple CFs during bootstrap (CASSANDRA-1992)
 * explicitly set JVM GC new generation size with -Xmn (CASSANDRA-1968)
 * add short options for CLI flags (CASSANDRA-1565)
 * make keyspace argument to "describe keyspace" in CLI optional
   when authenticated to keyspace already (CASSANDRA-2029)
 * added option to specify -Dcassandra.join_ring=false on startup
   to allow "warm spare" nodes or performing JMX maintenance before
   joining the ring (CASSANDRA-526)
 * log migrations at INFO (CASSANDRA-2028)
 * add CLI verbose option in file mode (CASSANDRA-2030)
 * add single-line "--" comments to CLI (CASSANDRA-2032)
 * message serialization tests (CASSANDRA-1923)
 * switch from ivy to maven-ant-tasks (CASSANDRA-2017)
 * CLI attempts to block for new schema to propagate (CASSANDRA-2044)
 * fix potential overflow in nodetool cfstats (CASSANDRA-2057)
 * add JVM shutdownhook to sync commitlog (CASSANDRA-1919)
 * allow nodes to be up without being part of  normal traffic (CASSANDRA-1951)
 * fix CLI "show keyspaces" with null options on NTS (CASSANDRA-2049)
 * fix possible ByteBuffer race conditions (CASSANDRA-2066)
 * reduce garbage generated by MessagingService to prevent load spikes
   (CASSANDRA-2058)
 * fix math in RandomPartitioner.describeOwnership (CASSANDRA-2071)
 * fix deletion of sstable non-data components (CASSANDRA-2059)
 * avoid blocking gossip while deleting handoff hints (CASSANDRA-2073)
 * ignore messages from newer versions, keep track of nodes in gossip
   regardless of version (CASSANDRA-1970)
 * cache writing moved to CompactionManager to reduce i/o contention and
   updated to use non-cache-polluting writes (CASSANDRA-2053)
 * page through large rows when exporting to JSON (CASSANDRA-2041)
 * add flush_largest_memtables_at and reduce_cache_sizes_at options
   (CASSANDRA-2142)
 * add cli 'describe cluster' command (CASSANDRA-2127)
 * add cli support for setting username/password at 'connect' command
   (CASSANDRA-2111)
 * add -D option to Stress.java to allow reading hosts from a file
   (CASSANDRA-2149)
 * bound hints CF throughput between 32M and 256M (CASSANDRA-2148)
 * continue starting when invalid saved cache entries are encountered
   (CASSANDRA-2076)
 * add max_hint_window_in_ms option (CASSANDRA-1459)


0.7.0-final
 * fix offsets to ByteBuffer.get (CASSANDRA-1939)


0.7.0-rc4
 * fix cli crash after backgrounding (CASSANDRA-1875)
 * count timeouts in storageproxy latencies, and include latency
   histograms in StorageProxyMBean (CASSANDRA-1893)
 * fix CLI get recognition of supercolumns (CASSANDRA-1899)
 * enable keepalive on intra-cluster sockets (CASSANDRA-1766)
 * count timeouts towards dynamicsnitch latencies (CASSANDRA-1905)
 * Expose index-building status in JMX + cli schema description
   (CASSANDRA-1871)
 * allow [LOCAL|EACH]_QUORUM to be used with non-NetworkTopology
   replication Strategies
 * increased amount of index locks for faster commitlog replay
 * collect secondary index tombstones immediately (CASSANDRA-1914)
 * revert commitlog changes from #1780 (CASSANDRA-1917)
 * change RandomPartitioner min token to -1 to avoid collision w/
   tokens on actual nodes (CASSANDRA-1901)
 * examine the right nibble when validating TimeUUID (CASSANDRA-1910)
 * include secondary indexes in cleanup (CASSANDRA-1916)
 * CFS.scrubDataDirectories should also cleanup invalid secondary indexes
   (CASSANDRA-1904)
 * ability to disable/enable gossip on nodes to force them down
   (CASSANDRA-1108)


0.7.0-rc3
 * expose getNaturalEndpoints in StorageServiceMBean taking byte[]
   key; RMI cannot serialize ByteBuffer (CASSANDRA-1833)
 * infer org.apache.cassandra.locator for replication strategy classes
   when not otherwise specified
 * validation that generates less garbage (CASSANDRA-1814)
 * add TTL support to CLI (CASSANDRA-1838)
 * cli defaults to bytestype for subcomparator when creating
   column families (CASSANDRA-1835)
 * unregister index MBeans when index is dropped (CASSANDRA-1843)
 * make ByteBufferUtil.clone thread-safe (CASSANDRA-1847)
 * change exception for read requests during bootstrap from
   InvalidRequest to Unavailable (CASSANDRA-1862)
 * respect row-level tombstones post-flush in range scans
   (CASSANDRA-1837)
 * ReadResponseResolver check digests against each other (CASSANDRA-1830)
 * return InvalidRequest when remove of subcolumn without supercolumn
   is requested (CASSANDRA-1866)
 * flush before repair (CASSANDRA-1748)
 * SSTableExport validates key order (CASSANDRA-1884)
 * large row support for SSTableExport (CASSANDRA-1867)
 * Re-cache hot keys post-compaction without hitting disk (CASSANDRA-1878)
 * manage read repair in coordinator instead of data source, to
   provide latency information to dynamic snitch (CASSANDRA-1873)


0.7.0-rc2
 * fix live-column-count of slice ranges including tombstoned supercolumn
   with live subcolumn (CASSANDRA-1591)
 * rename o.a.c.internal.AntientropyStage -> AntiEntropyStage,
   o.a.c.request.Request_responseStage -> RequestResponseStage,
   o.a.c.internal.Internal_responseStage -> InternalResponseStage
 * add AbstractType.fromString (CASSANDRA-1767)
 * require index_type to be present when specifying index_name
   on ColumnDef (CASSANDRA-1759)
 * fix add/remove index bugs in CFMetadata (CASSANDRA-1768)
 * rebuild Strategy during system_update_keyspace (CASSANDRA-1762)
 * cli updates prompt to ... in continuation lines (CASSANDRA-1770)
 * support multiple Mutations per key in hadoop ColumnFamilyOutputFormat
   (CASSANDRA-1774)
 * improvements to Debian init script (CASSANDRA-1772)
 * use local classloader to check for version.properties (CASSANDRA-1778)
 * Validate that column names in column_metadata are valid for the
   defined comparator, and decode properly in cli (CASSANDRA-1773)
 * use cross-platform newlines in cli (CASSANDRA-1786)
 * add ExpiringColumn support to sstable import/export (CASSANDRA-1754)
 * add flush for each append to periodic commitlog mode; added
   periodic_without_flush option to disable this (CASSANDRA-1780)
 * close file handle used for post-flush truncate (CASSANDRA-1790)
 * various code cleanup (CASSANDRA-1793, -1794, -1795)
 * fix range queries against wrapped range (CASSANDRA-1781)
 * fix consistencylevel calculations for NetworkTopologyStrategy
   (CASSANDRA-1804)
 * cli support index type enum names (CASSANDRA-1810)
 * improved validation of column_metadata (CASSANDRA-1813)
 * reads at ConsistencyLevel > 1 throw UnavailableException
   immediately if insufficient live nodes exist (CASSANDRA-1803)
 * copy bytebuffers for local writes to avoid retaining the entire
   Thrift frame (CASSANDRA-1801)
 * fix NPE adding index to column w/o prior metadata (CASSANDRA-1764)
 * reduce fat client timeout (CASSANDRA-1730)
 * fix botched merge of CASSANDRA-1316


0.7.0-rc1
 * fix compaction and flush races with schema updates (CASSANDRA-1715)
 * add clustertool, config-converter, sstablekeys, and schematool
   Windows .bat files (CASSANDRA-1723)
 * reject range queries received during bootstrap (CASSANDRA-1739)
 * fix wrapping-range queries on non-minimum token (CASSANDRA-1700)
 * add nodetool cfhistogram (CASSANDRA-1698)
 * limit repaired ranges to what the nodes have in common (CASSANDRA-1674)
 * index scan treats missing columns as not matching secondary
   expressions (CASSANDRA-1745)
 * Fix misuse of DataOutputBuffer.getData in AntiEntropyService
   (CASSANDRA-1729)
 * detect and warn when obsolete version of JNA is present (CASSANDRA-1760)
 * reduce fat client timeout (CASSANDRA-1730)
 * cleanup smallest CFs first to increase free temp space for larger ones
   (CASSANDRA-1811)
 * Update windows .bat files to work outside of main Cassandra
   directory (CASSANDRA-1713)
 * fix read repair regression from 0.6.7 (CASSANDRA-1727)
 * more-efficient read repair (CASSANDRA-1719)
 * fix hinted handoff replay (CASSANDRA-1656)
 * log type of dropped messages (CASSANDRA-1677)
 * upgrade to SLF4J 1.6.1
 * fix ByteBuffer bug in ExpiringColumn.updateDigest (CASSANDRA-1679)
 * fix IntegerType.getString (CASSANDRA-1681)
 * make -Djava.net.preferIPv4Stack=true the default (CASSANDRA-628)
 * add INTERNAL_RESPONSE verb to differentiate from responses related
   to client requests (CASSANDRA-1685)
 * log tpstats when dropping messages (CASSANDRA-1660)
 * include unreachable nodes in describeSchemaVersions (CASSANDRA-1678)
 * Avoid dropping messages off the client request path (CASSANDRA-1676)
 * fix jna errno reporting (CASSANDRA-1694)
 * add friendlier error for UnknownHostException on startup (CASSANDRA-1697)
 * include jna dependency in RPM package (CASSANDRA-1690)
 * add --skip-keys option to stress.py (CASSANDRA-1696)
 * improve cli handling of non-string keys and column names
   (CASSANDRA-1701, -1693)
 * r/m extra subcomparator line in cli keyspaces output (CASSANDRA-1712)
 * add read repair chance to cli "show keyspaces"
 * upgrade to ConcurrentLinkedHashMap 1.1 (CASSANDRA-975)
 * fix index scan routing (CASSANDRA-1722)
 * fix tombstoning of supercolumns in range queries (CASSANDRA-1734)
 * clear endpoint cache after updating keyspace metadata (CASSANDRA-1741)
 * fix wrapping-range queries on non-minimum token (CASSANDRA-1700)
 * truncate includes secondary indexes (CASSANDRA-1747)
 * retain reference to PendingFile sstables (CASSANDRA-1749)
 * fix sstableimport regression (CASSANDRA-1753)
 * fix for bootstrap when no non-system tables are defined (CASSANDRA-1732)
 * handle replica unavailability in index scan (CASSANDRA-1755)
 * fix service initialization order deadlock (CASSANDRA-1756)
 * multi-line cli commands (CASSANDRA-1742)
 * fix race between snapshot and compaction (CASSANDRA-1736)
 * add listEndpointsPendingHints, deleteHintsForEndpoint JMX methods
   (CASSANDRA-1551)


0.7.0-beta3
 * add strategy options to describe_keyspace output (CASSANDRA-1560)
 * log warning when using randomly generated token (CASSANDRA-1552)
 * re-organize JMX into .db, .net, .internal, .request (CASSANDRA-1217)
 * allow nodes to change IPs between restarts (CASSANDRA-1518)
 * remember ring state between restarts by default (CASSANDRA-1518)
 * flush index built flag so we can read it before log replay (CASSANDRA-1541)
 * lock row cache updates to prevent race condition (CASSANDRA-1293)
 * remove assertion causing rare (and harmless) error messages in
   commitlog (CASSANDRA-1330)
 * fix moving nodes with no keyspaces defined (CASSANDRA-1574)
 * fix unbootstrap when no data is present in a transfer range (CASSANDRA-1573)
 * take advantage of AVRO-495 to simplify our avro IDL (CASSANDRA-1436)
 * extend authorization hierarchy to column family (CASSANDRA-1554)
 * deletion support in secondary indexes (CASSANDRA-1571)
 * meaningful error message for invalid replication strategy class
   (CASSANDRA-1566)
 * allow keyspace creation with RF > N (CASSANDRA-1428)
 * improve cli error handling (CASSANDRA-1580)
 * add cache save/load ability (CASSANDRA-1417, 1606, 1647)
 * add StorageService.getDrainProgress (CASSANDRA-1588)
 * Disallow bootstrap to an in-use token (CASSANDRA-1561)
 * Allow dynamic secondary index creation and destruction (CASSANDRA-1532)
 * log auto-guessed memtable thresholds (CASSANDRA-1595)
 * add ColumnDef support to cli (CASSANDRA-1583)
 * reduce index sample time by 75% (CASSANDRA-1572)
 * add cli support for column, strategy metadata (CASSANDRA-1578, 1612)
 * add cli support for schema modification (CASSANDRA-1584)
 * delete temp files on failed compactions (CASSANDRA-1596)
 * avoid blocking for dead nodes during removetoken (CASSANDRA-1605)
 * remove ConsistencyLevel.ZERO (CASSANDRA-1607)
 * expose in-progress compaction type in jmx (CASSANDRA-1586)
 * removed IClock & related classes from internals (CASSANDRA-1502)
 * fix removing tokens from SystemTable on decommission and removetoken
   (CASSANDRA-1609)
 * include CF metadata in cli 'show keyspaces' (CASSANDRA-1613)
 * switch from Properties to HashMap in PropertyFileSnitch to
   avoid synchronization bottleneck (CASSANDRA-1481)
 * PropertyFileSnitch configuration file renamed to
   cassandra-topology.properties
 * add cli support for get_range_slices (CASSANDRA-1088, CASSANDRA-1619)
 * Make memtable flush thresholds per-CF instead of global
   (CASSANDRA-1007, 1637)
 * add cli support for binary data without CfDef hints (CASSANDRA-1603)
 * fix building SSTable statistics post-stream (CASSANDRA-1620)
 * fix potential infinite loop in 2ary index queries (CASSANDRA-1623)
 * allow creating NTS keyspaces with no replicas configured (CASSANDRA-1626)
 * add jmx histogram of sstables accessed per read (CASSANDRA-1624)
 * remove system_rename_column_family and system_rename_keyspace from the
   client API until races can be fixed (CASSANDRA-1630, CASSANDRA-1585)
 * add cli sanity tests (CASSANDRA-1582)
 * update GC settings in cassandra.bat (CASSANDRA-1636)
 * cli support for index queries (CASSANDRA-1635)
 * cli support for updating schema memtable settings (CASSANDRA-1634)
 * cli --file option (CASSANDRA-1616)
 * reduce automatically chosen memtable sizes by 50% (CASSANDRA-1641)
 * move endpoint cache from snitch to strategy (CASSANDRA-1643)
 * fix commitlog recovery deleting the newly-created segment as well as
   the old ones (CASSANDRA-1644)
 * upgrade to Thrift 0.5 (CASSANDRA-1367)
 * renamed CL.DCQUORUM to LOCAL_QUORUM and DCQUORUMSYNC to EACH_QUORUM
 * cli truncate support (CASSANDRA-1653)
 * update GC settings in cassandra.bat (CASSANDRA-1636)
 * avoid logging when a node's ip/token is gossipped back to it (CASSANDRA-1666)


0.7-beta2
 * always use UTF-8 for hint keys (CASSANDRA-1439)
 * remove cassandra.yaml dependency from Hadoop and Pig (CASSADRA-1322)
 * expose CfDef metadata in describe_keyspaces (CASSANDRA-1363)
 * restore use of mmap_index_only option (CASSANDRA-1241)
 * dropping a keyspace with no column families generated an error
   (CASSANDRA-1378)
 * rename RackAwareStrategy to OldNetworkTopologyStrategy, RackUnawareStrategy
   to SimpleStrategy, DatacenterShardStrategy to NetworkTopologyStrategy,
   AbstractRackAwareSnitch to AbstractNetworkTopologySnitch (CASSANDRA-1392)
 * merge StorageProxy.mutate, mutateBlocking (CASSANDRA-1396)
 * faster UUIDType, LongType comparisons (CASSANDRA-1386, 1393)
 * fix setting read_repair_chance from CLI addColumnFamily (CASSANDRA-1399)
 * fix updates to indexed columns (CASSANDRA-1373)
 * fix race condition leaving to FileNotFoundException (CASSANDRA-1382)
 * fix sharded lock hash on index write path (CASSANDRA-1402)
 * add support for GT/E, LT/E in subordinate index clauses (CASSANDRA-1401)
 * cfId counter got out of sync when CFs were added (CASSANDRA-1403)
 * less chatty schema updates (CASSANDRA-1389)
 * rename column family mbeans. 'type' will now include either
   'IndexColumnFamilies' or 'ColumnFamilies' depending on the CFS type.
   (CASSANDRA-1385)
 * disallow invalid keyspace and column family names. This includes name that
   matches a '^\w+' regex. (CASSANDRA-1377)
 * use JNA, if present, to take snapshots (CASSANDRA-1371)
 * truncate hints if starting 0.7 for the first time (CASSANDRA-1414)
 * fix FD leak in single-row slicepredicate queries (CASSANDRA-1416)
 * allow index expressions against columns that are not part of the
   SlicePredicate (CASSANDRA-1410)
 * config-converter properly handles snitches and framed support
   (CASSANDRA-1420)
 * remove keyspace argument from multiget_count (CASSANDRA-1422)
 * allow specifying cassandra.yaml location as (local or remote) URL
   (CASSANDRA-1126)
 * fix using DynamicEndpointSnitch with NetworkTopologyStrategy
   (CASSANDRA-1429)
 * Add CfDef.default_validation_class (CASSANDRA-891)
 * fix EstimatedHistogram.max (CASSANDRA-1413)
 * quorum read optimization (CASSANDRA-1622)
 * handle zero-length (or missing) rows during HH paging (CASSANDRA-1432)
 * include secondary indexes during schema migrations (CASSANDRA-1406)
 * fix commitlog header race during schema change (CASSANDRA-1435)
 * fix ColumnFamilyStoreMBeanIterator to use new type name (CASSANDRA-1433)
 * correct filename generated by xml->yaml converter (CASSANDRA-1419)
 * add CMSInitiatingOccupancyFraction=75 and UseCMSInitiatingOccupancyOnly
   to default JVM options
 * decrease jvm heap for cassandra-cli (CASSANDRA-1446)
 * ability to modify keyspaces and column family definitions on a live cluster
   (CASSANDRA-1285)
 * support for Hadoop Streaming [non-jvm map/reduce via stdin/out]
   (CASSANDRA-1368)
 * Move persistent sstable stats from the system table to an sstable component
   (CASSANDRA-1430)
 * remove failed bootstrap attempt from pending ranges when gossip times
   it out after 1h (CASSANDRA-1463)
 * eager-create tcp connections to other cluster members (CASSANDRA-1465)
 * enumerate stages and derive stage from message type instead of
   transmitting separately (CASSANDRA-1465)
 * apply reversed flag during collation from different data sources
   (CASSANDRA-1450)
 * make failure to remove commitlog segment non-fatal (CASSANDRA-1348)
 * correct ordering of drain operations so CL.recover is no longer
   necessary (CASSANDRA-1408)
 * removed keyspace from describe_splits method (CASSANDRA-1425)
 * rename check_schema_agreement to describe_schema_versions
   (CASSANDRA-1478)
 * fix QUORUM calculation for RF > 3 (CASSANDRA-1487)
 * remove tombstones during non-major compactions when bloom filter
   verifies that row does not exist in other sstables (CASSANDRA-1074)
 * nodes that coordinated a loadbalance in the past could not be seen by
   newly added nodes (CASSANDRA-1467)
 * exposed endpoint states (gossip details) via jmx (CASSANDRA-1467)
 * ensure that compacted sstables are not included when new readers are
   instantiated (CASSANDRA-1477)
 * by default, calculate heap size and memtable thresholds at runtime (CASSANDRA-1469)
 * fix races dealing with adding/dropping keyspaces and column families in
   rapid succession (CASSANDRA-1477)
 * clean up of Streaming system (CASSANDRA-1503, 1504, 1506)
 * add options to configure Thrift socket keepalive and buffer sizes (CASSANDRA-1426)
 * make contrib CassandraServiceDataCleaner recursive (CASSANDRA-1509)
 * min, max compaction threshold are configurable and persistent
   per-ColumnFamily (CASSANDRA-1468)
 * fix replaying the last mutation in a commitlog unnecessarily
   (CASSANDRA-1512)
 * invoke getDefaultUncaughtExceptionHandler from DTPE with the original
   exception rather than the ExecutionException wrapper (CASSANDRA-1226)
 * remove Clock from the Thrift (and Avro) API (CASSANDRA-1501)
 * Close intra-node sockets when connection is broken (CASSANDRA-1528)
 * RPM packaging spec file (CASSANDRA-786)
 * weighted request scheduler (CASSANDRA-1485)
 * treat expired columns as deleted (CASSANDRA-1539)
 * make IndexInterval configurable (CASSANDRA-1488)
 * add describe_snitch to Thrift API (CASSANDRA-1490)
 * MD5 authenticator compares plain text submitted password with MD5'd
   saved property, instead of vice versa (CASSANDRA-1447)
 * JMX MessagingService pending and completed counts (CASSANDRA-1533)
 * fix race condition processing repair responses (CASSANDRA-1511)
 * make repair blocking (CASSANDRA-1511)
 * create EndpointSnitchInfo and MBean to expose rack and DC (CASSANDRA-1491)
 * added option to contrib/word_count to output results back to Cassandra
   (CASSANDRA-1342)
 * rewrite Hadoop ColumnFamilyRecordWriter to pool connections, retry to
   multiple Cassandra nodes, and smooth impact on the Cassandra cluster
   by using smaller batch sizes (CASSANDRA-1434)
 * fix setting gc_grace_seconds via CLI (CASSANDRA-1549)
 * support TTL'd index values (CASSANDRA-1536)
 * make removetoken work like decommission (CASSANDRA-1216)
 * make cli comparator-aware and improve quote rules (CASSANDRA-1523,-1524)
 * make nodetool compact and cleanup blocking (CASSANDRA-1449)
 * add memtable, cache information to GCInspector logs (CASSANDRA-1558)
 * enable/disable HintedHandoff via JMX (CASSANDRA-1550)
 * Ignore stray files in the commit log directory (CASSANDRA-1547)
 * Disallow bootstrap to an in-use token (CASSANDRA-1561)


0.7-beta1
 * sstable versioning (CASSANDRA-389)
 * switched to slf4j logging (CASSANDRA-625)
 * add (optional) expiration time for column (CASSANDRA-699)
 * access levels for authentication/authorization (CASSANDRA-900)
 * add ReadRepairChance to CF definition (CASSANDRA-930)
 * fix heisenbug in system tests, especially common on OS X (CASSANDRA-944)
 * convert to byte[] keys internally and all public APIs (CASSANDRA-767)
 * ability to alter schema definitions on a live cluster (CASSANDRA-44)
 * renamed configuration file to cassandra.xml, and log4j.properties to
   log4j-server.properties, which must now be loaded from
   the classpath (which is how our scripts in bin/ have always done it)
   (CASSANDRA-971)
 * change get_count to require a SlicePredicate. create multi_get_count
   (CASSANDRA-744)
 * re-organized endpointsnitch implementations and added SimpleSnitch
   (CASSANDRA-994)
 * Added preload_row_cache option (CASSANDRA-946)
 * add CRC to commitlog header (CASSANDRA-999)
 * removed deprecated batch_insert and get_range_slice methods (CASSANDRA-1065)
 * add truncate thrift method (CASSANDRA-531)
 * http mini-interface using mx4j (CASSANDRA-1068)
 * optimize away copy of sliced row on memtable read path (CASSANDRA-1046)
 * replace constant-size 2GB mmaped segments and special casing for index
   entries spanning segment boundaries, with SegmentedFile that computes
   segments that always contain entire entries/rows (CASSANDRA-1117)
 * avoid reading large rows into memory during compaction (CASSANDRA-16)
 * added hadoop OutputFormat (CASSANDRA-1101)
 * efficient Streaming (no more anticompaction) (CASSANDRA-579)
 * split commitlog header into separate file and add size checksum to
   mutations (CASSANDRA-1179)
 * avoid allocating a new byte[] for each mutation on replay (CASSANDRA-1219)
 * revise HH schema to be per-endpoint (CASSANDRA-1142)
 * add joining/leaving status to nodetool ring (CASSANDRA-1115)
 * allow multiple repair sessions per node (CASSANDRA-1190)
 * optimize away MessagingService for local range queries (CASSANDRA-1261)
 * make framed transport the default so malformed requests can't OOM the
   server (CASSANDRA-475)
 * significantly faster reads from row cache (CASSANDRA-1267)
 * take advantage of row cache during range queries (CASSANDRA-1302)
 * make GCGraceSeconds a per-ColumnFamily value (CASSANDRA-1276)
 * keep persistent row size and column count statistics (CASSANDRA-1155)
 * add IntegerType (CASSANDRA-1282)
 * page within a single row during hinted handoff (CASSANDRA-1327)
 * push DatacenterShardStrategy configuration into keyspace definition,
   eliminating datacenter.properties. (CASSANDRA-1066)
 * optimize forward slices starting with '' and single-index-block name
   queries by skipping the column index (CASSANDRA-1338)
 * streaming refactor (CASSANDRA-1189)
 * faster comparison for UUID types (CASSANDRA-1043)
 * secondary index support (CASSANDRA-749 and subtasks)
 * make compaction buckets deterministic (CASSANDRA-1265)


0.6.6
 * Allow using DynamicEndpointSnitch with RackAwareStrategy (CASSANDRA-1429)
 * remove the remaining vestiges of the unfinished DatacenterShardStrategy
   (replaced by NetworkTopologyStrategy in 0.7)


0.6.5
 * fix key ordering in range query results with RandomPartitioner
   and ConsistencyLevel > ONE (CASSANDRA-1145)
 * fix for range query starting with the wrong token range (CASSANDRA-1042)
 * page within a single row during hinted handoff (CASSANDRA-1327)
 * fix compilation on non-sun JDKs (CASSANDRA-1061)
 * remove String.trim() call on row keys in batch mutations (CASSANDRA-1235)
 * Log summary of dropped messages instead of spamming log (CASSANDRA-1284)
 * add dynamic endpoint snitch (CASSANDRA-981)
 * fix streaming for keyspaces with hyphens in their name (CASSANDRA-1377)
 * fix errors in hard-coded bloom filter optKPerBucket by computing it
   algorithmically (CASSANDRA-1220
 * remove message deserialization stage, and uncap read/write stages
   so slow reads/writes don't block gossip processing (CASSANDRA-1358)
 * add jmx port configuration to Debian package (CASSANDRA-1202)
 * use mlockall via JNA, if present, to prevent Linux from swapping
   out parts of the JVM (CASSANDRA-1214)


0.6.4
 * avoid queuing multiple hint deliveries for the same endpoint
   (CASSANDRA-1229)
 * better performance for and stricter checking of UTF8 column names
   (CASSANDRA-1232)
 * extend option to lower compaction priority to hinted handoff
   as well (CASSANDRA-1260)
 * log errors in gossip instead of re-throwing (CASSANDRA-1289)
 * avoid aborting commitlog replay prematurely if a flushed-but-
   not-removed commitlog segment is encountered (CASSANDRA-1297)
 * fix duplicate rows being read during mapreduce (CASSANDRA-1142)
 * failure detection wasn't closing command sockets (CASSANDRA-1221)
 * cassandra-cli.bat works on windows (CASSANDRA-1236)
 * pre-emptively drop requests that cannot be processed within RPCTimeout
   (CASSANDRA-685)
 * add ack to Binary write verb and update CassandraBulkLoader
   to wait for acks for each row (CASSANDRA-1093)
 * added describe_partitioner Thrift method (CASSANDRA-1047)
 * Hadoop jobs no longer require the Cassandra storage-conf.xml
   (CASSANDRA-1280, CASSANDRA-1047)
 * log thread pool stats when GC is excessive (CASSANDRA-1275)
 * remove gossip message size limit (CASSANDRA-1138)
 * parallelize local and remote reads during multiget, and respect snitch
   when determining whether to do local read for CL.ONE (CASSANDRA-1317)
 * fix read repair to use requested consistency level on digest mismatch,
   rather than assuming QUORUM (CASSANDRA-1316)
 * process digest mismatch re-reads in parallel (CASSANDRA-1323)
 * switch hints CF comparator to BytesType (CASSANDRA-1274)


0.6.3
 * retry to make streaming connections up to 8 times. (CASSANDRA-1019)
 * reject describe_ring() calls on invalid keyspaces (CASSANDRA-1111)
 * fix cache size calculation for size of 100% (CASSANDRA-1129)
 * fix cache capacity only being recalculated once (CASSANDRA-1129)
 * remove hourly scan of all hints on the off chance that the gossiper
   missed a status change; instead, expose deliverHintsToEndpoint to JMX
   so it can be done manually, if necessary (CASSANDRA-1141)
 * don't reject reads at CL.ALL (CASSANDRA-1152)
 * reject deletions to supercolumns in CFs containing only standard
   columns (CASSANDRA-1139)
 * avoid preserving login information after client disconnects
   (CASSANDRA-1057)
 * prefer sun jdk to openjdk in debian init script (CASSANDRA-1174)
 * detect partioner config changes between restarts and fail fast
   (CASSANDRA-1146)
 * use generation time to resolve node token reassignment disagreements
   (CASSANDRA-1118)
 * restructure the startup ordering of Gossiper and MessageService to avoid
   timing anomalies (CASSANDRA-1160)
 * detect incomplete commit log hearders (CASSANDRA-1119)
 * force anti-entropy service to stream files on the stream stage to avoid
   sending streams out of order (CASSANDRA-1169)
 * remove inactive stream managers after AES streams files (CASSANDRA-1169)
 * allow removing entire row through batch_mutate Deletion (CASSANDRA-1027)
 * add JMX metrics for row-level bloom filter false positives (CASSANDRA-1212)
 * added a redhat init script to contrib (CASSANDRA-1201)
 * use midpoint when bootstrapping a new machine into range with not
   much data yet instead of random token (CASSANDRA-1112)
 * kill server on OOM in executor stage as well as Thrift (CASSANDRA-1226)
 * remove opportunistic repairs, when two machines with overlapping replica
   responsibilities happen to finish major compactions of the same CF near
   the same time.  repairs are now fully manual (CASSANDRA-1190)
 * add ability to lower compaction priority (default is no change from 0.6.2)
   (CASSANDRA-1181)


0.6.2
 * fix contrib/word_count build. (CASSANDRA-992)
 * split CommitLogExecutorService into BatchCommitLogExecutorService and
   PeriodicCommitLogExecutorService (CASSANDRA-1014)
 * add latency histograms to CFSMBean (CASSANDRA-1024)
 * make resolving timestamp ties deterministic by using value bytes
   as a tiebreaker (CASSANDRA-1039)
 * Add option to turn off Hinted Handoff (CASSANDRA-894)
 * fix windows startup (CASSANDRA-948)
 * make concurrent_reads, concurrent_writes configurable at runtime via JMX
   (CASSANDRA-1060)
 * disable GCInspector on non-Sun JVMs (CASSANDRA-1061)
 * fix tombstone handling in sstable rows with no other data (CASSANDRA-1063)
 * fix size of row in spanned index entries (CASSANDRA-1056)
 * install json2sstable, sstable2json, and sstablekeys to Debian package
 * StreamingService.StreamDestinations wouldn't empty itself after streaming
   finished (CASSANDRA-1076)
 * added Collections.shuffle(splits) before returning the splits in
   ColumnFamilyInputFormat (CASSANDRA-1096)
 * do not recalculate cache capacity post-compaction if it's been manually
   modified (CASSANDRA-1079)
 * better defaults for flush sorter + writer executor queue sizes
   (CASSANDRA-1100)
 * windows scripts for SSTableImport/Export (CASSANDRA-1051)
 * windows script for nodetool (CASSANDRA-1113)
 * expose PhiConvictThreshold (CASSANDRA-1053)
 * make repair of RF==1 a no-op (CASSANDRA-1090)
 * improve default JVM GC options (CASSANDRA-1014)
 * fix SlicePredicate serialization inside Hadoop jobs (CASSANDRA-1049)
 * close Thrift sockets in Hadoop ColumnFamilyRecordReader (CASSANDRA-1081)


0.6.1
 * fix NPE in sstable2json when no excluded keys are given (CASSANDRA-934)
 * keep the replica set constant throughout the read repair process
   (CASSANDRA-937)
 * allow querying getAllRanges with empty token list (CASSANDRA-933)
 * fix command line arguments inversion in clustertool (CASSANDRA-942)
 * fix race condition that could trigger a false-positive assertion
   during post-flush discard of old commitlog segments (CASSANDRA-936)
 * fix neighbor calculation for anti-entropy repair (CASSANDRA-924)
 * perform repair even for small entropy differences (CASSANDRA-924)
 * Use hostnames in CFInputFormat to allow Hadoop's naive string-based
   locality comparisons to work (CASSANDRA-955)
 * cache read-only BufferedRandomAccessFile length to avoid
   3 system calls per invocation (CASSANDRA-950)
 * nodes with IPv6 (and no IPv4) addresses could not join cluster
   (CASSANDRA-969)
 * Retrieve the correct number of undeleted columns, if any, from
   a supercolumn in a row that had been deleted previously (CASSANDRA-920)
 * fix index scans that cross the 2GB mmap boundaries for both mmap
   and standard i/o modes (CASSANDRA-866)
 * expose drain via nodetool (CASSANDRA-978)


0.6.0-RC1
 * JMX drain to flush memtables and run through commit log (CASSANDRA-880)
 * Bootstrapping can skip ranges under the right conditions (CASSANDRA-902)
 * fix merging row versions in range_slice for CL > ONE (CASSANDRA-884)
 * default write ConsistencyLeven chaned from ZERO to ONE
 * fix for index entries spanning mmap buffer boundaries (CASSANDRA-857)
 * use lexical comparison if time part of TimeUUIDs are the same
   (CASSANDRA-907)
 * bound read, mutation, and response stages to fix possible OOM
   during log replay (CASSANDRA-885)
 * Use microseconds-since-epoch (UTC) in cli, instead of milliseconds
 * Treat batch_mutate Deletion with null supercolumn as "apply this predicate
   to top level supercolumns" (CASSANDRA-834)
 * Streaming destination nodes do not update their JMX status (CASSANDRA-916)
 * Fix internal RPC timeout calculation (CASSANDRA-911)
 * Added Pig loadfunc to contrib/pig (CASSANDRA-910)


0.6.0-beta3
 * fix compaction bucketing bug (CASSANDRA-814)
 * update windows batch file (CASSANDRA-824)
 * deprecate KeysCachedFraction configuration directive in favor
   of KeysCached; move to unified-per-CF key cache (CASSANDRA-801)
 * add invalidateRowCache to ColumnFamilyStoreMBean (CASSANDRA-761)
 * send Handoff hints to natural locations to reduce load on
   remaining nodes in a failure scenario (CASSANDRA-822)
 * Add RowWarningThresholdInMB configuration option to warn before very
   large rows get big enough to threaten node stability, and -x option to
   be able to remove them with sstable2json if the warning is unheeded
   until it's too late (CASSANDRA-843)
 * Add logging of GC activity (CASSANDRA-813)
 * fix ConcurrentModificationException in commitlog discard (CASSANDRA-853)
 * Fix hardcoded row count in Hadoop RecordReader (CASSANDRA-837)
 * Add a jmx status to the streaming service and change several DEBUG
   messages to INFO (CASSANDRA-845)
 * fix classpath in cassandra-cli.bat for Windows (CASSANDRA-858)
 * allow re-specifying host, port to cassandra-cli if invalid ones
   are first tried (CASSANDRA-867)
 * fix race condition handling rpc timeout in the coordinator
   (CASSANDRA-864)
 * Remove CalloutLocation and StagingFileDirectory from storage-conf files
   since those settings are no longer used (CASSANDRA-878)
 * Parse a long from RowWarningThresholdInMB instead of an int (CASSANDRA-882)
 * Remove obsolete ControlPort code from DatabaseDescriptor (CASSANDRA-886)
 * move skipBytes side effect out of assert (CASSANDRA-899)
 * add "double getLoad" to StorageServiceMBean (CASSANDRA-898)
 * track row stats per CF at compaction time (CASSANDRA-870)
 * disallow CommitLogDirectory matching a DataFileDirectory (CASSANDRA-888)
 * default key cache size is 200k entries, changed from 10% (CASSANDRA-863)
 * add -Dcassandra-foreground=yes to cassandra.bat
 * exit if cluster name is changed unexpectedly (CASSANDRA-769)


0.6.0-beta1/beta2
 * add batch_mutate thrift command, deprecating batch_insert (CASSANDRA-336)
 * remove get_key_range Thrift API, deprecated in 0.5 (CASSANDRA-710)
 * add optional login() Thrift call for authentication (CASSANDRA-547)
 * support fat clients using gossiper and StorageProxy to perform
   replication in-process [jvm-only] (CASSANDRA-535)
 * support mmapped I/O for reads, on by default on 64bit JVMs
   (CASSANDRA-408, CASSANDRA-669)
 * improve insert concurrency, particularly during Hinted Handoff
   (CASSANDRA-658)
 * faster network code (CASSANDRA-675)
 * stress.py moved to contrib (CASSANDRA-635)
 * row caching [must be explicitly enabled per-CF in config] (CASSANDRA-678)
 * present a useful measure of compaction progress in JMX (CASSANDRA-599)
 * add bin/sstablekeys (CASSNADRA-679)
 * add ConsistencyLevel.ANY (CASSANDRA-687)
 * make removetoken remove nodes from gossip entirely (CASSANDRA-644)
 * add ability to set cache sizes at runtime (CASSANDRA-708)
 * report latency and cache hit rate statistics with lifetime totals
   instead of average over the last minute (CASSANDRA-702)
 * support get_range_slice for RandomPartitioner (CASSANDRA-745)
 * per-keyspace replication factory and replication strategy (CASSANDRA-620)
 * track latency in microseconds (CASSANDRA-733)
 * add describe_ Thrift methods, deprecating get_string_property and
   get_string_list_property
 * jmx interface for tracking operation mode and streams in general.
   (CASSANDRA-709)
 * keep memtables in sorted order to improve range query performance
   (CASSANDRA-799)
 * use while loop instead of recursion when trimming sstables compaction list
   to avoid blowing stack in pathological cases (CASSANDRA-804)
 * basic Hadoop map/reduce support (CASSANDRA-342)


0.5.1
 * ensure all files for an sstable are streamed to the same directory.
   (CASSANDRA-716)
 * more accurate load estimate for bootstrapping (CASSANDRA-762)
 * tolerate dead or unavailable bootstrap target on write (CASSANDRA-731)
 * allow larger numbers of keys (> 140M) in a sstable bloom filter
   (CASSANDRA-790)
 * include jvm argument improvements from CASSANDRA-504 in debian package
 * change streaming chunk size to 32MB to accomodate Windows XP limitations
   (was 64MB) (CASSANDRA-795)
 * fix get_range_slice returning results in the wrong order (CASSANDRA-781)


0.5.0 final
 * avoid attempting to delete temporary bootstrap files twice (CASSANDRA-681)
 * fix bogus NaN in nodeprobe cfstats output (CASSANDRA-646)
 * provide a policy for dealing with single thread executors w/ a full queue
   (CASSANDRA-694)
 * optimize inner read in MessagingService, vastly improving multiple-node
   performance (CASSANDRA-675)
 * wait for table flush before streaming data back to a bootstrapping node.
   (CASSANDRA-696)
 * keep track of bootstrapping sources by table so that bootstrapping doesn't
   give the indication of finishing early (CASSANDRA-673)


0.5.0 RC3
 * commit the correct version of the patch for CASSANDRA-663


0.5.0 RC2 (unreleased)
 * fix bugs in converting get_range_slice results to Thrift
   (CASSANDRA-647, CASSANDRA-649)
 * expose java.util.concurrent.TimeoutException in StorageProxy methods
   (CASSANDRA-600)
 * TcpConnectionManager was holding on to disconnected connections,
   giving the false indication they were being used. (CASSANDRA-651)
 * Remove duplicated write. (CASSANDRA-662)
 * Abort bootstrap if IP is already in the token ring (CASSANDRA-663)
 * increase default commitlog sync period, and wait for last sync to
   finish before submitting another (CASSANDRA-668)


0.5.0 RC1
 * Fix potential NPE in get_range_slice (CASSANDRA-623)
 * add CRC32 to commitlog entries (CASSANDRA-605)
 * fix data streaming on windows (CASSANDRA-630)
 * GC compacted sstables after cleanup and compaction (CASSANDRA-621)
 * Speed up anti-entropy validation (CASSANDRA-629)
 * Fix anti-entropy assertion error (CASSANDRA-639)
 * Fix pending range conflicts when bootstapping or moving
   multiple nodes at once (CASSANDRA-603)
 * Handle obsolete gossip related to node movement in the case where
   one or more nodes is down when the movement occurs (CASSANDRA-572)
 * Include dead nodes in gossip to avoid a variety of problems
   and fix HH to removed nodes (CASSANDRA-634)
 * return an InvalidRequestException for mal-formed SlicePredicates
   (CASSANDRA-643)
 * fix bug determining closest neighbor for use in multiple datacenters
   (CASSANDRA-648)
 * Vast improvements in anticompaction speed (CASSANDRA-607)
 * Speed up log replay and writes by avoiding redundant serializations
   (CASSANDRA-652)


0.5.0 beta 2
 * Bootstrap improvements (several tickets)
 * add nodeprobe repair anti-entropy feature (CASSANDRA-193, CASSANDRA-520)
 * fix possibility of partition when many nodes restart at once
   in clusters with multiple seeds (CASSANDRA-150)
 * fix NPE in get_range_slice when no data is found (CASSANDRA-578)
 * fix potential NPE in hinted handoff (CASSANDRA-585)
 * fix cleanup of local "system" keyspace (CASSANDRA-576)
 * improve computation of cluster load balance (CASSANDRA-554)
 * added super column read/write, column count, and column/row delete to
   cassandra-cli (CASSANDRA-567, CASSANDRA-594)
 * fix returning live subcolumns of deleted supercolumns (CASSANDRA-583)
 * respect JAVA_HOME in bin/ scripts (several tickets)
 * add StorageService.initClient for fat clients on the JVM (CASSANDRA-535)
   (see contrib/client_only for an example of use)
 * make consistency_level functional in get_range_slice (CASSANDRA-568)
 * optimize key deserialization for RandomPartitioner (CASSANDRA-581)
 * avoid GCing tombstones except on major compaction (CASSANDRA-604)
 * increase failure conviction threshold, resulting in less nodes
   incorrectly (and temporarily) marked as down (CASSANDRA-610)
 * respect memtable thresholds during log replay (CASSANDRA-609)
 * support ConsistencyLevel.ALL on read (CASSANDRA-584)
 * add nodeprobe removetoken command (CASSANDRA-564)


0.5.0 beta
 * Allow multiple simultaneous flushes, improving flush throughput
   on multicore systems (CASSANDRA-401)
 * Split up locks to improve write and read throughput on multicore systems
   (CASSANDRA-444, CASSANDRA-414)
 * More efficient use of memory during compaction (CASSANDRA-436)
 * autobootstrap option: when enabled, all non-seed nodes will attempt
   to bootstrap when started, until bootstrap successfully
   completes. -b option is removed.  (CASSANDRA-438)
 * Unless a token is manually specified in the configuration xml,
   a bootstraping node will use a token that gives it half the
   keys from the most-heavily-loaded node in the cluster,
   instead of generating a random token.
   (CASSANDRA-385, CASSANDRA-517)
 * Miscellaneous bootstrap fixes (several tickets)
 * Ability to change a node's token even after it has data on it
   (CASSANDRA-541)
 * Ability to decommission a live node from the ring (CASSANDRA-435)
 * Semi-automatic loadbalancing via nodeprobe (CASSANDRA-192)
 * Add ability to set compaction thresholds at runtime via
   JMX / nodeprobe.  (CASSANDRA-465)
 * Add "comment" field to ColumnFamily definition. (CASSANDRA-481)
 * Additional JMX metrics (CASSANDRA-482)
 * JSON based export and import tools (several tickets)
 * Hinted Handoff fixes (several tickets)
 * Add key cache to improve read performance (CASSANDRA-423)
 * Simplified construction of custom ReplicationStrategy classes
   (CASSANDRA-497)
 * Graphical application (Swing) for ring integrity verification and
   visualization was added to contrib (CASSANDRA-252)
 * Add DCQUORUM, DCQUORUMSYNC consistency levels and corresponding
   ReplicationStrategy / EndpointSnitch classes.  Experimental.
   (CASSANDRA-492)
 * Web client interface added to contrib (CASSANDRA-457)
 * More-efficient flush for Random, CollatedOPP partitioners
   for normal writes (CASSANDRA-446) and bulk load (CASSANDRA-420)
 * Add MemtableFlushAfterMinutes, a global replacement for the old
   per-CF FlushPeriodInMinutes setting (CASSANDRA-463)
 * optimizations to slice reading (CASSANDRA-350) and supercolumn
   queries (CASSANDRA-510)
 * force binding to given listenaddress for nodes with multiple
   interfaces (CASSANDRA-546)
 * stress.py benchmarking tool improvements (several tickets)
 * optimized replica placement code (CASSANDRA-525)
 * faster log replay on restart (CASSANDRA-539, CASSANDRA-540)
 * optimized local-node writes (CASSANDRA-558)
 * added get_range_slice, deprecating get_key_range (CASSANDRA-344)
 * expose TimedOutException to thrift (CASSANDRA-563)


0.4.2
 * Add validation disallowing null keys (CASSANDRA-486)
 * Fix race conditions in TCPConnectionManager (CASSANDRA-487)
 * Fix using non-utf8-aware comparison as a sanity check.
   (CASSANDRA-493)
 * Improve default garbage collector options (CASSANDRA-504)
 * Add "nodeprobe flush" (CASSANDRA-505)
 * remove NotFoundException from get_slice throws list (CASSANDRA-518)
 * fix get (not get_slice) of entire supercolumn (CASSANDRA-508)
 * fix null token during bootstrap (CASSANDRA-501)


0.4.1
 * Fix FlushPeriod columnfamily configuration regression
   (CASSANDRA-455)
 * Fix long column name support (CASSANDRA-460)
 * Fix for serializing a row that only contains tombstones
   (CASSANDRA-458)
 * Fix for discarding unneeded commitlog segments (CASSANDRA-459)
 * Add SnapshotBeforeCompaction configuration option (CASSANDRA-426)
 * Fix compaction abort under insufficient disk space (CASSANDRA-473)
 * Fix reading subcolumn slice from tombstoned CF (CASSANDRA-484)
 * Fix race condition in RVH causing occasional NPE (CASSANDRA-478)


0.4.0
 * fix get_key_range problems when a node is down (CASSANDRA-440)
   and add UnavailableException to more Thrift methods
 * Add example EndPointSnitch contrib code (several tickets)


0.4.0 RC2
 * fix SSTable generation clash during compaction (CASSANDRA-418)
 * reject method calls with null parameters (CASSANDRA-308)
 * properly order ranges in nodeprobe output (CASSANDRA-421)
 * fix logging of certain errors on executor threads (CASSANDRA-425)


0.4.0 RC1
 * Bootstrap feature is live; use -b on startup (several tickets)
 * Added multiget api (CASSANDRA-70)
 * fix Deadlock with SelectorManager.doProcess and TcpConnection.write
   (CASSANDRA-392)
 * remove key cache b/c of concurrency bugs in third-party
   CLHM library (CASSANDRA-405)
 * update non-major compaction logic to use two threshold values
   (CASSANDRA-407)
 * add periodic / batch commitlog sync modes (several tickets)
 * inline BatchMutation into batch_insert params (CASSANDRA-403)
 * allow setting the logging level at runtime via mbean (CASSANDRA-402)
 * change default comparator to BytesType (CASSANDRA-400)
 * add forwards-compatible ConsistencyLevel parameter to get_key_range
   (CASSANDRA-322)
 * r/m special case of blocking for local destination when writing with
   ConsistencyLevel.ZERO (CASSANDRA-399)
 * Fixes to make BinaryMemtable [bulk load interface] useful (CASSANDRA-337);
   see contrib/bmt_example for an example of using it.
 * More JMX properties added (several tickets)
 * Thrift changes (several tickets)
    - Merged _super get methods with the normal ones; return values
      are now of ColumnOrSuperColumn.
    - Similarly, merged batch_insert_super into batch_insert.



0.4.0 beta
 * On-disk data format has changed to allow billions of keys/rows per
   node instead of only millions
 * Multi-keyspace support
 * Scan all sstables for all queries to avoid situations where
   different types of operation on the same ColumnFamily could
   disagree on what data was present
 * Snapshot support via JMX
 * Thrift API has changed a _lot_:
    - removed time-sorted CFs; instead, user-defined comparators
      may be defined on the column names, which are now byte arrays.
      Default comparators are provided for UTF8, Bytes, Ascii, Long (i64),
      and UUID types.
    - removed colon-delimited strings in thrift api in favor of explicit
      structs such as ColumnPath, ColumnParent, etc.  Also normalized
      thrift struct and argument naming.
    - Added columnFamily argument to get_key_range.
    - Change signature of get_slice to accept starting and ending
      columns as well as an offset.  (This allows use of indexes.)
      Added "ascending" flag to allow reasonably-efficient reverse
      scans as well.  Removed get_slice_by_range as redundant.
    - get_key_range operates on one CF at a time
    - changed `block` boolean on insert methods to ConsistencyLevel enum,
      with options of NONE, ONE, QUORUM, and ALL.
    - added similar consistency_level parameter to read methods
    - column-name-set slice with no names given now returns zero columns
      instead of all of them.  ("all" can run your server out of memory.
      use a range-based slice with a high max column count instead.)
 * Removed the web interface. Node information can now be obtained by
   using the newly introduced nodeprobe utility.
 * More JMX stats
 * Remove magic values from internals (e.g. special key to indicate
   when to flush memtables)
 * Rename configuration "table" to "keyspace"
 * Moved to crash-only design; no more shutdown (just kill the process)
 * Lots of bug fixes

Full list of issues resolved in 0.4 is at https://issues.apache.org/jira/secure/IssueNavigator.jspa?reset=true&&pid=12310865&fixfor=12313862&resolution=1&sorter/field=issuekey&sorter/order=DESC


0.3.0 RC3
 * Fix potential deadlock under load in TCPConnection.
   (CASSANDRA-220)


0.3.0 RC2
 * Fix possible data loss when server is stopped after replaying
   log but before new inserts force memtable flush.
   (CASSANDRA-204)
 * Added BUGS file


0.3.0 RC1
 * Range queries on keys, including user-defined key collation
 * Remove support
 * Workarounds for a weird bug in JDK select/register that seems
   particularly common on VM environments. Cassandra should deploy
   fine on EC2 now
 * Much improved infrastructure: the beginnings of a decent test suite
   ("ant test" for unit tests; "nosetests" for system tests), code
   coverage reporting, etc.
 * Expanded node status reporting via JMX
 * Improved error reporting/logging on both server and client
 * Reduced memory footprint in default configuration
 * Combined blocking and non-blocking versions of insert APIs
 * Added FlushPeriodInMinutes configuration parameter to force
   flushing of infrequently-updated ColumnFamilies<|MERGE_RESOLUTION|>--- conflicted
+++ resolved
@@ -1,12 +1,8 @@
-<<<<<<< HEAD
 3.11.14
  * Creating of a keyspace on insufficient number of replicas should filter out gosspping-only members (CASSANDRA-17759)
  * Only use statically defined subcolumns when determining column definition for supercolumn cell (CASSANDRA-14113)
 Merged from 3.0:
-=======
-3.0.28
  * Fix restarting of services on gossipping-only member (CASSANDRA-17752)
->>>>>>> a7b53217
  * Fix writetime and ttl functions forbidden for collections instead of multicell columns (CASSANDRA-17628)
  * Supress CVE-2020-7238 (CASSANDRA-17697)
  * Fix issue where frozen maps may not be serialized in the correct order (CASSANDRA-17623)
