<<<<<<< HEAD
3.3
 * Avoid bootstrap hanging when existing nodes have no data to stream (CASSANDRA-11010)
Merged from 3.0:
=======
3.0.3
 * Add dropped_columns to the list of schema table so it gets handled
   properly (CASSANDRA-11050)
>>>>>>> b2147227
 * Update CQL documentation (CASSANDRA-10899)
 * Check the column name, not cell name, for dropped columns when reading
   legacy sstables (CASSANDRA-11018)
 * Don't attempt to index clustering values of static rows (CASSANDRA-11021)
 * Remove checksum files after replaying hints (CASSANDRA-10947)
 * Support passing base table metadata to custom 2i validation (CASSANDRA-10924)
 * Ensure stale index entries are purged during reads (CASSANDRA-11013)
 * (cqlsh) Also apply --connect-timeout to control connection
   timeout (CASSANDRA-10959)
 * Fix AssertionError when removing from list using UPDATE (CASSANDRA-10954)
 * Fix UnsupportedOperationException when reading old sstable with range
   tombstone (CASSANDRA-10743)
 * MV should use the maximum timestamp of the primary key (CASSANDRA-10910)
 * Fix potential assertion error during compaction (CASSANDRA-10944)
Merged from 2.2:
 * Apply change to compaction throughput in real time (CASSANDRA-10025)
 * (cqlsh) encode input correctly when saving history
 * Fix potential NPE on ORDER BY queries with IN (CASSANDRA-10955)
 * Start L0 STCS-compactions even if there is a L0 -> L1 compaction
   going (CASSANDRA-10979)
 * Make UUID LSB unique per process (CASSANDRA-7925)
 * Avoid NPE when performing sstable tasks (scrub etc.) (CASSANDRA-10980)
 * Make sure client gets tombstone overwhelmed warning (CASSANDRA-9465)
 * Fix error streaming section more than 2GB (CASSANDRA-10961)
 * Histogram buckets exposed in jmx are sorted incorrectly (CASSANDRA-10975)
 * Enable GC logging by default (CASSANDRA-10140)
 * Optimize pending range computation (CASSANDRA-9258)
 * Skip commit log and saved cache directories in SSTable version startup check (CASSANDRA-10902)
 * drop/alter user should be case sensitive (CASSANDRA-10817)
Merged from 2.1:
 * Fix bad gossip generation seen in long-running clusters (CASSANDRA-10969)
 * Avoid NPE when incremental repair fails (CASSANDRA-10909)
 * Unmark sstables compacting once they are done in cleanup/scrub/upgradesstables (CASSANDRA-10829)
 * Allow simultaneous bootstrapping with strict consistency when no vnodes are used (CASSANDRA-11005)
 * Log a message when major compaction does not result in a single file (CASSANDRA-10847)
 * (cqlsh) fix cqlsh_copy_tests when vnodes are disabled (CASSANDRA-10997)
 * (cqlsh) Add request timeout option to cqlsh (CASSANDRA-10686)
 * Avoid AssertionError while submitting hint with LWT (CASSANDRA-10477)
 * If CompactionMetadata is not in stats file, use index summary instead (CASSANDRA-10676)
 * Retry sending gossip syn multiple times during shadow round (CASSANDRA-8072)
 * Fix pending range calculation during moves (CASSANDRA-10887)
 * Sane default (200Mbps) for inter-DC streaming througput (CASSANDRA-8708)


3.2
 * Make sure tokens don't exist in several data directories (CASSANDRA-6696)
 * Add requireAuthorization method to IAuthorizer (CASSANDRA-10852)
 * Move static JVM options to conf/jvm.options file (CASSANDRA-10494)
 * Fix CassandraVersion to accept x.y version string (CASSANDRA-10931)
 * Add forceUserDefinedCleanup to allow more flexible cleanup (CASSANDRA-10708)
 * (cqlsh) allow setting TTL with COPY (CASSANDRA-9494)
 * Fix counting of received sstables in streaming (CASSANDRA-10949)
 * Implement hints compression (CASSANDRA-9428)
 * Fix potential assertion error when reading static columns (CASSANDRA-10903)
 * Fix EstimatedHistogram creation in nodetool tablehistograms (CASSANDRA-10859)
 * Establish bootstrap stream sessions sequentially (CASSANDRA-6992)
 * Sort compactionhistory output by timestamp (CASSANDRA-10464)
 * More efficient BTree removal (CASSANDRA-9991)
 * Make tablehistograms accept the same syntax as tablestats (CASSANDRA-10149)
 * Group pending compactions based on table (CASSANDRA-10718)
 * Add compressor name in sstablemetadata output (CASSANDRA-9879)
 * Fix type casting for counter columns (CASSANDRA-10824)
 * Prevent running Cassandra as root (CASSANDRA-8142)
 * bound maximum in-flight commit log replay mutation bytes to 64 megabytes (CASSANDRA-8639)
 * Normalize all scripts (CASSANDRA-10679)
 * Make compression ratio much more accurate (CASSANDRA-10225)
 * Optimize building of Clustering object when only one is created (CASSANDRA-10409)
 * Make index building pluggable (CASSANDRA-10681)
 * Add sstable flush observer (CASSANDRA-10678)
 * Improve NTS endpoints calculation (CASSANDRA-10200)
 * Improve performance of the folderSize function (CASSANDRA-10677)
 * Add support for type casting in selection clause (CASSANDRA-10310)
 * Added graphing option to cassandra-stress (CASSANDRA-7918)
 * Abort in-progress queries that time out (CASSANDRA-7392)
 * Add transparent data encryption core classes (CASSANDRA-9945)
Merged from 3.0:
 * Better handling of SSL connection errors inter-node (CASSANDRA-10816)
 * Avoid NoSuchElementException when executing empty batch (CASSANDRA-10711)
 * Avoid building PartitionUpdate in toString (CASSANDRA-10897)
 * Reduce heap spent when receiving many SSTables (CASSANDRA-10797)
 * Add back support for 3rd party auth providers to bulk loader (CASSANDRA-10873)
 * Eliminate the dependency on jgrapht for UDT resolution (CASSANDRA-10653)
 * (Hadoop) Close Clusters and Sessions in Hadoop Input/Output classes (CASSANDRA-10837)
 * Fix sstableloader not working with upper case keyspace name (CASSANDRA-10806)
Merged from 2.2:
 * jemalloc detection fails due to quoting issues in regexv (CASSANDRA-10946)
 * (cqlsh) show correct column names for empty result sets (CASSANDRA-9813)
 * Add new types to Stress (CASSANDRA-9556)
 * Add property to allow listening on broadcast interface (CASSANDRA-9748)
Merged from 2.1:
 * Match cassandra-loader options in COPY FROM (CASSANDRA-9303)
 * Fix binding to any address in CqlBulkRecordWriter (CASSANDRA-9309)
 * cqlsh fails to decode utf-8 characters for text typed columns (CASSANDRA-10875)
 * Log error when stream session fails (CASSANDRA-9294)
 * Fix bugs in commit log archiving startup behavior (CASSANDRA-10593)
 * (cqlsh) further optimise COPY FROM (CASSANDRA-9302)
 * Allow CREATE TABLE WITH ID (CASSANDRA-9179)
 * Make Stress compiles within eclipse (CASSANDRA-10807)
 * Cassandra Daemon should print JVM arguments (CASSANDRA-10764)
 * Allow cancellation of index summary redistribution (CASSANDRA-8805)


3.1.1
Merged from 3.0:
  * Fix upgrade data loss due to range tombstone deleting more data than then should
    (CASSANDRA-10822)


3.1
Merged from 3.0:
 * Avoid MV race during node decommission (CASSANDRA-10674)
 * Disable reloading of GossipingPropertyFileSnitch (CASSANDRA-9474)
 * Handle single-column deletions correction in materialized views
   when the column is part of the view primary key (CASSANDRA-10796)
 * Fix issue with datadir migration on upgrade (CASSANDRA-10788)
 * Fix bug with range tombstones on reverse queries and test coverage for
   AbstractBTreePartition (CASSANDRA-10059)
 * Remove 64k limit on collection elements (CASSANDRA-10374)
 * Remove unclear Indexer.indexes() method (CASSANDRA-10690)
 * Fix NPE on stream read error (CASSANDRA-10771)
 * Normalize cqlsh DESC output (CASSANDRA-10431)
 * Rejects partition range deletions when columns are specified (CASSANDRA-10739)
 * Fix error when saving cached key for old format sstable (CASSANDRA-10778)
 * Invalidate prepared statements on DROP INDEX (CASSANDRA-10758)
 * Fix SELECT statement with IN restrictions on partition key,
   ORDER BY and LIMIT (CASSANDRA-10729)
 * Improve stress performance over 1k threads (CASSANDRA-7217)
 * Wait for migration responses to complete before bootstrapping (CASSANDRA-10731)
 * Unable to create a function with argument of type Inet (CASSANDRA-10741)
 * Fix backward incompatibiliy in CqlInputFormat (CASSANDRA-10717)
 * Correctly preserve deletion info on updated rows when notifying indexers
   of single-row deletions (CASSANDRA-10694)
 * Notify indexers of partition delete during cleanup (CASSANDRA-10685)
 * Keep the file open in trySkipCache (CASSANDRA-10669)
 * Updated trigger example (CASSANDRA-10257)
Merged from 2.2:
 * Verify tables in pseudo-system keyspaces at startup (CASSANDRA-10761)
 * Fix IllegalArgumentException in DataOutputBuffer.reallocate for large buffers (CASSANDRA-10592)
 * Show CQL help in cqlsh in web browser (CASSANDRA-7225)
 * Serialize on disk the proper SSTable compression ratio (CASSANDRA-10775)
 * Reject index queries while the index is building (CASSANDRA-8505)
 * CQL.textile syntax incorrectly includes optional keyspace for aggregate SFUNC and FINALFUNC (CASSANDRA-10747)
 * Fix JSON update with prepared statements (CASSANDRA-10631)
 * Don't do anticompaction after subrange repair (CASSANDRA-10422)
 * Fix SimpleDateType type compatibility (CASSANDRA-10027)
 * (Hadoop) fix splits calculation (CASSANDRA-10640)
 * (Hadoop) ensure that Cluster instances are always closed (CASSANDRA-10058)
Merged from 2.1:
 * Fix Stress profile parsing on Windows (CASSANDRA-10808)
 * Fix incremental repair hang when replica is down (CASSANDRA-10288)
 * Optimize the way we check if a token is repaired in anticompaction (CASSANDRA-10768)
 * Add proper error handling to stream receiver (CASSANDRA-10774)
 * Warn or fail when changing cluster topology live (CASSANDRA-10243)
 * Status command in debian/ubuntu init script doesn't work (CASSANDRA-10213)
 * Some DROP ... IF EXISTS incorrectly result in exceptions on non-existing KS (CASSANDRA-10658)
 * DeletionTime.compareTo wrong in rare cases (CASSANDRA-10749)
 * Force encoding when computing statement ids (CASSANDRA-10755)
 * Properly reject counters as map keys (CASSANDRA-10760)
 * Fix the sstable-needs-cleanup check (CASSANDRA-10740)
 * (cqlsh) Print column names before COPY operation (CASSANDRA-8935)
 * Fix CompressedInputStream for proper cleanup (CASSANDRA-10012)
 * (cqlsh) Support counters in COPY commands (CASSANDRA-9043)
 * Try next replica if not possible to connect to primary replica on
   ColumnFamilyRecordReader (CASSANDRA-2388)
 * Limit window size in DTCS (CASSANDRA-10280)
 * sstableloader does not use MAX_HEAP_SIZE env parameter (CASSANDRA-10188)
 * (cqlsh) Improve COPY TO performance and error handling (CASSANDRA-9304)
 * Create compression chunk for sending file only (CASSANDRA-10680)
 * Forbid compact clustering column type changes in ALTER TABLE (CASSANDRA-8879)
 * Reject incremental repair with subrange repair (CASSANDRA-10422)
 * Add a nodetool command to refresh size_estimates (CASSANDRA-9579)
 * Invalidate cache after stream receive task is completed (CASSANDRA-10341)
 * Reject counter writes in CQLSSTableWriter (CASSANDRA-10258)
 * Remove superfluous COUNTER_MUTATION stage mapping (CASSANDRA-10605)


3.0
 * Fix AssertionError while flushing memtable due to materialized views
   incorrectly inserting empty rows (CASSANDRA-10614)
 * Store UDA initcond as CQL literal in the schema table, instead of a blob (CASSANDRA-10650)
 * Don't use -1 for the position of partition key in schema (CASSANDRA-10491)
 * Fix distinct queries in mixed version cluster (CASSANDRA-10573)
 * Skip sstable on clustering in names query (CASSANDRA-10571)
 * Remove value skipping as it breaks read-repair (CASSANDRA-10655)
 * Fix bootstrapping with MVs (CASSANDRA-10621)
 * Make sure EACH_QUORUM reads are using NTS (CASSANDRA-10584)
 * Fix MV replica filtering for non-NetworkTopologyStrategy (CASSANDRA-10634)
 * (Hadoop) fix CIF describeSplits() not handling 0 size estimates (CASSANDRA-10600)
 * Fix reading of legacy sstables (CASSANDRA-10590)
 * Use CQL type names in schema metadata tables (CASSANDRA-10365)
 * Guard batchlog replay against integer division by zero (CASSANDRA-9223)
 * Fix bug when adding a column to thrift with the same name than a primary key (CASSANDRA-10608)
 * Add client address argument to IAuthenticator::newSaslNegotiator (CASSANDRA-8068)
 * Fix implementation of LegacyLayout.LegacyBoundComparator (CASSANDRA-10602)
 * Don't use 'names query' read path for counters (CASSANDRA-10572)
 * Fix backward compatibility for counters (CASSANDRA-10470)
 * Remove memory_allocator paramter from cassandra.yaml (CASSANDRA-10581,10628)
 * Execute the metadata reload task of all registered indexes on CFS::reload (CASSANDRA-10604)
 * Fix thrift cas operations with defined columns (CASSANDRA-10576)
 * Fix PartitionUpdate.operationCount()for updates with static column operations (CASSANDRA-10606)
 * Fix thrift get() queries with defined columns (CASSANDRA-10586)
 * Fix marking of indexes as built and removed (CASSANDRA-10601)
 * Skip initialization of non-registered 2i instances, remove Index::getIndexName (CASSANDRA-10595)
 * Fix batches on multiple tables (CASSANDRA-10554)
 * Ensure compaction options are validated when updating KeyspaceMetadata (CASSANDRA-10569)
 * Flatten Iterator Transformation Hierarchy (CASSANDRA-9975)
 * Remove token generator (CASSANDRA-5261)
 * RolesCache should not be created for any authenticator that does not requireAuthentication (CASSANDRA-10562)
 * Fix LogTransaction checking only a single directory for files (CASSANDRA-10421)
 * Fix handling of range tombstones when reading old format sstables (CASSANDRA-10360)
 * Aggregate with Initial Condition fails with C* 3.0 (CASSANDRA-10367)
Merged from 2.2:
 * (cqlsh) show partial trace if incomplete after max_trace_wait (CASSANDRA-7645)
 * Use most up-to-date version of schema for system tables (CASSANDRA-10652)
 * Deprecate memory_allocator in cassandra.yaml (CASSANDRA-10581,10628)
 * Expose phi values from failure detector via JMX and tweak debug
   and trace logging (CASSANDRA-9526)
 * Fix IllegalArgumentException in DataOutputBuffer.reallocate for large buffers (CASSANDRA-10592)
Merged from 2.1:
 * Shutdown compaction in drain to prevent leak (CASSANDRA-10079)
 * (cqlsh) fix COPY using wrong variable name for time_format (CASSANDRA-10633)
 * Do not run SizeEstimatesRecorder if a node is not a member of the ring (CASSANDRA-9912)
 * Improve handling of dead nodes in gossip (CASSANDRA-10298)
 * Fix logback-tools.xml incorrectly configured for outputing to System.err
   (CASSANDRA-9937)
 * Fix streaming to catch exception so retry not fail (CASSANDRA-10557)
 * Add validation method to PerRowSecondaryIndex (CASSANDRA-10092)
 * Support encrypted and plain traffic on the same port (CASSANDRA-10559)
 * Do STCS in DTCS windows (CASSANDRA-10276)
 * Avoid repetition of JVM_OPTS in debian package (CASSANDRA-10251)
 * Fix potential NPE from handling result of SIM.highestSelectivityIndex (CASSANDRA-10550)
 * Fix paging issues with partitions containing only static columns data (CASSANDRA-10381)
 * Fix conditions on static columns (CASSANDRA-10264)
 * AssertionError: attempted to delete non-existing file CommitLog (CASSANDRA-10377)
 * Fix sorting for queries with an IN condition on partition key columns (CASSANDRA-10363)


3.0-rc2
 * Fix SELECT DISTINCT queries between 2.2.2 nodes and 3.0 nodes (CASSANDRA-10473)
 * Remove circular references in SegmentedFile (CASSANDRA-10543)
 * Ensure validation of indexed values only occurs once per-partition (CASSANDRA-10536)
 * Fix handling of static columns for range tombstones in thrift (CASSANDRA-10174)
 * Support empty ColumnFilter for backward compatility on empty IN (CASSANDRA-10471)
 * Remove Pig support (CASSANDRA-10542)
 * Fix LogFile throws Exception when assertion is disabled (CASSANDRA-10522)
 * Revert CASSANDRA-7486, make CMS default GC, move GC config to
   conf/jvm.options (CASSANDRA-10403)
 * Fix TeeingAppender causing some logs to be truncated/empty (CASSANDRA-10447)
 * Allow EACH_QUORUM for reads (CASSANDRA-9602)
 * Fix potential ClassCastException while upgrading (CASSANDRA-10468)
 * Fix NPE in MVs on update (CASSANDRA-10503)
 * Only include modified cell data in indexing deltas (CASSANDRA-10438)
 * Do not load keyspace when creating sstable writer (CASSANDRA-10443)
 * If node is not yet gossiping write all MV updates to batchlog only (CASSANDRA-10413)
 * Re-populate token metadata after commit log recovery (CASSANDRA-10293)
 * Provide additional metrics for materialized views (CASSANDRA-10323)
 * Flush system schema tables after local schema changes (CASSANDRA-10429)
Merged from 2.2:
 * Reduce contention getting instances of CompositeType (CASSANDRA-10433)
 * Fix the regression when using LIMIT with aggregates (CASSANDRA-10487)
 * Avoid NoClassDefFoundError during DataDescriptor initialization on windows (CASSANDRA-10412)
 * Preserve case of quoted Role & User names (CASSANDRA-10394)
 * cqlsh pg-style-strings broken (CASSANDRA-10484)
 * cqlsh prompt includes name of keyspace after failed `use` statement (CASSANDRA-10369)
Merged from 2.1:
 * (cqlsh) Distinguish negative and positive infinity in output (CASSANDRA-10523)
 * (cqlsh) allow custom time_format for COPY TO (CASSANDRA-8970)
 * Don't allow startup if the node's rack has changed (CASSANDRA-10242)
 * (cqlsh) show partial trace if incomplete after max_trace_wait (CASSANDRA-7645)
 * Allow LOCAL_JMX to be easily overridden (CASSANDRA-10275)
 * Mark nodes as dead even if they've already left (CASSANDRA-10205)


3.0.0-rc1
 * Fix mixed version read request compatibility for compact static tables
   (CASSANDRA-10373)
 * Fix paging of DISTINCT with static and IN (CASSANDRA-10354)
 * Allow MATERIALIZED VIEW's SELECT statement to restrict primary key
   columns (CASSANDRA-9664)
 * Move crc_check_chance out of compression options (CASSANDRA-9839)
 * Fix descending iteration past end of BTreeSearchIterator (CASSANDRA-10301)
 * Transfer hints to a different node on decommission (CASSANDRA-10198)
 * Check partition keys for CAS operations during stmt validation (CASSANDRA-10338)
 * Add custom query expressions to SELECT (CASSANDRA-10217)
 * Fix minor bugs in MV handling (CASSANDRA-10362)
 * Allow custom indexes with 0,1 or multiple target columns (CASSANDRA-10124)
 * Improve MV schema representation (CASSANDRA-9921)
 * Add flag to enable/disable coordinator batchlog for MV writes (CASSANDRA-10230)
 * Update cqlsh COPY for new internal driver serialization interface (CASSANDRA-10318)
 * Give index implementations more control over rebuild operations (CASSANDRA-10312)
 * Update index file format (CASSANDRA-10314)
 * Add "shadowable" row tombstones to deal with mv timestamp issues (CASSANDRA-10261)
 * CFS.loadNewSSTables() broken for pre-3.0 sstables
 * Cache selected index in read command to reduce lookups (CASSANDRA-10215)
 * Small optimizations of sstable index serialization (CASSANDRA-10232)
 * Support for both encrypted and unencrypted native transport connections (CASSANDRA-9590)
Merged from 2.2:
 * Configurable page size in cqlsh (CASSANDRA-9855)
 * Defer default role manager setup until all nodes are on 2.2+ (CASSANDRA-9761)
 * Handle missing RoleManager in config after upgrade to 2.2 (CASSANDRA-10209)
Merged from 2.1:
 * Bulk Loader API could not tolerate even node failure (CASSANDRA-10347)
 * Avoid misleading pushed notifications when multiple nodes
   share an rpc_address (CASSANDRA-10052)
 * Fix dropping undroppable when message queue is full (CASSANDRA-10113)
 * Fix potential ClassCastException during paging (CASSANDRA-10352)
 * Prevent ALTER TYPE from creating circular references (CASSANDRA-10339)
 * Fix cache handling of 2i and base tables (CASSANDRA-10155, 10359)
 * Fix NPE in nodetool compactionhistory (CASSANDRA-9758)
 * (Pig) support BulkOutputFormat as a URL parameter (CASSANDRA-7410)
 * BATCH statement is broken in cqlsh (CASSANDRA-10272)
 * (cqlsh) Make cqlsh PEP8 Compliant (CASSANDRA-10066)
 * (cqlsh) Fix error when starting cqlsh with --debug (CASSANDRA-10282)
 * Scrub, Cleanup and Upgrade do not unmark compacting until all operations
   have completed, regardless of the occurence of exceptions (CASSANDRA-10274)


3.0.0-beta2
 * Fix columns returned by AbstractBtreePartitions (CASSANDRA-10220)
 * Fix backward compatibility issue due to AbstractBounds serialization bug (CASSANDRA-9857)
 * Fix startup error when upgrading nodes (CASSANDRA-10136)
 * Base table PRIMARY KEY can be assumed to be NOT NULL in MV creation (CASSANDRA-10147)
 * Improve batchlog write patch (CASSANDRA-9673)
 * Re-apply MaterializedView updates on commitlog replay (CASSANDRA-10164)
 * Require AbstractType.isByteOrderComparable declaration in constructor (CASSANDRA-9901)
 * Avoid digest mismatch on upgrade to 3.0 (CASSANDRA-9554)
 * Fix Materialized View builder when adding multiple MVs (CASSANDRA-10156)
 * Choose better poolingOptions for protocol v4 in cassandra-stress (CASSANDRA-10182)
 * Fix LWW bug affecting Materialized Views (CASSANDRA-10197)
 * Ensures frozen sets and maps are always sorted (CASSANDRA-10162)
 * Don't deadlock when flushing CFS backed custom indexes (CASSANDRA-10181)
 * Fix double flushing of secondary index tables (CASSANDRA-10180)
 * Fix incorrect handling of range tombstones in thrift (CASSANDRA-10046)
 * Only use batchlog when paired materialized view replica is remote (CASSANDRA-10061)
 * Reuse TemporalRow when updating multiple MaterializedViews (CASSANDRA-10060)
 * Validate gc_grace_seconds for batchlog writes and MVs (CASSANDRA-9917)
 * Fix sstablerepairedset (CASSANDRA-10132)
Merged from 2.2:
 * Cancel transaction for sstables we wont redistribute index summary
   for (CASSANDRA-10270)
 * Retry snapshot deletion after compaction and gc on Windows (CASSANDRA-10222)
 * Fix failure to start with space in directory path on Windows (CASSANDRA-10239)
 * Fix repair hang when snapshot failed (CASSANDRA-10057)
 * Fall back to 1/4 commitlog volume for commitlog_total_space on small disks
   (CASSANDRA-10199)
Merged from 2.1:
 * Added configurable warning threshold for GC duration (CASSANDRA-8907)
 * Fix handling of streaming EOF (CASSANDRA-10206)
 * Only check KeyCache when it is enabled
 * Change streaming_socket_timeout_in_ms default to 1 hour (CASSANDRA-8611)
 * (cqlsh) update list of CQL keywords (CASSANDRA-9232)
 * Add nodetool gettraceprobability command (CASSANDRA-10234)
Merged from 2.0:
 * Fix rare race where older gossip states can be shadowed (CASSANDRA-10366)
 * Fix consolidating racks violating the RF contract (CASSANDRA-10238)
 * Disallow decommission when node is in drained state (CASSANDRA-8741)


2.2.1
 * Fix race during construction of commit log (CASSANDRA-10049)
 * Fix LeveledCompactionStrategyTest (CASSANDRA-9757)
 * Fix broken UnbufferedDataOutputStreamPlus.writeUTF (CASSANDRA-10203)
 * (cqlsh) default load-from-file encoding to utf-8 (CASSANDRA-9898)
 * Avoid returning Permission.NONE when failing to query users table (CASSANDRA-10168)
 * (cqlsh) add CLEAR command (CASSANDRA-10086)
 * Support string literals as Role names for compatibility (CASSANDRA-10135)
Merged from 2.1:
 * Only check KeyCache when it is enabled
 * Change streaming_socket_timeout_in_ms default to 1 hour (CASSANDRA-8611)
 * (cqlsh) update list of CQL keywords (CASSANDRA-9232)


3.0.0-beta1
 * Redesign secondary index API (CASSANDRA-9459, 7771, 9041)
 * Fix throwing ReadFailure instead of ReadTimeout on range queries (CASSANDRA-10125)
 * Rewrite hinted handoff (CASSANDRA-6230)
 * Fix query on static compact tables (CASSANDRA-10093)
 * Fix race during construction of commit log (CASSANDRA-10049)
 * Add option to only purge repaired tombstones (CASSANDRA-6434)
 * Change authorization handling for MVs (CASSANDRA-9927)
 * Add custom JMX enabled executor for UDF sandbox (CASSANDRA-10026)
 * Fix row deletion bug for Materialized Views (CASSANDRA-10014)
 * Support mixed-version clusters with Cassandra 2.1 and 2.2 (CASSANDRA-9704)
 * Fix multiple slices on RowSearchers (CASSANDRA-10002)
 * Fix bug in merging of collections (CASSANDRA-10001)
 * Optimize batchlog replay to avoid full scans (CASSANDRA-7237)
 * Repair improvements when using vnodes (CASSANDRA-5220)
 * Disable scripted UDFs by default (CASSANDRA-9889)
 * Bytecode inspection for Java-UDFs (CASSANDRA-9890)
 * Use byte to serialize MT hash length (CASSANDRA-9792)
 * Replace usage of Adler32 with CRC32 (CASSANDRA-8684)
 * Fix migration to new format from 2.1 SSTable (CASSANDRA-10006)
 * SequentialWriter should extend BufferedDataOutputStreamPlus (CASSANDRA-9500)
 * Use the same repairedAt timestamp within incremental repair session (CASSANDRA-9111)
Merged from 2.2:
 * Allow count(*) and count(1) to be use as normal aggregation (CASSANDRA-10114)
 * An NPE is thrown if the column name is unknown for an IN relation (CASSANDRA-10043)
 * Apply commit_failure_policy to more errors on startup (CASSANDRA-9749)
 * Fix histogram overflow exception (CASSANDRA-9973)
 * Route gossip messages over dedicated socket (CASSANDRA-9237)
 * Add checksum to saved cache files (CASSANDRA-9265)
 * Log warning when using an aggregate without partition key (CASSANDRA-9737)
Merged from 2.1:
 * (cqlsh) Allow encoding to be set through command line (CASSANDRA-10004)
 * Add new JMX methods to change local compaction strategy (CASSANDRA-9965)
 * Write hints for paxos commits (CASSANDRA-7342)
 * (cqlsh) Fix timestamps before 1970 on Windows, always
   use UTC for timestamp display (CASSANDRA-10000)
 * (cqlsh) Avoid overwriting new config file with old config
   when both exist (CASSANDRA-9777)
 * Release snapshot selfRef when doing snapshot repair (CASSANDRA-9998)
 * Cannot replace token does not exist - DN node removed as Fat Client (CASSANDRA-9871)
Merged from 2.0:
 * Don't cast expected bf size to an int (CASSANDRA-9959)
 * Make getFullyExpiredSSTables less expensive (CASSANDRA-9882)


3.0.0-alpha1
 * Implement proper sandboxing for UDFs (CASSANDRA-9402)
 * Simplify (and unify) cleanup of compaction leftovers (CASSANDRA-7066)
 * Allow extra schema definitions in cassandra-stress yaml (CASSANDRA-9850)
 * Metrics should use up to date nomenclature (CASSANDRA-9448)
 * Change CREATE/ALTER TABLE syntax for compression (CASSANDRA-8384)
 * Cleanup crc and adler code for java 8 (CASSANDRA-9650)
 * Storage engine refactor (CASSANDRA-8099, 9743, 9746, 9759, 9781, 9808, 9825,
   9848, 9705, 9859, 9867, 9874, 9828, 9801)
 * Update Guava to 18.0 (CASSANDRA-9653)
 * Bloom filter false positive ratio is not honoured (CASSANDRA-8413)
 * New option for cassandra-stress to leave a ratio of columns null (CASSANDRA-9522)
 * Change hinted_handoff_enabled yaml setting, JMX (CASSANDRA-9035)
 * Add algorithmic token allocation (CASSANDRA-7032)
 * Add nodetool command to replay batchlog (CASSANDRA-9547)
 * Make file buffer cache independent of paths being read (CASSANDRA-8897)
 * Remove deprecated legacy Hadoop code (CASSANDRA-9353)
 * Decommissioned nodes will not rejoin the cluster (CASSANDRA-8801)
 * Change gossip stabilization to use endpoit size (CASSANDRA-9401)
 * Change default garbage collector to G1 (CASSANDRA-7486)
 * Populate TokenMetadata early during startup (CASSANDRA-9317)
 * Undeprecate cache recentHitRate (CASSANDRA-6591)
 * Add support for selectively varint encoding fields (CASSANDRA-9499, 9865)
 * Materialized Views (CASSANDRA-6477)
Merged from 2.2:
 * Avoid grouping sstables for anticompaction with DTCS (CASSANDRA-9900)
 * UDF / UDA execution time in trace (CASSANDRA-9723)
 * Fix broken internode SSL (CASSANDRA-9884)
Merged from 2.1:
 * Add new JMX methods to change local compaction strategy (CASSANDRA-9965)
 * Fix handling of enable/disable autocompaction (CASSANDRA-9899)
 * Add consistency level to tracing ouput (CASSANDRA-9827)
 * Remove repair snapshot leftover on startup (CASSANDRA-7357)
 * Use random nodes for batch log when only 2 racks (CASSANDRA-8735)
 * Ensure atomicity inside thrift and stream session (CASSANDRA-7757)
 * Fix nodetool info error when the node is not joined (CASSANDRA-9031)
Merged from 2.0:
 * Log when messages are dropped due to cross_node_timeout (CASSANDRA-9793)
 * Don't track hotness when opening from snapshot for validation (CASSANDRA-9382)


2.2.0
 * Allow the selection of columns together with aggregates (CASSANDRA-9767)
 * Fix cqlsh copy methods and other windows specific issues (CASSANDRA-9795)
 * Don't wrap byte arrays in SequentialWriter (CASSANDRA-9797)
 * sum() and avg() functions missing for smallint and tinyint types (CASSANDRA-9671)
 * Revert CASSANDRA-9542 (allow native functions in UDA) (CASSANDRA-9771)
Merged from 2.1:
 * Fix MarshalException when upgrading superColumn family (CASSANDRA-9582)
 * Fix broken logging for "empty" flushes in Memtable (CASSANDRA-9837)
 * Handle corrupt files on startup (CASSANDRA-9686)
 * Fix clientutil jar and tests (CASSANDRA-9760)
 * (cqlsh) Allow the SSL protocol version to be specified through the
    config file or environment variables (CASSANDRA-9544)
Merged from 2.0:
 * Add tool to find why expired sstables are not getting dropped (CASSANDRA-10015)
 * Remove erroneous pending HH tasks from tpstats/jmx (CASSANDRA-9129)
 * Don't cast expected bf size to an int (CASSANDRA-9959)
 * checkForEndpointCollision fails for legitimate collisions (CASSANDRA-9765)
 * Complete CASSANDRA-8448 fix (CASSANDRA-9519)
 * Don't include auth credentials in debug log (CASSANDRA-9682)
 * Can't transition from write survey to normal mode (CASSANDRA-9740)
 * Scrub (recover) sstables even when -Index.db is missing (CASSANDRA-9591)
 * Fix growing pending background compaction (CASSANDRA-9662)


2.2.0-rc2
 * Re-enable memory-mapped I/O on Windows (CASSANDRA-9658)
 * Warn when an extra-large partition is compacted (CASSANDRA-9643)
 * (cqlsh) Allow setting the initial connection timeout (CASSANDRA-9601)
 * BulkLoader has --transport-factory option but does not use it (CASSANDRA-9675)
 * Allow JMX over SSL directly from nodetool (CASSANDRA-9090)
 * Update cqlsh for UDFs (CASSANDRA-7556)
 * Change Windows kernel default timer resolution (CASSANDRA-9634)
 * Deprected sstable2json and json2sstable (CASSANDRA-9618)
 * Allow native functions in user-defined aggregates (CASSANDRA-9542)
 * Don't repair system_distributed by default (CASSANDRA-9621)
 * Fix mixing min, max, and count aggregates for blob type (CASSANRA-9622)
 * Rename class for DATE type in Java driver (CASSANDRA-9563)
 * Duplicate compilation of UDFs on coordinator (CASSANDRA-9475)
 * Fix connection leak in CqlRecordWriter (CASSANDRA-9576)
 * Mlockall before opening system sstables & remove boot_without_jna option (CASSANDRA-9573)
 * Add functions to convert timeuuid to date or time, deprecate dateOf and unixTimestampOf (CASSANDRA-9229)
 * Make sure we cancel non-compacting sstables from LifecycleTransaction (CASSANDRA-9566)
 * Fix deprecated repair JMX API (CASSANDRA-9570)
 * Add logback metrics (CASSANDRA-9378)
 * Update and refactor ant test/test-compression to run the tests in parallel (CASSANDRA-9583)
 * Fix upgrading to new directory for secondary index (CASSANDRA-9687)
Merged from 2.1:
 * (cqlsh) Fix bad check for CQL compatibility when DESCRIBE'ing
   COMPACT STORAGE tables with no clustering columns
 * Eliminate strong self-reference chains in sstable ref tidiers (CASSANDRA-9656)
 * Ensure StreamSession uses canonical sstable reader instances (CASSANDRA-9700) 
 * Ensure memtable book keeping is not corrupted in the event we shrink usage (CASSANDRA-9681)
 * Update internal python driver for cqlsh (CASSANDRA-9064)
 * Fix IndexOutOfBoundsException when inserting tuple with too many
   elements using the string literal notation (CASSANDRA-9559)
 * Enable describe on indices (CASSANDRA-7814)
 * Fix incorrect result for IN queries where column not found (CASSANDRA-9540)
 * ColumnFamilyStore.selectAndReference may block during compaction (CASSANDRA-9637)
 * Fix bug in cardinality check when compacting (CASSANDRA-9580)
 * Fix memory leak in Ref due to ConcurrentLinkedQueue.remove() behaviour (CASSANDRA-9549)
 * Make rebuild only run one at a time (CASSANDRA-9119)
Merged from 2.0:
 * Avoid NPE in AuthSuccess#decode (CASSANDRA-9727)
 * Add listen_address to system.local (CASSANDRA-9603)
 * Bug fixes to resultset metadata construction (CASSANDRA-9636)
 * Fix setting 'durable_writes' in ALTER KEYSPACE (CASSANDRA-9560)
 * Avoids ballot clash in Paxos (CASSANDRA-9649)
 * Improve trace messages for RR (CASSANDRA-9479)
 * Fix suboptimal secondary index selection when restricted
   clustering column is also indexed (CASSANDRA-9631)
 * (cqlsh) Add min_threshold to DTCS option autocomplete (CASSANDRA-9385)
 * Fix error message when attempting to create an index on a column
   in a COMPACT STORAGE table with clustering columns (CASSANDRA-9527)
 * 'WITH WITH' in alter keyspace statements causes NPE (CASSANDRA-9565)
 * Expose some internals of SelectStatement for inspection (CASSANDRA-9532)
 * ArrivalWindow should use primitives (CASSANDRA-9496)
 * Periodically submit background compaction tasks (CASSANDRA-9592)
 * Set HAS_MORE_PAGES flag to false when PagingState is null (CASSANDRA-9571)


2.2.0-rc1
 * Compressed commit log should measure compressed space used (CASSANDRA-9095)
 * Fix comparison bug in CassandraRoleManager#collectRoles (CASSANDRA-9551)
 * Add tinyint,smallint,time,date support for UDFs (CASSANDRA-9400)
 * Deprecates SSTableSimpleWriter and SSTableSimpleUnsortedWriter (CASSANDRA-9546)
 * Empty INITCOND treated as null in aggregate (CASSANDRA-9457)
 * Remove use of Cell in Thrift MapReduce classes (CASSANDRA-8609)
 * Integrate pre-release Java Driver 2.2-rc1, custom build (CASSANDRA-9493)
 * Clean up gossiper logic for old versions (CASSANDRA-9370)
 * Fix custom payload coding/decoding to match the spec (CASSANDRA-9515)
 * ant test-all results incomplete when parsed (CASSANDRA-9463)
 * Disallow frozen<> types in function arguments and return types for
   clarity (CASSANDRA-9411)
 * Static Analysis to warn on unsafe use of Autocloseable instances (CASSANDRA-9431)
 * Update commitlog archiving examples now that commitlog segments are
   not recycled (CASSANDRA-9350)
 * Extend Transactional API to sstable lifecycle management (CASSANDRA-8568)
 * (cqlsh) Add support for native protocol 4 (CASSANDRA-9399)
 * Ensure that UDF and UDAs are keyspace-isolated (CASSANDRA-9409)
 * Revert CASSANDRA-7807 (tracing completion client notifications) (CASSANDRA-9429)
 * Add ability to stop compaction by ID (CASSANDRA-7207)
 * Let CassandraVersion handle SNAPSHOT version (CASSANDRA-9438)
Merged from 2.1:
 * (cqlsh) Fix using COPY through SOURCE or -f (CASSANDRA-9083)
 * Fix occasional lack of `system` keyspace in schema tables (CASSANDRA-8487)
 * Use ProtocolError code instead of ServerError code for native protocol
   error responses to unsupported protocol versions (CASSANDRA-9451)
 * Default commitlog_sync_batch_window_in_ms changed to 2ms (CASSANDRA-9504)
 * Fix empty partition assertion in unsorted sstable writing tools (CASSANDRA-9071)
 * Ensure truncate without snapshot cannot produce corrupt responses (CASSANDRA-9388) 
 * Consistent error message when a table mixes counter and non-counter
   columns (CASSANDRA-9492)
 * Avoid getting unreadable keys during anticompaction (CASSANDRA-9508)
 * (cqlsh) Better float precision by default (CASSANDRA-9224)
 * Improve estimated row count (CASSANDRA-9107)
 * Optimize range tombstone memory footprint (CASSANDRA-8603)
 * Use configured gcgs in anticompaction (CASSANDRA-9397)
Merged from 2.0:
 * Don't accumulate more range than necessary in RangeTombstone.Tracker (CASSANDRA-9486)
 * Add broadcast and rpc addresses to system.local (CASSANDRA-9436)
 * Always mark sstable suspect when corrupted (CASSANDRA-9478)
 * Add database users and permissions to CQL3 documentation (CASSANDRA-7558)
 * Allow JVM_OPTS to be passed to standalone tools (CASSANDRA-5969)
 * Fix bad condition in RangeTombstoneList (CASSANDRA-9485)
 * Fix potential StackOverflow when setting CrcCheckChance over JMX (CASSANDRA-9488)
 * Fix null static columns in pages after the first, paged reversed
   queries (CASSANDRA-8502)
 * Fix counting cache serialization in request metrics (CASSANDRA-9466)
 * Add option not to validate atoms during scrub (CASSANDRA-9406)


2.2.0-beta1
 * Introduce Transactional API for internal state changes (CASSANDRA-8984)
 * Add a flag in cassandra.yaml to enable UDFs (CASSANDRA-9404)
 * Better support of null for UDF (CASSANDRA-8374)
 * Use ecj instead of javassist for UDFs (CASSANDRA-8241)
 * faster async logback configuration for tests (CASSANDRA-9376)
 * Add `smallint` and `tinyint` data types (CASSANDRA-8951)
 * Avoid thrift schema creation when native driver is used in stress tool (CASSANDRA-9374)
 * Make Functions.declared thread-safe
 * Add client warnings to native protocol v4 (CASSANDRA-8930)
 * Allow roles cache to be invalidated (CASSANDRA-8967)
 * Upgrade Snappy (CASSANDRA-9063)
 * Don't start Thrift rpc by default (CASSANDRA-9319)
 * Only stream from unrepaired sstables with incremental repair (CASSANDRA-8267)
 * Aggregate UDFs allow SFUNC return type to differ from STYPE if FFUNC specified (CASSANDRA-9321)
 * Remove Thrift dependencies in bundled tools (CASSANDRA-8358)
 * Disable memory mapping of hsperfdata file for JVM statistics (CASSANDRA-9242)
 * Add pre-startup checks to detect potential incompatibilities (CASSANDRA-8049)
 * Distinguish between null and unset in protocol v4 (CASSANDRA-7304)
 * Add user/role permissions for user-defined functions (CASSANDRA-7557)
 * Allow cassandra config to be updated to restart daemon without unloading classes (CASSANDRA-9046)
 * Don't initialize compaction writer before checking if iter is empty (CASSANDRA-9117)
 * Don't execute any functions at prepare-time (CASSANDRA-9037)
 * Share file handles between all instances of a SegmentedFile (CASSANDRA-8893)
 * Make it possible to major compact LCS (CASSANDRA-7272)
 * Make FunctionExecutionException extend RequestExecutionException
   (CASSANDRA-9055)
 * Add support for SELECT JSON, INSERT JSON syntax and new toJson(), fromJson()
   functions (CASSANDRA-7970)
 * Optimise max purgeable timestamp calculation in compaction (CASSANDRA-8920)
 * Constrain internode message buffer sizes, and improve IO class hierarchy (CASSANDRA-8670) 
 * New tool added to validate all sstables in a node (CASSANDRA-5791)
 * Push notification when tracing completes for an operation (CASSANDRA-7807)
 * Delay "node up" and "node added" notifications until native protocol server is started (CASSANDRA-8236)
 * Compressed Commit Log (CASSANDRA-6809)
 * Optimise IntervalTree (CASSANDRA-8988)
 * Add a key-value payload for third party usage (CASSANDRA-8553, 9212)
 * Bump metrics-reporter-config dependency for metrics 3.0 (CASSANDRA-8149)
 * Partition intra-cluster message streams by size, not type (CASSANDRA-8789)
 * Add WriteFailureException to native protocol, notify coordinator of
   write failures (CASSANDRA-8592)
 * Convert SequentialWriter to nio (CASSANDRA-8709)
 * Add role based access control (CASSANDRA-7653, 8650, 7216, 8760, 8849, 8761, 8850)
 * Record client ip address in tracing sessions (CASSANDRA-8162)
 * Indicate partition key columns in response metadata for prepared
   statements (CASSANDRA-7660)
 * Merge UUIDType and TimeUUIDType parse logic (CASSANDRA-8759)
 * Avoid memory allocation when searching index summary (CASSANDRA-8793)
 * Optimise (Time)?UUIDType Comparisons (CASSANDRA-8730)
 * Make CRC32Ex into a separate maven dependency (CASSANDRA-8836)
 * Use preloaded jemalloc w/ Unsafe (CASSANDRA-8714, 9197)
 * Avoid accessing partitioner through StorageProxy (CASSANDRA-8244, 8268)
 * Upgrade Metrics library and remove depricated metrics (CASSANDRA-5657)
 * Serializing Row cache alternative, fully off heap (CASSANDRA-7438)
 * Duplicate rows returned when in clause has repeated values (CASSANDRA-6707)
 * Make CassandraException unchecked, extend RuntimeException (CASSANDRA-8560)
 * Support direct buffer decompression for reads (CASSANDRA-8464)
 * DirectByteBuffer compatible LZ4 methods (CASSANDRA-7039)
 * Group sstables for anticompaction correctly (CASSANDRA-8578)
 * Add ReadFailureException to native protocol, respond
   immediately when replicas encounter errors while handling
   a read request (CASSANDRA-7886)
 * Switch CommitLogSegment from RandomAccessFile to nio (CASSANDRA-8308)
 * Allow mixing token and partition key restrictions (CASSANDRA-7016)
 * Support index key/value entries on map collections (CASSANDRA-8473)
 * Modernize schema tables (CASSANDRA-8261)
 * Support for user-defined aggregation functions (CASSANDRA-8053)
 * Fix NPE in SelectStatement with empty IN values (CASSANDRA-8419)
 * Refactor SelectStatement, return IN results in natural order instead
   of IN value list order and ignore duplicate values in partition key IN restrictions (CASSANDRA-7981)
 * Support UDTs, tuples, and collections in user-defined
   functions (CASSANDRA-7563)
 * Fix aggregate fn results on empty selection, result column name,
   and cqlsh parsing (CASSANDRA-8229)
 * Mark sstables as repaired after full repair (CASSANDRA-7586)
 * Extend Descriptor to include a format value and refactor reader/writer
   APIs (CASSANDRA-7443)
 * Integrate JMH for microbenchmarks (CASSANDRA-8151)
 * Keep sstable levels when bootstrapping (CASSANDRA-7460)
 * Add Sigar library and perform basic OS settings check on startup (CASSANDRA-7838)
 * Support for aggregation functions (CASSANDRA-4914)
 * Remove cassandra-cli (CASSANDRA-7920)
 * Accept dollar quoted strings in CQL (CASSANDRA-7769)
 * Make assassinate a first class command (CASSANDRA-7935)
 * Support IN clause on any partition key column (CASSANDRA-7855)
 * Support IN clause on any clustering column (CASSANDRA-4762)
 * Improve compaction logging (CASSANDRA-7818)
 * Remove YamlFileNetworkTopologySnitch (CASSANDRA-7917)
 * Do anticompaction in groups (CASSANDRA-6851)
 * Support user-defined functions (CASSANDRA-7395, 7526, 7562, 7740, 7781, 7929,
   7924, 7812, 8063, 7813, 7708)
 * Permit configurable timestamps with cassandra-stress (CASSANDRA-7416)
 * Move sstable RandomAccessReader to nio2, which allows using the
   FILE_SHARE_DELETE flag on Windows (CASSANDRA-4050)
 * Remove CQL2 (CASSANDRA-5918)
 * Optimize fetching multiple cells by name (CASSANDRA-6933)
 * Allow compilation in java 8 (CASSANDRA-7028)
 * Make incremental repair default (CASSANDRA-7250)
 * Enable code coverage thru JaCoCo (CASSANDRA-7226)
 * Switch external naming of 'column families' to 'tables' (CASSANDRA-4369) 
 * Shorten SSTable path (CASSANDRA-6962)
 * Use unsafe mutations for most unit tests (CASSANDRA-6969)
 * Fix race condition during calculation of pending ranges (CASSANDRA-7390)
 * Fail on very large batch sizes (CASSANDRA-8011)
 * Improve concurrency of repair (CASSANDRA-6455, 8208, 9145)
 * Select optimal CRC32 implementation at runtime (CASSANDRA-8614)
 * Evaluate MurmurHash of Token once per query (CASSANDRA-7096)
 * Generalize progress reporting (CASSANDRA-8901)
 * Resumable bootstrap streaming (CASSANDRA-8838, CASSANDRA-8942)
 * Allow scrub for secondary index (CASSANDRA-5174)
 * Save repair data to system table (CASSANDRA-5839)
 * fix nodetool names that reference column families (CASSANDRA-8872)
 Merged from 2.1:
 * Warn on misuse of unlogged batches (CASSANDRA-9282)
 * Failure detector detects and ignores local pauses (CASSANDRA-9183)
 * Add utility class to support for rate limiting a given log statement (CASSANDRA-9029)
 * Add missing consistency levels to cassandra-stess (CASSANDRA-9361)
 * Fix commitlog getCompletedTasks to not increment (CASSANDRA-9339)
 * Fix for harmless exceptions logged as ERROR (CASSANDRA-8564)
 * Delete processed sstables in sstablesplit/sstableupgrade (CASSANDRA-8606)
 * Improve sstable exclusion from partition tombstones (CASSANDRA-9298)
 * Validate the indexed column rather than the cell's contents for 2i (CASSANDRA-9057)
 * Add support for top-k custom 2i queries (CASSANDRA-8717)
 * Fix error when dropping table during compaction (CASSANDRA-9251)
 * cassandra-stress supports validation operations over user profiles (CASSANDRA-8773)
 * Add support for rate limiting log messages (CASSANDRA-9029)
 * Log the partition key with tombstone warnings (CASSANDRA-8561)
 * Reduce runWithCompactionsDisabled poll interval to 1ms (CASSANDRA-9271)
 * Fix PITR commitlog replay (CASSANDRA-9195)
 * GCInspector logs very different times (CASSANDRA-9124)
 * Fix deleting from an empty list (CASSANDRA-9198)
 * Update tuple and collection types that use a user-defined type when that UDT
   is modified (CASSANDRA-9148, CASSANDRA-9192)
 * Use higher timeout for prepair and snapshot in repair (CASSANDRA-9261)
 * Fix anticompaction blocking ANTI_ENTROPY stage (CASSANDRA-9151)
 * Repair waits for anticompaction to finish (CASSANDRA-9097)
 * Fix streaming not holding ref when stream error (CASSANDRA-9295)
 * Fix canonical view returning early opened SSTables (CASSANDRA-9396)
Merged from 2.0:
 * (cqlsh) Add LOGIN command to switch users (CASSANDRA-7212)
 * Clone SliceQueryFilter in AbstractReadCommand implementations (CASSANDRA-8940)
 * Push correct protocol notification for DROP INDEX (CASSANDRA-9310)
 * token-generator - generated tokens too long (CASSANDRA-9300)
 * Fix counting of tombstones for TombstoneOverwhelmingException (CASSANDRA-9299)
 * Fix ReconnectableSnitch reconnecting to peers during upgrade (CASSANDRA-6702)
 * Include keyspace and table name in error log for collections over the size
   limit (CASSANDRA-9286)
 * Avoid potential overlap in LCS with single-partition sstables (CASSANDRA-9322)
 * Log warning message when a table is queried before the schema has fully
   propagated (CASSANDRA-9136)
 * Overload SecondaryIndex#indexes to accept the column definition (CASSANDRA-9314)
 * (cqlsh) Add SERIAL and LOCAL_SERIAL consistency levels (CASSANDRA-8051)
 * Fix index selection during rebuild with certain table layouts (CASSANDRA-9281)
 * Fix partition-level-delete-only workload accounting (CASSANDRA-9194)
 * Allow scrub to handle corrupted compressed chunks (CASSANDRA-9140)
 * Fix assertion error when resetlocalschema is run during repair (CASSANDRA-9249)
 * Disable single sstable tombstone compactions for DTCS by default (CASSANDRA-9234)
 * IncomingTcpConnection thread is not named (CASSANDRA-9262)
 * Close incoming connections when MessagingService is stopped (CASSANDRA-9238)
 * Fix streaming hang when retrying (CASSANDRA-9132)


2.1.5
 * Re-add deprecated cold_reads_to_omit param for backwards compat (CASSANDRA-9203)
 * Make anticompaction visible in compactionstats (CASSANDRA-9098)
 * Improve nodetool getendpoints documentation about the partition
   key parameter (CASSANDRA-6458)
 * Don't check other keyspaces for schema changes when an user-defined
   type is altered (CASSANDRA-9187)
 * Add generate-idea-files target to build.xml (CASSANDRA-9123)
 * Allow takeColumnFamilySnapshot to take a list of tables (CASSANDRA-8348)
 * Limit major sstable operations to their canonical representation (CASSANDRA-8669)
 * cqlsh: Add tests for INSERT and UPDATE tab completion (CASSANDRA-9125)
 * cqlsh: quote column names when needed in COPY FROM inserts (CASSANDRA-9080)
 * Do not load read meter for offline operations (CASSANDRA-9082)
 * cqlsh: Make CompositeType data readable (CASSANDRA-8919)
 * cqlsh: Fix display of triggers (CASSANDRA-9081)
 * Fix NullPointerException when deleting or setting an element by index on
   a null list collection (CASSANDRA-9077)
 * Buffer bloom filter serialization (CASSANDRA-9066)
 * Fix anti-compaction target bloom filter size (CASSANDRA-9060)
 * Make FROZEN and TUPLE unreserved keywords in CQL (CASSANDRA-9047)
 * Prevent AssertionError from SizeEstimatesRecorder (CASSANDRA-9034)
 * Avoid overwriting index summaries for sstables with an older format that
   does not support downsampling; rebuild summaries on startup when this
   is detected (CASSANDRA-8993)
 * Fix potential data loss in CompressedSequentialWriter (CASSANDRA-8949)
 * Make PasswordAuthenticator number of hashing rounds configurable (CASSANDRA-8085)
 * Fix AssertionError when binding nested collections in DELETE (CASSANDRA-8900)
 * Check for overlap with non-early sstables in LCS (CASSANDRA-8739)
 * Only calculate max purgable timestamp if we have to (CASSANDRA-8914)
 * (cqlsh) Greatly improve performance of COPY FROM (CASSANDRA-8225)
 * IndexSummary effectiveIndexInterval is now a guideline, not a rule (CASSANDRA-8993)
 * Use correct bounds for page cache eviction of compressed files (CASSANDRA-8746)
 * SSTableScanner enforces its bounds (CASSANDRA-8946)
 * Cleanup cell equality (CASSANDRA-8947)
 * Introduce intra-cluster message coalescing (CASSANDRA-8692)
 * DatabaseDescriptor throws NPE when rpc_interface is used (CASSANDRA-8839)
 * Don't check if an sstable is live for offline compactions (CASSANDRA-8841)
 * Don't set clientMode in SSTableLoader (CASSANDRA-8238)
 * Fix SSTableRewriter with disabled early open (CASSANDRA-8535)
 * Fix cassandra-stress so it respects the CL passed in user mode (CASSANDRA-8948)
 * Fix rare NPE in ColumnDefinition#hasIndexOption() (CASSANDRA-8786)
 * cassandra-stress reports per-operation statistics, plus misc (CASSANDRA-8769)
 * Add SimpleDate (cql date) and Time (cql time) types (CASSANDRA-7523)
 * Use long for key count in cfstats (CASSANDRA-8913)
 * Make SSTableRewriter.abort() more robust to failure (CASSANDRA-8832)
 * Remove cold_reads_to_omit from STCS (CASSANDRA-8860)
 * Make EstimatedHistogram#percentile() use ceil instead of floor (CASSANDRA-8883)
 * Fix top partitions reporting wrong cardinality (CASSANDRA-8834)
 * Fix rare NPE in KeyCacheSerializer (CASSANDRA-8067)
 * Pick sstables for validation as late as possible inc repairs (CASSANDRA-8366)
 * Fix commitlog getPendingTasks to not increment (CASSANDRA-8862)
 * Fix parallelism adjustment in range and secondary index queries
   when the first fetch does not satisfy the limit (CASSANDRA-8856)
 * Check if the filtered sstables is non-empty in STCS (CASSANDRA-8843)
 * Upgrade java-driver used for cassandra-stress (CASSANDRA-8842)
 * Fix CommitLog.forceRecycleAllSegments() memory access error (CASSANDRA-8812)
 * Improve assertions in Memory (CASSANDRA-8792)
 * Fix SSTableRewriter cleanup (CASSANDRA-8802)
 * Introduce SafeMemory for CompressionMetadata.Writer (CASSANDRA-8758)
 * 'nodetool info' prints exception against older node (CASSANDRA-8796)
 * Ensure SSTableReader.last corresponds exactly with the file end (CASSANDRA-8750)
 * Make SSTableWriter.openEarly more robust and obvious (CASSANDRA-8747)
 * Enforce SSTableReader.first/last (CASSANDRA-8744)
 * Cleanup SegmentedFile API (CASSANDRA-8749)
 * Avoid overlap with early compaction replacement (CASSANDRA-8683)
 * Safer Resource Management++ (CASSANDRA-8707)
 * Write partition size estimates into a system table (CASSANDRA-7688)
 * cqlsh: Fix keys() and full() collection indexes in DESCRIBE output
   (CASSANDRA-8154)
 * Show progress of streaming in nodetool netstats (CASSANDRA-8886)
 * IndexSummaryBuilder utilises offheap memory, and shares data between
   each IndexSummary opened from it (CASSANDRA-8757)
 * markCompacting only succeeds if the exact SSTableReader instances being 
   marked are in the live set (CASSANDRA-8689)
 * cassandra-stress support for varint (CASSANDRA-8882)
 * Fix Adler32 digest for compressed sstables (CASSANDRA-8778)
 * Add nodetool statushandoff/statusbackup (CASSANDRA-8912)
 * Use stdout for progress and stats in sstableloader (CASSANDRA-8982)
 * Correctly identify 2i datadir from older versions (CASSANDRA-9116)
Merged from 2.0:
 * Ignore gossip SYNs after shutdown (CASSANDRA-9238)
 * Avoid overflow when calculating max sstable size in LCS (CASSANDRA-9235)
 * Make sstable blacklisting work with compression (CASSANDRA-9138)
 * Do not attempt to rebuild indexes if no index accepts any column (CASSANDRA-9196)
 * Don't initiate snitch reconnection for dead states (CASSANDRA-7292)
 * Fix ArrayIndexOutOfBoundsException in CQLSSTableWriter (CASSANDRA-8978)
 * Add shutdown gossip state to prevent timeouts during rolling restarts (CASSANDRA-8336)
 * Fix running with java.net.preferIPv6Addresses=true (CASSANDRA-9137)
 * Fix failed bootstrap/replace attempts being persisted in system.peers (CASSANDRA-9180)
 * Flush system.IndexInfo after marking index built (CASSANDRA-9128)
 * Fix updates to min/max_compaction_threshold through cassandra-cli
   (CASSANDRA-8102)
 * Don't include tmp files when doing offline relevel (CASSANDRA-9088)
 * Use the proper CAS WriteType when finishing a previous round during Paxos
   preparation (CASSANDRA-8672)
 * Avoid race in cancelling compactions (CASSANDRA-9070)
 * More aggressive check for expired sstables in DTCS (CASSANDRA-8359)
 * Fix ignored index_interval change in ALTER TABLE statements (CASSANDRA-7976)
 * Do more aggressive compaction in old time windows in DTCS (CASSANDRA-8360)
 * java.lang.AssertionError when reading saved cache (CASSANDRA-8740)
 * "disk full" when running cleanup (CASSANDRA-9036)
 * Lower logging level from ERROR to DEBUG when a scheduled schema pull
   cannot be completed due to a node being down (CASSANDRA-9032)
 * Fix MOVED_NODE client event (CASSANDRA-8516)
 * Allow overriding MAX_OUTSTANDING_REPLAY_COUNT (CASSANDRA-7533)
 * Fix malformed JMX ObjectName containing IPv6 addresses (CASSANDRA-9027)
 * (cqlsh) Allow increasing CSV field size limit through
   cqlshrc config option (CASSANDRA-8934)
 * Stop logging range tombstones when exceeding the threshold
   (CASSANDRA-8559)
 * Fix NullPointerException when nodetool getendpoints is run
   against invalid keyspaces or tables (CASSANDRA-8950)
 * Allow specifying the tmp dir (CASSANDRA-7712)
 * Improve compaction estimated tasks estimation (CASSANDRA-8904)
 * Fix duplicate up/down messages sent to native clients (CASSANDRA-7816)
 * Expose commit log archive status via JMX (CASSANDRA-8734)
 * Provide better exceptions for invalid replication strategy parameters
   (CASSANDRA-8909)
 * Fix regression in mixed single and multi-column relation support for
   SELECT statements (CASSANDRA-8613)
 * Add ability to limit number of native connections (CASSANDRA-8086)
 * Fix CQLSSTableWriter throwing exception and spawning threads
   (CASSANDRA-8808)
 * Fix MT mismatch between empty and GC-able data (CASSANDRA-8979)
 * Fix incorrect validation when snapshotting single table (CASSANDRA-8056)
 * Add offline tool to relevel sstables (CASSANDRA-8301)
 * Preserve stream ID for more protocol errors (CASSANDRA-8848)
 * Fix combining token() function with multi-column relations on
   clustering columns (CASSANDRA-8797)
 * Make CFS.markReferenced() resistant to bad refcounting (CASSANDRA-8829)
 * Fix StreamTransferTask abort/complete bad refcounting (CASSANDRA-8815)
 * Fix AssertionError when querying a DESC clustering ordered
   table with ASC ordering and paging (CASSANDRA-8767)
 * AssertionError: "Memory was freed" when running cleanup (CASSANDRA-8716)
 * Make it possible to set max_sstable_age to fractional days (CASSANDRA-8406)
 * Fix some multi-column relations with indexes on some clustering
   columns (CASSANDRA-8275)
 * Fix memory leak in SSTableSimple*Writer and SSTableReader.validate()
   (CASSANDRA-8748)
 * Throw OOM if allocating memory fails to return a valid pointer (CASSANDRA-8726)
 * Fix SSTableSimpleUnsortedWriter ConcurrentModificationException (CASSANDRA-8619)
 * 'nodetool info' prints exception against older node (CASSANDRA-8796)
 * Ensure SSTableSimpleUnsortedWriter.close() terminates if
   disk writer has crashed (CASSANDRA-8807)


2.1.4
 * Bind JMX to localhost unless explicitly configured otherwise (CASSANDRA-9085)


2.1.3
 * Fix HSHA/offheap_objects corruption (CASSANDRA-8719)
 * Upgrade libthrift to 0.9.2 (CASSANDRA-8685)
 * Don't use the shared ref in sstableloader (CASSANDRA-8704)
 * Purge internal prepared statements if related tables or
   keyspaces are dropped (CASSANDRA-8693)
 * (cqlsh) Handle unicode BOM at start of files (CASSANDRA-8638)
 * Stop compactions before exiting offline tools (CASSANDRA-8623)
 * Update tools/stress/README.txt to match current behaviour (CASSANDRA-7933)
 * Fix schema from Thrift conversion with empty metadata (CASSANDRA-8695)
 * Safer Resource Management (CASSANDRA-7705)
 * Make sure we compact highly overlapping cold sstables with
   STCS (CASSANDRA-8635)
 * rpc_interface and listen_interface generate NPE on startup when specified
   interface doesn't exist (CASSANDRA-8677)
 * Fix ArrayIndexOutOfBoundsException in nodetool cfhistograms (CASSANDRA-8514)
 * Switch from yammer metrics for nodetool cf/proxy histograms (CASSANDRA-8662)
 * Make sure we don't add tmplink files to the compaction
   strategy (CASSANDRA-8580)
 * (cqlsh) Handle maps with blob keys (CASSANDRA-8372)
 * (cqlsh) Handle DynamicCompositeType schemas correctly (CASSANDRA-8563)
 * Duplicate rows returned when in clause has repeated values (CASSANDRA-6706)
 * Add tooling to detect hot partitions (CASSANDRA-7974)
 * Fix cassandra-stress user-mode truncation of partition generation (CASSANDRA-8608)
 * Only stream from unrepaired sstables during inc repair (CASSANDRA-8267)
 * Don't allow starting multiple inc repairs on the same sstables (CASSANDRA-8316)
 * Invalidate prepared BATCH statements when related tables
   or keyspaces are dropped (CASSANDRA-8652)
 * Fix missing results in secondary index queries on collections
   with ALLOW FILTERING (CASSANDRA-8421)
 * Expose EstimatedHistogram metrics for range slices (CASSANDRA-8627)
 * (cqlsh) Escape clqshrc passwords properly (CASSANDRA-8618)
 * Fix NPE when passing wrong argument in ALTER TABLE statement (CASSANDRA-8355)
 * Pig: Refactor and deprecate CqlStorage (CASSANDRA-8599)
 * Don't reuse the same cleanup strategy for all sstables (CASSANDRA-8537)
 * Fix case-sensitivity of index name on CREATE and DROP INDEX
   statements (CASSANDRA-8365)
 * Better detection/logging for corruption in compressed sstables (CASSANDRA-8192)
 * Use the correct repairedAt value when closing writer (CASSANDRA-8570)
 * (cqlsh) Handle a schema mismatch being detected on startup (CASSANDRA-8512)
 * Properly calculate expected write size during compaction (CASSANDRA-8532)
 * Invalidate affected prepared statements when a table's columns
   are altered (CASSANDRA-7910)
 * Stress - user defined writes should populate sequentally (CASSANDRA-8524)
 * Fix regression in SSTableRewriter causing some rows to become unreadable 
   during compaction (CASSANDRA-8429)
 * Run major compactions for repaired/unrepaired in parallel (CASSANDRA-8510)
 * (cqlsh) Fix compression options in DESCRIBE TABLE output when compression
   is disabled (CASSANDRA-8288)
 * (cqlsh) Fix DESCRIBE output after keyspaces are altered (CASSANDRA-7623)
 * Make sure we set lastCompactedKey correctly (CASSANDRA-8463)
 * (cqlsh) Fix output of CONSISTENCY command (CASSANDRA-8507)
 * (cqlsh) Fixed the handling of LIST statements (CASSANDRA-8370)
 * Make sstablescrub check leveled manifest again (CASSANDRA-8432)
 * Check first/last keys in sstable when giving out positions (CASSANDRA-8458)
 * Disable mmap on Windows (CASSANDRA-6993)
 * Add missing ConsistencyLevels to cassandra-stress (CASSANDRA-8253)
 * Add auth support to cassandra-stress (CASSANDRA-7985)
 * Fix ArrayIndexOutOfBoundsException when generating error message
   for some CQL syntax errors (CASSANDRA-8455)
 * Scale memtable slab allocation logarithmically (CASSANDRA-7882)
 * cassandra-stress simultaneous inserts over same seed (CASSANDRA-7964)
 * Reduce cassandra-stress sampling memory requirements (CASSANDRA-7926)
 * Ensure memtable flush cannot expire commit log entries from its future (CASSANDRA-8383)
 * Make read "defrag" async to reclaim memtables (CASSANDRA-8459)
 * Remove tmplink files for offline compactions (CASSANDRA-8321)
 * Reduce maxHintsInProgress (CASSANDRA-8415)
 * BTree updates may call provided update function twice (CASSANDRA-8018)
 * Release sstable references after anticompaction (CASSANDRA-8386)
 * Handle abort() in SSTableRewriter properly (CASSANDRA-8320)
 * Centralize shared executors (CASSANDRA-8055)
 * Fix filtering for CONTAINS (KEY) relations on frozen collection
   clustering columns when the query is restricted to a single
   partition (CASSANDRA-8203)
 * Do more aggressive entire-sstable TTL expiry checks (CASSANDRA-8243)
 * Add more log info if readMeter is null (CASSANDRA-8238)
 * add check of the system wall clock time at startup (CASSANDRA-8305)
 * Support for frozen collections (CASSANDRA-7859)
 * Fix overflow on histogram computation (CASSANDRA-8028)
 * Have paxos reuse the timestamp generation of normal queries (CASSANDRA-7801)
 * Fix incremental repair not remove parent session on remote (CASSANDRA-8291)
 * Improve JBOD disk utilization (CASSANDRA-7386)
 * Log failed host when preparing incremental repair (CASSANDRA-8228)
 * Force config client mode in CQLSSTableWriter (CASSANDRA-8281)
 * Fix sstableupgrade throws exception (CASSANDRA-8688)
 * Fix hang when repairing empty keyspace (CASSANDRA-8694)
Merged from 2.0:
 * Fix IllegalArgumentException in dynamic snitch (CASSANDRA-8448)
 * Add support for UPDATE ... IF EXISTS (CASSANDRA-8610)
 * Fix reversal of list prepends (CASSANDRA-8733)
 * Prevent non-zero default_time_to_live on tables with counters
   (CASSANDRA-8678)
 * Fix SSTableSimpleUnsortedWriter ConcurrentModificationException
   (CASSANDRA-8619)
 * Round up time deltas lower than 1ms in BulkLoader (CASSANDRA-8645)
 * Add batch remove iterator to ABSC (CASSANDRA-8414, 8666)
 * Round up time deltas lower than 1ms in BulkLoader (CASSANDRA-8645)
 * Fix isClientMode check in Keyspace (CASSANDRA-8687)
 * Use more efficient slice size for querying internal secondary
   index tables (CASSANDRA-8550)
 * Fix potentially returning deleted rows with range tombstone (CASSANDRA-8558)
 * Check for available disk space before starting a compaction (CASSANDRA-8562)
 * Fix DISTINCT queries with LIMITs or paging when some partitions
   contain only tombstones (CASSANDRA-8490)
 * Introduce background cache refreshing to permissions cache
   (CASSANDRA-8194)
 * Fix race condition in StreamTransferTask that could lead to
   infinite loops and premature sstable deletion (CASSANDRA-7704)
 * Add an extra version check to MigrationTask (CASSANDRA-8462)
 * Ensure SSTableWriter cleans up properly after failure (CASSANDRA-8499)
 * Increase bf true positive count on key cache hit (CASSANDRA-8525)
 * Move MeteredFlusher to its own thread (CASSANDRA-8485)
 * Fix non-distinct results in DISTNCT queries on static columns when
   paging is enabled (CASSANDRA-8087)
 * Move all hints related tasks to hints internal executor (CASSANDRA-8285)
 * Fix paging for multi-partition IN queries (CASSANDRA-8408)
 * Fix MOVED_NODE topology event never being emitted when a node
   moves its token (CASSANDRA-8373)
 * Fix validation of indexes in COMPACT tables (CASSANDRA-8156)
 * Avoid StackOverflowError when a large list of IN values
   is used for a clustering column (CASSANDRA-8410)
 * Fix NPE when writetime() or ttl() calls are wrapped by
   another function call (CASSANDRA-8451)
 * Fix NPE after dropping a keyspace (CASSANDRA-8332)
 * Fix error message on read repair timeouts (CASSANDRA-7947)
 * Default DTCS base_time_seconds changed to 60 (CASSANDRA-8417)
 * Refuse Paxos operation with more than one pending endpoint (CASSANDRA-8346, 8640)
 * Throw correct exception when trying to bind a keyspace or table
   name (CASSANDRA-6952)
 * Make HHOM.compact synchronized (CASSANDRA-8416)
 * cancel latency-sampling task when CF is dropped (CASSANDRA-8401)
 * don't block SocketThread for MessagingService (CASSANDRA-8188)
 * Increase quarantine delay on replacement (CASSANDRA-8260)
 * Expose off-heap memory usage stats (CASSANDRA-7897)
 * Ignore Paxos commits for truncated tables (CASSANDRA-7538)
 * Validate size of indexed column values (CASSANDRA-8280)
 * Make LCS split compaction results over all data directories (CASSANDRA-8329)
 * Fix some failing queries that use multi-column relations
   on COMPACT STORAGE tables (CASSANDRA-8264)
 * Fix InvalidRequestException with ORDER BY (CASSANDRA-8286)
 * Disable SSLv3 for POODLE (CASSANDRA-8265)
 * Fix millisecond timestamps in Tracing (CASSANDRA-8297)
 * Include keyspace name in error message when there are insufficient
   live nodes to stream from (CASSANDRA-8221)
 * Avoid overlap in L1 when L0 contains many nonoverlapping
   sstables (CASSANDRA-8211)
 * Improve PropertyFileSnitch logging (CASSANDRA-8183)
 * Add DC-aware sequential repair (CASSANDRA-8193)
 * Use live sstables in snapshot repair if possible (CASSANDRA-8312)
 * Fix hints serialized size calculation (CASSANDRA-8587)


2.1.2
 * (cqlsh) parse_for_table_meta errors out on queries with undefined
   grammars (CASSANDRA-8262)
 * (cqlsh) Fix SELECT ... TOKEN() function broken in C* 2.1.1 (CASSANDRA-8258)
 * Fix Cassandra crash when running on JDK8 update 40 (CASSANDRA-8209)
 * Optimize partitioner tokens (CASSANDRA-8230)
 * Improve compaction of repaired/unrepaired sstables (CASSANDRA-8004)
 * Make cache serializers pluggable (CASSANDRA-8096)
 * Fix issues with CONTAINS (KEY) queries on secondary indexes
   (CASSANDRA-8147)
 * Fix read-rate tracking of sstables for some queries (CASSANDRA-8239)
 * Fix default timestamp in QueryOptions (CASSANDRA-8246)
 * Set socket timeout when reading remote version (CASSANDRA-8188)
 * Refactor how we track live size (CASSANDRA-7852)
 * Make sure unfinished compaction files are removed (CASSANDRA-8124)
 * Fix shutdown when run as Windows service (CASSANDRA-8136)
 * Fix DESCRIBE TABLE with custom indexes (CASSANDRA-8031)
 * Fix race in RecoveryManagerTest (CASSANDRA-8176)
 * Avoid IllegalArgumentException while sorting sstables in
   IndexSummaryManager (CASSANDRA-8182)
 * Shutdown JVM on file descriptor exhaustion (CASSANDRA-7579)
 * Add 'die' policy for commit log and disk failure (CASSANDRA-7927)
 * Fix installing as service on Windows (CASSANDRA-8115)
 * Fix CREATE TABLE for CQL2 (CASSANDRA-8144)
 * Avoid boxing in ColumnStats min/max trackers (CASSANDRA-8109)
Merged from 2.0:
 * Correctly handle non-text column names in cql3 (CASSANDRA-8178)
 * Fix deletion for indexes on primary key columns (CASSANDRA-8206)
 * Add 'nodetool statusgossip' (CASSANDRA-8125)
 * Improve client notification that nodes are ready for requests (CASSANDRA-7510)
 * Handle negative timestamp in writetime method (CASSANDRA-8139)
 * Pig: Remove errant LIMIT clause in CqlNativeStorage (CASSANDRA-8166)
 * Throw ConfigurationException when hsha is used with the default
   rpc_max_threads setting of 'unlimited' (CASSANDRA-8116)
 * Allow concurrent writing of the same table in the same JVM using
   CQLSSTableWriter (CASSANDRA-7463)
 * Fix totalDiskSpaceUsed calculation (CASSANDRA-8205)


2.1.1
 * Fix spin loop in AtomicSortedColumns (CASSANDRA-7546)
 * Dont notify when replacing tmplink files (CASSANDRA-8157)
 * Fix validation with multiple CONTAINS clause (CASSANDRA-8131)
 * Fix validation of collections in TriggerExecutor (CASSANDRA-8146)
 * Fix IllegalArgumentException when a list of IN values containing tuples
   is passed as a single arg to a prepared statement with the v1 or v2
   protocol (CASSANDRA-8062)
 * Fix ClassCastException in DISTINCT query on static columns with
   query paging (CASSANDRA-8108)
 * Fix NPE on null nested UDT inside a set (CASSANDRA-8105)
 * Fix exception when querying secondary index on set items or map keys
   when some clustering columns are specified (CASSANDRA-8073)
 * Send proper error response when there is an error during native
   protocol message decode (CASSANDRA-8118)
 * Gossip should ignore generation numbers too far in the future (CASSANDRA-8113)
 * Fix NPE when creating a table with frozen sets, lists (CASSANDRA-8104)
 * Fix high memory use due to tracking reads on incrementally opened sstable
   readers (CASSANDRA-8066)
 * Fix EXECUTE request with skipMetadata=false returning no metadata
   (CASSANDRA-8054)
 * Allow concurrent use of CQLBulkOutputFormat (CASSANDRA-7776)
 * Shutdown JVM on OOM (CASSANDRA-7507)
 * Upgrade netty version and enable epoll event loop (CASSANDRA-7761)
 * Don't duplicate sstables smaller than split size when using
   the sstablesplitter tool (CASSANDRA-7616)
 * Avoid re-parsing already prepared statements (CASSANDRA-7923)
 * Fix some Thrift slice deletions and updates of COMPACT STORAGE
   tables with some clustering columns omitted (CASSANDRA-7990)
 * Fix filtering for CONTAINS on sets (CASSANDRA-8033)
 * Properly track added size (CASSANDRA-7239)
 * Allow compilation in java 8 (CASSANDRA-7208)
 * Fix Assertion error on RangeTombstoneList diff (CASSANDRA-8013)
 * Release references to overlapping sstables during compaction (CASSANDRA-7819)
 * Send notification when opening compaction results early (CASSANDRA-8034)
 * Make native server start block until properly bound (CASSANDRA-7885)
 * (cqlsh) Fix IPv6 support (CASSANDRA-7988)
 * Ignore fat clients when checking for endpoint collision (CASSANDRA-7939)
 * Make sstablerepairedset take a list of files (CASSANDRA-7995)
 * (cqlsh) Tab completeion for indexes on map keys (CASSANDRA-7972)
 * (cqlsh) Fix UDT field selection in select clause (CASSANDRA-7891)
 * Fix resource leak in event of corrupt sstable
 * (cqlsh) Add command line option for cqlshrc file path (CASSANDRA-7131)
 * Provide visibility into prepared statements churn (CASSANDRA-7921, CASSANDRA-7930)
 * Invalidate prepared statements when their keyspace or table is
   dropped (CASSANDRA-7566)
 * cassandra-stress: fix support for NetworkTopologyStrategy (CASSANDRA-7945)
 * Fix saving caches when a table is dropped (CASSANDRA-7784)
 * Add better error checking of new stress profile (CASSANDRA-7716)
 * Use ThreadLocalRandom and remove FBUtilities.threadLocalRandom (CASSANDRA-7934)
 * Prevent operator mistakes due to simultaneous bootstrap (CASSANDRA-7069)
 * cassandra-stress supports whitelist mode for node config (CASSANDRA-7658)
 * GCInspector more closely tracks GC; cassandra-stress and nodetool report it (CASSANDRA-7916)
 * nodetool won't output bogus ownership info without a keyspace (CASSANDRA-7173)
 * Add human readable option to nodetool commands (CASSANDRA-5433)
 * Don't try to set repairedAt on old sstables (CASSANDRA-7913)
 * Add metrics for tracking PreparedStatement use (CASSANDRA-7719)
 * (cqlsh) tab-completion for triggers (CASSANDRA-7824)
 * (cqlsh) Support for query paging (CASSANDRA-7514)
 * (cqlsh) Show progress of COPY operations (CASSANDRA-7789)
 * Add syntax to remove multiple elements from a map (CASSANDRA-6599)
 * Support non-equals conditions in lightweight transactions (CASSANDRA-6839)
 * Add IF [NOT] EXISTS to create/drop triggers (CASSANDRA-7606)
 * (cqlsh) Display the current logged-in user (CASSANDRA-7785)
 * (cqlsh) Don't ignore CTRL-C during COPY FROM execution (CASSANDRA-7815)
 * (cqlsh) Order UDTs according to cross-type dependencies in DESCRIBE
   output (CASSANDRA-7659)
 * (cqlsh) Fix handling of CAS statement results (CASSANDRA-7671)
 * (cqlsh) COPY TO/FROM improvements (CASSANDRA-7405)
 * Support list index operations with conditions (CASSANDRA-7499)
 * Add max live/tombstoned cells to nodetool cfstats output (CASSANDRA-7731)
 * Validate IPv6 wildcard addresses properly (CASSANDRA-7680)
 * (cqlsh) Error when tracing query (CASSANDRA-7613)
 * Avoid IOOBE when building SyntaxError message snippet (CASSANDRA-7569)
 * SSTableExport uses correct validator to create string representation of partition
   keys (CASSANDRA-7498)
 * Avoid NPEs when receiving type changes for an unknown keyspace (CASSANDRA-7689)
 * Add support for custom 2i validation (CASSANDRA-7575)
 * Pig support for hadoop CqlInputFormat (CASSANDRA-6454)
 * Add duration mode to cassandra-stress (CASSANDRA-7468)
 * Add listen_interface and rpc_interface options (CASSANDRA-7417)
 * Improve schema merge performance (CASSANDRA-7444)
 * Adjust MT depth based on # of partition validating (CASSANDRA-5263)
 * Optimise NativeCell comparisons (CASSANDRA-6755)
 * Configurable client timeout for cqlsh (CASSANDRA-7516)
 * Include snippet of CQL query near syntax error in messages (CASSANDRA-7111)
 * Make repair -pr work with -local (CASSANDRA-7450)
 * Fix error in sstableloader with -cph > 1 (CASSANDRA-8007)
 * Fix snapshot repair error on indexed tables (CASSANDRA-8020)
 * Do not exit nodetool repair when receiving JMX NOTIF_LOST (CASSANDRA-7909)
 * Stream to private IP when available (CASSANDRA-8084)
Merged from 2.0:
 * Reject conditions on DELETE unless full PK is given (CASSANDRA-6430)
 * Properly reject the token function DELETE (CASSANDRA-7747)
 * Force batchlog replay before decommissioning a node (CASSANDRA-7446)
 * Fix hint replay with many accumulated expired hints (CASSANDRA-6998)
 * Fix duplicate results in DISTINCT queries on static columns with query
   paging (CASSANDRA-8108)
 * Add DateTieredCompactionStrategy (CASSANDRA-6602)
 * Properly validate ascii and utf8 string literals in CQL queries (CASSANDRA-8101)
 * (cqlsh) Fix autocompletion for alter keyspace (CASSANDRA-8021)
 * Create backup directories for commitlog archiving during startup (CASSANDRA-8111)
 * Reduce totalBlockFor() for LOCAL_* consistency levels (CASSANDRA-8058)
 * Fix merging schemas with re-dropped keyspaces (CASSANDRA-7256)
 * Fix counters in supercolumns during live upgrades from 1.2 (CASSANDRA-7188)
 * Notify DT subscribers when a column family is truncated (CASSANDRA-8088)
 * Add sanity check of $JAVA on startup (CASSANDRA-7676)
 * Schedule fat client schema pull on join (CASSANDRA-7993)
 * Don't reset nodes' versions when closing IncomingTcpConnections
   (CASSANDRA-7734)
 * Record the real messaging version in all cases in OutboundTcpConnection
   (CASSANDRA-8057)
 * SSL does not work in cassandra-cli (CASSANDRA-7899)
 * Fix potential exception when using ReversedType in DynamicCompositeType
   (CASSANDRA-7898)
 * Better validation of collection values (CASSANDRA-7833)
 * Track min/max timestamps correctly (CASSANDRA-7969)
 * Fix possible overflow while sorting CL segments for replay (CASSANDRA-7992)
 * Increase nodetool Xmx (CASSANDRA-7956)
 * Archive any commitlog segments present at startup (CASSANDRA-6904)
 * CrcCheckChance should adjust based on live CFMetadata not 
   sstable metadata (CASSANDRA-7978)
 * token() should only accept columns in the partitioning
   key order (CASSANDRA-6075)
 * Add method to invalidate permission cache via JMX (CASSANDRA-7977)
 * Allow propagating multiple gossip states atomically (CASSANDRA-6125)
 * Log exceptions related to unclean native protocol client disconnects
   at DEBUG or INFO (CASSANDRA-7849)
 * Allow permissions cache to be set via JMX (CASSANDRA-7698)
 * Include schema_triggers CF in readable system resources (CASSANDRA-7967)
 * Fix RowIndexEntry to report correct serializedSize (CASSANDRA-7948)
 * Make CQLSSTableWriter sync within partitions (CASSANDRA-7360)
 * Potentially use non-local replicas in CqlConfigHelper (CASSANDRA-7906)
 * Explicitly disallow mixing multi-column and single-column
   relations on clustering columns (CASSANDRA-7711)
 * Better error message when condition is set on PK column (CASSANDRA-7804)
 * Don't send schema change responses and events for no-op DDL
   statements (CASSANDRA-7600)
 * (Hadoop) fix cluster initialisation for a split fetching (CASSANDRA-7774)
 * Throw InvalidRequestException when queries contain relations on entire
   collection columns (CASSANDRA-7506)
 * (cqlsh) enable CTRL-R history search with libedit (CASSANDRA-7577)
 * (Hadoop) allow ACFRW to limit nodes to local DC (CASSANDRA-7252)
 * (cqlsh) cqlsh should automatically disable tracing when selecting
   from system_traces (CASSANDRA-7641)
 * (Hadoop) Add CqlOutputFormat (CASSANDRA-6927)
 * Don't depend on cassandra config for nodetool ring (CASSANDRA-7508)
 * (cqlsh) Fix failing cqlsh formatting tests (CASSANDRA-7703)
 * Fix IncompatibleClassChangeError from hadoop2 (CASSANDRA-7229)
 * Add 'nodetool sethintedhandoffthrottlekb' (CASSANDRA-7635)
 * (cqlsh) Add tab-completion for CREATE/DROP USER IF [NOT] EXISTS (CASSANDRA-7611)
 * Catch errors when the JVM pulls the rug out from GCInspector (CASSANDRA-5345)
 * cqlsh fails when version number parts are not int (CASSANDRA-7524)
 * Fix NPE when table dropped during streaming (CASSANDRA-7946)
 * Fix wrong progress when streaming uncompressed (CASSANDRA-7878)
 * Fix possible infinite loop in creating repair range (CASSANDRA-7983)
 * Fix unit in nodetool for streaming throughput (CASSANDRA-7375)
Merged from 1.2:
 * Don't index tombstones (CASSANDRA-7828)
 * Improve PasswordAuthenticator default super user setup (CASSANDRA-7788)


2.1.0
 * (cqlsh) Removed "ALTER TYPE <name> RENAME TO <name>" from tab-completion
   (CASSANDRA-7895)
 * Fixed IllegalStateException in anticompaction (CASSANDRA-7892)
 * cqlsh: DESCRIBE support for frozen UDTs, tuples (CASSANDRA-7863)
 * Avoid exposing internal classes over JMX (CASSANDRA-7879)
 * Add null check for keys when freezing collection (CASSANDRA-7869)
 * Improve stress workload realism (CASSANDRA-7519)
Merged from 2.0:
 * Configure system.paxos with LeveledCompactionStrategy (CASSANDRA-7753)
 * Fix ALTER clustering column type from DateType to TimestampType when
   using DESC clustering order (CASSANRDA-7797)
 * Throw EOFException if we run out of chunks in compressed datafile
   (CASSANDRA-7664)
 * Fix PRSI handling of CQL3 row markers for row cleanup (CASSANDRA-7787)
 * Fix dropping collection when it's the last regular column (CASSANDRA-7744)
 * Make StreamReceiveTask thread safe and gc friendly (CASSANDRA-7795)
 * Validate empty cell names from counter updates (CASSANDRA-7798)
Merged from 1.2:
 * Don't allow compacted sstables to be marked as compacting (CASSANDRA-7145)
 * Track expired tombstones (CASSANDRA-7810)


2.1.0-rc7
 * Add frozen keyword and require UDT to be frozen (CASSANDRA-7857)
 * Track added sstable size correctly (CASSANDRA-7239)
 * (cqlsh) Fix case insensitivity (CASSANDRA-7834)
 * Fix failure to stream ranges when moving (CASSANDRA-7836)
 * Correctly remove tmplink files (CASSANDRA-7803)
 * (cqlsh) Fix column name formatting for functions, CAS operations,
   and UDT field selections (CASSANDRA-7806)
 * (cqlsh) Fix COPY FROM handling of null/empty primary key
   values (CASSANDRA-7792)
 * Fix ordering of static cells (CASSANDRA-7763)
Merged from 2.0:
 * Forbid re-adding dropped counter columns (CASSANDRA-7831)
 * Fix CFMetaData#isThriftCompatible() for PK-only tables (CASSANDRA-7832)
 * Always reject inequality on the partition key without token()
   (CASSANDRA-7722)
 * Always send Paxos commit to all replicas (CASSANDRA-7479)
 * Make disruptor_thrift_server invocation pool configurable (CASSANDRA-7594)
 * Make repair no-op when RF=1 (CASSANDRA-7864)


2.1.0-rc6
 * Fix OOM issue from netty caching over time (CASSANDRA-7743)
 * json2sstable couldn't import JSON for CQL table (CASSANDRA-7477)
 * Invalidate all caches on table drop (CASSANDRA-7561)
 * Skip strict endpoint selection for ranges if RF == nodes (CASSANRA-7765)
 * Fix Thrift range filtering without 2ary index lookups (CASSANDRA-7741)
 * Add tracing entries about concurrent range requests (CASSANDRA-7599)
 * (cqlsh) Fix DESCRIBE for NTS keyspaces (CASSANDRA-7729)
 * Remove netty buffer ref-counting (CASSANDRA-7735)
 * Pass mutated cf to index updater for use by PRSI (CASSANDRA-7742)
 * Include stress yaml example in release and deb (CASSANDRA-7717)
 * workaround for netty issue causing corrupted data off the wire (CASSANDRA-7695)
 * cqlsh DESC CLUSTER fails retrieving ring information (CASSANDRA-7687)
 * Fix binding null values inside UDT (CASSANDRA-7685)
 * Fix UDT field selection with empty fields (CASSANDRA-7670)
 * Bogus deserialization of static cells from sstable (CASSANDRA-7684)
 * Fix NPE on compaction leftover cleanup for dropped table (CASSANDRA-7770)
Merged from 2.0:
 * Fix race condition in StreamTransferTask that could lead to
   infinite loops and premature sstable deletion (CASSANDRA-7704)
 * (cqlsh) Wait up to 10 sec for a tracing session (CASSANDRA-7222)
 * Fix NPE in FileCacheService.sizeInBytes (CASSANDRA-7756)
 * Remove duplicates from StorageService.getJoiningNodes (CASSANDRA-7478)
 * Clone token map outside of hot gossip loops (CASSANDRA-7758)
 * Fix MS expiring map timeout for Paxos messages (CASSANDRA-7752)
 * Do not flush on truncate if durable_writes is false (CASSANDRA-7750)
 * Give CRR a default input_cql Statement (CASSANDRA-7226)
 * Better error message when adding a collection with the same name
   than a previously dropped one (CASSANDRA-6276)
 * Fix validation when adding static columns (CASSANDRA-7730)
 * (Thrift) fix range deletion of supercolumns (CASSANDRA-7733)
 * Fix potential AssertionError in RangeTombstoneList (CASSANDRA-7700)
 * Validate arguments of blobAs* functions (CASSANDRA-7707)
 * Fix potential AssertionError with 2ndary indexes (CASSANDRA-6612)
 * Avoid logging CompactionInterrupted at ERROR (CASSANDRA-7694)
 * Minor leak in sstable2jon (CASSANDRA-7709)
 * Add cassandra.auto_bootstrap system property (CASSANDRA-7650)
 * Update java driver (for hadoop) (CASSANDRA-7618)
 * Remove CqlPagingRecordReader/CqlPagingInputFormat (CASSANDRA-7570)
 * Support connecting to ipv6 jmx with nodetool (CASSANDRA-7669)


2.1.0-rc5
 * Reject counters inside user types (CASSANDRA-7672)
 * Switch to notification-based GCInspector (CASSANDRA-7638)
 * (cqlsh) Handle nulls in UDTs and tuples correctly (CASSANDRA-7656)
 * Don't use strict consistency when replacing (CASSANDRA-7568)
 * Fix min/max cell name collection on 2.0 SSTables with range
   tombstones (CASSANDRA-7593)
 * Tolerate min/max cell names of different lengths (CASSANDRA-7651)
 * Filter cached results correctly (CASSANDRA-7636)
 * Fix tracing on the new SEPExecutor (CASSANDRA-7644)
 * Remove shuffle and taketoken (CASSANDRA-7601)
 * Clean up Windows batch scripts (CASSANDRA-7619)
 * Fix native protocol drop user type notification (CASSANDRA-7571)
 * Give read access to system.schema_usertypes to all authenticated users
   (CASSANDRA-7578)
 * (cqlsh) Fix cqlsh display when zero rows are returned (CASSANDRA-7580)
 * Get java version correctly when JAVA_TOOL_OPTIONS is set (CASSANDRA-7572)
 * Fix NPE when dropping index from non-existent keyspace, AssertionError when
   dropping non-existent index with IF EXISTS (CASSANDRA-7590)
 * Fix sstablelevelresetter hang (CASSANDRA-7614)
 * (cqlsh) Fix deserialization of blobs (CASSANDRA-7603)
 * Use "keyspace updated" schema change message for UDT changes in v1 and
   v2 protocols (CASSANDRA-7617)
 * Fix tracing of range slices and secondary index lookups that are local
   to the coordinator (CASSANDRA-7599)
 * Set -Dcassandra.storagedir for all tool shell scripts (CASSANDRA-7587)
 * Don't swap max/min col names when mutating sstable metadata (CASSANDRA-7596)
 * (cqlsh) Correctly handle paged result sets (CASSANDRA-7625)
 * (cqlsh) Improve waiting for a trace to complete (CASSANDRA-7626)
 * Fix tracing of concurrent range slices and 2ary index queries (CASSANDRA-7626)
 * Fix scrub against collection type (CASSANDRA-7665)
Merged from 2.0:
 * Set gc_grace_seconds to seven days for system schema tables (CASSANDRA-7668)
 * SimpleSeedProvider no longer caches seeds forever (CASSANDRA-7663)
 * Always flush on truncate (CASSANDRA-7511)
 * Fix ReversedType(DateType) mapping to native protocol (CASSANDRA-7576)
 * Always merge ranges owned by a single node (CASSANDRA-6930)
 * Track max/min timestamps for range tombstones (CASSANDRA-7647)
 * Fix NPE when listing saved caches dir (CASSANDRA-7632)


2.1.0-rc4
 * Fix word count hadoop example (CASSANDRA-7200)
 * Updated memtable_cleanup_threshold and memtable_flush_writers defaults 
   (CASSANDRA-7551)
 * (Windows) fix startup when WMI memory query fails (CASSANDRA-7505)
 * Anti-compaction proceeds if any part of the repair failed (CASSANDRA-7521)
 * Add missing table name to DROP INDEX responses and notifications (CASSANDRA-7539)
 * Bump CQL version to 3.2.0 and update CQL documentation (CASSANDRA-7527)
 * Fix configuration error message when running nodetool ring (CASSANDRA-7508)
 * Support conditional updates, tuple type, and the v3 protocol in cqlsh (CASSANDRA-7509)
 * Handle queries on multiple secondary index types (CASSANDRA-7525)
 * Fix cqlsh authentication with v3 native protocol (CASSANDRA-7564)
 * Fix NPE when unknown prepared statement ID is used (CASSANDRA-7454)
Merged from 2.0:
 * (Windows) force range-based repair to non-sequential mode (CASSANDRA-7541)
 * Fix range merging when DES scores are zero (CASSANDRA-7535)
 * Warn when SSL certificates have expired (CASSANDRA-7528)
 * Fix error when doing reversed queries with static columns (CASSANDRA-7490)
Merged from 1.2:
 * Set correct stream ID on responses when non-Exception Throwables
   are thrown while handling native protocol messages (CASSANDRA-7470)


2.1.0-rc3
 * Consider expiry when reconciling otherwise equal cells (CASSANDRA-7403)
 * Introduce CQL support for stress tool (CASSANDRA-6146)
 * Fix ClassCastException processing expired messages (CASSANDRA-7496)
 * Fix prepared marker for collections inside UDT (CASSANDRA-7472)
 * Remove left-over populate_io_cache_on_flush and replicate_on_write
   uses (CASSANDRA-7493)
 * (Windows) handle spaces in path names (CASSANDRA-7451)
 * Ensure writes have completed after dropping a table, before recycling
   commit log segments (CASSANDRA-7437)
 * Remove left-over rows_per_partition_to_cache (CASSANDRA-7493)
 * Fix error when CONTAINS is used with a bind marker (CASSANDRA-7502)
 * Properly reject unknown UDT field (CASSANDRA-7484)
Merged from 2.0:
 * Fix CC#collectTimeOrderedData() tombstone optimisations (CASSANDRA-7394)
 * Support DISTINCT for static columns and fix behaviour when DISTINC is
   not use (CASSANDRA-7305).
 * Workaround JVM NPE on JMX bind failure (CASSANDRA-7254)
 * Fix race in FileCacheService RemovalListener (CASSANDRA-7278)
 * Fix inconsistent use of consistencyForCommit that allowed LOCAL_QUORUM
   operations to incorrect become full QUORUM (CASSANDRA-7345)
 * Properly handle unrecognized opcodes and flags (CASSANDRA-7440)
 * (Hadoop) close CqlRecordWriter clients when finished (CASSANDRA-7459)
 * Commit disk failure policy (CASSANDRA-7429)
 * Make sure high level sstables get compacted (CASSANDRA-7414)
 * Fix AssertionError when using empty clustering columns and static columns
   (CASSANDRA-7455)
 * Add option to disable STCS in L0 (CASSANDRA-6621)
 * Upgrade to snappy-java 1.0.5.2 (CASSANDRA-7476)


2.1.0-rc2
 * Fix heap size calculation for CompoundSparseCellName and 
   CompoundSparseCellName.WithCollection (CASSANDRA-7421)
 * Allow counter mutations in UNLOGGED batches (CASSANDRA-7351)
 * Modify reconcile logic to always pick a tombstone over a counter cell
   (CASSANDRA-7346)
 * Avoid incremental compaction on Windows (CASSANDRA-7365)
 * Fix exception when querying a composite-keyed table with a collection index
   (CASSANDRA-7372)
 * Use node's host id in place of counter ids (CASSANDRA-7366)
 * Fix error when doing reversed queries with static columns (CASSANDRA-7490)
 * Backport CASSANDRA-6747 (CASSANDRA-7560)
 * Track max/min timestamps for range tombstones (CASSANDRA-7647)
 * Fix NPE when listing saved caches dir (CASSANDRA-7632)
 * Fix sstableloader unable to connect encrypted node (CASSANDRA-7585)
Merged from 1.2:
 * Clone token map outside of hot gossip loops (CASSANDRA-7758)
 * Add stop method to EmbeddedCassandraService (CASSANDRA-7595)
 * Support connecting to ipv6 jmx with nodetool (CASSANDRA-7669)
 * Set gc_grace_seconds to seven days for system schema tables (CASSANDRA-7668)
 * SimpleSeedProvider no longer caches seeds forever (CASSANDRA-7663)
 * Set correct stream ID on responses when non-Exception Throwables
   are thrown while handling native protocol messages (CASSANDRA-7470)
 * Fix row size miscalculation in LazilyCompactedRow (CASSANDRA-7543)
 * Fix race in background compaction check (CASSANDRA-7745)
 * Don't clear out range tombstones during compaction (CASSANDRA-7808)


2.1.0-rc1
 * Revert flush directory (CASSANDRA-6357)
 * More efficient executor service for fast operations (CASSANDRA-4718)
 * Move less common tools into a new cassandra-tools package (CASSANDRA-7160)
 * Support more concurrent requests in native protocol (CASSANDRA-7231)
 * Add tab-completion to debian nodetool packaging (CASSANDRA-6421)
 * Change concurrent_compactors defaults (CASSANDRA-7139)
 * Add PowerShell Windows launch scripts (CASSANDRA-7001)
 * Make commitlog archive+restore more robust (CASSANDRA-6974)
 * Fix marking commitlogsegments clean (CASSANDRA-6959)
 * Add snapshot "manifest" describing files included (CASSANDRA-6326)
 * Parallel streaming for sstableloader (CASSANDRA-3668)
 * Fix bugs in supercolumns handling (CASSANDRA-7138)
 * Fix ClassClassException on composite dense tables (CASSANDRA-7112)
 * Cleanup and optimize collation and slice iterators (CASSANDRA-7107)
 * Upgrade NBHM lib (CASSANDRA-7128)
 * Optimize netty server (CASSANDRA-6861)
 * Fix repair hang when given CF does not exist (CASSANDRA-7189)
 * Allow c* to be shutdown in an embedded mode (CASSANDRA-5635)
 * Add server side batching to native transport (CASSANDRA-5663)
 * Make batchlog replay asynchronous (CASSANDRA-6134)
 * remove unused classes (CASSANDRA-7197)
 * Limit user types to the keyspace they are defined in (CASSANDRA-6643)
 * Add validate method to CollectionType (CASSANDRA-7208)
 * New serialization format for UDT values (CASSANDRA-7209, CASSANDRA-7261)
 * Fix nodetool netstats (CASSANDRA-7270)
 * Fix potential ClassCastException in HintedHandoffManager (CASSANDRA-7284)
 * Use prepared statements internally (CASSANDRA-6975)
 * Fix broken paging state with prepared statement (CASSANDRA-7120)
 * Fix IllegalArgumentException in CqlStorage (CASSANDRA-7287)
 * Allow nulls/non-existant fields in UDT (CASSANDRA-7206)
 * Add Thrift MultiSliceRequest (CASSANDRA-6757, CASSANDRA-7027)
 * Handle overlapping MultiSlices (CASSANDRA-7279)
 * Fix DataOutputTest on Windows (CASSANDRA-7265)
 * Embedded sets in user defined data-types are not updating (CASSANDRA-7267)
 * Add tuple type to CQL/native protocol (CASSANDRA-7248)
 * Fix CqlPagingRecordReader on tables with few rows (CASSANDRA-7322)
Merged from 2.0:
 * Copy compaction options to make sure they are reloaded (CASSANDRA-7290)
 * Add option to do more aggressive tombstone compactions (CASSANDRA-6563)
 * Don't try to compact already-compacting files in HHOM (CASSANDRA-7288)
 * Always reallocate buffers in HSHA (CASSANDRA-6285)
 * (Hadoop) support authentication in CqlRecordReader (CASSANDRA-7221)
 * (Hadoop) Close java driver Cluster in CQLRR.close (CASSANDRA-7228)
 * Warn when 'USING TIMESTAMP' is used on a CAS BATCH (CASSANDRA-7067)
 * return all cpu values from BackgroundActivityMonitor.readAndCompute (CASSANDRA-7183)
 * Correctly delete scheduled range xfers (CASSANDRA-7143)
 * return all cpu values from BackgroundActivityMonitor.readAndCompute (CASSANDRA-7183)  
 * reduce garbage creation in calculatePendingRanges (CASSANDRA-7191)
 * fix c* launch issues on Russian os's due to output of linux 'free' cmd (CASSANDRA-6162)
 * Fix disabling autocompaction (CASSANDRA-7187)
 * Fix potential NumberFormatException when deserializing IntegerType (CASSANDRA-7088)
 * cqlsh can't tab-complete disabling compaction (CASSANDRA-7185)
 * cqlsh: Accept and execute CQL statement(s) from command-line parameter (CASSANDRA-7172)
 * Fix IllegalStateException in CqlPagingRecordReader (CASSANDRA-7198)
 * Fix the InvertedIndex trigger example (CASSANDRA-7211)
 * Add --resolve-ip option to 'nodetool ring' (CASSANDRA-7210)
 * reduce garbage on codec flag deserialization (CASSANDRA-7244) 
 * Fix duplicated error messages on directory creation error at startup (CASSANDRA-5818)
 * Proper null handle for IF with map element access (CASSANDRA-7155)
 * Improve compaction visibility (CASSANDRA-7242)
 * Correctly delete scheduled range xfers (CASSANDRA-7143)
 * Make batchlog replica selection rack-aware (CASSANDRA-6551)
 * Fix CFMetaData#getColumnDefinitionFromColumnName() (CASSANDRA-7074)
 * Fix writetime/ttl functions for static columns (CASSANDRA-7081)
 * Suggest CTRL-C or semicolon after three blank lines in cqlsh (CASSANDRA-7142)
 * Fix 2ndary index queries with DESC clustering order (CASSANDRA-6950)
 * Invalid key cache entries on DROP (CASSANDRA-6525)
 * Fix flapping RecoveryManagerTest (CASSANDRA-7084)
 * Add missing iso8601 patterns for date strings (CASSANDRA-6973)
 * Support selecting multiple rows in a partition using IN (CASSANDRA-6875)
 * Add authentication support to shuffle (CASSANDRA-6484)
 * Swap local and global default read repair chances (CASSANDRA-7320)
 * Add conditional CREATE/DROP USER support (CASSANDRA-7264)
 * Cqlsh counts non-empty lines for "Blank lines" warning (CASSANDRA-7325)
Merged from 1.2:
 * Add Cloudstack snitch (CASSANDRA-7147)
 * Update system.peers correctly when relocating tokens (CASSANDRA-7126)
 * Add Google Compute Engine snitch (CASSANDRA-7132)
 * remove duplicate query for local tokens (CASSANDRA-7182)
 * exit CQLSH with error status code if script fails (CASSANDRA-6344)
 * Fix bug with some IN queries missig results (CASSANDRA-7105)
 * Fix availability validation for LOCAL_ONE CL (CASSANDRA-7319)
 * Hint streaming can cause decommission to fail (CASSANDRA-7219)


2.1.0-beta2
 * Increase default CL space to 8GB (CASSANDRA-7031)
 * Add range tombstones to read repair digests (CASSANDRA-6863)
 * Fix BTree.clear for large updates (CASSANDRA-6943)
 * Fail write instead of logging a warning when unable to append to CL
   (CASSANDRA-6764)
 * Eliminate possibility of CL segment appearing twice in active list 
   (CASSANDRA-6557)
 * Apply DONTNEED fadvise to commitlog segments (CASSANDRA-6759)
 * Switch CRC component to Adler and include it for compressed sstables 
   (CASSANDRA-4165)
 * Allow cassandra-stress to set compaction strategy options (CASSANDRA-6451)
 * Add broadcast_rpc_address option to cassandra.yaml (CASSANDRA-5899)
 * Auto reload GossipingPropertyFileSnitch config (CASSANDRA-5897)
 * Fix overflow of memtable_total_space_in_mb (CASSANDRA-6573)
 * Fix ABTC NPE and apply update function correctly (CASSANDRA-6692)
 * Allow nodetool to use a file or prompt for password (CASSANDRA-6660)
 * Fix AIOOBE when concurrently accessing ABSC (CASSANDRA-6742)
 * Fix assertion error in ALTER TYPE RENAME (CASSANDRA-6705)
 * Scrub should not always clear out repaired status (CASSANDRA-5351)
 * Improve handling of range tombstone for wide partitions (CASSANDRA-6446)
 * Fix ClassCastException for compact table with composites (CASSANDRA-6738)
 * Fix potentially repairing with wrong nodes (CASSANDRA-6808)
 * Change caching option syntax (CASSANDRA-6745)
 * Fix stress to do proper counter reads (CASSANDRA-6835)
 * Fix help message for stress counter_write (CASSANDRA-6824)
 * Fix stress smart Thrift client to pick servers correctly (CASSANDRA-6848)
 * Add logging levels (minimal, normal or verbose) to stress tool (CASSANDRA-6849)
 * Fix race condition in Batch CLE (CASSANDRA-6860)
 * Improve cleanup/scrub/upgradesstables failure handling (CASSANDRA-6774)
 * ByteBuffer write() methods for serializing sstables (CASSANDRA-6781)
 * Proper compare function for CollectionType (CASSANDRA-6783)
 * Update native server to Netty 4 (CASSANDRA-6236)
 * Fix off-by-one error in stress (CASSANDRA-6883)
 * Make OpOrder AutoCloseable (CASSANDRA-6901)
 * Remove sync repair JMX interface (CASSANDRA-6900)
 * Add multiple memory allocation options for memtables (CASSANDRA-6689, 6694)
 * Remove adjusted op rate from stress output (CASSANDRA-6921)
 * Add optimized CF.hasColumns() implementations (CASSANDRA-6941)
 * Serialize batchlog mutations with the version of the target node
   (CASSANDRA-6931)
 * Optimize CounterColumn#reconcile() (CASSANDRA-6953)
 * Properly remove 1.2 sstable support in 2.1 (CASSANDRA-6869)
 * Lock counter cells, not partitions (CASSANDRA-6880)
 * Track presence of legacy counter shards in sstables (CASSANDRA-6888)
 * Ensure safe resource cleanup when replacing sstables (CASSANDRA-6912)
 * Add failure handler to async callback (CASSANDRA-6747)
 * Fix AE when closing SSTable without releasing reference (CASSANDRA-7000)
 * Clean up IndexInfo on keyspace/table drops (CASSANDRA-6924)
 * Only snapshot relative SSTables when sequential repair (CASSANDRA-7024)
 * Require nodetool rebuild_index to specify index names (CASSANDRA-7038)
 * fix cassandra stress errors on reads with native protocol (CASSANDRA-7033)
 * Use OpOrder to guard sstable references for reads (CASSANDRA-6919)
 * Preemptive opening of compaction result (CASSANDRA-6916)
 * Multi-threaded scrub/cleanup/upgradesstables (CASSANDRA-5547)
 * Optimize cellname comparison (CASSANDRA-6934)
 * Native protocol v3 (CASSANDRA-6855)
 * Optimize Cell liveness checks and clean up Cell (CASSANDRA-7119)
 * Support consistent range movements (CASSANDRA-2434)
 * Display min timestamp in sstablemetadata viewer (CASSANDRA-6767)
Merged from 2.0:
 * Avoid race-prone second "scrub" of system keyspace (CASSANDRA-6797)
 * Pool CqlRecordWriter clients by inetaddress rather than Range
   (CASSANDRA-6665)
 * Fix compaction_history timestamps (CASSANDRA-6784)
 * Compare scores of full replica ordering in DES (CASSANDRA-6683)
 * fix CME in SessionInfo updateProgress affecting netstats (CASSANDRA-6577)
 * Allow repairing between specific replicas (CASSANDRA-6440)
 * Allow per-dc enabling of hints (CASSANDRA-6157)
 * Add compatibility for Hadoop 0.2.x (CASSANDRA-5201)
 * Fix EstimatedHistogram races (CASSANDRA-6682)
 * Failure detector correctly converts initial value to nanos (CASSANDRA-6658)
 * Add nodetool taketoken to relocate vnodes (CASSANDRA-4445)
 * Expose bulk loading progress over JMX (CASSANDRA-4757)
 * Correctly handle null with IF conditions and TTL (CASSANDRA-6623)
 * Account for range/row tombstones in tombstone drop
   time histogram (CASSANDRA-6522)
 * Stop CommitLogSegment.close() from calling sync() (CASSANDRA-6652)
 * Make commitlog failure handling configurable (CASSANDRA-6364)
 * Avoid overlaps in LCS (CASSANDRA-6688)
 * Improve support for paginating over composites (CASSANDRA-4851)
 * Fix count(*) queries in a mixed cluster (CASSANDRA-6707)
 * Improve repair tasks(snapshot, differencing) concurrency (CASSANDRA-6566)
 * Fix replaying pre-2.0 commit logs (CASSANDRA-6714)
 * Add static columns to CQL3 (CASSANDRA-6561)
 * Optimize single partition batch statements (CASSANDRA-6737)
 * Disallow post-query re-ordering when paging (CASSANDRA-6722)
 * Fix potential paging bug with deleted columns (CASSANDRA-6748)
 * Fix NPE on BulkLoader caused by losing StreamEvent (CASSANDRA-6636)
 * Fix truncating compression metadata (CASSANDRA-6791)
 * Add CMSClassUnloadingEnabled JVM option (CASSANDRA-6541)
 * Catch memtable flush exceptions during shutdown (CASSANDRA-6735)
 * Fix upgradesstables NPE for non-CF-based indexes (CASSANDRA-6645)
 * Fix UPDATE updating PRIMARY KEY columns implicitly (CASSANDRA-6782)
 * Fix IllegalArgumentException when updating from 1.2 with SuperColumns
   (CASSANDRA-6733)
 * FBUtilities.singleton() should use the CF comparator (CASSANDRA-6778)
 * Fix CQLSStableWriter.addRow(Map<String, Object>) (CASSANDRA-6526)
 * Fix HSHA server introducing corrupt data (CASSANDRA-6285)
 * Fix CAS conditions for COMPACT STORAGE tables (CASSANDRA-6813)
 * Starting threads in OutboundTcpConnectionPool constructor causes race conditions (CASSANDRA-7177)
 * Allow overriding cassandra-rackdc.properties file (CASSANDRA-7072)
 * Set JMX RMI port to 7199 (CASSANDRA-7087)
 * Use LOCAL_QUORUM for data reads at LOCAL_SERIAL (CASSANDRA-6939)
 * Log a warning for large batches (CASSANDRA-6487)
 * Put nodes in hibernate when join_ring is false (CASSANDRA-6961)
 * Avoid early loading of non-system keyspaces before compaction-leftovers 
   cleanup at startup (CASSANDRA-6913)
 * Restrict Windows to parallel repairs (CASSANDRA-6907)
 * (Hadoop) Allow manually specifying start/end tokens in CFIF (CASSANDRA-6436)
 * Fix NPE in MeteredFlusher (CASSANDRA-6820)
 * Fix race processing range scan responses (CASSANDRA-6820)
 * Allow deleting snapshots from dropped keyspaces (CASSANDRA-6821)
 * Add uuid() function (CASSANDRA-6473)
 * Omit tombstones from schema digests (CASSANDRA-6862)
 * Include correct consistencyLevel in LWT timeout (CASSANDRA-6884)
 * Lower chances for losing new SSTables during nodetool refresh and
   ColumnFamilyStore.loadNewSSTables (CASSANDRA-6514)
 * Add support for DELETE ... IF EXISTS to CQL3 (CASSANDRA-5708)
 * Update hadoop_cql3_word_count example (CASSANDRA-6793)
 * Fix handling of RejectedExecution in sync Thrift server (CASSANDRA-6788)
 * Log more information when exceeding tombstone_warn_threshold (CASSANDRA-6865)
 * Fix truncate to not abort due to unreachable fat clients (CASSANDRA-6864)
 * Fix schema concurrency exceptions (CASSANDRA-6841)
 * Fix leaking validator FH in StreamWriter (CASSANDRA-6832)
 * Fix saving triggers to schema (CASSANDRA-6789)
 * Fix trigger mutations when base mutation list is immutable (CASSANDRA-6790)
 * Fix accounting in FileCacheService to allow re-using RAR (CASSANDRA-6838)
 * Fix static counter columns (CASSANDRA-6827)
 * Restore expiring->deleted (cell) compaction optimization (CASSANDRA-6844)
 * Fix CompactionManager.needsCleanup (CASSANDRA-6845)
 * Correctly compare BooleanType values other than 0 and 1 (CASSANDRA-6779)
 * Read message id as string from earlier versions (CASSANDRA-6840)
 * Properly use the Paxos consistency for (non-protocol) batch (CASSANDRA-6837)
 * Add paranoid disk failure option (CASSANDRA-6646)
 * Improve PerRowSecondaryIndex performance (CASSANDRA-6876)
 * Extend triggers to support CAS updates (CASSANDRA-6882)
 * Static columns with IF NOT EXISTS don't always work as expected (CASSANDRA-6873)
 * Fix paging with SELECT DISTINCT (CASSANDRA-6857)
 * Fix UnsupportedOperationException on CAS timeout (CASSANDRA-6923)
 * Improve MeteredFlusher handling of MF-unaffected column families
   (CASSANDRA-6867)
 * Add CqlRecordReader using native pagination (CASSANDRA-6311)
 * Add QueryHandler interface (CASSANDRA-6659)
 * Track liveRatio per-memtable, not per-CF (CASSANDRA-6945)
 * Make sure upgradesstables keeps sstable level (CASSANDRA-6958)
 * Fix LIMIT with static columns (CASSANDRA-6956)
 * Fix clash with CQL column name in thrift validation (CASSANDRA-6892)
 * Fix error with super columns in mixed 1.2-2.0 clusters (CASSANDRA-6966)
 * Fix bad skip of sstables on slice query with composite start/finish (CASSANDRA-6825)
 * Fix unintended update with conditional statement (CASSANDRA-6893)
 * Fix map element access in IF (CASSANDRA-6914)
 * Avoid costly range calculations for range queries on system keyspaces
   (CASSANDRA-6906)
 * Fix SSTable not released if stream session fails (CASSANDRA-6818)
 * Avoid build failure due to ANTLR timeout (CASSANDRA-6991)
 * Queries on compact tables can return more rows that requested (CASSANDRA-7052)
 * USING TIMESTAMP for batches does not work (CASSANDRA-7053)
 * Fix performance regression from CASSANDRA-5614 (CASSANDRA-6949)
 * Ensure that batchlog and hint timeouts do not produce hints (CASSANDRA-7058)
 * Merge groupable mutations in TriggerExecutor#execute() (CASSANDRA-7047)
 * Plug holes in resource release when wiring up StreamSession (CASSANDRA-7073)
 * Re-add parameter columns to tracing session (CASSANDRA-6942)
 * Preserves CQL metadata when updating table from thrift (CASSANDRA-6831)
Merged from 1.2:
 * Fix nodetool display with vnodes (CASSANDRA-7082)
 * Add UNLOGGED, COUNTER options to BATCH documentation (CASSANDRA-6816)
 * add extra SSL cipher suites (CASSANDRA-6613)
 * fix nodetool getsstables for blob PK (CASSANDRA-6803)
 * Fix BatchlogManager#deleteBatch() use of millisecond timestamps
   (CASSANDRA-6822)
 * Continue assassinating even if the endpoint vanishes (CASSANDRA-6787)
 * Schedule schema pulls on change (CASSANDRA-6971)
 * Non-droppable verbs shouldn't be dropped from OTC (CASSANDRA-6980)
 * Shutdown batchlog executor in SS#drain() (CASSANDRA-7025)
 * Fix batchlog to account for CF truncation records (CASSANDRA-6999)
 * Fix CQLSH parsing of functions and BLOB literals (CASSANDRA-7018)
 * Properly load trustore in the native protocol (CASSANDRA-6847)
 * Always clean up references in SerializingCache (CASSANDRA-6994)
 * Don't shut MessagingService down when replacing a node (CASSANDRA-6476)
 * fix npe when doing -Dcassandra.fd_initial_value_ms (CASSANDRA-6751)


2.1.0-beta1
 * Add flush directory distinct from compaction directories (CASSANDRA-6357)
 * Require JNA by default (CASSANDRA-6575)
 * add listsnapshots command to nodetool (CASSANDRA-5742)
 * Introduce AtomicBTreeColumns (CASSANDRA-6271, 6692)
 * Multithreaded commitlog (CASSANDRA-3578)
 * allocate fixed index summary memory pool and resample cold index summaries 
   to use less memory (CASSANDRA-5519)
 * Removed multithreaded compaction (CASSANDRA-6142)
 * Parallelize fetching rows for low-cardinality indexes (CASSANDRA-1337)
 * change logging from log4j to logback (CASSANDRA-5883)
 * switch to LZ4 compression for internode communication (CASSANDRA-5887)
 * Stop using Thrift-generated Index* classes internally (CASSANDRA-5971)
 * Remove 1.2 network compatibility code (CASSANDRA-5960)
 * Remove leveled json manifest migration code (CASSANDRA-5996)
 * Remove CFDefinition (CASSANDRA-6253)
 * Use AtomicIntegerFieldUpdater in RefCountedMemory (CASSANDRA-6278)
 * User-defined types for CQL3 (CASSANDRA-5590)
 * Use of o.a.c.metrics in nodetool (CASSANDRA-5871, 6406)
 * Batch read from OTC's queue and cleanup (CASSANDRA-1632)
 * Secondary index support for collections (CASSANDRA-4511, 6383)
 * SSTable metadata(Stats.db) format change (CASSANDRA-6356)
 * Push composites support in the storage engine
   (CASSANDRA-5417, CASSANDRA-6520)
 * Add snapshot space used to cfstats (CASSANDRA-6231)
 * Add cardinality estimator for key count estimation (CASSANDRA-5906)
 * CF id is changed to be non-deterministic. Data dir/key cache are created
   uniquely for CF id (CASSANDRA-5202)
 * New counters implementation (CASSANDRA-6504)
 * Replace UnsortedColumns, EmptyColumns, TreeMapBackedSortedColumns with new
   ArrayBackedSortedColumns (CASSANDRA-6630, CASSANDRA-6662, CASSANDRA-6690)
 * Add option to use row cache with a given amount of rows (CASSANDRA-5357)
 * Avoid repairing already repaired data (CASSANDRA-5351)
 * Reject counter updates with USING TTL/TIMESTAMP (CASSANDRA-6649)
 * Replace index_interval with min/max_index_interval (CASSANDRA-6379)
 * Lift limitation that order by columns must be selected for IN queries (CASSANDRA-4911)


2.0.5
 * Reduce garbage generated by bloom filter lookups (CASSANDRA-6609)
 * Add ks.cf names to tombstone logging (CASSANDRA-6597)
 * Use LOCAL_QUORUM for LWT operations at LOCAL_SERIAL (CASSANDRA-6495)
 * Wait for gossip to settle before accepting client connections (CASSANDRA-4288)
 * Delete unfinished compaction incrementally (CASSANDRA-6086)
 * Allow specifying custom secondary index options in CQL3 (CASSANDRA-6480)
 * Improve replica pinning for cache efficiency in DES (CASSANDRA-6485)
 * Fix LOCAL_SERIAL from thrift (CASSANDRA-6584)
 * Don't special case received counts in CAS timeout exceptions (CASSANDRA-6595)
 * Add support for 2.1 global counter shards (CASSANDRA-6505)
 * Fix NPE when streaming connection is not yet established (CASSANDRA-6210)
 * Avoid rare duplicate read repair triggering (CASSANDRA-6606)
 * Fix paging discardFirst (CASSANDRA-6555)
 * Fix ArrayIndexOutOfBoundsException in 2ndary index query (CASSANDRA-6470)
 * Release sstables upon rebuilding 2i (CASSANDRA-6635)
 * Add AbstractCompactionStrategy.startup() method (CASSANDRA-6637)
 * SSTableScanner may skip rows during cleanup (CASSANDRA-6638)
 * sstables from stalled repair sessions can resurrect deleted data (CASSANDRA-6503)
 * Switch stress to use ITransportFactory (CASSANDRA-6641)
 * Fix IllegalArgumentException during prepare (CASSANDRA-6592)
 * Fix possible loss of 2ndary index entries during compaction (CASSANDRA-6517)
 * Fix direct Memory on architectures that do not support unaligned long access
   (CASSANDRA-6628)
 * Let scrub optionally skip broken counter partitions (CASSANDRA-5930)
Merged from 1.2:
 * fsync compression metadata (CASSANDRA-6531)
 * Validate CF existence on execution for prepared statement (CASSANDRA-6535)
 * Add ability to throttle batchlog replay (CASSANDRA-6550)
 * Fix executing LOCAL_QUORUM with SimpleStrategy (CASSANDRA-6545)
 * Avoid StackOverflow when using large IN queries (CASSANDRA-6567)
 * Nodetool upgradesstables includes secondary indexes (CASSANDRA-6598)
 * Paginate batchlog replay (CASSANDRA-6569)
 * skip blocking on streaming during drain (CASSANDRA-6603)
 * Improve error message when schema doesn't match loaded sstable (CASSANDRA-6262)
 * Add properties to adjust FD initial value and max interval (CASSANDRA-4375)
 * Fix preparing with batch and delete from collection (CASSANDRA-6607)
 * Fix ABSC reverse iterator's remove() method (CASSANDRA-6629)
 * Handle host ID conflicts properly (CASSANDRA-6615)
 * Move handling of migration event source to solve bootstrap race. (CASSANDRA-6648)
 * Make sure compaction throughput value doesn't overflow with int math (CASSANDRA-6647)


2.0.4
 * Allow removing snapshots of no-longer-existing CFs (CASSANDRA-6418)
 * add StorageService.stopDaemon() (CASSANDRA-4268)
 * add IRE for invalid CF supplied to get_count (CASSANDRA-5701)
 * add client encryption support to sstableloader (CASSANDRA-6378)
 * Fix accept() loop for SSL sockets post-shutdown (CASSANDRA-6468)
 * Fix size-tiered compaction in LCS L0 (CASSANDRA-6496)
 * Fix assertion failure in filterColdSSTables (CASSANDRA-6483)
 * Fix row tombstones in larger-than-memory compactions (CASSANDRA-6008)
 * Fix cleanup ClassCastException (CASSANDRA-6462)
 * Reduce gossip memory use by interning VersionedValue strings (CASSANDRA-6410)
 * Allow specifying datacenters to participate in a repair (CASSANDRA-6218)
 * Fix divide-by-zero in PCI (CASSANDRA-6403)
 * Fix setting last compacted key in the wrong level for LCS (CASSANDRA-6284)
 * Add millisecond precision formats to the timestamp parser (CASSANDRA-6395)
 * Expose a total memtable size metric for a CF (CASSANDRA-6391)
 * cqlsh: handle symlinks properly (CASSANDRA-6425)
 * Fix potential infinite loop when paging query with IN (CASSANDRA-6464)
 * Fix assertion error in AbstractQueryPager.discardFirst (CASSANDRA-6447)
 * Fix streaming older SSTable yields unnecessary tombstones (CASSANDRA-6527)
Merged from 1.2:
 * Improved error message on bad properties in DDL queries (CASSANDRA-6453)
 * Randomize batchlog candidates selection (CASSANDRA-6481)
 * Fix thundering herd on endpoint cache invalidation (CASSANDRA-6345, 6485)
 * Improve batchlog write performance with vnodes (CASSANDRA-6488)
 * cqlsh: quote single quotes in strings inside collections (CASSANDRA-6172)
 * Improve gossip performance for typical messages (CASSANDRA-6409)
 * Throw IRE if a prepared statement has more markers than supported 
   (CASSANDRA-5598)
 * Expose Thread metrics for the native protocol server (CASSANDRA-6234)
 * Change snapshot response message verb to INTERNAL to avoid dropping it 
   (CASSANDRA-6415)
 * Warn when collection read has > 65K elements (CASSANDRA-5428)
 * Fix cache persistence when both row and key cache are enabled 
   (CASSANDRA-6413)
 * (Hadoop) add describe_local_ring (CASSANDRA-6268)
 * Fix handling of concurrent directory creation failure (CASSANDRA-6459)
 * Allow executing CREATE statements multiple times (CASSANDRA-6471)
 * Don't send confusing info with timeouts (CASSANDRA-6491)
 * Don't resubmit counter mutation runnables internally (CASSANDRA-6427)
 * Don't drop local mutations without a hint (CASSANDRA-6510)
 * Don't allow null max_hint_window_in_ms (CASSANDRA-6419)
 * Validate SliceRange start and finish lengths (CASSANDRA-6521)


2.0.3
 * Fix FD leak on slice read path (CASSANDRA-6275)
 * Cancel read meter task when closing SSTR (CASSANDRA-6358)
 * free off-heap IndexSummary during bulk (CASSANDRA-6359)
 * Recover from IOException in accept() thread (CASSANDRA-6349)
 * Improve Gossip tolerance of abnormally slow tasks (CASSANDRA-6338)
 * Fix trying to hint timed out counter writes (CASSANDRA-6322)
 * Allow restoring specific columnfamilies from archived CL (CASSANDRA-4809)
 * Avoid flushing compaction_history after each operation (CASSANDRA-6287)
 * Fix repair assertion error when tombstones expire (CASSANDRA-6277)
 * Skip loading corrupt key cache (CASSANDRA-6260)
 * Fixes for compacting larger-than-memory rows (CASSANDRA-6274)
 * Compact hottest sstables first and optionally omit coldest from
   compaction entirely (CASSANDRA-6109)
 * Fix modifying column_metadata from thrift (CASSANDRA-6182)
 * cqlsh: fix LIST USERS output (CASSANDRA-6242)
 * Add IRequestSink interface (CASSANDRA-6248)
 * Update memtable size while flushing (CASSANDRA-6249)
 * Provide hooks around CQL2/CQL3 statement execution (CASSANDRA-6252)
 * Require Permission.SELECT for CAS updates (CASSANDRA-6247)
 * New CQL-aware SSTableWriter (CASSANDRA-5894)
 * Reject CAS operation when the protocol v1 is used (CASSANDRA-6270)
 * Correctly throw error when frame too large (CASSANDRA-5981)
 * Fix serialization bug in PagedRange with 2ndary indexes (CASSANDRA-6299)
 * Fix CQL3 table validation in Thrift (CASSANDRA-6140)
 * Fix bug missing results with IN clauses (CASSANDRA-6327)
 * Fix paging with reversed slices (CASSANDRA-6343)
 * Set minTimestamp correctly to be able to drop expired sstables (CASSANDRA-6337)
 * Support NaN and Infinity as float literals (CASSANDRA-6003)
 * Remove RF from nodetool ring output (CASSANDRA-6289)
 * Fix attempting to flush empty rows (CASSANDRA-6374)
 * Fix potential out of bounds exception when paging (CASSANDRA-6333)
Merged from 1.2:
 * Optimize FD phi calculation (CASSANDRA-6386)
 * Improve initial FD phi estimate when starting up (CASSANDRA-6385)
 * Don't list CQL3 table in CLI describe even if named explicitely 
   (CASSANDRA-5750)
 * Invalidate row cache when dropping CF (CASSANDRA-6351)
 * add non-jamm path for cached statements (CASSANDRA-6293)
 * add windows bat files for shell commands (CASSANDRA-6145)
 * Require logging in for Thrift CQL2/3 statement preparation (CASSANDRA-6254)
 * restrict max_num_tokens to 1536 (CASSANDRA-6267)
 * Nodetool gets default JMX port from cassandra-env.sh (CASSANDRA-6273)
 * make calculatePendingRanges asynchronous (CASSANDRA-6244)
 * Remove blocking flushes in gossip thread (CASSANDRA-6297)
 * Fix potential socket leak in connectionpool creation (CASSANDRA-6308)
 * Allow LOCAL_ONE/LOCAL_QUORUM to work with SimpleStrategy (CASSANDRA-6238)
 * cqlsh: handle 'null' as session duration (CASSANDRA-6317)
 * Fix json2sstable handling of range tombstones (CASSANDRA-6316)
 * Fix missing one row in reverse query (CASSANDRA-6330)
 * Fix reading expired row value from row cache (CASSANDRA-6325)
 * Fix AssertionError when doing set element deletion (CASSANDRA-6341)
 * Make CL code for the native protocol match the one in C* 2.0
   (CASSANDRA-6347)
 * Disallow altering CQL3 table from thrift (CASSANDRA-6370)
 * Fix size computation of prepared statement (CASSANDRA-6369)


2.0.2
 * Update FailureDetector to use nanontime (CASSANDRA-4925)
 * Fix FileCacheService regressions (CASSANDRA-6149)
 * Never return WriteTimeout for CL.ANY (CASSANDRA-6132)
 * Fix race conditions in bulk loader (CASSANDRA-6129)
 * Add configurable metrics reporting (CASSANDRA-4430)
 * drop queries exceeding a configurable number of tombstones (CASSANDRA-6117)
 * Track and persist sstable read activity (CASSANDRA-5515)
 * Fixes for speculative retry (CASSANDRA-5932, CASSANDRA-6194)
 * Improve memory usage of metadata min/max column names (CASSANDRA-6077)
 * Fix thrift validation refusing row markers on CQL3 tables (CASSANDRA-6081)
 * Fix insertion of collections with CAS (CASSANDRA-6069)
 * Correctly send metadata on SELECT COUNT (CASSANDRA-6080)
 * Track clients' remote addresses in ClientState (CASSANDRA-6070)
 * Create snapshot dir if it does not exist when migrating
   leveled manifest (CASSANDRA-6093)
 * make sequential nodetool repair the default (CASSANDRA-5950)
 * Add more hooks for compaction strategy implementations (CASSANDRA-6111)
 * Fix potential NPE on composite 2ndary indexes (CASSANDRA-6098)
 * Delete can potentially be skipped in batch (CASSANDRA-6115)
 * Allow alter keyspace on system_traces (CASSANDRA-6016)
 * Disallow empty column names in cql (CASSANDRA-6136)
 * Use Java7 file-handling APIs and fix file moving on Windows (CASSANDRA-5383)
 * Save compaction history to system keyspace (CASSANDRA-5078)
 * Fix NPE if StorageService.getOperationMode() is executed before full startup (CASSANDRA-6166)
 * CQL3: support pre-epoch longs for TimestampType (CASSANDRA-6212)
 * Add reloadtriggers command to nodetool (CASSANDRA-4949)
 * cqlsh: ignore empty 'value alias' in DESCRIBE (CASSANDRA-6139)
 * Fix sstable loader (CASSANDRA-6205)
 * Reject bootstrapping if the node already exists in gossip (CASSANDRA-5571)
 * Fix NPE while loading paxos state (CASSANDRA-6211)
 * cqlsh: add SHOW SESSION <tracing-session> command (CASSANDRA-6228)
Merged from 1.2:
 * (Hadoop) Require CFRR batchSize to be at least 2 (CASSANDRA-6114)
 * Add a warning for small LCS sstable size (CASSANDRA-6191)
 * Add ability to list specific KS/CF combinations in nodetool cfstats (CASSANDRA-4191)
 * Mark CF clean if a mutation raced the drop and got it marked dirty (CASSANDRA-5946)
 * Add a LOCAL_ONE consistency level (CASSANDRA-6202)
 * Limit CQL prepared statement cache by size instead of count (CASSANDRA-6107)
 * Tracing should log write failure rather than raw exceptions (CASSANDRA-6133)
 * lock access to TM.endpointToHostIdMap (CASSANDRA-6103)
 * Allow estimated memtable size to exceed slab allocator size (CASSANDRA-6078)
 * Start MeteredFlusher earlier to prevent OOM during CL replay (CASSANDRA-6087)
 * Avoid sending Truncate command to fat clients (CASSANDRA-6088)
 * Allow where clause conditions to be in parenthesis (CASSANDRA-6037)
 * Do not open non-ssl storage port if encryption option is all (CASSANDRA-3916)
 * Move batchlog replay to its own executor (CASSANDRA-6079)
 * Add tombstone debug threshold and histogram (CASSANDRA-6042, 6057)
 * Enable tcp keepalive on incoming connections (CASSANDRA-4053)
 * Fix fat client schema pull NPE (CASSANDRA-6089)
 * Fix memtable flushing for indexed tables (CASSANDRA-6112)
 * Fix skipping columns with multiple slices (CASSANDRA-6119)
 * Expose connected thrift + native client counts (CASSANDRA-5084)
 * Optimize auth setup (CASSANDRA-6122)
 * Trace index selection (CASSANDRA-6001)
 * Update sstablesPerReadHistogram to use biased sampling (CASSANDRA-6164)
 * Log UnknownColumnfamilyException when closing socket (CASSANDRA-5725)
 * Properly error out on CREATE INDEX for counters table (CASSANDRA-6160)
 * Handle JMX notification failure for repair (CASSANDRA-6097)
 * (Hadoop) Fetch no more than 128 splits in parallel (CASSANDRA-6169)
 * stress: add username/password authentication support (CASSANDRA-6068)
 * Fix indexed queries with row cache enabled on parent table (CASSANDRA-5732)
 * Fix compaction race during columnfamily drop (CASSANDRA-5957)
 * Fix validation of empty column names for compact tables (CASSANDRA-6152)
 * Skip replaying mutations that pass CRC but fail to deserialize (CASSANDRA-6183)
 * Rework token replacement to use replace_address (CASSANDRA-5916)
 * Fix altering column types (CASSANDRA-6185)
 * cqlsh: fix CREATE/ALTER WITH completion (CASSANDRA-6196)
 * add windows bat files for shell commands (CASSANDRA-6145)
 * Fix potential stack overflow during range tombstones insertion (CASSANDRA-6181)
 * (Hadoop) Make LOCAL_ONE the default consistency level (CASSANDRA-6214)


2.0.1
 * Fix bug that could allow reading deleted data temporarily (CASSANDRA-6025)
 * Improve memory use defaults (CASSANDRA-6059)
 * Make ThriftServer more easlly extensible (CASSANDRA-6058)
 * Remove Hadoop dependency from ITransportFactory (CASSANDRA-6062)
 * add file_cache_size_in_mb setting (CASSANDRA-5661)
 * Improve error message when yaml contains invalid properties (CASSANDRA-5958)
 * Improve leveled compaction's ability to find non-overlapping L0 compactions
   to work on concurrently (CASSANDRA-5921)
 * Notify indexer of columns shadowed by range tombstones (CASSANDRA-5614)
 * Log Merkle tree stats (CASSANDRA-2698)
 * Switch from crc32 to adler32 for compressed sstable checksums (CASSANDRA-5862)
 * Improve offheap memcpy performance (CASSANDRA-5884)
 * Use a range aware scanner for cleanup (CASSANDRA-2524)
 * Cleanup doesn't need to inspect sstables that contain only local data
   (CASSANDRA-5722)
 * Add ability for CQL3 to list partition keys (CASSANDRA-4536)
 * Improve native protocol serialization (CASSANDRA-5664)
 * Upgrade Thrift to 0.9.1 (CASSANDRA-5923)
 * Require superuser status for adding triggers (CASSANDRA-5963)
 * Make standalone scrubber handle old and new style leveled manifest
   (CASSANDRA-6005)
 * Fix paxos bugs (CASSANDRA-6012, 6013, 6023)
 * Fix paged ranges with multiple replicas (CASSANDRA-6004)
 * Fix potential AssertionError during tracing (CASSANDRA-6041)
 * Fix NPE in sstablesplit (CASSANDRA-6027)
 * Migrate pre-2.0 key/value/column aliases to system.schema_columns
   (CASSANDRA-6009)
 * Paging filter empty rows too agressively (CASSANDRA-6040)
 * Support variadic parameters for IN clauses (CASSANDRA-4210)
 * cqlsh: return the result of CAS writes (CASSANDRA-5796)
 * Fix validation of IN clauses with 2ndary indexes (CASSANDRA-6050)
 * Support named bind variables in CQL (CASSANDRA-6033)
Merged from 1.2:
 * Allow cache-keys-to-save to be set at runtime (CASSANDRA-5980)
 * Avoid second-guessing out-of-space state (CASSANDRA-5605)
 * Tuning knobs for dealing with large blobs and many CFs (CASSANDRA-5982)
 * (Hadoop) Fix CQLRW for thrift tables (CASSANDRA-6002)
 * Fix possible divide-by-zero in HHOM (CASSANDRA-5990)
 * Allow local batchlog writes for CL.ANY (CASSANDRA-5967)
 * Upgrade metrics-core to version 2.2.0 (CASSANDRA-5947)
 * Fix CqlRecordWriter with composite keys (CASSANDRA-5949)
 * Add snitch, schema version, cluster, partitioner to JMX (CASSANDRA-5881)
 * Allow disabling SlabAllocator (CASSANDRA-5935)
 * Make user-defined compaction JMX blocking (CASSANDRA-4952)
 * Fix streaming does not transfer wrapped range (CASSANDRA-5948)
 * Fix loading index summary containing empty key (CASSANDRA-5965)
 * Correctly handle limits in CompositesSearcher (CASSANDRA-5975)
 * Pig: handle CQL collections (CASSANDRA-5867)
 * Pass the updated cf to the PRSI index() method (CASSANDRA-5999)
 * Allow empty CQL3 batches (as no-op) (CASSANDRA-5994)
 * Support null in CQL3 functions (CASSANDRA-5910)
 * Replace the deprecated MapMaker with CacheLoader (CASSANDRA-6007)
 * Add SSTableDeletingNotification to DataTracker (CASSANDRA-6010)
 * Fix snapshots in use get deleted during snapshot repair (CASSANDRA-6011)
 * Move hints and exception count to o.a.c.metrics (CASSANDRA-6017)
 * Fix memory leak in snapshot repair (CASSANDRA-6047)
 * Fix sstable2sjon for CQL3 tables (CASSANDRA-5852)


2.0.0
 * Fix thrift validation when inserting into CQL3 tables (CASSANDRA-5138)
 * Fix periodic memtable flushing behavior with clean memtables (CASSANDRA-5931)
 * Fix dateOf() function for pre-2.0 timestamp columns (CASSANDRA-5928)
 * Fix SSTable unintentionally loads BF when opened for batch (CASSANDRA-5938)
 * Add stream session progress to JMX (CASSANDRA-4757)
 * Fix NPE during CAS operation (CASSANDRA-5925)
Merged from 1.2:
 * Fix getBloomFilterDiskSpaceUsed for AlwaysPresentFilter (CASSANDRA-5900)
 * Don't announce schema version until we've loaded the changes locally
   (CASSANDRA-5904)
 * Fix to support off heap bloom filters size greater than 2 GB (CASSANDRA-5903)
 * Properly handle parsing huge map and set literals (CASSANDRA-5893)


2.0.0-rc2
 * enable vnodes by default (CASSANDRA-5869)
 * fix CAS contention timeout (CASSANDRA-5830)
 * fix HsHa to respect max frame size (CASSANDRA-4573)
 * Fix (some) 2i on composite components omissions (CASSANDRA-5851)
 * cqlsh: add DESCRIBE FULL SCHEMA variant (CASSANDRA-5880)
Merged from 1.2:
 * Correctly validate sparse composite cells in scrub (CASSANDRA-5855)
 * Add KeyCacheHitRate metric to CF metrics (CASSANDRA-5868)
 * cqlsh: add support for multiline comments (CASSANDRA-5798)
 * Handle CQL3 SELECT duplicate IN restrictions on clustering columns
   (CASSANDRA-5856)


2.0.0-rc1
 * improve DecimalSerializer performance (CASSANDRA-5837)
 * fix potential spurious wakeup in AsyncOneResponse (CASSANDRA-5690)
 * fix schema-related trigger issues (CASSANDRA-5774)
 * Better validation when accessing CQL3 table from thrift (CASSANDRA-5138)
 * Fix assertion error during repair (CASSANDRA-5801)
 * Fix range tombstone bug (CASSANDRA-5805)
 * DC-local CAS (CASSANDRA-5797)
 * Add a native_protocol_version column to the system.local table (CASSANRDA-5819)
 * Use index_interval from cassandra.yaml when upgraded (CASSANDRA-5822)
 * Fix buffer underflow on socket close (CASSANDRA-5792)
Merged from 1.2:
 * Fix reading DeletionTime from 1.1-format sstables (CASSANDRA-5814)
 * cqlsh: add collections support to COPY (CASSANDRA-5698)
 * retry important messages for any IOException (CASSANDRA-5804)
 * Allow empty IN relations in SELECT/UPDATE/DELETE statements (CASSANDRA-5626)
 * cqlsh: fix crashing on Windows due to libedit detection (CASSANDRA-5812)
 * fix bulk-loading compressed sstables (CASSANDRA-5820)
 * (Hadoop) fix quoting in CqlPagingRecordReader and CqlRecordWriter 
   (CASSANDRA-5824)
 * update default LCS sstable size to 160MB (CASSANDRA-5727)
 * Allow compacting 2Is via nodetool (CASSANDRA-5670)
 * Hex-encode non-String keys in OPP (CASSANDRA-5793)
 * nodetool history logging (CASSANDRA-5823)
 * (Hadoop) fix support for Thrift tables in CqlPagingRecordReader 
   (CASSANDRA-5752)
 * add "all time blocked" to StatusLogger output (CASSANDRA-5825)
 * Future-proof inter-major-version schema migrations (CASSANDRA-5845)
 * (Hadoop) add CqlPagingRecordReader support for ReversedType in Thrift table
   (CASSANDRA-5718)
 * Add -no-snapshot option to scrub (CASSANDRA-5891)
 * Fix to support off heap bloom filters size greater than 2 GB (CASSANDRA-5903)
 * Properly handle parsing huge map and set literals (CASSANDRA-5893)
 * Fix LCS L0 compaction may overlap in L1 (CASSANDRA-5907)
 * New sstablesplit tool to split large sstables offline (CASSANDRA-4766)
 * Fix potential deadlock in native protocol server (CASSANDRA-5926)
 * Disallow incompatible type change in CQL3 (CASSANDRA-5882)
Merged from 1.1:
 * Correctly validate sparse composite cells in scrub (CASSANDRA-5855)


2.0.0-beta2
 * Replace countPendingHints with Hints Created metric (CASSANDRA-5746)
 * Allow nodetool with no args, and with help to run without a server (CASSANDRA-5734)
 * Cleanup AbstractType/TypeSerializer classes (CASSANDRA-5744)
 * Remove unimplemented cli option schema-mwt (CASSANDRA-5754)
 * Support range tombstones in thrift (CASSANDRA-5435)
 * Normalize table-manipulating CQL3 statements' class names (CASSANDRA-5759)
 * cqlsh: add missing table options to DESCRIBE output (CASSANDRA-5749)
 * Fix assertion error during repair (CASSANDRA-5757)
 * Fix bulkloader (CASSANDRA-5542)
 * Add LZ4 compression to the native protocol (CASSANDRA-5765)
 * Fix bugs in the native protocol v2 (CASSANDRA-5770)
 * CAS on 'primary key only' table (CASSANDRA-5715)
 * Support streaming SSTables of old versions (CASSANDRA-5772)
 * Always respect protocol version in native protocol (CASSANDRA-5778)
 * Fix ConcurrentModificationException during streaming (CASSANDRA-5782)
 * Update deletion timestamp in Commit#updatesWithPaxosTime (CASSANDRA-5787)
 * Thrift cas() method crashes if input columns are not sorted (CASSANDRA-5786)
 * Order columns names correctly when querying for CAS (CASSANDRA-5788)
 * Fix streaming retry (CASSANDRA-5775)
Merged from 1.2:
 * if no seeds can be a reached a node won't start in a ring by itself (CASSANDRA-5768)
 * add cassandra.unsafesystem property (CASSANDRA-5704)
 * (Hadoop) quote identifiers in CqlPagingRecordReader (CASSANDRA-5763)
 * Add replace_node functionality for vnodes (CASSANDRA-5337)
 * Add timeout events to query traces (CASSANDRA-5520)
 * Fix serialization of the LEFT gossip value (CASSANDRA-5696)
 * Pig: support for cql3 tables (CASSANDRA-5234)
 * Fix skipping range tombstones with reverse queries (CASSANDRA-5712)
 * Expire entries out of ThriftSessionManager (CASSANDRA-5719)
 * Don't keep ancestor information in memory (CASSANDRA-5342)
 * Expose native protocol server status in nodetool info (CASSANDRA-5735)
 * Fix pathetic performance of range tombstones (CASSANDRA-5677)
 * Fix querying with an empty (impossible) range (CASSANDRA-5573)
 * cqlsh: handle CUSTOM 2i in DESCRIBE output (CASSANDRA-5760)
 * Fix minor bug in Range.intersects(Bound) (CASSANDRA-5771)
 * cqlsh: handle disabled compression in DESCRIBE output (CASSANDRA-5766)
 * Ensure all UP events are notified on the native protocol (CASSANDRA-5769)
 * Fix formatting of sstable2json with multiple -k arguments (CASSANDRA-5781)
 * Don't rely on row marker for queries in general to hide lost markers
   after TTL expires (CASSANDRA-5762)
 * Sort nodetool help output (CASSANDRA-5776)
 * Fix column expiring during 2 phases compaction (CASSANDRA-5799)
 * now() is being rejected in INSERTs when inside collections (CASSANDRA-5795)


2.0.0-beta1
 * Add support for indexing clustered columns (CASSANDRA-5125)
 * Removed on-heap row cache (CASSANDRA-5348)
 * use nanotime consistently for node-local timeouts (CASSANDRA-5581)
 * Avoid unnecessary second pass on name-based queries (CASSANDRA-5577)
 * Experimental triggers (CASSANDRA-1311)
 * JEMalloc support for off-heap allocation (CASSANDRA-3997)
 * Single-pass compaction (CASSANDRA-4180)
 * Removed token range bisection (CASSANDRA-5518)
 * Removed compatibility with pre-1.2.5 sstables and network messages
   (CASSANDRA-5511)
 * removed PBSPredictor (CASSANDRA-5455)
 * CAS support (CASSANDRA-5062, 5441, 5442, 5443, 5619, 5667)
 * Leveled compaction performs size-tiered compactions in L0 
   (CASSANDRA-5371, 5439)
 * Add yaml network topology snitch for mixed ec2/other envs (CASSANDRA-5339)
 * Log when a node is down longer than the hint window (CASSANDRA-4554)
 * Optimize tombstone creation for ExpiringColumns (CASSANDRA-4917)
 * Improve LeveledScanner work estimation (CASSANDRA-5250, 5407)
 * Replace compaction lock with runWithCompactionsDisabled (CASSANDRA-3430)
 * Change Message IDs to ints (CASSANDRA-5307)
 * Move sstable level information into the Stats component, removing the
   need for a separate Manifest file (CASSANDRA-4872)
 * avoid serializing to byte[] on commitlog append (CASSANDRA-5199)
 * make index_interval configurable per columnfamily (CASSANDRA-3961, CASSANDRA-5650)
 * add default_time_to_live (CASSANDRA-3974)
 * add memtable_flush_period_in_ms (CASSANDRA-4237)
 * replace supercolumns internally by composites (CASSANDRA-3237, 5123)
 * upgrade thrift to 0.9.0 (CASSANDRA-3719)
 * drop unnecessary keyspace parameter from user-defined compaction API 
   (CASSANDRA-5139)
 * more robust solution to incomplete compactions + counters (CASSANDRA-5151)
 * Change order of directory searching for c*.in.sh (CASSANDRA-3983)
 * Add tool to reset SSTable compaction level for LCS (CASSANDRA-5271)
 * Allow custom configuration loader (CASSANDRA-5045)
 * Remove memory emergency pressure valve logic (CASSANDRA-3534)
 * Reduce request latency with eager retry (CASSANDRA-4705)
 * cqlsh: Remove ASSUME command (CASSANDRA-5331)
 * Rebuild BF when loading sstables if bloom_filter_fp_chance
   has changed since compaction (CASSANDRA-5015)
 * remove row-level bloom filters (CASSANDRA-4885)
 * Change Kernel Page Cache skipping into row preheating (disabled by default)
   (CASSANDRA-4937)
 * Improve repair by deciding on a gcBefore before sending
   out TreeRequests (CASSANDRA-4932)
 * Add an official way to disable compactions (CASSANDRA-5074)
 * Reenable ALTER TABLE DROP with new semantics (CASSANDRA-3919)
 * Add binary protocol versioning (CASSANDRA-5436)
 * Swap THshaServer for TThreadedSelectorServer (CASSANDRA-5530)
 * Add alias support to SELECT statement (CASSANDRA-5075)
 * Don't create empty RowMutations in CommitLogReplayer (CASSANDRA-5541)
 * Use range tombstones when dropping cfs/columns from schema (CASSANDRA-5579)
 * cqlsh: drop CQL2/CQL3-beta support (CASSANDRA-5585)
 * Track max/min column names in sstables to be able to optimize slice
   queries (CASSANDRA-5514, CASSANDRA-5595, CASSANDRA-5600)
 * Binary protocol: allow batching already prepared statements (CASSANDRA-4693)
 * Allow preparing timestamp, ttl and limit in CQL3 queries (CASSANDRA-4450)
 * Support native link w/o JNA in Java7 (CASSANDRA-3734)
 * Use SASL authentication in binary protocol v2 (CASSANDRA-5545)
 * Replace Thrift HsHa with LMAX Disruptor based implementation (CASSANDRA-5582)
 * cqlsh: Add row count to SELECT output (CASSANDRA-5636)
 * Include a timestamp with all read commands to determine column expiration
   (CASSANDRA-5149)
 * Streaming 2.0 (CASSANDRA-5286, 5699)
 * Conditional create/drop ks/table/index statements in CQL3 (CASSANDRA-2737)
 * more pre-table creation property validation (CASSANDRA-5693)
 * Redesign repair messages (CASSANDRA-5426)
 * Fix ALTER RENAME post-5125 (CASSANDRA-5702)
 * Disallow renaming a 2ndary indexed column (CASSANDRA-5705)
 * Rename Table to Keyspace (CASSANDRA-5613)
 * Ensure changing column_index_size_in_kb on different nodes don't corrupt the
   sstable (CASSANDRA-5454)
 * Move resultset type information into prepare, not execute (CASSANDRA-5649)
 * Auto paging in binary protocol (CASSANDRA-4415, 5714)
 * Don't tie client side use of AbstractType to JDBC (CASSANDRA-4495)
 * Adds new TimestampType to replace DateType (CASSANDRA-5723, CASSANDRA-5729)
Merged from 1.2:
 * make starting native protocol server idempotent (CASSANDRA-5728)
 * Fix loading key cache when a saved entry is no longer valid (CASSANDRA-5706)
 * Fix serialization of the LEFT gossip value (CASSANDRA-5696)
 * cqlsh: Don't show 'null' in place of empty values (CASSANDRA-5675)
 * Race condition in detecting version on a mixed 1.1/1.2 cluster
   (CASSANDRA-5692)
 * Fix skipping range tombstones with reverse queries (CASSANDRA-5712)
 * Expire entries out of ThriftSessionManager (CASSANRDA-5719)
 * Don't keep ancestor information in memory (CASSANDRA-5342)
 * cqlsh: fix handling of semicolons inside BATCH queries (CASSANDRA-5697)


1.2.6
 * Fix tracing when operation completes before all responses arrive 
   (CASSANDRA-5668)
 * Fix cross-DC mutation forwarding (CASSANDRA-5632)
 * Reduce SSTableLoader memory usage (CASSANDRA-5555)
 * Scale hinted_handoff_throttle_in_kb to cluster size (CASSANDRA-5272)
 * (Hadoop) Add CQL3 input/output formats (CASSANDRA-4421, 5622)
 * (Hadoop) Fix InputKeyRange in CFIF (CASSANDRA-5536)
 * Fix dealing with ridiculously large max sstable sizes in LCS (CASSANDRA-5589)
 * Ignore pre-truncate hints (CASSANDRA-4655)
 * Move System.exit on OOM into a separate thread (CASSANDRA-5273)
 * Write row markers when serializing schema (CASSANDRA-5572)
 * Check only SSTables for the requested range when streaming (CASSANDRA-5569)
 * Improve batchlog replay behavior and hint ttl handling (CASSANDRA-5314)
 * Exclude localTimestamp from validation for tombstones (CASSANDRA-5398)
 * cqlsh: add custom prompt support (CASSANDRA-5539)
 * Reuse prepared statements in hot auth queries (CASSANDRA-5594)
 * cqlsh: add vertical output option (see EXPAND) (CASSANDRA-5597)
 * Add a rate limit option to stress (CASSANDRA-5004)
 * have BulkLoader ignore snapshots directories (CASSANDRA-5587) 
 * fix SnitchProperties logging context (CASSANDRA-5602)
 * Expose whether jna is enabled and memory is locked via JMX (CASSANDRA-5508)
 * cqlsh: fix COPY FROM with ReversedType (CASSANDRA-5610)
 * Allow creating CUSTOM indexes on collections (CASSANDRA-5615)
 * Evaluate now() function at execution time (CASSANDRA-5616)
 * Expose detailed read repair metrics (CASSANDRA-5618)
 * Correct blob literal + ReversedType parsing (CASSANDRA-5629)
 * Allow GPFS to prefer the internal IP like EC2MRS (CASSANDRA-5630)
 * fix help text for -tspw cassandra-cli (CASSANDRA-5643)
 * don't throw away initial causes exceptions for internode encryption issues 
   (CASSANDRA-5644)
 * Fix message spelling errors for cql select statements (CASSANDRA-5647)
 * Suppress custom exceptions thru jmx (CASSANDRA-5652)
 * Update CREATE CUSTOM INDEX syntax (CASSANDRA-5639)
 * Fix PermissionDetails.equals() method (CASSANDRA-5655)
 * Never allow partition key ranges in CQL3 without token() (CASSANDRA-5666)
 * Gossiper incorrectly drops AppState for an upgrading node (CASSANDRA-5660)
 * Connection thrashing during multi-region ec2 during upgrade, due to 
   messaging version (CASSANDRA-5669)
 * Avoid over reconnecting in EC2MRS (CASSANDRA-5678)
 * Fix ReadResponseSerializer.serializedSize() for digest reads (CASSANDRA-5476)
 * allow sstable2json on 2i CFs (CASSANDRA-5694)
Merged from 1.1:
 * Remove buggy thrift max message length option (CASSANDRA-5529)
 * Fix NPE in Pig's widerow mode (CASSANDRA-5488)
 * Add split size parameter to Pig and disable split combination (CASSANDRA-5544)


1.2.5
 * make BytesToken.toString only return hex bytes (CASSANDRA-5566)
 * Ensure that submitBackground enqueues at least one task (CASSANDRA-5554)
 * fix 2i updates with identical values and timestamps (CASSANDRA-5540)
 * fix compaction throttling bursty-ness (CASSANDRA-4316)
 * reduce memory consumption of IndexSummary (CASSANDRA-5506)
 * remove per-row column name bloom filters (CASSANDRA-5492)
 * Include fatal errors in trace events (CASSANDRA-5447)
 * Ensure that PerRowSecondaryIndex is notified of row-level deletes
   (CASSANDRA-5445)
 * Allow empty blob literals in CQL3 (CASSANDRA-5452)
 * Fix streaming RangeTombstones at column index boundary (CASSANDRA-5418)
 * Fix preparing statements when current keyspace is not set (CASSANDRA-5468)
 * Fix SemanticVersion.isSupportedBy minor/patch handling (CASSANDRA-5496)
 * Don't provide oldCfId for post-1.1 system cfs (CASSANDRA-5490)
 * Fix primary range ignores replication strategy (CASSANDRA-5424)
 * Fix shutdown of binary protocol server (CASSANDRA-5507)
 * Fix repair -snapshot not working (CASSANDRA-5512)
 * Set isRunning flag later in binary protocol server (CASSANDRA-5467)
 * Fix use of CQL3 functions with descending clustering order (CASSANDRA-5472)
 * Disallow renaming columns one at a time for thrift table in CQL3
   (CASSANDRA-5531)
 * cqlsh: add CLUSTERING ORDER BY support to DESCRIBE (CASSANDRA-5528)
 * Add custom secondary index support to CQL3 (CASSANDRA-5484)
 * Fix repair hanging silently on unexpected error (CASSANDRA-5229)
 * Fix Ec2Snitch regression introduced by CASSANDRA-5171 (CASSANDRA-5432)
 * Add nodetool enablebackup/disablebackup (CASSANDRA-5556)
 * cqlsh: fix DESCRIBE after case insensitive USE (CASSANDRA-5567)
Merged from 1.1
 * Add retry mechanism to OTC for non-droppable_verbs (CASSANDRA-5393)
 * Use allocator information to improve memtable memory usage estimate
   (CASSANDRA-5497)
 * Fix trying to load deleted row into row cache on startup (CASSANDRA-4463)
 * fsync leveled manifest to avoid corruption (CASSANDRA-5535)
 * Fix Bound intersection computation (CASSANDRA-5551)
 * sstablescrub now respects max memory size in cassandra.in.sh (CASSANDRA-5562)


1.2.4
 * Ensure that PerRowSecondaryIndex updates see the most recent values
   (CASSANDRA-5397)
 * avoid duplicate index entries ind PrecompactedRow and 
   ParallelCompactionIterable (CASSANDRA-5395)
 * remove the index entry on oldColumn when new column is a tombstone 
   (CASSANDRA-5395)
 * Change default stream throughput from 400 to 200 mbps (CASSANDRA-5036)
 * Gossiper logs DOWN for symmetry with UP (CASSANDRA-5187)
 * Fix mixing prepared statements between keyspaces (CASSANDRA-5352)
 * Fix consistency level during bootstrap - strike 3 (CASSANDRA-5354)
 * Fix transposed arguments in AlreadyExistsException (CASSANDRA-5362)
 * Improve asynchronous hint delivery (CASSANDRA-5179)
 * Fix Guava dependency version (12.0 -> 13.0.1) for Maven (CASSANDRA-5364)
 * Validate that provided CQL3 collection value are < 64K (CASSANDRA-5355)
 * Make upgradeSSTable skip current version sstables by default (CASSANDRA-5366)
 * Optimize min/max timestamp collection (CASSANDRA-5373)
 * Invalid streamId in cql binary protocol when using invalid CL 
   (CASSANDRA-5164)
 * Fix validation for IN where clauses with collections (CASSANDRA-5376)
 * Copy resultSet on count query to avoid ConcurrentModificationException 
   (CASSANDRA-5382)
 * Correctly typecheck in CQL3 even with ReversedType (CASSANDRA-5386)
 * Fix streaming compressed files when using encryption (CASSANDRA-5391)
 * cassandra-all 1.2.0 pom missing netty dependency (CASSANDRA-5392)
 * Fix writetime/ttl functions on null values (CASSANDRA-5341)
 * Fix NPE during cql3 select with token() (CASSANDRA-5404)
 * IndexHelper.skipBloomFilters won't skip non-SHA filters (CASSANDRA-5385)
 * cqlsh: Print maps ordered by key, sort sets (CASSANDRA-5413)
 * Add null syntax support in CQL3 for inserts (CASSANDRA-3783)
 * Allow unauthenticated set_keyspace() calls (CASSANDRA-5423)
 * Fix potential incremental backups race (CASSANDRA-5410)
 * Fix prepared BATCH statements with batch-level timestamps (CASSANDRA-5415)
 * Allow overriding superuser setup delay (CASSANDRA-5430)
 * cassandra-shuffle with JMX usernames and passwords (CASSANDRA-5431)
Merged from 1.1:
 * cli: Quote ks and cf names in schema output when needed (CASSANDRA-5052)
 * Fix bad default for min/max timestamp in SSTableMetadata (CASSANDRA-5372)
 * Fix cf name extraction from manifest in Directories.migrateFile() 
   (CASSANDRA-5242)
 * Support pluggable internode authentication (CASSANDRA-5401)


1.2.3
 * add check for sstable overlap within a level on startup (CASSANDRA-5327)
 * replace ipv6 colons in jmx object names (CASSANDRA-5298, 5328)
 * Avoid allocating SSTableBoundedScanner during repair when the range does 
   not intersect the sstable (CASSANDRA-5249)
 * Don't lowercase property map keys (this breaks NTS) (CASSANDRA-5292)
 * Fix composite comparator with super columns (CASSANDRA-5287)
 * Fix insufficient validation of UPDATE queries against counter cfs
   (CASSANDRA-5300)
 * Fix PropertyFileSnitch default DC/Rack behavior (CASSANDRA-5285)
 * Handle null values when executing prepared statement (CASSANDRA-5081)
 * Add netty to pom dependencies (CASSANDRA-5181)
 * Include type arguments in Thrift CQLPreparedResult (CASSANDRA-5311)
 * Fix compaction not removing columns when bf_fp_ratio is 1 (CASSANDRA-5182)
 * cli: Warn about missing CQL3 tables in schema descriptions (CASSANDRA-5309)
 * Re-enable unknown option in replication/compaction strategies option for
   backward compatibility (CASSANDRA-4795)
 * Add binary protocol support to stress (CASSANDRA-4993)
 * cqlsh: Fix COPY FROM value quoting and null handling (CASSANDRA-5305)
 * Fix repair -pr for vnodes (CASSANDRA-5329)
 * Relax CL for auth queries for non-default users (CASSANDRA-5310)
 * Fix AssertionError during repair (CASSANDRA-5245)
 * Don't announce migrations to pre-1.2 nodes (CASSANDRA-5334)
Merged from 1.1:
 * Update offline scrub for 1.0 -> 1.1 directory structure (CASSANDRA-5195)
 * add tmp flag to Descriptor hashcode (CASSANDRA-4021)
 * fix logging of "Found table data in data directories" when only system tables
   are present (CASSANDRA-5289)
 * cli: Add JMX authentication support (CASSANDRA-5080)
 * nodetool: ability to repair specific range (CASSANDRA-5280)
 * Fix possible assertion triggered in SliceFromReadCommand (CASSANDRA-5284)
 * cqlsh: Add inet type support on Windows (ipv4-only) (CASSANDRA-4801)
 * Fix race when initializing ColumnFamilyStore (CASSANDRA-5350)
 * Add UseTLAB JVM flag (CASSANDRA-5361)


1.2.2
 * fix potential for multiple concurrent compactions of the same sstables
   (CASSANDRA-5256)
 * avoid no-op caching of byte[] on commitlog append (CASSANDRA-5199)
 * fix symlinks under data dir not working (CASSANDRA-5185)
 * fix bug in compact storage metadata handling (CASSANDRA-5189)
 * Validate login for USE queries (CASSANDRA-5207)
 * cli: remove default username and password (CASSANDRA-5208)
 * configure populate_io_cache_on_flush per-CF (CASSANDRA-4694)
 * allow configuration of internode socket buffer (CASSANDRA-3378)
 * Make sstable directory picking blacklist-aware again (CASSANDRA-5193)
 * Correctly expire gossip states for edge cases (CASSANDRA-5216)
 * Improve handling of directory creation failures (CASSANDRA-5196)
 * Expose secondary indicies to the rest of nodetool (CASSANDRA-4464)
 * Binary protocol: avoid sending notification for 0.0.0.0 (CASSANDRA-5227)
 * add UseCondCardMark XX jvm settings on jdk 1.7 (CASSANDRA-4366)
 * CQL3 refactor to allow conversion function (CASSANDRA-5226)
 * Fix drop of sstables in some circumstance (CASSANDRA-5232)
 * Implement caching of authorization results (CASSANDRA-4295)
 * Add support for LZ4 compression (CASSANDRA-5038)
 * Fix missing columns in wide rows queries (CASSANDRA-5225)
 * Simplify auth setup and make system_auth ks alterable (CASSANDRA-5112)
 * Stop compactions from hanging during bootstrap (CASSANDRA-5244)
 * fix compressed streaming sending extra chunk (CASSANDRA-5105)
 * Add CQL3-based implementations of IAuthenticator and IAuthorizer
   (CASSANDRA-4898)
 * Fix timestamp-based tomstone removal logic (CASSANDRA-5248)
 * cli: Add JMX authentication support (CASSANDRA-5080)
 * Fix forceFlush behavior (CASSANDRA-5241)
 * cqlsh: Add username autocompletion (CASSANDRA-5231)
 * Fix CQL3 composite partition key error (CASSANDRA-5240)
 * Allow IN clause on last clustering key (CASSANDRA-5230)
Merged from 1.1:
 * fix start key/end token validation for wide row iteration (CASSANDRA-5168)
 * add ConfigHelper support for Thrift frame and max message sizes (CASSANDRA-5188)
 * fix nodetool repair not fail on node down (CASSANDRA-5203)
 * always collect tombstone hints (CASSANDRA-5068)
 * Fix error when sourcing file in cqlsh (CASSANDRA-5235)


1.2.1
 * stream undelivered hints on decommission (CASSANDRA-5128)
 * GossipingPropertyFileSnitch loads saved dc/rack info if needed (CASSANDRA-5133)
 * drain should flush system CFs too (CASSANDRA-4446)
 * add inter_dc_tcp_nodelay setting (CASSANDRA-5148)
 * re-allow wrapping ranges for start_token/end_token range pairitspwng (CASSANDRA-5106)
 * fix validation compaction of empty rows (CASSANDRA-5136)
 * nodetool methods to enable/disable hint storage/delivery (CASSANDRA-4750)
 * disallow bloom filter false positive chance of 0 (CASSANDRA-5013)
 * add threadpool size adjustment methods to JMXEnabledThreadPoolExecutor and 
   CompactionManagerMBean (CASSANDRA-5044)
 * fix hinting for dropped local writes (CASSANDRA-4753)
 * off-heap cache doesn't need mutable column container (CASSANDRA-5057)
 * apply disk_failure_policy to bad disks on initial directory creation 
   (CASSANDRA-4847)
 * Optimize name-based queries to use ArrayBackedSortedColumns (CASSANDRA-5043)
 * Fall back to old manifest if most recent is unparseable (CASSANDRA-5041)
 * pool [Compressed]RandomAccessReader objects on the partitioned read path
   (CASSANDRA-4942)
 * Add debug logging to list filenames processed by Directories.migrateFile 
   method (CASSANDRA-4939)
 * Expose black-listed directories via JMX (CASSANDRA-4848)
 * Log compaction merge counts (CASSANDRA-4894)
 * Minimize byte array allocation by AbstractData{Input,Output} (CASSANDRA-5090)
 * Add SSL support for the binary protocol (CASSANDRA-5031)
 * Allow non-schema system ks modification for shuffle to work (CASSANDRA-5097)
 * cqlsh: Add default limit to SELECT statements (CASSANDRA-4972)
 * cqlsh: fix DESCRIBE for 1.1 cfs in CQL3 (CASSANDRA-5101)
 * Correctly gossip with nodes >= 1.1.7 (CASSANDRA-5102)
 * Ensure CL guarantees on digest mismatch (CASSANDRA-5113)
 * Validate correctly selects on composite partition key (CASSANDRA-5122)
 * Fix exception when adding collection (CASSANDRA-5117)
 * Handle states for non-vnode clusters correctly (CASSANDRA-5127)
 * Refuse unrecognized replication and compaction strategy options (CASSANDRA-4795)
 * Pick the correct value validator in sstable2json for cql3 tables (CASSANDRA-5134)
 * Validate login for describe_keyspace, describe_keyspaces and set_keyspace
   (CASSANDRA-5144)
 * Fix inserting empty maps (CASSANDRA-5141)
 * Don't remove tokens from System table for node we know (CASSANDRA-5121)
 * fix streaming progress report for compresed files (CASSANDRA-5130)
 * Coverage analysis for low-CL queries (CASSANDRA-4858)
 * Stop interpreting dates as valid timeUUID value (CASSANDRA-4936)
 * Adds E notation for floating point numbers (CASSANDRA-4927)
 * Detect (and warn) unintentional use of the cql2 thrift methods when cql3 was
   intended (CASSANDRA-5172)
 * cli: Quote ks and cf names in schema output when needed (CASSANDRA-5052)
 * Fix cf name extraction from manifest in Directories.migrateFile() (CASSANDRA-5242)
 * Replace mistaken usage of commons-logging with slf4j (CASSANDRA-5464)
 * Ensure Jackson dependency matches lib (CASSANDRA-5126)
 * Expose droppable tombstone ratio stats over JMX (CASSANDRA-5159)
Merged from 1.1:
 * Simplify CompressedRandomAccessReader to work around JDK FD bug (CASSANDRA-5088)
 * Improve handling a changing target throttle rate mid-compaction (CASSANDRA-5087)
 * Pig: correctly decode row keys in widerow mode (CASSANDRA-5098)
 * nodetool repair command now prints progress (CASSANDRA-4767)
 * fix user defined compaction to run against 1.1 data directory (CASSANDRA-5118)
 * Fix CQL3 BATCH authorization caching (CASSANDRA-5145)
 * fix get_count returns incorrect value with TTL (CASSANDRA-5099)
 * better handling for mid-compaction failure (CASSANDRA-5137)
 * convert default marshallers list to map for better readability (CASSANDRA-5109)
 * fix ConcurrentModificationException in getBootstrapSource (CASSANDRA-5170)
 * fix sstable maxtimestamp for row deletes and pre-1.1.1 sstables (CASSANDRA-5153)
 * Fix thread growth on node removal (CASSANDRA-5175)
 * Make Ec2Region's datacenter name configurable (CASSANDRA-5155)


1.2.0
 * Disallow counters in collections (CASSANDRA-5082)
 * cqlsh: add unit tests (CASSANDRA-3920)
 * fix default bloom_filter_fp_chance for LeveledCompactionStrategy (CASSANDRA-5093)
Merged from 1.1:
 * add validation for get_range_slices with start_key and end_token (CASSANDRA-5089)


1.2.0-rc2
 * fix nodetool ownership display with vnodes (CASSANDRA-5065)
 * cqlsh: add DESCRIBE KEYSPACES command (CASSANDRA-5060)
 * Fix potential infinite loop when reloading CFS (CASSANDRA-5064)
 * Fix SimpleAuthorizer example (CASSANDRA-5072)
 * cqlsh: force CL.ONE for tracing and system.schema* queries (CASSANDRA-5070)
 * Includes cassandra-shuffle in the debian package (CASSANDRA-5058)
Merged from 1.1:
 * fix multithreaded compaction deadlock (CASSANDRA-4492)
 * fix temporarily missing schema after upgrade from pre-1.1.5 (CASSANDRA-5061)
 * Fix ALTER TABLE overriding compression options with defaults
   (CASSANDRA-4996, 5066)
 * fix specifying and altering crc_check_chance (CASSANDRA-5053)
 * fix Murmur3Partitioner ownership% calculation (CASSANDRA-5076)
 * Don't expire columns sooner than they should in 2ndary indexes (CASSANDRA-5079)


1.2-rc1
 * rename rpc_timeout settings to request_timeout (CASSANDRA-5027)
 * add BF with 0.1 FP to LCS by default (CASSANDRA-5029)
 * Fix preparing insert queries (CASSANDRA-5016)
 * Fix preparing queries with counter increment (CASSANDRA-5022)
 * Fix preparing updates with collections (CASSANDRA-5017)
 * Don't generate UUID based on other node address (CASSANDRA-5002)
 * Fix message when trying to alter a clustering key type (CASSANDRA-5012)
 * Update IAuthenticator to match the new IAuthorizer (CASSANDRA-5003)
 * Fix inserting only a key in CQL3 (CASSANDRA-5040)
 * Fix CQL3 token() function when used with strings (CASSANDRA-5050)
Merged from 1.1:
 * reduce log spam from invalid counter shards (CASSANDRA-5026)
 * Improve schema propagation performance (CASSANDRA-5025)
 * Fix for IndexHelper.IndexFor throws OOB Exception (CASSANDRA-5030)
 * cqlsh: make it possible to describe thrift CFs (CASSANDRA-4827)
 * cqlsh: fix timestamp formatting on some platforms (CASSANDRA-5046)


1.2-beta3
 * make consistency level configurable in cqlsh (CASSANDRA-4829)
 * fix cqlsh rendering of blob fields (CASSANDRA-4970)
 * fix cqlsh DESCRIBE command (CASSANDRA-4913)
 * save truncation position in system table (CASSANDRA-4906)
 * Move CompressionMetadata off-heap (CASSANDRA-4937)
 * allow CLI to GET cql3 columnfamily data (CASSANDRA-4924)
 * Fix rare race condition in getExpireTimeForEndpoint (CASSANDRA-4402)
 * acquire references to overlapping sstables during compaction so bloom filter
   doesn't get free'd prematurely (CASSANDRA-4934)
 * Don't share slice query filter in CQL3 SelectStatement (CASSANDRA-4928)
 * Separate tracing from Log4J (CASSANDRA-4861)
 * Exclude gcable tombstones from merkle-tree computation (CASSANDRA-4905)
 * Better printing of AbstractBounds for tracing (CASSANDRA-4931)
 * Optimize mostRecentTombstone check in CC.collectAllData (CASSANDRA-4883)
 * Change stream session ID to UUID to avoid collision from same node (CASSANDRA-4813)
 * Use Stats.db when bulk loading if present (CASSANDRA-4957)
 * Skip repair on system_trace and keyspaces with RF=1 (CASSANDRA-4956)
 * (cql3) Remove arbitrary SELECT limit (CASSANDRA-4918)
 * Correctly handle prepared operation on collections (CASSANDRA-4945)
 * Fix CQL3 LIMIT (CASSANDRA-4877)
 * Fix Stress for CQL3 (CASSANDRA-4979)
 * Remove cassandra specific exceptions from JMX interface (CASSANDRA-4893)
 * (CQL3) Force using ALLOW FILTERING on potentially inefficient queries (CASSANDRA-4915)
 * (cql3) Fix adding column when the table has collections (CASSANDRA-4982)
 * (cql3) Fix allowing collections with compact storage (CASSANDRA-4990)
 * (cql3) Refuse ttl/writetime function on collections (CASSANDRA-4992)
 * Replace IAuthority with new IAuthorizer (CASSANDRA-4874)
 * clqsh: fix KEY pseudocolumn escaping when describing Thrift tables
   in CQL3 mode (CASSANDRA-4955)
 * add basic authentication support for Pig CassandraStorage (CASSANDRA-3042)
 * fix CQL2 ALTER TABLE compaction_strategy_class altering (CASSANDRA-4965)
Merged from 1.1:
 * Fall back to old describe_splits if d_s_ex is not available (CASSANDRA-4803)
 * Improve error reporting when streaming ranges fail (CASSANDRA-5009)
 * Fix cqlsh timestamp formatting of timezone info (CASSANDRA-4746)
 * Fix assertion failure with leveled compaction (CASSANDRA-4799)
 * Check for null end_token in get_range_slice (CASSANDRA-4804)
 * Remove all remnants of removed nodes (CASSANDRA-4840)
 * Add aut-reloading of the log4j file in debian package (CASSANDRA-4855)
 * Fix estimated row cache entry size (CASSANDRA-4860)
 * reset getRangeSlice filter after finishing a row for get_paged_slice
   (CASSANDRA-4919)
 * expunge row cache post-truncate (CASSANDRA-4940)
 * Allow static CF definition with compact storage (CASSANDRA-4910)
 * Fix endless loop/compaction of schema_* CFs due to broken timestamps (CASSANDRA-4880)
 * Fix 'wrong class type' assertion in CounterColumn (CASSANDRA-4976)


1.2-beta2
 * fp rate of 1.0 disables BF entirely; LCS defaults to 1.0 (CASSANDRA-4876)
 * off-heap bloom filters for row keys (CASSANDRA_4865)
 * add extension point for sstable components (CASSANDRA-4049)
 * improve tracing output (CASSANDRA-4852, 4862)
 * make TRACE verb droppable (CASSANDRA-4672)
 * fix BulkLoader recognition of CQL3 columnfamilies (CASSANDRA-4755)
 * Sort commitlog segments for replay by id instead of mtime (CASSANDRA-4793)
 * Make hint delivery asynchronous (CASSANDRA-4761)
 * Pluggable Thrift transport factories for CLI and cqlsh (CASSANDRA-4609, 4610)
 * cassandra-cli: allow Double value type to be inserted to a column (CASSANDRA-4661)
 * Add ability to use custom TServerFactory implementations (CASSANDRA-4608)
 * optimize batchlog flushing to skip successful batches (CASSANDRA-4667)
 * include metadata for system keyspace itself in schema tables (CASSANDRA-4416)
 * add check to PropertyFileSnitch to verify presence of location for
   local node (CASSANDRA-4728)
 * add PBSPredictor consistency modeler (CASSANDRA-4261)
 * remove vestiges of Thrift unframed mode (CASSANDRA-4729)
 * optimize single-row PK lookups (CASSANDRA-4710)
 * adjust blockFor calculation to account for pending ranges due to node 
   movement (CASSANDRA-833)
 * Change CQL version to 3.0.0 and stop accepting 3.0.0-beta1 (CASSANDRA-4649)
 * (CQL3) Make prepared statement global instead of per connection 
   (CASSANDRA-4449)
 * Fix scrubbing of CQL3 created tables (CASSANDRA-4685)
 * (CQL3) Fix validation when using counter and regular columns in the same 
   table (CASSANDRA-4706)
 * Fix bug starting Cassandra with simple authentication (CASSANDRA-4648)
 * Add support for batchlog in CQL3 (CASSANDRA-4545, 4738)
 * Add support for multiple column family outputs in CFOF (CASSANDRA-4208)
 * Support repairing only the local DC nodes (CASSANDRA-4747)
 * Use rpc_address for binary protocol and change default port (CASSANDRA-4751)
 * Fix use of collections in prepared statements (CASSANDRA-4739)
 * Store more information into peers table (CASSANDRA-4351, 4814)
 * Configurable bucket size for size tiered compaction (CASSANDRA-4704)
 * Run leveled compaction in parallel (CASSANDRA-4310)
 * Fix potential NPE during CFS reload (CASSANDRA-4786)
 * Composite indexes may miss results (CASSANDRA-4796)
 * Move consistency level to the protocol level (CASSANDRA-4734, 4824)
 * Fix Subcolumn slice ends not respected (CASSANDRA-4826)
 * Fix Assertion error in cql3 select (CASSANDRA-4783)
 * Fix list prepend logic (CQL3) (CASSANDRA-4835)
 * Add booleans as literals in CQL3 (CASSANDRA-4776)
 * Allow renaming PK columns in CQL3 (CASSANDRA-4822)
 * Fix binary protocol NEW_NODE event (CASSANDRA-4679)
 * Fix potential infinite loop in tombstone compaction (CASSANDRA-4781)
 * Remove system tables accounting from schema (CASSANDRA-4850)
 * (cql3) Force provided columns in clustering key order in 
   'CLUSTERING ORDER BY' (CASSANDRA-4881)
 * Fix composite index bug (CASSANDRA-4884)
 * Fix short read protection for CQL3 (CASSANDRA-4882)
 * Add tracing support to the binary protocol (CASSANDRA-4699)
 * (cql3) Don't allow prepared marker inside collections (CASSANDRA-4890)
 * Re-allow order by on non-selected columns (CASSANDRA-4645)
 * Bug when composite index is created in a table having collections (CASSANDRA-4909)
 * log index scan subject in CompositesSearcher (CASSANDRA-4904)
Merged from 1.1:
 * add get[Row|Key]CacheEntries to CacheServiceMBean (CASSANDRA-4859)
 * fix get_paged_slice to wrap to next row correctly (CASSANDRA-4816)
 * fix indexing empty column values (CASSANDRA-4832)
 * allow JdbcDate to compose null Date objects (CASSANDRA-4830)
 * fix possible stackoverflow when compacting 1000s of sstables
   (CASSANDRA-4765)
 * fix wrong leveled compaction progress calculation (CASSANDRA-4807)
 * add a close() method to CRAR to prevent leaking file descriptors (CASSANDRA-4820)
 * fix potential infinite loop in get_count (CASSANDRA-4833)
 * fix compositeType.{get/from}String methods (CASSANDRA-4842)
 * (CQL) fix CREATE COLUMNFAMILY permissions check (CASSANDRA-4864)
 * Fix DynamicCompositeType same type comparison (CASSANDRA-4711)
 * Fix duplicate SSTable reference when stream session failed (CASSANDRA-3306)
 * Allow static CF definition with compact storage (CASSANDRA-4910)
 * Fix endless loop/compaction of schema_* CFs due to broken timestamps (CASSANDRA-4880)
 * Fix 'wrong class type' assertion in CounterColumn (CASSANDRA-4976)


1.2-beta1
 * add atomic_batch_mutate (CASSANDRA-4542, -4635)
 * increase default max_hint_window_in_ms to 3h (CASSANDRA-4632)
 * include message initiation time to replicas so they can more
   accurately drop timed-out requests (CASSANDRA-2858)
 * fix clientutil.jar dependencies (CASSANDRA-4566)
 * optimize WriteResponse (CASSANDRA-4548)
 * new metrics (CASSANDRA-4009)
 * redesign KEYS indexes to avoid read-before-write (CASSANDRA-2897)
 * debug tracing (CASSANDRA-1123)
 * parallelize row cache loading (CASSANDRA-4282)
 * Make compaction, flush JBOD-aware (CASSANDRA-4292)
 * run local range scans on the read stage (CASSANDRA-3687)
 * clean up ioexceptions (CASSANDRA-2116)
 * add disk_failure_policy (CASSANDRA-2118)
 * Introduce new json format with row level deletion (CASSANDRA-4054)
 * remove redundant "name" column from schema_keyspaces (CASSANDRA-4433)
 * improve "nodetool ring" handling of multi-dc clusters (CASSANDRA-3047)
 * update NTS calculateNaturalEndpoints to be O(N log N) (CASSANDRA-3881)
 * split up rpc timeout by operation type (CASSANDRA-2819)
 * rewrite key cache save/load to use only sequential i/o (CASSANDRA-3762)
 * update MS protocol with a version handshake + broadcast address id
   (CASSANDRA-4311)
 * multithreaded hint replay (CASSANDRA-4189)
 * add inter-node message compression (CASSANDRA-3127)
 * remove COPP (CASSANDRA-2479)
 * Track tombstone expiration and compact when tombstone content is
   higher than a configurable threshold, default 20% (CASSANDRA-3442, 4234)
 * update MurmurHash to version 3 (CASSANDRA-2975)
 * (CLI) track elapsed time for `delete' operation (CASSANDRA-4060)
 * (CLI) jline version is bumped to 1.0 to properly  support
   'delete' key function (CASSANDRA-4132)
 * Save IndexSummary into new SSTable 'Summary' component (CASSANDRA-2392, 4289)
 * Add support for range tombstones (CASSANDRA-3708)
 * Improve MessagingService efficiency (CASSANDRA-3617)
 * Avoid ID conflicts from concurrent schema changes (CASSANDRA-3794)
 * Set thrift HSHA server thread limit to unlimited by default (CASSANDRA-4277)
 * Avoids double serialization of CF id in RowMutation messages
   (CASSANDRA-4293)
 * stream compressed sstables directly with java nio (CASSANDRA-4297)
 * Support multiple ranges in SliceQueryFilter (CASSANDRA-3885)
 * Add column metadata to system column families (CASSANDRA-4018)
 * (cql3) Always use composite types by default (CASSANDRA-4329)
 * (cql3) Add support for set, map and list (CASSANDRA-3647)
 * Validate date type correctly (CASSANDRA-4441)
 * (cql3) Allow definitions with only a PK (CASSANDRA-4361)
 * (cql3) Add support for row key composites (CASSANDRA-4179)
 * improve DynamicEndpointSnitch by using reservoir sampling (CASSANDRA-4038)
 * (cql3) Add support for 2ndary indexes (CASSANDRA-3680)
 * (cql3) fix defining more than one PK to be invalid (CASSANDRA-4477)
 * remove schema agreement checking from all external APIs (Thrift, CQL and CQL3) (CASSANDRA-4487)
 * add Murmur3Partitioner and make it default for new installations (CASSANDRA-3772, 4621)
 * (cql3) update pseudo-map syntax to use map syntax (CASSANDRA-4497)
 * Finer grained exceptions hierarchy and provides error code with exceptions (CASSANDRA-3979)
 * Adds events push to binary protocol (CASSANDRA-4480)
 * Rewrite nodetool help (CASSANDRA-2293)
 * Make CQL3 the default for CQL (CASSANDRA-4640)
 * update stress tool to be able to use CQL3 (CASSANDRA-4406)
 * Accept all thrift update on CQL3 cf but don't expose their metadata (CASSANDRA-4377)
 * Replace Throttle with Guava's RateLimiter for HintedHandOff (CASSANDRA-4541)
 * fix counter add/get using CQL2 and CQL3 in stress tool (CASSANDRA-4633)
 * Add sstable count per level to cfstats (CASSANDRA-4537)
 * (cql3) Add ALTER KEYSPACE statement (CASSANDRA-4611)
 * (cql3) Allow defining default consistency levels (CASSANDRA-4448)
 * (cql3) Fix queries using LIMIT missing results (CASSANDRA-4579)
 * fix cross-version gossip messaging (CASSANDRA-4576)
 * added inet data type (CASSANDRA-4627)


1.1.6
 * Wait for writes on synchronous read digest mismatch (CASSANDRA-4792)
 * fix commitlog replay for nanotime-infected sstables (CASSANDRA-4782)
 * preflight check ttl for maximum of 20 years (CASSANDRA-4771)
 * (Pig) fix widerow input with single column rows (CASSANDRA-4789)
 * Fix HH to compact with correct gcBefore, which avoids wiping out
   undelivered hints (CASSANDRA-4772)
 * LCS will merge up to 32 L0 sstables as intended (CASSANDRA-4778)
 * NTS will default unconfigured DC replicas to zero (CASSANDRA-4675)
 * use default consistency level in counter validation if none is
   explicitly provide (CASSANDRA-4700)
 * Improve IAuthority interface by introducing fine-grained
   access permissions and grant/revoke commands (CASSANDRA-4490, 4644)
 * fix assumption error in CLI when updating/describing keyspace 
   (CASSANDRA-4322)
 * Adds offline sstablescrub to debian packaging (CASSANDRA-4642)
 * Automatic fixing of overlapping leveled sstables (CASSANDRA-4644)
 * fix error when using ORDER BY with extended selections (CASSANDRA-4689)
 * (CQL3) Fix validation for IN queries for non-PK cols (CASSANDRA-4709)
 * fix re-created keyspace disappering after 1.1.5 upgrade 
   (CASSANDRA-4698, 4752)
 * (CLI) display elapsed time in 2 fraction digits (CASSANDRA-3460)
 * add authentication support to sstableloader (CASSANDRA-4712)
 * Fix CQL3 'is reversed' logic (CASSANDRA-4716, 4759)
 * (CQL3) Don't return ReversedType in result set metadata (CASSANDRA-4717)
 * Backport adding AlterKeyspace statement (CASSANDRA-4611)
 * (CQL3) Correcty accept upper-case data types (CASSANDRA-4770)
 * Add binary protocol events for schema changes (CASSANDRA-4684)
Merged from 1.0:
 * Switch from NBHM to CHM in MessagingService's callback map, which
   prevents OOM in long-running instances (CASSANDRA-4708)


1.1.5
 * add SecondaryIndex.reload API (CASSANDRA-4581)
 * use millis + atomicint for commitlog segment creation instead of
   nanotime, which has issues under some hypervisors (CASSANDRA-4601)
 * fix FD leak in slice queries (CASSANDRA-4571)
 * avoid recursion in leveled compaction (CASSANDRA-4587)
 * increase stack size under Java7 to 180K
 * Log(info) schema changes (CASSANDRA-4547)
 * Change nodetool setcachecapcity to manipulate global caches (CASSANDRA-4563)
 * (cql3) fix setting compaction strategy (CASSANDRA-4597)
 * fix broken system.schema_* timestamps on system startup (CASSANDRA-4561)
 * fix wrong skip of cache saving (CASSANDRA-4533)
 * Avoid NPE when lost+found is in data dir (CASSANDRA-4572)
 * Respect five-minute flush moratorium after initial CL replay (CASSANDRA-4474)
 * Adds ntp as recommended in debian packaging (CASSANDRA-4606)
 * Configurable transport in CF Record{Reader|Writer} (CASSANDRA-4558)
 * (cql3) fix potential NPE with both equal and unequal restriction (CASSANDRA-4532)
 * (cql3) improves ORDER BY validation (CASSANDRA-4624)
 * Fix potential deadlock during counter writes (CASSANDRA-4578)
 * Fix cql error with ORDER BY when using IN (CASSANDRA-4612)
Merged from 1.0:
 * increase Xss to 160k to accomodate latest 1.6 JVMs (CASSANDRA-4602)
 * fix toString of hint destination tokens (CASSANDRA-4568)
 * Fix multiple values for CurrentLocal NodeID (CASSANDRA-4626)


1.1.4
 * fix offline scrub to catch >= out of order rows (CASSANDRA-4411)
 * fix cassandra-env.sh on RHEL and other non-dash-based systems 
   (CASSANDRA-4494)
Merged from 1.0:
 * (Hadoop) fix setting key length for old-style mapred api (CASSANDRA-4534)
 * (Hadoop) fix iterating through a resultset consisting entirely
   of tombstoned rows (CASSANDRA-4466)


1.1.3
 * (cqlsh) add COPY TO (CASSANDRA-4434)
 * munmap commitlog segments before rename (CASSANDRA-4337)
 * (JMX) rename getRangeKeySample to sampleKeyRange to avoid returning
   multi-MB results as an attribute (CASSANDRA-4452)
 * flush based on data size, not throughput; overwritten columns no 
   longer artificially inflate liveRatio (CASSANDRA-4399)
 * update default commitlog segment size to 32MB and total commitlog
   size to 32/1024 MB for 32/64 bit JVMs, respectively (CASSANDRA-4422)
 * avoid using global partitioner to estimate ranges in index sstables
   (CASSANDRA-4403)
 * restore pre-CASSANDRA-3862 approach to removing expired tombstones
   from row cache during compaction (CASSANDRA-4364)
 * (stress) support for CQL prepared statements (CASSANDRA-3633)
 * Correctly catch exception when Snappy cannot be loaded (CASSANDRA-4400)
 * (cql3) Support ORDER BY when IN condition is given in WHERE clause (CASSANDRA-4327)
 * (cql3) delete "component_index" column on DROP TABLE call (CASSANDRA-4420)
 * change nanoTime() to currentTimeInMillis() in schema related code (CASSANDRA-4432)
 * add a token generation tool (CASSANDRA-3709)
 * Fix LCS bug with sstable containing only 1 row (CASSANDRA-4411)
 * fix "Can't Modify Index Name" problem on CF update (CASSANDRA-4439)
 * Fix assertion error in getOverlappingSSTables during repair (CASSANDRA-4456)
 * fix nodetool's setcompactionthreshold command (CASSANDRA-4455)
 * Ensure compacted files are never used, to avoid counter overcount (CASSANDRA-4436)
Merged from 1.0:
 * Push the validation of secondary index values to the SecondaryIndexManager (CASSANDRA-4240)
 * allow dropping columns shadowed by not-yet-expired supercolumn or row
   tombstones in PrecompactedRow (CASSANDRA-4396)


1.1.2
 * Fix cleanup not deleting index entries (CASSANDRA-4379)
 * Use correct partitioner when saving + loading caches (CASSANDRA-4331)
 * Check schema before trying to export sstable (CASSANDRA-2760)
 * Raise a meaningful exception instead of NPE when PFS encounters
   an unconfigured node + no default (CASSANDRA-4349)
 * fix bug in sstable blacklisting with LCS (CASSANDRA-4343)
 * LCS no longer promotes tiny sstables out of L0 (CASSANDRA-4341)
 * skip tombstones during hint replay (CASSANDRA-4320)
 * fix NPE in compactionstats (CASSANDRA-4318)
 * enforce 1m min keycache for auto (CASSANDRA-4306)
 * Have DeletedColumn.isMFD always return true (CASSANDRA-4307)
 * (cql3) exeption message for ORDER BY constraints said primary filter can be
    an IN clause, which is misleading (CASSANDRA-4319)
 * (cql3) Reject (not yet supported) creation of 2ndardy indexes on tables with
   composite primary keys (CASSANDRA-4328)
 * Set JVM stack size to 160k for java 7 (CASSANDRA-4275)
 * cqlsh: add COPY command to load data from CSV flat files (CASSANDRA-4012)
 * CFMetaData.fromThrift to throw ConfigurationException upon error (CASSANDRA-4353)
 * Use CF comparator to sort indexed columns in SecondaryIndexManager
   (CASSANDRA-4365)
 * add strategy_options to the KSMetaData.toString() output (CASSANDRA-4248)
 * (cql3) fix range queries containing unqueried results (CASSANDRA-4372)
 * (cql3) allow updating column_alias types (CASSANDRA-4041)
 * (cql3) Fix deletion bug (CASSANDRA-4193)
 * Fix computation of overlapping sstable for leveled compaction (CASSANDRA-4321)
 * Improve scrub and allow to run it offline (CASSANDRA-4321)
 * Fix assertionError in StorageService.bulkLoad (CASSANDRA-4368)
 * (cqlsh) add option to authenticate to a keyspace at startup (CASSANDRA-4108)
 * (cqlsh) fix ASSUME functionality (CASSANDRA-4352)
 * Fix ColumnFamilyRecordReader to not return progress > 100% (CASSANDRA-3942)
Merged from 1.0:
 * Set gc_grace on index CF to 0 (CASSANDRA-4314)


1.1.1
 * add populate_io_cache_on_flush option (CASSANDRA-2635)
 * allow larger cache capacities than 2GB (CASSANDRA-4150)
 * add getsstables command to nodetool (CASSANDRA-4199)
 * apply parent CF compaction settings to secondary index CFs (CASSANDRA-4280)
 * preserve commitlog size cap when recycling segments at startup
   (CASSANDRA-4201)
 * (Hadoop) fix split generation regression (CASSANDRA-4259)
 * ignore min/max compactions settings in LCS, while preserving
   behavior that min=max=0 disables autocompaction (CASSANDRA-4233)
 * log number of rows read from saved cache (CASSANDRA-4249)
 * calculate exact size required for cleanup operations (CASSANDRA-1404)
 * avoid blocking additional writes during flush when the commitlog
   gets behind temporarily (CASSANDRA-1991)
 * enable caching on index CFs based on data CF cache setting (CASSANDRA-4197)
 * warn on invalid replication strategy creation options (CASSANDRA-4046)
 * remove [Freeable]Memory finalizers (CASSANDRA-4222)
 * include tombstone size in ColumnFamily.size, which can prevent OOM
   during sudden mass delete operations by yielding a nonzero liveRatio
   (CASSANDRA-3741)
 * Open 1 sstableScanner per level for leveled compaction (CASSANDRA-4142)
 * Optimize reads when row deletion timestamps allow us to restrict
   the set of sstables we check (CASSANDRA-4116)
 * add support for commitlog archiving and point-in-time recovery
   (CASSANDRA-3690)
 * avoid generating redundant compaction tasks during streaming
   (CASSANDRA-4174)
 * add -cf option to nodetool snapshot, and takeColumnFamilySnapshot to
   StorageService mbean (CASSANDRA-556)
 * optimize cleanup to drop entire sstables where possible (CASSANDRA-4079)
 * optimize truncate when autosnapshot is disabled (CASSANDRA-4153)
 * update caches to use byte[] keys to reduce memory overhead (CASSANDRA-3966)
 * add column limit to cli (CASSANDRA-3012, 4098)
 * clean up and optimize DataOutputBuffer, used by CQL compression and
   CompositeType (CASSANDRA-4072)
 * optimize commitlog checksumming (CASSANDRA-3610)
 * identify and blacklist corrupted SSTables from future compactions 
   (CASSANDRA-2261)
 * Move CfDef and KsDef validation out of thrift (CASSANDRA-4037)
 * Expose API to repair a user provided range (CASSANDRA-3912)
 * Add way to force the cassandra-cli to refresh its schema (CASSANDRA-4052)
 * Avoid having replicate on write tasks stacking up at CL.ONE (CASSANDRA-2889)
 * (cql3) Backwards compatibility for composite comparators in non-cql3-aware
   clients (CASSANDRA-4093)
 * (cql3) Fix order by for reversed queries (CASSANDRA-4160)
 * (cql3) Add ReversedType support (CASSANDRA-4004)
 * (cql3) Add timeuuid type (CASSANDRA-4194)
 * (cql3) Minor fixes (CASSANDRA-4185)
 * (cql3) Fix prepared statement in BATCH (CASSANDRA-4202)
 * (cql3) Reduce the list of reserved keywords (CASSANDRA-4186)
 * (cql3) Move max/min compaction thresholds to compaction strategy options
   (CASSANDRA-4187)
 * Fix exception during move when localhost is the only source (CASSANDRA-4200)
 * (cql3) Allow paging through non-ordered partitioner results (CASSANDRA-3771)
 * (cql3) Fix drop index (CASSANDRA-4192)
 * (cql3) Don't return range ghosts anymore (CASSANDRA-3982)
 * fix re-creating Keyspaces/ColumnFamilies with the same name as dropped
   ones (CASSANDRA-4219)
 * fix SecondaryIndex LeveledManifest save upon snapshot (CASSANDRA-4230)
 * fix missing arrayOffset in FBUtilities.hash (CASSANDRA-4250)
 * (cql3) Add name of parameters in CqlResultSet (CASSANDRA-4242)
 * (cql3) Correctly validate order by queries (CASSANDRA-4246)
 * rename stress to cassandra-stress for saner packaging (CASSANDRA-4256)
 * Fix exception on colum metadata with non-string comparator (CASSANDRA-4269)
 * Check for unknown/invalid compression options (CASSANDRA-4266)
 * (cql3) Adds simple access to column timestamp and ttl (CASSANDRA-4217)
 * (cql3) Fix range queries with secondary indexes (CASSANDRA-4257)
 * Better error messages from improper input in cli (CASSANDRA-3865)
 * Try to stop all compaction upon Keyspace or ColumnFamily drop (CASSANDRA-4221)
 * (cql3) Allow keyspace properties to contain hyphens (CASSANDRA-4278)
 * (cql3) Correctly validate keyspace access in create table (CASSANDRA-4296)
 * Avoid deadlock in migration stage (CASSANDRA-3882)
 * Take supercolumn names and deletion info into account in memtable throughput
   (CASSANDRA-4264)
 * Add back backward compatibility for old style replication factor (CASSANDRA-4294)
 * Preserve compatibility with pre-1.1 index queries (CASSANDRA-4262)
Merged from 1.0:
 * Fix super columns bug where cache is not updated (CASSANDRA-4190)
 * fix maxTimestamp to include row tombstones (CASSANDRA-4116)
 * (CLI) properly handle quotes in create/update keyspace commands (CASSANDRA-4129)
 * Avoids possible deadlock during bootstrap (CASSANDRA-4159)
 * fix stress tool that hangs forever on timeout or error (CASSANDRA-4128)
 * stress tool to return appropriate exit code on failure (CASSANDRA-4188)
 * fix compaction NPE when out of disk space and assertions disabled
   (CASSANDRA-3985)
 * synchronize LCS getEstimatedTasks to avoid CME (CASSANDRA-4255)
 * ensure unique streaming session id's (CASSANDRA-4223)
 * kick off background compaction when min/max thresholds change 
   (CASSANDRA-4279)
 * improve ability of STCS.getBuckets to deal with 100s of 1000s of
   sstables, such as when convertinb back from LCS (CASSANDRA-4287)
 * Oversize integer in CQL throws NumberFormatException (CASSANDRA-4291)
 * fix 1.0.x node join to mixed version cluster, other nodes >= 1.1 (CASSANDRA-4195)
 * Fix LCS splitting sstable base on uncompressed size (CASSANDRA-4419)
 * Push the validation of secondary index values to the SecondaryIndexManager (CASSANDRA-4240)
 * Don't purge columns during upgradesstables (CASSANDRA-4462)
 * Make cqlsh work with piping (CASSANDRA-4113)
 * Validate arguments for nodetool decommission (CASSANDRA-4061)
 * Report thrift status in nodetool info (CASSANDRA-4010)


1.1.0-final
 * average a reduced liveRatio estimate with the previous one (CASSANDRA-4065)
 * Allow KS and CF names up to 48 characters (CASSANDRA-4157)
 * fix stress build (CASSANDRA-4140)
 * add time remaining estimate to nodetool compactionstats (CASSANDRA-4167)
 * (cql) fix NPE in cql3 ALTER TABLE (CASSANDRA-4163)
 * (cql) Add support for CL.TWO and CL.THREE in CQL (CASSANDRA-4156)
 * (cql) Fix type in CQL3 ALTER TABLE preventing update (CASSANDRA-4170)
 * (cql) Throw invalid exception from CQL3 on obsolete options (CASSANDRA-4171)
 * (cqlsh) fix recognizing uppercase SELECT keyword (CASSANDRA-4161)
 * Pig: wide row support (CASSANDRA-3909)
Merged from 1.0:
 * avoid streaming empty files with bulk loader if sstablewriter errors out
   (CASSANDRA-3946)


1.1-rc1
 * Include stress tool in binary builds (CASSANDRA-4103)
 * (Hadoop) fix wide row iteration when last row read was deleted
   (CASSANDRA-4154)
 * fix read_repair_chance to really default to 0.1 in the cli (CASSANDRA-4114)
 * Adds caching and bloomFilterFpChange to CQL options (CASSANDRA-4042)
 * Adds posibility to autoconfigure size of the KeyCache (CASSANDRA-4087)
 * fix KEYS index from skipping results (CASSANDRA-3996)
 * Remove sliced_buffer_size_in_kb dead option (CASSANDRA-4076)
 * make loadNewSStable preserve sstable version (CASSANDRA-4077)
 * Respect 1.0 cache settings as much as possible when upgrading 
   (CASSANDRA-4088)
 * relax path length requirement for sstable files when upgrading on 
   non-Windows platforms (CASSANDRA-4110)
 * fix terminination of the stress.java when errors were encountered
   (CASSANDRA-4128)
 * Move CfDef and KsDef validation out of thrift (CASSANDRA-4037)
 * Fix get_paged_slice (CASSANDRA-4136)
 * CQL3: Support slice with exclusive start and stop (CASSANDRA-3785)
Merged from 1.0:
 * support PropertyFileSnitch in bulk loader (CASSANDRA-4145)
 * add auto_snapshot option allowing disabling snapshot before drop/truncate
   (CASSANDRA-3710)
 * allow short snitch names (CASSANDRA-4130)


1.1-beta2
 * rename loaded sstables to avoid conflicts with local snapshots
   (CASSANDRA-3967)
 * start hint replay as soon as FD notifies that the target is back up
   (CASSANDRA-3958)
 * avoid unproductive deserializing of cached rows during compaction
   (CASSANDRA-3921)
 * fix concurrency issues with CQL keyspace creation (CASSANDRA-3903)
 * Show Effective Owership via Nodetool ring <keyspace> (CASSANDRA-3412)
 * Update ORDER BY syntax for CQL3 (CASSANDRA-3925)
 * Fix BulkRecordWriter to not throw NPE if reducer gets no map data from Hadoop (CASSANDRA-3944)
 * Fix bug with counters in super columns (CASSANDRA-3821)
 * Remove deprecated merge_shard_chance (CASSANDRA-3940)
 * add a convenient way to reset a node's schema (CASSANDRA-2963)
 * fix for intermittent SchemaDisagreementException (CASSANDRA-3884)
 * CLI `list <CF>` to limit number of columns and their order (CASSANDRA-3012)
 * ignore deprecated KsDef/CfDef/ColumnDef fields in native schema (CASSANDRA-3963)
 * CLI to report when unsupported column_metadata pair was given (CASSANDRA-3959)
 * reincarnate removed and deprecated KsDef/CfDef attributes (CASSANDRA-3953)
 * Fix race between writes and read for cache (CASSANDRA-3862)
 * perform static initialization of StorageProxy on start-up (CASSANDRA-3797)
 * support trickling fsync() on writes (CASSANDRA-3950)
 * expose counters for unavailable/timeout exceptions given to thrift clients (CASSANDRA-3671)
 * avoid quadratic startup time in LeveledManifest (CASSANDRA-3952)
 * Add type information to new schema_ columnfamilies and remove thrift
   serialization for schema (CASSANDRA-3792)
 * add missing column validator options to the CLI help (CASSANDRA-3926)
 * skip reading saved key cache if CF's caching strategy is NONE or ROWS_ONLY (CASSANDRA-3954)
 * Unify migration code (CASSANDRA-4017)
Merged from 1.0:
 * cqlsh: guess correct version of Python for Arch Linux (CASSANDRA-4090)
 * (CLI) properly handle quotes in create/update keyspace commands (CASSANDRA-4129)
 * Avoids possible deadlock during bootstrap (CASSANDRA-4159)
 * fix stress tool that hangs forever on timeout or error (CASSANDRA-4128)
 * Fix super columns bug where cache is not updated (CASSANDRA-4190)
 * stress tool to return appropriate exit code on failure (CASSANDRA-4188)


1.0.9
 * improve index sampling performance (CASSANDRA-4023)
 * always compact away deleted hints immediately after handoff (CASSANDRA-3955)
 * delete hints from dropped ColumnFamilies on handoff instead of
   erroring out (CASSANDRA-3975)
 * add CompositeType ref to the CLI doc for create/update column family (CASSANDRA-3980)
 * Pig: support Counter ColumnFamilies (CASSANDRA-3973)
 * Pig: Composite column support (CASSANDRA-3684)
 * Avoid NPE during repair when a keyspace has no CFs (CASSANDRA-3988)
 * Fix division-by-zero error on get_slice (CASSANDRA-4000)
 * don't change manifest level for cleanup, scrub, and upgradesstables
   operations under LeveledCompactionStrategy (CASSANDRA-3989, 4112)
 * fix race leading to super columns assertion failure (CASSANDRA-3957)
 * fix NPE on invalid CQL delete command (CASSANDRA-3755)
 * allow custom types in CLI's assume command (CASSANDRA-4081)
 * fix totalBytes count for parallel compactions (CASSANDRA-3758)
 * fix intermittent NPE in get_slice (CASSANDRA-4095)
 * remove unnecessary asserts in native code interfaces (CASSANDRA-4096)
 * Validate blank keys in CQL to avoid assertion errors (CASSANDRA-3612)
 * cqlsh: fix bad decoding of some column names (CASSANDRA-4003)
 * cqlsh: fix incorrect padding with unicode chars (CASSANDRA-4033)
 * Fix EC2 snitch incorrectly reporting region (CASSANDRA-4026)
 * Shut down thrift during decommission (CASSANDRA-4086)
 * Expose nodetool cfhistograms for 2ndary indexes (CASSANDRA-4063)
Merged from 0.8:
 * Fix ConcurrentModificationException in gossiper (CASSANDRA-4019)


1.1-beta1
 * (cqlsh)
   + add SOURCE and CAPTURE commands, and --file option (CASSANDRA-3479)
   + add ALTER COLUMNFAMILY WITH (CASSANDRA-3523)
   + bundle Python dependencies with Cassandra (CASSANDRA-3507)
   + added to Debian package (CASSANDRA-3458)
   + display byte data instead of erroring out on decode failure 
     (CASSANDRA-3874)
 * add nodetool rebuild_index (CASSANDRA-3583)
 * add nodetool rangekeysample (CASSANDRA-2917)
 * Fix streaming too much data during move operations (CASSANDRA-3639)
 * Nodetool and CLI connect to localhost by default (CASSANDRA-3568)
 * Reduce memory used by primary index sample (CASSANDRA-3743)
 * (Hadoop) separate input/output configurations (CASSANDRA-3197, 3765)
 * avoid returning internal Cassandra classes over JMX (CASSANDRA-2805)
 * add row-level isolation via SnapTree (CASSANDRA-2893)
 * Optimize key count estimation when opening sstable on startup
   (CASSANDRA-2988)
 * multi-dc replication optimization supporting CL > ONE (CASSANDRA-3577)
 * add command to stop compactions (CASSANDRA-1740, 3566, 3582)
 * multithreaded streaming (CASSANDRA-3494)
 * removed in-tree redhat spec (CASSANDRA-3567)
 * "defragment" rows for name-based queries under STCS, again (CASSANDRA-2503)
 * Recycle commitlog segments for improved performance 
   (CASSANDRA-3411, 3543, 3557, 3615)
 * update size-tiered compaction to prioritize small tiers (CASSANDRA-2407)
 * add message expiration logic to OutboundTcpConnection (CASSANDRA-3005)
 * off-heap cache to use sun.misc.Unsafe instead of JNA (CASSANDRA-3271)
 * EACH_QUORUM is only supported for writes (CASSANDRA-3272)
 * replace compactionlock use in schema migration by checking CFS.isValid
   (CASSANDRA-3116)
 * recognize that "SELECT first ... *" isn't really "SELECT *" (CASSANDRA-3445)
 * Use faster bytes comparison (CASSANDRA-3434)
 * Bulk loader is no longer a fat client, (HADOOP) bulk load output format
   (CASSANDRA-3045)
 * (Hadoop) add support for KeyRange.filter
 * remove assumption that keys and token are in bijection
   (CASSANDRA-1034, 3574, 3604)
 * always remove endpoints from delevery queue in HH (CASSANDRA-3546)
 * fix race between cf flush and its 2ndary indexes flush (CASSANDRA-3547)
 * fix potential race in AES when a repair fails (CASSANDRA-3548)
 * Remove columns shadowed by a deleted container even when we cannot purge
   (CASSANDRA-3538)
 * Improve memtable slice iteration performance (CASSANDRA-3545)
 * more efficient allocation of small bloom filters (CASSANDRA-3618)
 * Use separate writer thread in SSTableSimpleUnsortedWriter (CASSANDRA-3619)
 * fsync the directory after new sstable or commitlog segment are created (CASSANDRA-3250)
 * fix minor issues reported by FindBugs (CASSANDRA-3658)
 * global key/row caches (CASSANDRA-3143, 3849)
 * optimize memtable iteration during range scan (CASSANDRA-3638)
 * introduce 'crc_check_chance' in CompressionParameters to support
   a checksum percentage checking chance similarly to read-repair (CASSANDRA-3611)
 * a way to deactivate global key/row cache on per-CF basis (CASSANDRA-3667)
 * fix LeveledCompactionStrategy broken because of generation pre-allocation
   in LeveledManifest (CASSANDRA-3691)
 * finer-grained control over data directories (CASSANDRA-2749)
 * Fix ClassCastException during hinted handoff (CASSANDRA-3694)
 * Upgrade Thrift to 0.7 (CASSANDRA-3213)
 * Make stress.java insert operation to use microseconds (CASSANDRA-3725)
 * Allows (internally) doing a range query with a limit of columns instead of
   rows (CASSANDRA-3742)
 * Allow rangeSlice queries to be start/end inclusive/exclusive (CASSANDRA-3749)
 * Fix BulkLoader to support new SSTable layout and add stream
   throttling to prevent an NPE when there is no yaml config (CASSANDRA-3752)
 * Allow concurrent schema migrations (CASSANDRA-1391, 3832)
 * Add SnapshotCommand to trigger snapshot on remote node (CASSANDRA-3721)
 * Make CFMetaData conversions to/from thrift/native schema inverses
   (CASSANDRA_3559)
 * Add initial code for CQL 3.0-beta (CASSANDRA-2474, 3781, 3753)
 * Add wide row support for ColumnFamilyInputFormat (CASSANDRA-3264)
 * Allow extending CompositeType comparator (CASSANDRA-3657)
 * Avoids over-paging during get_count (CASSANDRA-3798)
 * Add new command to rebuild a node without (repair) merkle tree calculations
   (CASSANDRA-3483, 3922)
 * respect not only row cache capacity but caching mode when
   trying to read data (CASSANDRA-3812)
 * fix system tests (CASSANDRA-3827)
 * CQL support for altering row key type in ALTER TABLE (CASSANDRA-3781)
 * turn compression on by default (CASSANDRA-3871)
 * make hexToBytes refuse invalid input (CASSANDRA-2851)
 * Make secondary indexes CF inherit compression and compaction from their
   parent CF (CASSANDRA-3877)
 * Finish cleanup up tombstone purge code (CASSANDRA-3872)
 * Avoid NPE on aboarted stream-out sessions (CASSANDRA-3904)
 * BulkRecordWriter throws NPE for counter columns (CASSANDRA-3906)
 * Support compression using BulkWriter (CASSANDRA-3907)


1.0.8
 * fix race between cleanup and flush on secondary index CFSes (CASSANDRA-3712)
 * avoid including non-queried nodes in rangeslice read repair
   (CASSANDRA-3843)
 * Only snapshot CF being compacted for snapshot_before_compaction 
   (CASSANDRA-3803)
 * Log active compactions in StatusLogger (CASSANDRA-3703)
 * Compute more accurate compaction score per level (CASSANDRA-3790)
 * Return InvalidRequest when using a keyspace that doesn't exist
   (CASSANDRA-3764)
 * disallow user modification of System keyspace (CASSANDRA-3738)
 * allow using sstable2json on secondary index data (CASSANDRA-3738)
 * (cqlsh) add DESCRIBE COLUMNFAMILIES (CASSANDRA-3586)
 * (cqlsh) format blobs correctly and use colors to improve output
   readability (CASSANDRA-3726)
 * synchronize BiMap of bootstrapping tokens (CASSANDRA-3417)
 * show index options in CLI (CASSANDRA-3809)
 * add optional socket timeout for streaming (CASSANDRA-3838)
 * fix truncate not to leave behind non-CFS backed secondary indexes
   (CASSANDRA-3844)
 * make CLI `show schema` to use output stream directly instead
   of StringBuilder (CASSANDRA-3842)
 * remove the wait on hint future during write (CASSANDRA-3870)
 * (cqlsh) ignore missing CfDef opts (CASSANDRA-3933)
 * (cqlsh) look for cqlshlib relative to realpath (CASSANDRA-3767)
 * Fix short read protection (CASSANDRA-3934)
 * Make sure infered and actual schema match (CASSANDRA-3371)
 * Fix NPE during HH delivery (CASSANDRA-3677)
 * Don't put boostrapping node in 'hibernate' status (CASSANDRA-3737)
 * Fix double quotes in windows bat files (CASSANDRA-3744)
 * Fix bad validator lookup (CASSANDRA-3789)
 * Fix soft reset in EC2MultiRegionSnitch (CASSANDRA-3835)
 * Don't leave zombie connections with THSHA thrift server (CASSANDRA-3867)
 * (cqlsh) fix deserialization of data (CASSANDRA-3874)
 * Fix removetoken force causing an inconsistent state (CASSANDRA-3876)
 * Fix ahndling of some types with Pig (CASSANDRA-3886)
 * Don't allow to drop the system keyspace (CASSANDRA-3759)
 * Make Pig deletes disabled by default and configurable (CASSANDRA-3628)
Merged from 0.8:
 * (Pig) fix CassandraStorage to use correct comparator in Super ColumnFamily
   case (CASSANDRA-3251)
 * fix thread safety issues in commitlog replay, primarily affecting
   systems with many (100s) of CF definitions (CASSANDRA-3751)
 * Fix relevant tombstone ignored with super columns (CASSANDRA-3875)


1.0.7
 * fix regression in HH page size calculation (CASSANDRA-3624)
 * retry failed stream on IOException (CASSANDRA-3686)
 * allow configuring bloom_filter_fp_chance (CASSANDRA-3497)
 * attempt hint delivery every ten minutes, or when failure detector
   notifies us that a node is back up, whichever comes first.  hint
   handoff throttle delay default changed to 1ms, from 50 (CASSANDRA-3554)
 * add nodetool setstreamthroughput (CASSANDRA-3571)
 * fix assertion when dropping a columnfamily with no sstables (CASSANDRA-3614)
 * more efficient allocation of small bloom filters (CASSANDRA-3618)
 * CLibrary.createHardLinkWithExec() to check for errors (CASSANDRA-3101)
 * Avoid creating empty and non cleaned writer during compaction (CASSANDRA-3616)
 * stop thrift service in shutdown hook so we can quiesce MessagingService
   (CASSANDRA-3335)
 * (CQL) compaction_strategy_options and compression_parameters for
   CREATE COLUMNFAMILY statement (CASSANDRA-3374)
 * Reset min/max compaction threshold when creating size tiered compaction
   strategy (CASSANDRA-3666)
 * Don't ignore IOException during compaction (CASSANDRA-3655)
 * Fix assertion error for CF with gc_grace=0 (CASSANDRA-3579)
 * Shutdown ParallelCompaction reducer executor after use (CASSANDRA-3711)
 * Avoid < 0 value for pending tasks in leveled compaction (CASSANDRA-3693)
 * (Hadoop) Support TimeUUID in Pig CassandraStorage (CASSANDRA-3327)
 * Check schema is ready before continuing boostrapping (CASSANDRA-3629)
 * Catch overflows during parsing of chunk_length_kb (CASSANDRA-3644)
 * Improve stream protocol mismatch errors (CASSANDRA-3652)
 * Avoid multiple thread doing HH to the same target (CASSANDRA-3681)
 * Add JMX property for rp_timeout_in_ms (CASSANDRA-2940)
 * Allow DynamicCompositeType to compare component of different types
   (CASSANDRA-3625)
 * Flush non-cfs backed secondary indexes (CASSANDRA-3659)
 * Secondary Indexes should report memory consumption (CASSANDRA-3155)
 * fix for SelectStatement start/end key are not set correctly
   when a key alias is involved (CASSANDRA-3700)
 * fix CLI `show schema` command insert of an extra comma in
   column_metadata (CASSANDRA-3714)
Merged from 0.8:
 * avoid logging (harmless) exception when GC takes < 1ms (CASSANDRA-3656)
 * prevent new nodes from thinking down nodes are up forever (CASSANDRA-3626)
 * use correct list of replicas for LOCAL_QUORUM reads when read repair
   is disabled (CASSANDRA-3696)
 * block on flush before compacting hints (may prevent OOM) (CASSANDRA-3733)


1.0.6
 * (CQL) fix cqlsh support for replicate_on_write (CASSANDRA-3596)
 * fix adding to leveled manifest after streaming (CASSANDRA-3536)
 * filter out unavailable cipher suites when using encryption (CASSANDRA-3178)
 * (HADOOP) add old-style api support for CFIF and CFRR (CASSANDRA-2799)
 * Support TimeUUIDType column names in Stress.java tool (CASSANDRA-3541)
 * (CQL) INSERT/UPDATE/DELETE/TRUNCATE commands should allow CF names to
   be qualified by keyspace (CASSANDRA-3419)
 * always remove endpoints from delevery queue in HH (CASSANDRA-3546)
 * fix race between cf flush and its 2ndary indexes flush (CASSANDRA-3547)
 * fix potential race in AES when a repair fails (CASSANDRA-3548)
 * fix default value validation usage in CLI SET command (CASSANDRA-3553)
 * Optimize componentsFor method for compaction and startup time
   (CASSANDRA-3532)
 * (CQL) Proper ColumnFamily metadata validation on CREATE COLUMNFAMILY 
   (CASSANDRA-3565)
 * fix compression "chunk_length_kb" option to set correct kb value for 
   thrift/avro (CASSANDRA-3558)
 * fix missing response during range slice repair (CASSANDRA-3551)
 * 'describe ring' moved from CLI to nodetool and available through JMX (CASSANDRA-3220)
 * add back partitioner to sstable metadata (CASSANDRA-3540)
 * fix NPE in get_count for counters (CASSANDRA-3601)
Merged from 0.8:
 * remove invalid assertion that table was opened before dropping it
   (CASSANDRA-3580)
 * range and index scans now only send requests to enough replicas to
   satisfy requested CL + RR (CASSANDRA-3598)
 * use cannonical host for local node in nodetool info (CASSANDRA-3556)
 * remove nonlocal DC write optimization since it only worked with
   CL.ONE or CL.LOCAL_QUORUM (CASSANDRA-3577, 3585)
 * detect misuses of CounterColumnType (CASSANDRA-3422)
 * turn off string interning in json2sstable, take 2 (CASSANDRA-2189)
 * validate compression parameters on add/update of the ColumnFamily 
   (CASSANDRA-3573)
 * Check for 0.0.0.0 is incorrect in CFIF (CASSANDRA-3584)
 * Increase vm.max_map_count in debian packaging (CASSANDRA-3563)
 * gossiper will never add itself to saved endpoints (CASSANDRA-3485)


1.0.5
 * revert CASSANDRA-3407 (see CASSANDRA-3540)
 * fix assertion error while forwarding writes to local nodes (CASSANDRA-3539)


1.0.4
 * fix self-hinting of timed out read repair updates and make hinted handoff
   less prone to OOMing a coordinator (CASSANDRA-3440)
 * expose bloom filter sizes via JMX (CASSANDRA-3495)
 * enforce RP tokens 0..2**127 (CASSANDRA-3501)
 * canonicalize paths exposed through JMX (CASSANDRA-3504)
 * fix "liveSize" stat when sstables are removed (CASSANDRA-3496)
 * add bloom filter FP rates to nodetool cfstats (CASSANDRA-3347)
 * record partitioner in sstable metadata component (CASSANDRA-3407)
 * add new upgradesstables nodetool command (CASSANDRA-3406)
 * skip --debug requirement to see common exceptions in CLI (CASSANDRA-3508)
 * fix incorrect query results due to invalid max timestamp (CASSANDRA-3510)
 * make sstableloader recognize compressed sstables (CASSANDRA-3521)
 * avoids race in OutboundTcpConnection in multi-DC setups (CASSANDRA-3530)
 * use SETLOCAL in cassandra.bat (CASSANDRA-3506)
 * fix ConcurrentModificationException in Table.all() (CASSANDRA-3529)
Merged from 0.8:
 * fix concurrence issue in the FailureDetector (CASSANDRA-3519)
 * fix array out of bounds error in counter shard removal (CASSANDRA-3514)
 * avoid dropping tombstones when they might still be needed to shadow
   data in a different sstable (CASSANDRA-2786)


1.0.3
 * revert name-based query defragmentation aka CASSANDRA-2503 (CASSANDRA-3491)
 * fix invalidate-related test failures (CASSANDRA-3437)
 * add next-gen cqlsh to bin/ (CASSANDRA-3188, 3131, 3493)
 * (CQL) fix handling of rows with no columns (CASSANDRA-3424, 3473)
 * fix querying supercolumns by name returning only a subset of
   subcolumns or old subcolumn versions (CASSANDRA-3446)
 * automatically compute sha1 sum for uncompressed data files (CASSANDRA-3456)
 * fix reading metadata/statistics component for version < h (CASSANDRA-3474)
 * add sstable forward-compatibility (CASSANDRA-3478)
 * report compression ratio in CFSMBean (CASSANDRA-3393)
 * fix incorrect size exception during streaming of counters (CASSANDRA-3481)
 * (CQL) fix for counter decrement syntax (CASSANDRA-3418)
 * Fix race introduced by CASSANDRA-2503 (CASSANDRA-3482)
 * Fix incomplete deletion of delivered hints (CASSANDRA-3466)
 * Avoid rescheduling compactions when no compaction was executed 
   (CASSANDRA-3484)
 * fix handling of the chunk_length_kb compression options (CASSANDRA-3492)
Merged from 0.8:
 * fix updating CF row_cache_provider (CASSANDRA-3414)
 * CFMetaData.convertToThrift method to set RowCacheProvider (CASSANDRA-3405)
 * acquire compactionlock during truncate (CASSANDRA-3399)
 * fix displaying cfdef entries for super columnfamilies (CASSANDRA-3415)
 * Make counter shard merging thread safe (CASSANDRA-3178)
 * Revert CASSANDRA-2855
 * Fix bug preventing the use of efficient cross-DC writes (CASSANDRA-3472)
 * `describe ring` command for CLI (CASSANDRA-3220)
 * (Hadoop) skip empty rows when entire row is requested, redux (CASSANDRA-2855)


1.0.2
 * "defragment" rows for name-based queries under STCS (CASSANDRA-2503)
 * Add timing information to cassandra-cli GET/SET/LIST queries (CASSANDRA-3326)
 * Only create one CompressionMetadata object per sstable (CASSANDRA-3427)
 * cleanup usage of StorageService.setMode() (CASSANDRA-3388)
 * Avoid large array allocation for compressed chunk offsets (CASSANDRA-3432)
 * fix DecimalType bytebuffer marshalling (CASSANDRA-3421)
 * fix bug that caused first column in per row indexes to be ignored 
   (CASSANDRA-3441)
 * add JMX call to clean (failed) repair sessions (CASSANDRA-3316)
 * fix sstableloader reference acquisition bug (CASSANDRA-3438)
 * fix estimated row size regression (CASSANDRA-3451)
 * make sure we don't return more columns than asked (CASSANDRA-3303, 3395)
Merged from 0.8:
 * acquire compactionlock during truncate (CASSANDRA-3399)
 * fix displaying cfdef entries for super columnfamilies (CASSANDRA-3415)


1.0.1
 * acquire references during index build to prevent delete problems
   on Windows (CASSANDRA-3314)
 * describe_ring should include datacenter/topology information (CASSANDRA-2882)
 * Thrift sockets are not properly buffered (CASSANDRA-3261)
 * performance improvement for bytebufferutil compare function (CASSANDRA-3286)
 * add system.versions ColumnFamily (CASSANDRA-3140)
 * reduce network copies (CASSANDRA-3333, 3373)
 * limit nodetool to 32MB of heap (CASSANDRA-3124)
 * (CQL) update parser to accept "timestamp" instead of "date" (CASSANDRA-3149)
 * Fix CLI `show schema` to include "compression_options" (CASSANDRA-3368)
 * Snapshot to include manifest under LeveledCompactionStrategy (CASSANDRA-3359)
 * (CQL) SELECT query should allow CF name to be qualified by keyspace (CASSANDRA-3130)
 * (CQL) Fix internal application error specifying 'using consistency ...'
   in lower case (CASSANDRA-3366)
 * fix Deflate compression when compression actually makes the data bigger
   (CASSANDRA-3370)
 * optimize UUIDGen to avoid lock contention on InetAddress.getLocalHost 
   (CASSANDRA-3387)
 * tolerate index being dropped mid-mutation (CASSANDRA-3334, 3313)
 * CompactionManager is now responsible for checking for new candidates
   post-task execution, enabling more consistent leveled compaction 
   (CASSANDRA-3391)
 * Cache HSHA threads (CASSANDRA-3372)
 * use CF/KS names as snapshot prefix for drop + truncate operations
   (CASSANDRA-2997)
 * Break bloom filters up to avoid heap fragmentation (CASSANDRA-2466)
 * fix cassandra hanging on jsvc stop (CASSANDRA-3302)
 * Avoid leveled compaction getting blocked on errors (CASSANDRA-3408)
 * Make reloading the compaction strategy safe (CASSANDRA-3409)
 * ignore 0.8 hints even if compaction begins before we try to purge
   them (CASSANDRA-3385)
 * remove procrun (bin\daemon) from Cassandra source tree and 
   artifacts (CASSANDRA-3331)
 * make cassandra compile under JDK7 (CASSANDRA-3275)
 * remove dependency of clientutil.jar to FBUtilities (CASSANDRA-3299)
 * avoid truncation errors by using long math on long values (CASSANDRA-3364)
 * avoid clock drift on some Windows machine (CASSANDRA-3375)
 * display cache provider in cli 'describe keyspace' command (CASSANDRA-3384)
 * fix incomplete topology information in describe_ring (CASSANDRA-3403)
 * expire dead gossip states based on time (CASSANDRA-2961)
 * improve CompactionTask extensibility (CASSANDRA-3330)
 * Allow one leveled compaction task to kick off another (CASSANDRA-3363)
 * allow encryption only between datacenters (CASSANDRA-2802)
Merged from 0.8:
 * fix truncate allowing data to be replayed post-restart (CASSANDRA-3297)
 * make iwriter final in IndexWriter to avoid NPE (CASSANDRA-2863)
 * (CQL) update grammar to require key clause in DELETE statement
   (CASSANDRA-3349)
 * (CQL) allow numeric keyspace names in USE statement (CASSANDRA-3350)
 * (Hadoop) skip empty rows when slicing the entire row (CASSANDRA-2855)
 * Fix handling of tombstone by SSTableExport/Import (CASSANDRA-3357)
 * fix ColumnIndexer to use long offsets (CASSANDRA-3358)
 * Improved CLI exceptions (CASSANDRA-3312)
 * Fix handling of tombstone by SSTableExport/Import (CASSANDRA-3357)
 * Only count compaction as active (for throttling) when they have
   successfully acquired the compaction lock (CASSANDRA-3344)
 * Display CLI version string on startup (CASSANDRA-3196)
 * (Hadoop) make CFIF try rpc_address or fallback to listen_address
   (CASSANDRA-3214)
 * (Hadoop) accept comma delimited lists of initial thrift connections
   (CASSANDRA-3185)
 * ColumnFamily min_compaction_threshold should be >= 2 (CASSANDRA-3342)
 * (Pig) add 0.8+ types and key validation type in schema (CASSANDRA-3280)
 * Fix completely removing column metadata using CLI (CASSANDRA-3126)
 * CLI `describe cluster;` output should be on separate lines for separate versions
   (CASSANDRA-3170)
 * fix changing durable_writes keyspace option during CF creation
   (CASSANDRA-3292)
 * avoid locking on update when no indexes are involved (CASSANDRA-3386)
 * fix assertionError during repair with ordered partitioners (CASSANDRA-3369)
 * correctly serialize key_validation_class for avro (CASSANDRA-3391)
 * don't expire counter tombstone after streaming (CASSANDRA-3394)
 * prevent nodes that failed to join from hanging around forever 
   (CASSANDRA-3351)
 * remove incorrect optimization from slice read path (CASSANDRA-3390)
 * Fix race in AntiEntropyService (CASSANDRA-3400)


1.0.0-final
 * close scrubbed sstable fd before deleting it (CASSANDRA-3318)
 * fix bug preventing obsolete commitlog segments from being removed
   (CASSANDRA-3269)
 * tolerate whitespace in seed CDL (CASSANDRA-3263)
 * Change default heap thresholds to max(min(1/2 ram, 1G), min(1/4 ram, 8GB))
   (CASSANDRA-3295)
 * Fix broken CompressedRandomAccessReaderTest (CASSANDRA-3298)
 * (CQL) fix type information returned for wildcard queries (CASSANDRA-3311)
 * add estimated tasks to LeveledCompactionStrategy (CASSANDRA-3322)
 * avoid including compaction cache-warming in keycache stats (CASSANDRA-3325)
 * run compaction and hinted handoff threads at MIN_PRIORITY (CASSANDRA-3308)
 * default hsha thrift server to cpu core count in rpc pool (CASSANDRA-3329)
 * add bin\daemon to binary tarball for Windows service (CASSANDRA-3331)
 * Fix places where uncompressed size of sstables was use in place of the
   compressed one (CASSANDRA-3338)
 * Fix hsha thrift server (CASSANDRA-3346)
 * Make sure repair only stream needed sstables (CASSANDRA-3345)


1.0.0-rc2
 * Log a meaningful warning when a node receives a message for a repair session
   that doesn't exist anymore (CASSANDRA-3256)
 * test for NUMA policy support as well as numactl presence (CASSANDRA-3245)
 * Fix FD leak when internode encryption is enabled (CASSANDRA-3257)
 * Remove incorrect assertion in mergeIterator (CASSANDRA-3260)
 * FBUtilities.hexToBytes(String) to throw NumberFormatException when string
   contains non-hex characters (CASSANDRA-3231)
 * Keep SimpleSnitch proximity ordering unchanged from what the Strategy
   generates, as intended (CASSANDRA-3262)
 * remove Scrub from compactionstats when finished (CASSANDRA-3255)
 * fix counter entry in jdbc TypesMap (CASSANDRA-3268)
 * fix full queue scenario for ParallelCompactionIterator (CASSANDRA-3270)
 * fix bootstrap process (CASSANDRA-3285)
 * don't try delivering hints if when there isn't any (CASSANDRA-3176)
 * CLI documentation change for ColumnFamily `compression_options` (CASSANDRA-3282)
 * ignore any CF ids sent by client for adding CF/KS (CASSANDRA-3288)
 * remove obsolete hints on first startup (CASSANDRA-3291)
 * use correct ISortedColumns for time-optimized reads (CASSANDRA-3289)
 * Evict gossip state immediately when a token is taken over by a new IP 
   (CASSANDRA-3259)


1.0.0-rc1
 * Update CQL to generate microsecond timestamps by default (CASSANDRA-3227)
 * Fix counting CFMetadata towards Memtable liveRatio (CASSANDRA-3023)
 * Kill server on wrapped OOME such as from FileChannel.map (CASSANDRA-3201)
 * remove unnecessary copy when adding to row cache (CASSANDRA-3223)
 * Log message when a full repair operation completes (CASSANDRA-3207)
 * Fix streamOutSession keeping sstables references forever if the remote end
   dies (CASSANDRA-3216)
 * Remove dynamic_snitch boolean from example configuration (defaulting to 
   true) and set default badness threshold to 0.1 (CASSANDRA-3229)
 * Base choice of random or "balanced" token on bootstrap on whether
   schema definitions were found (CASSANDRA-3219)
 * Fixes for LeveledCompactionStrategy score computation, prioritization,
   scheduling, and performance (CASSANDRA-3224, 3234)
 * parallelize sstable open at server startup (CASSANDRA-2988)
 * fix handling of exceptions writing to OutboundTcpConnection (CASSANDRA-3235)
 * Allow using quotes in "USE <keyspace>;" CLI command (CASSANDRA-3208)
 * Don't allow any cache loading exceptions to halt startup (CASSANDRA-3218)
 * Fix sstableloader --ignores option (CASSANDRA-3247)
 * File descriptor limit increased in packaging (CASSANDRA-3206)
 * Fix deadlock in commit log during flush (CASSANDRA-3253) 


1.0.0-beta1
 * removed binarymemtable (CASSANDRA-2692)
 * add commitlog_total_space_in_mb to prevent fragmented logs (CASSANDRA-2427)
 * removed commitlog_rotation_threshold_in_mb configuration (CASSANDRA-2771)
 * make AbstractBounds.normalize de-overlapp overlapping ranges (CASSANDRA-2641)
 * replace CollatingIterator, ReducingIterator with MergeIterator 
   (CASSANDRA-2062)
 * Fixed the ability to set compaction strategy in cli using create column 
   family command (CASSANDRA-2778)
 * clean up tmp files after failed compaction (CASSANDRA-2468)
 * restrict repair streaming to specific columnfamilies (CASSANDRA-2280)
 * don't bother persisting columns shadowed by a row tombstone (CASSANDRA-2589)
 * reset CF and SC deletion times after gc_grace (CASSANDRA-2317)
 * optimize away seek when compacting wide rows (CASSANDRA-2879)
 * single-pass streaming (CASSANDRA-2677, 2906, 2916, 3003)
 * use reference counting for deleting sstables instead of relying on GC
   (CASSANDRA-2521, 3179)
 * store hints as serialized mutations instead of pointers to data row
   (CASSANDRA-2045)
 * store hints in the coordinator node instead of in the closest replica 
   (CASSANDRA-2914)
 * add row_cache_keys_to_save CF option (CASSANDRA-1966)
 * check column family validity in nodetool repair (CASSANDRA-2933)
 * use lazy initialization instead of class initialization in NodeId
   (CASSANDRA-2953)
 * add paging to get_count (CASSANDRA-2894)
 * fix "short reads" in [multi]get (CASSANDRA-2643, 3157, 3192)
 * add optional compression for sstables (CASSANDRA-47, 2994, 3001, 3128)
 * add scheduler JMX metrics (CASSANDRA-2962)
 * add block level checksum for compressed data (CASSANDRA-1717)
 * make column family backed column map pluggable and introduce unsynchronized
   ArrayList backed one to speedup reads (CASSANDRA-2843, 3165, 3205)
 * refactoring of the secondary index api (CASSANDRA-2982)
 * make CL > ONE reads wait for digest reconciliation before returning
   (CASSANDRA-2494)
 * fix missing logging for some exceptions (CASSANDRA-2061)
 * refactor and optimize ColumnFamilyStore.files(...) and Descriptor.fromFilename(String)
   and few other places responsible for work with SSTable files (CASSANDRA-3040)
 * Stop reading from sstables once we know we have the most recent columns,
   for query-by-name requests (CASSANDRA-2498)
 * Add query-by-column mode to stress.java (CASSANDRA-3064)
 * Add "install" command to cassandra.bat (CASSANDRA-292)
 * clean up KSMetadata, CFMetadata from unnecessary
   Thrift<->Avro conversion methods (CASSANDRA-3032)
 * Add timeouts to client request schedulers (CASSANDRA-3079, 3096)
 * Cli to use hashes rather than array of hashes for strategy options (CASSANDRA-3081)
 * LeveledCompactionStrategy (CASSANDRA-1608, 3085, 3110, 3087, 3145, 3154, 3182)
 * Improvements of the CLI `describe` command (CASSANDRA-2630)
 * reduce window where dropped CF sstables may not be deleted (CASSANDRA-2942)
 * Expose gossip/FD info to JMX (CASSANDRA-2806)
 * Fix streaming over SSL when compressed SSTable involved (CASSANDRA-3051)
 * Add support for pluggable secondary index implementations (CASSANDRA-3078)
 * remove compaction_thread_priority setting (CASSANDRA-3104)
 * generate hints for replicas that timeout, not just replicas that are known
   to be down before starting (CASSANDRA-2034)
 * Add throttling for internode streaming (CASSANDRA-3080)
 * make the repair of a range repair all replica (CASSANDRA-2610, 3194)
 * expose the ability to repair the first range (as returned by the
   partitioner) of a node (CASSANDRA-2606)
 * Streams Compression (CASSANDRA-3015)
 * add ability to use multiple threads during a single compaction
   (CASSANDRA-2901)
 * make AbstractBounds.normalize support overlapping ranges (CASSANDRA-2641)
 * fix of the CQL count() behavior (CASSANDRA-3068)
 * use TreeMap backed column families for the SSTable simple writers
   (CASSANDRA-3148)
 * fix inconsistency of the CLI syntax when {} should be used instead of [{}]
   (CASSANDRA-3119)
 * rename CQL type names to match expected SQL behavior (CASSANDRA-3149, 3031)
 * Arena-based allocation for memtables (CASSANDRA-2252, 3162, 3163, 3168)
 * Default RR chance to 0.1 (CASSANDRA-3169)
 * Add RowLevel support to secondary index API (CASSANDRA-3147)
 * Make SerializingCacheProvider the default if JNA is available (CASSANDRA-3183)
 * Fix backwards compatibilty for CQL memtable properties (CASSANDRA-3190)
 * Add five-minute delay before starting compactions on a restarted server
   (CASSANDRA-3181)
 * Reduce copies done for intra-host messages (CASSANDRA-1788, 3144)
 * support of compaction strategy option for stress.java (CASSANDRA-3204)
 * make memtable throughput and column count thresholds no-ops (CASSANDRA-2449)
 * Return schema information along with the resultSet in CQL (CASSANDRA-2734)
 * Add new DecimalType (CASSANDRA-2883)
 * Fix assertion error in RowRepairResolver (CASSANDRA-3156)
 * Reduce unnecessary high buffer sizes (CASSANDRA-3171)
 * Pluggable compaction strategy (CASSANDRA-1610)
 * Add new broadcast_address config option (CASSANDRA-2491)


0.8.7
 * Kill server on wrapped OOME such as from FileChannel.map (CASSANDRA-3201)
 * Allow using quotes in "USE <keyspace>;" CLI command (CASSANDRA-3208)
 * Log message when a full repair operation completes (CASSANDRA-3207)
 * Don't allow any cache loading exceptions to halt startup (CASSANDRA-3218)
 * Fix sstableloader --ignores option (CASSANDRA-3247)
 * File descriptor limit increased in packaging (CASSANDRA-3206)
 * Log a meaningfull warning when a node receive a message for a repair session
   that doesn't exist anymore (CASSANDRA-3256)
 * Fix FD leak when internode encryption is enabled (CASSANDRA-3257)
 * FBUtilities.hexToBytes(String) to throw NumberFormatException when string
   contains non-hex characters (CASSANDRA-3231)
 * Keep SimpleSnitch proximity ordering unchanged from what the Strategy
   generates, as intended (CASSANDRA-3262)
 * remove Scrub from compactionstats when finished (CASSANDRA-3255)
 * Fix tool .bat files when CASSANDRA_HOME contains spaces (CASSANDRA-3258)
 * Force flush of status table when removing/updating token (CASSANDRA-3243)
 * Evict gossip state immediately when a token is taken over by a new IP (CASSANDRA-3259)
 * Fix bug where the failure detector can take too long to mark a host
   down (CASSANDRA-3273)
 * (Hadoop) allow wrapping ranges in queries (CASSANDRA-3137)
 * (Hadoop) check all interfaces for a match with split location
   before falling back to random replica (CASSANDRA-3211)
 * (Hadoop) Make Pig storage handle implements LoadMetadata (CASSANDRA-2777)
 * (Hadoop) Fix exception during PIG 'dump' (CASSANDRA-2810)
 * Fix stress COUNTER_GET option (CASSANDRA-3301)
 * Fix missing fields in CLI `show schema` output (CASSANDRA-3304)
 * Nodetool no longer leaks threads and closes JMX connections (CASSANDRA-3309)
 * fix truncate allowing data to be replayed post-restart (CASSANDRA-3297)
 * Move SimpleAuthority and SimpleAuthenticator to examples (CASSANDRA-2922)
 * Fix handling of tombstone by SSTableExport/Import (CASSANDRA-3357)
 * Fix transposition in cfHistograms (CASSANDRA-3222)
 * Allow using number as DC name when creating keyspace in CQL (CASSANDRA-3239)
 * Force flush of system table after updating/removing a token (CASSANDRA-3243)


0.8.6
 * revert CASSANDRA-2388
 * change TokenRange.endpoints back to listen/broadcast address to match
   pre-1777 behavior, and add TokenRange.rpc_endpoints instead (CASSANDRA-3187)
 * avoid trying to watch cassandra-topology.properties when loaded from jar
   (CASSANDRA-3138)
 * prevent users from creating keyspaces with LocalStrategy replication
   (CASSANDRA-3139)
 * fix CLI `show schema;` to output correct keyspace definition statement
   (CASSANDRA-3129)
 * CustomTThreadPoolServer to log TTransportException at DEBUG level
   (CASSANDRA-3142)
 * allow topology sort to work with non-unique rack names between 
   datacenters (CASSANDRA-3152)
 * Improve caching of same-version Messages on digest and repair paths
   (CASSANDRA-3158)
 * Randomize choice of first replica for counter increment (CASSANDRA-2890)
 * Fix using read_repair_chance instead of merge_shard_change (CASSANDRA-3202)
 * Avoid streaming data to nodes that already have it, on move as well as
   decommission (CASSANDRA-3041)
 * Fix divide by zero error in GCInspector (CASSANDRA-3164)
 * allow quoting of the ColumnFamily name in CLI `create column family`
   statement (CASSANDRA-3195)
 * Fix rolling upgrade from 0.7 to 0.8 problem (CASSANDRA-3166)
 * Accomodate missing encryption_options in IncomingTcpConnection.stream
   (CASSANDRA-3212)


0.8.5
 * fix NPE when encryption_options is unspecified (CASSANDRA-3007)
 * include column name in validation failure exceptions (CASSANDRA-2849)
 * make sure truncate clears out the commitlog so replay won't re-
   populate with truncated data (CASSANDRA-2950)
 * fix NPE when debug logging is enabled and dropped CF is present
   in a commitlog segment (CASSANDRA-3021)
 * fix cassandra.bat when CASSANDRA_HOME contains spaces (CASSANDRA-2952)
 * fix to SSTableSimpleUnsortedWriter bufferSize calculation (CASSANDRA-3027)
 * make cleanup and normal compaction able to skip empty rows
   (rows containing nothing but expired tombstones) (CASSANDRA-3039)
 * work around native memory leak in com.sun.management.GarbageCollectorMXBean
   (CASSANDRA-2868)
 * validate that column names in column_metadata are not equal to key_alias
   on create/update of the ColumnFamily and CQL 'ALTER' statement (CASSANDRA-3036)
 * return an InvalidRequestException if an indexed column is assigned
   a value larger than 64KB (CASSANDRA-3057)
 * fix of numeric-only and string column names handling in CLI "drop index" 
   (CASSANDRA-3054)
 * prune index scan resultset back to original request for lazy
   resultset expansion case (CASSANDRA-2964)
 * (Hadoop) fail jobs when Cassandra node has failed but TaskTracker
   has not (CASSANDRA-2388)
 * fix dynamic snitch ignoring nodes when read_repair_chance is zero
   (CASSANDRA-2662)
 * avoid retaining references to dropped CFS objects in 
   CompactionManager.estimatedCompactions (CASSANDRA-2708)
 * expose rpc timeouts per host in MessagingServiceMBean (CASSANDRA-2941)
 * avoid including cwd in classpath for deb and rpm packages (CASSANDRA-2881)
 * remove gossip state when a new IP takes over a token (CASSANDRA-3071)
 * allow sstable2json to work on index sstable files (CASSANDRA-3059)
 * always hint counters (CASSANDRA-3099)
 * fix log4j initialization in EmbeddedCassandraService (CASSANDRA-2857)
 * remove gossip state when a new IP takes over a token (CASSANDRA-3071)
 * work around native memory leak in com.sun.management.GarbageCollectorMXBean
    (CASSANDRA-2868)
 * fix UnavailableException with writes at CL.EACH_QUORM (CASSANDRA-3084)
 * fix parsing of the Keyspace and ColumnFamily names in numeric
   and string representations in CLI (CASSANDRA-3075)
 * fix corner cases in Range.differenceToFetch (CASSANDRA-3084)
 * fix ip address String representation in the ring cache (CASSANDRA-3044)
 * fix ring cache compatibility when mixing pre-0.8.4 nodes with post-
   in the same cluster (CASSANDRA-3023)
 * make repair report failure when a node participating dies (instead of
   hanging forever) (CASSANDRA-2433)
 * fix handling of the empty byte buffer by ReversedType (CASSANDRA-3111)
 * Add validation that Keyspace names are case-insensitively unique (CASSANDRA-3066)
 * catch invalid key_validation_class before instantiating UpdateColumnFamily (CASSANDRA-3102)
 * make Range and Bounds objects client-safe (CASSANDRA-3108)
 * optionally skip log4j configuration (CASSANDRA-3061)
 * bundle sstableloader with the debian package (CASSANDRA-3113)
 * don't try to build secondary indexes when there is none (CASSANDRA-3123)
 * improve SSTableSimpleUnsortedWriter speed for large rows (CASSANDRA-3122)
 * handle keyspace arguments correctly in nodetool snapshot (CASSANDRA-3038)
 * Fix SSTableImportTest on windows (CASSANDRA-3043)
 * expose compactionThroughputMbPerSec through JMX (CASSANDRA-3117)
 * log keyspace and CF of large rows being compacted


0.8.4
 * change TokenRing.endpoints to be a list of rpc addresses instead of 
   listen/broadcast addresses (CASSANDRA-1777)
 * include files-to-be-streamed in StreamInSession.getSources (CASSANDRA-2972)
 * use JAVA env var in cassandra-env.sh (CASSANDRA-2785, 2992)
 * avoid doing read for no-op replicate-on-write at CL=1 (CASSANDRA-2892)
 * refuse counter write for CL.ANY (CASSANDRA-2990)
 * switch back to only logging recent dropped messages (CASSANDRA-3004)
 * always deserialize RowMutation for counters (CASSANDRA-3006)
 * ignore saved replication_factor strategy_option for NTS (CASSANDRA-3011)
 * make sure pre-truncate CL segments are discarded (CASSANDRA-2950)


0.8.3
 * add ability to drop local reads/writes that are going to timeout
   (CASSANDRA-2943)
 * revamp token removal process, keep gossip states for 3 days (CASSANDRA-2496)
 * don't accept extra args for 0-arg nodetool commands (CASSANDRA-2740)
 * log unavailableexception details at debug level (CASSANDRA-2856)
 * expose data_dir though jmx (CASSANDRA-2770)
 * don't include tmp files as sstable when create cfs (CASSANDRA-2929)
 * log Java classpath on startup (CASSANDRA-2895)
 * keep gossipped version in sync with actual on migration coordinator 
   (CASSANDRA-2946)
 * use lazy initialization instead of class initialization in NodeId
   (CASSANDRA-2953)
 * check column family validity in nodetool repair (CASSANDRA-2933)
 * speedup bytes to hex conversions dramatically (CASSANDRA-2850)
 * Flush memtables on shutdown when durable writes are disabled 
   (CASSANDRA-2958)
 * improved POSIX compatibility of start scripts (CASsANDRA-2965)
 * add counter support to Hadoop InputFormat (CASSANDRA-2981)
 * fix bug where dirty commitlog segments were removed (and avoid keeping 
   segments with no post-flush activity permanently dirty) (CASSANDRA-2829)
 * fix throwing exception with batch mutation of counter super columns
   (CASSANDRA-2949)
 * ignore system tables during repair (CASSANDRA-2979)
 * throw exception when NTS is given replication_factor as an option
   (CASSANDRA-2960)
 * fix assertion error during compaction of counter CFs (CASSANDRA-2968)
 * avoid trying to create index names, when no index exists (CASSANDRA-2867)
 * don't sample the system table when choosing a bootstrap token
   (CASSANDRA-2825)
 * gossiper notifies of local state changes (CASSANDRA-2948)
 * add asynchronous and half-sync/half-async (hsha) thrift servers 
   (CASSANDRA-1405)
 * fix potential use of free'd native memory in SerializingCache 
   (CASSANDRA-2951)
 * prune index scan resultset back to original request for lazy
   resultset expansion case (CASSANDRA-2964)
 * (Hadoop) fail jobs when Cassandra node has failed but TaskTracker
    has not (CASSANDRA-2388)


0.8.2
 * CQL: 
   - include only one row per unique key for IN queries (CASSANDRA-2717)
   - respect client timestamp on full row deletions (CASSANDRA-2912)
 * improve thread-safety in StreamOutSession (CASSANDRA-2792)
 * allow deleting a row and updating indexed columns in it in the
   same mutation (CASSANDRA-2773)
 * Expose number of threads blocked on submitting memtable to flush
   in JMX (CASSANDRA-2817)
 * add ability to return "endpoints" to nodetool (CASSANDRA-2776)
 * Add support for multiple (comma-delimited) coordinator addresses
   to ColumnFamilyInputFormat (CASSANDRA-2807)
 * fix potential NPE while scheduling read repair for range slice
   (CASSANDRA-2823)
 * Fix race in SystemTable.getCurrentLocalNodeId (CASSANDRA-2824)
 * Correctly set default for replicate_on_write (CASSANDRA-2835)
 * improve nodetool compactionstats formatting (CASSANDRA-2844)
 * fix index-building status display (CASSANDRA-2853)
 * fix CLI perpetuating obsolete KsDef.replication_factor (CASSANDRA-2846)
 * improve cli treatment of multiline comments (CASSANDRA-2852)
 * handle row tombstones correctly in EchoedRow (CASSANDRA-2786)
 * add MessagingService.get[Recently]DroppedMessages and
   StorageService.getExceptionCount (CASSANDRA-2804)
 * fix possibility of spurious UnavailableException for LOCAL_QUORUM
   reads with dynamic snitch + read repair disabled (CASSANDRA-2870)
 * add ant-optional as dependence for the debian package (CASSANDRA-2164)
 * add option to specify limit for get_slice in the CLI (CASSANDRA-2646)
 * decrease HH page size (CASSANDRA-2832)
 * reset cli keyspace after dropping the current one (CASSANDRA-2763)
 * add KeyRange option to Hadoop inputformat (CASSANDRA-1125)
 * fix protocol versioning (CASSANDRA-2818, 2860)
 * support spaces in path to log4j configuration (CASSANDRA-2383)
 * avoid including inferred types in CF update (CASSANDRA-2809)
 * fix JMX bulkload call (CASSANDRA-2908)
 * fix updating KS with durable_writes=false (CASSANDRA-2907)
 * add simplified facade to SSTableWriter for bulk loading use
   (CASSANDRA-2911)
 * fix re-using index CF sstable names after drop/recreate (CASSANDRA-2872)
 * prepend CF to default index names (CASSANDRA-2903)
 * fix hint replay (CASSANDRA-2928)
 * Properly synchronize repair's merkle tree computation (CASSANDRA-2816)


0.8.1
 * CQL:
   - support for insert, delete in BATCH (CASSANDRA-2537)
   - support for IN to SELECT, UPDATE (CASSANDRA-2553)
   - timestamp support for INSERT, UPDATE, and BATCH (CASSANDRA-2555)
   - TTL support (CASSANDRA-2476)
   - counter support (CASSANDRA-2473)
   - ALTER COLUMNFAMILY (CASSANDRA-1709)
   - DROP INDEX (CASSANDRA-2617)
   - add SCHEMA/TABLE as aliases for KS/CF (CASSANDRA-2743)
   - server handles wait-for-schema-agreement (CASSANDRA-2756)
   - key alias support (CASSANDRA-2480)
 * add support for comparator parameters and a generic ReverseType
   (CASSANDRA-2355)
 * add CompositeType and DynamicCompositeType (CASSANDRA-2231)
 * optimize batches containing multiple updates to the same row
   (CASSANDRA-2583)
 * adjust hinted handoff page size to avoid OOM with large columns 
   (CASSANDRA-2652)
 * mark BRAF buffer invalid post-flush so we don't re-flush partial
   buffers again, especially on CL writes (CASSANDRA-2660)
 * add DROP INDEX support to CLI (CASSANDRA-2616)
 * don't perform HH to client-mode [storageproxy] nodes (CASSANDRA-2668)
 * Improve forceDeserialize/getCompactedRow encapsulation (CASSANDRA-2659)
 * Don't write CounterUpdateColumn to disk in tests (CASSANDRA-2650)
 * Add sstable bulk loading utility (CASSANDRA-1278)
 * avoid replaying hints to dropped columnfamilies (CASSANDRA-2685)
 * add placeholders for missing rows in range query pseudo-RR (CASSANDRA-2680)
 * remove no-op HHOM.renameHints (CASSANDRA-2693)
 * clone super columns to avoid modifying them during flush (CASSANDRA-2675)
 * allow writes to bypass the commitlog for certain keyspaces (CASSANDRA-2683)
 * avoid NPE when bypassing commitlog during memtable flush (CASSANDRA-2781)
 * Added support for making bootstrap retry if nodes flap (CASSANDRA-2644)
 * Added statusthrift to nodetool to report if thrift server is running (CASSANDRA-2722)
 * Fixed rows being cached if they do not exist (CASSANDRA-2723)
 * Support passing tableName and cfName to RowCacheProviders (CASSANDRA-2702)
 * close scrub file handles (CASSANDRA-2669)
 * throttle migration replay (CASSANDRA-2714)
 * optimize column serializer creation (CASSANDRA-2716)
 * Added support for making bootstrap retry if nodes flap (CASSANDRA-2644)
 * Added statusthrift to nodetool to report if thrift server is running
   (CASSANDRA-2722)
 * Fixed rows being cached if they do not exist (CASSANDRA-2723)
 * fix truncate/compaction race (CASSANDRA-2673)
 * workaround large resultsets causing large allocation retention
   by nio sockets (CASSANDRA-2654)
 * fix nodetool ring use with Ec2Snitch (CASSANDRA-2733)
 * fix removing columns and subcolumns that are supressed by a row or
   supercolumn tombstone during replica resolution (CASSANDRA-2590)
 * support sstable2json against snapshot sstables (CASSANDRA-2386)
 * remove active-pull schema requests (CASSANDRA-2715)
 * avoid marking entire list of sstables as actively being compacted
   in multithreaded compaction (CASSANDRA-2765)
 * seek back after deserializing a row to update cache with (CASSANDRA-2752)
 * avoid skipping rows in scrub for counter column family (CASSANDRA-2759)
 * fix ConcurrentModificationException in repair when dealing with 0.7 node
   (CASSANDRA-2767)
 * use threadsafe collections for StreamInSession (CASSANDRA-2766)
 * avoid infinite loop when creating merkle tree (CASSANDRA-2758)
 * avoids unmarking compacting sstable prematurely in cleanup (CASSANDRA-2769)
 * fix NPE when the commit log is bypassed (CASSANDRA-2718)
 * don't throw an exception in SS.isRPCServerRunning (CASSANDRA-2721)
 * make stress.jar executable (CASSANDRA-2744)
 * add daemon mode to java stress (CASSANDRA-2267)
 * expose the DC and rack of a node through JMX and nodetool ring (CASSANDRA-2531)
 * fix cache mbean getSize (CASSANDRA-2781)
 * Add Date, Float, Double, and Boolean types (CASSANDRA-2530)
 * Add startup flag to renew counter node id (CASSANDRA-2788)
 * add jamm agent to cassandra.bat (CASSANDRA-2787)
 * fix repair hanging if a neighbor has nothing to send (CASSANDRA-2797)
 * purge tombstone even if row is in only one sstable (CASSANDRA-2801)
 * Fix wrong purge of deleted cf during compaction (CASSANDRA-2786)
 * fix race that could result in Hadoop writer failing to throw an
   exception encountered after close() (CASSANDRA-2755)
 * fix scan wrongly throwing assertion error (CASSANDRA-2653)
 * Always use even distribution for merkle tree with RandomPartitionner
   (CASSANDRA-2841)
 * fix describeOwnership for OPP (CASSANDRA-2800)
 * ensure that string tokens do not contain commas (CASSANDRA-2762)


0.8.0-final
 * fix CQL grammar warning and cqlsh regression from CASSANDRA-2622
 * add ant generate-cql-html target (CASSANDRA-2526)
 * update CQL consistency levels (CASSANDRA-2566)
 * debian packaging fixes (CASSANDRA-2481, 2647)
 * fix UUIDType, IntegerType for direct buffers (CASSANDRA-2682, 2684)
 * switch to native Thrift for Hadoop map/reduce (CASSANDRA-2667)
 * fix StackOverflowError when building from eclipse (CASSANDRA-2687)
 * only provide replication_factor to strategy_options "help" for
   SimpleStrategy, OldNetworkTopologyStrategy (CASSANDRA-2678, 2713)
 * fix exception adding validators to non-string columns (CASSANDRA-2696)
 * avoid instantiating DatabaseDescriptor in JDBC (CASSANDRA-2694)
 * fix potential stack overflow during compaction (CASSANDRA-2626)
 * clone super columns to avoid modifying them during flush (CASSANDRA-2675)
 * reset underlying iterator in EchoedRow constructor (CASSANDRA-2653)


0.8.0-rc1
 * faster flushes and compaction from fixing excessively pessimistic 
   rebuffering in BRAF (CASSANDRA-2581)
 * fix returning null column values in the python cql driver (CASSANDRA-2593)
 * fix merkle tree splitting exiting early (CASSANDRA-2605)
 * snapshot_before_compaction directory name fix (CASSANDRA-2598)
 * Disable compaction throttling during bootstrap (CASSANDRA-2612) 
 * fix CQL treatment of > and < operators in range slices (CASSANDRA-2592)
 * fix potential double-application of counter updates on commitlog replay
   by moving replay position from header to sstable metadata (CASSANDRA-2419)
 * JDBC CQL driver exposes getColumn for access to timestamp
 * JDBC ResultSetMetadata properties added to AbstractType
 * r/m clustertool (CASSANDRA-2607)
 * add support for presenting row key as a column in CQL result sets 
   (CASSANDRA-2622)
 * Don't allow {LOCAL|EACH}_QUORUM unless strategy is NTS (CASSANDRA-2627)
 * validate keyspace strategy_options during CQL create (CASSANDRA-2624)
 * fix empty Result with secondary index when limit=1 (CASSANDRA-2628)
 * Fix regression where bootstrapping a node with no schema fails
   (CASSANDRA-2625)
 * Allow removing LocationInfo sstables (CASSANDRA-2632)
 * avoid attempting to replay mutations from dropped keyspaces (CASSANDRA-2631)
 * avoid using cached position of a key when GT is requested (CASSANDRA-2633)
 * fix counting bloom filter true positives (CASSANDRA-2637)
 * initialize local ep state prior to gossip startup if needed (CASSANDRA-2638)
 * fix counter increment lost after restart (CASSANDRA-2642)
 * add quote-escaping via backslash to CLI (CASSANDRA-2623)
 * fix pig example script (CASSANDRA-2487)
 * fix dynamic snitch race in adding latencies (CASSANDRA-2618)
 * Start/stop cassandra after more important services such as mdadm in
   debian packaging (CASSANDRA-2481)


0.8.0-beta2
 * fix NPE compacting index CFs (CASSANDRA-2528)
 * Remove checking all column families on startup for compaction candidates 
   (CASSANDRA-2444)
 * validate CQL create keyspace options (CASSANDRA-2525)
 * fix nodetool setcompactionthroughput (CASSANDRA-2550)
 * move	gossip heartbeat back to its own thread (CASSANDRA-2554)
 * validate cql TRUNCATE columnfamily before truncating (CASSANDRA-2570)
 * fix batch_mutate for mixed standard-counter mutations (CASSANDRA-2457)
 * disallow making schema changes to system keyspace (CASSANDRA-2563)
 * fix sending mutation messages multiple times (CASSANDRA-2557)
 * fix incorrect use of NBHM.size in ReadCallback that could cause
   reads to time out even when responses were received (CASSANDRA-2552)
 * trigger read repair correctly for LOCAL_QUORUM reads (CASSANDRA-2556)
 * Allow configuring the number of compaction thread (CASSANDRA-2558)
 * forceUserDefinedCompaction will attempt to compact what it is given
   even if the pessimistic estimate is that there is not enough disk space;
   automatic compactions will only compact 2 or more sstables (CASSANDRA-2575)
 * refuse to apply migrations with older timestamps than the current 
   schema (CASSANDRA-2536)
 * remove unframed Thrift transport option
 * include indexes in snapshots (CASSANDRA-2596)
 * improve ignoring of obsolete mutations in index maintenance (CASSANDRA-2401)
 * recognize attempt to drop just the index while leaving the column
   definition alone (CASSANDRA-2619)
  

0.8.0-beta1
 * remove Avro RPC support (CASSANDRA-926)
 * support for columns that act as incr/decr counters 
   (CASSANDRA-1072, 1937, 1944, 1936, 2101, 2093, 2288, 2105, 2384, 2236, 2342,
   2454)
 * CQL (CASSANDRA-1703, 1704, 1705, 1706, 1707, 1708, 1710, 1711, 1940, 
   2124, 2302, 2277, 2493)
 * avoid double RowMutation serialization on write path (CASSANDRA-1800)
 * make NetworkTopologyStrategy the default (CASSANDRA-1960)
 * configurable internode encryption (CASSANDRA-1567, 2152)
 * human readable column names in sstable2json output (CASSANDRA-1933)
 * change default JMX port to 7199 (CASSANDRA-2027)
 * backwards compatible internal messaging (CASSANDRA-1015)
 * atomic switch of memtables and sstables (CASSANDRA-2284)
 * add pluggable SeedProvider (CASSANDRA-1669)
 * Fix clustertool to not throw exception when calling get_endpoints (CASSANDRA-2437)
 * upgrade to thrift 0.6 (CASSANDRA-2412) 
 * repair works on a token range instead of full ring (CASSANDRA-2324)
 * purge tombstones from row cache (CASSANDRA-2305)
 * push replication_factor into strategy_options (CASSANDRA-1263)
 * give snapshots the same name on each node (CASSANDRA-1791)
 * remove "nodetool loadbalance" (CASSANDRA-2448)
 * multithreaded compaction (CASSANDRA-2191)
 * compaction throttling (CASSANDRA-2156)
 * add key type information and alias (CASSANDRA-2311, 2396)
 * cli no longer divides read_repair_chance by 100 (CASSANDRA-2458)
 * made CompactionInfo.getTaskType return an enum (CASSANDRA-2482)
 * add a server-wide cap on measured memtable memory usage and aggressively
   flush to keep under that threshold (CASSANDRA-2006)
 * add unified UUIDType (CASSANDRA-2233)
 * add off-heap row cache support (CASSANDRA-1969)


0.7.5
 * improvements/fixes to PIG driver (CASSANDRA-1618, CASSANDRA-2387,
   CASSANDRA-2465, CASSANDRA-2484)
 * validate index names (CASSANDRA-1761)
 * reduce contention on Table.flusherLock (CASSANDRA-1954)
 * try harder to detect failures during streaming, cleaning up temporary
   files more reliably (CASSANDRA-2088)
 * shut down server for OOM on a Thrift thread (CASSANDRA-2269)
 * fix tombstone handling in repair and sstable2json (CASSANDRA-2279)
 * preserve version when streaming data from old sstables (CASSANDRA-2283)
 * don't start repair if a neighboring node is marked as dead (CASSANDRA-2290)
 * purge tombstones from row cache (CASSANDRA-2305)
 * Avoid seeking when sstable2json exports the entire file (CASSANDRA-2318)
 * clear Built flag in system table when dropping an index (CASSANDRA-2320)
 * don't allow arbitrary argument for stress.java (CASSANDRA-2323)
 * validate values for index predicates in get_indexed_slice (CASSANDRA-2328)
 * queue secondary indexes for flush before the parent (CASSANDRA-2330)
 * allow job configuration to set the CL used in Hadoop jobs (CASSANDRA-2331)
 * add memtable_flush_queue_size defaulting to 4 (CASSANDRA-2333)
 * Allow overriding of initial_token, storage_port and rpc_port from system
   properties (CASSANDRA-2343)
 * fix comparator used for non-indexed secondary expressions in index scan
   (CASSANDRA-2347)
 * ensure size calculation and write phase of large-row compaction use
   the same threshold for TTL expiration (CASSANDRA-2349)
 * fix race when iterating CFs during add/drop (CASSANDRA-2350)
 * add ConsistencyLevel command to CLI (CASSANDRA-2354)
 * allow negative numbers in the cli (CASSANDRA-2358)
 * hard code serialVersionUID for tokens class (CASSANDRA-2361)
 * fix potential infinite loop in ByteBufferUtil.inputStream (CASSANDRA-2365)
 * fix encoding bugs in HintedHandoffManager, SystemTable when default
   charset is not UTF8 (CASSANDRA-2367)
 * avoids having removed node reappearing in Gossip (CASSANDRA-2371)
 * fix incorrect truncation of long to int when reading columns via block
   index (CASSANDRA-2376)
 * fix NPE during stream session (CASSANDRA-2377)
 * fix race condition that could leave orphaned data files when dropping CF or
   KS (CASSANDRA-2381)
 * fsync statistics component on write (CASSANDRA-2382)
 * fix duplicate results from CFS.scan (CASSANDRA-2406)
 * add IntegerType to CLI help (CASSANDRA-2414)
 * avoid caching token-only decoratedkeys (CASSANDRA-2416)
 * convert mmap assertion to if/throw so scrub can catch it (CASSANDRA-2417)
 * don't overwrite gc log (CASSANDR-2418)
 * invalidate row cache for streamed row to avoid inconsitencies
   (CASSANDRA-2420)
 * avoid copies in range/index scans (CASSANDRA-2425)
 * make sure we don't wipe data during cleanup if the node has not join
   the ring (CASSANDRA-2428)
 * Try harder to close files after compaction (CASSANDRA-2431)
 * re-set bootstrapped flag after move finishes (CASSANDRA-2435)
 * display validation_class in CLI 'describe keyspace' (CASSANDRA-2442)
 * make cleanup compactions cleanup the row cache (CASSANDRA-2451)
 * add column fields validation to scrub (CASSANDRA-2460)
 * use 64KB flush buffer instead of in_memory_compaction_limit (CASSANDRA-2463)
 * fix backslash substitutions in CLI (CASSANDRA-2492)
 * disable cache saving for system CFS (CASSANDRA-2502)
 * fixes for verifying destination availability under hinted conditions
   so UE can be thrown intead of timing out (CASSANDRA-2514)
 * fix update of validation class in column metadata (CASSANDRA-2512)
 * support LOCAL_QUORUM, EACH_QUORUM CLs outside of NTS (CASSANDRA-2516)
 * preserve version when streaming data from old sstables (CASSANDRA-2283)
 * fix backslash substitutions in CLI (CASSANDRA-2492)
 * count a row deletion as one operation towards memtable threshold 
   (CASSANDRA-2519)
 * support LOCAL_QUORUM, EACH_QUORUM CLs outside of NTS (CASSANDRA-2516)


0.7.4
 * add nodetool join command (CASSANDRA-2160)
 * fix secondary indexes on pre-existing or streamed data (CASSANDRA-2244)
 * initialize endpoint in gossiper earlier (CASSANDRA-2228)
 * add ability to write to Cassandra from Pig (CASSANDRA-1828)
 * add rpc_[min|max]_threads (CASSANDRA-2176)
 * add CL.TWO, CL.THREE (CASSANDRA-2013)
 * avoid exporting an un-requested row in sstable2json, when exporting 
   a key that does not exist (CASSANDRA-2168)
 * add incremental_backups option (CASSANDRA-1872)
 * add configurable row limit to Pig loadfunc (CASSANDRA-2276)
 * validate column values in batches as well as single-Column inserts
   (CASSANDRA-2259)
 * move sample schema from cassandra.yaml to schema-sample.txt,
   a cli scripts (CASSANDRA-2007)
 * avoid writing empty rows when scrubbing tombstoned rows (CASSANDRA-2296)
 * fix assertion error in range and index scans for CL < ALL
   (CASSANDRA-2282)
 * fix commitlog replay when flush position refers to data that didn't
   get synced before server died (CASSANDRA-2285)
 * fix fd leak in sstable2json with non-mmap'd i/o (CASSANDRA-2304)
 * reduce memory use during streaming of multiple sstables (CASSANDRA-2301)
 * purge tombstoned rows from cache after GCGraceSeconds (CASSANDRA-2305)
 * allow zero replicas in a NTS datacenter (CASSANDRA-1924)
 * make range queries respect snitch for local replicas (CASSANDRA-2286)
 * fix HH delivery when column index is larger than 2GB (CASSANDRA-2297)
 * make 2ary indexes use parent CF flush thresholds during initial build
   (CASSANDRA-2294)
 * update memtable_throughput to be a long (CASSANDRA-2158)


0.7.3
 * Keep endpoint state until aVeryLongTime (CASSANDRA-2115)
 * lower-latency read repair (CASSANDRA-2069)
 * add hinted_handoff_throttle_delay_in_ms option (CASSANDRA-2161)
 * fixes for cache save/load (CASSANDRA-2172, -2174)
 * Handle whole-row deletions in CFOutputFormat (CASSANDRA-2014)
 * Make memtable_flush_writers flush in parallel (CASSANDRA-2178)
 * Add compaction_preheat_key_cache option (CASSANDRA-2175)
 * refactor stress.py to have only one copy of the format string 
   used for creating row keys (CASSANDRA-2108)
 * validate index names for \w+ (CASSANDRA-2196)
 * Fix Cassandra cli to respect timeout if schema does not settle 
   (CASSANDRA-2187)
 * fix for compaction and cleanup writing old-format data into new-version 
   sstable (CASSANDRA-2211, -2216)
 * add nodetool scrub (CASSANDRA-2217, -2240)
 * fix sstable2json large-row pagination (CASSANDRA-2188)
 * fix EOFing on requests for the last bytes in a file (CASSANDRA-2213)
 * fix BufferedRandomAccessFile bugs (CASSANDRA-2218, -2241)
 * check for memtable flush_after_mins exceeded every 10s (CASSANDRA-2183)
 * fix cache saving on Windows (CASSANDRA-2207)
 * add validateSchemaAgreement call + synchronization to schema
   modification operations (CASSANDRA-2222)
 * fix for reversed slice queries on large rows (CASSANDRA-2212)
 * fat clients were writing local data (CASSANDRA-2223)
 * set DEFAULT_MEMTABLE_LIFETIME_IN_MINS to 24h
 * improve detection and cleanup of partially-written sstables 
   (CASSANDRA-2206)
 * fix supercolumn de/serialization when subcolumn comparator is different
   from supercolumn's (CASSANDRA-2104)
 * fix starting up on Windows when CASSANDRA_HOME contains whitespace
   (CASSANDRA-2237)
 * add [get|set][row|key]cacheSavePeriod to JMX (CASSANDRA-2100)
 * fix Hadoop ColumnFamilyOutputFormat dropping of mutations
   when batch fills up (CASSANDRA-2255)
 * move file deletions off of scheduledtasks executor (CASSANDRA-2253)


0.7.2
 * copy DecoratedKey.key when inserting into caches to avoid retaining
   a reference to the underlying buffer (CASSANDRA-2102)
 * format subcolumn names with subcomparator (CASSANDRA-2136)
 * fix column bloom filter deserialization (CASSANDRA-2165)


0.7.1
 * refactor MessageDigest creation code. (CASSANDRA-2107)
 * buffer network stack to avoid inefficient small TCP messages while avoiding
   the nagle/delayed ack problem (CASSANDRA-1896)
 * check log4j configuration for changes every 10s (CASSANDRA-1525, 1907)
 * more-efficient cross-DC replication (CASSANDRA-1530, -2051, -2138)
 * avoid polluting page cache with commitlog or sstable writes
   and seq scan operations (CASSANDRA-1470)
 * add RMI authentication options to nodetool (CASSANDRA-1921)
 * make snitches configurable at runtime (CASSANDRA-1374)
 * retry hadoop split requests on connection failure (CASSANDRA-1927)
 * implement describeOwnership for BOP, COPP (CASSANDRA-1928)
 * make read repair behave as expected for ConsistencyLevel > ONE
   (CASSANDRA-982, 2038)
 * distributed test harness (CASSANDRA-1859, 1964)
 * reduce flush lock contention (CASSANDRA-1930)
 * optimize supercolumn deserialization (CASSANDRA-1891)
 * fix CFMetaData.apply to only compare objects of the same class 
   (CASSANDRA-1962)
 * allow specifying specific SSTables to compact from JMX (CASSANDRA-1963)
 * fix race condition in MessagingService.targets (CASSANDRA-1959, 2094, 2081)
 * refuse to open sstables from a future version (CASSANDRA-1935)
 * zero-copy reads (CASSANDRA-1714)
 * fix copy bounds for word Text in wordcount demo (CASSANDRA-1993)
 * fixes for contrib/javautils (CASSANDRA-1979)
 * check more frequently for memtable expiration (CASSANDRA-2000)
 * fix writing SSTable column count statistics (CASSANDRA-1976)
 * fix streaming of multiple CFs during bootstrap (CASSANDRA-1992)
 * explicitly set JVM GC new generation size with -Xmn (CASSANDRA-1968)
 * add short options for CLI flags (CASSANDRA-1565)
 * make keyspace argument to "describe keyspace" in CLI optional
   when authenticated to keyspace already (CASSANDRA-2029)
 * added option to specify -Dcassandra.join_ring=false on startup
   to allow "warm spare" nodes or performing JMX maintenance before
   joining the ring (CASSANDRA-526)
 * log migrations at INFO (CASSANDRA-2028)
 * add CLI verbose option in file mode (CASSANDRA-2030)
 * add single-line "--" comments to CLI (CASSANDRA-2032)
 * message serialization tests (CASSANDRA-1923)
 * switch from ivy to maven-ant-tasks (CASSANDRA-2017)
 * CLI attempts to block for new schema to propagate (CASSANDRA-2044)
 * fix potential overflow in nodetool cfstats (CASSANDRA-2057)
 * add JVM shutdownhook to sync commitlog (CASSANDRA-1919)
 * allow nodes to be up without being part of  normal traffic (CASSANDRA-1951)
 * fix CLI "show keyspaces" with null options on NTS (CASSANDRA-2049)
 * fix possible ByteBuffer race conditions (CASSANDRA-2066)
 * reduce garbage generated by MessagingService to prevent load spikes
   (CASSANDRA-2058)
 * fix math in RandomPartitioner.describeOwnership (CASSANDRA-2071)
 * fix deletion of sstable non-data components (CASSANDRA-2059)
 * avoid blocking gossip while deleting handoff hints (CASSANDRA-2073)
 * ignore messages from newer versions, keep track of nodes in gossip 
   regardless of version (CASSANDRA-1970)
 * cache writing moved to CompactionManager to reduce i/o contention and
   updated to use non-cache-polluting writes (CASSANDRA-2053)
 * page through large rows when exporting to JSON (CASSANDRA-2041)
 * add flush_largest_memtables_at and reduce_cache_sizes_at options
   (CASSANDRA-2142)
 * add cli 'describe cluster' command (CASSANDRA-2127)
 * add cli support for setting username/password at 'connect' command 
   (CASSANDRA-2111)
 * add -D option to Stress.java to allow reading hosts from a file 
   (CASSANDRA-2149)
 * bound hints CF throughput between 32M and 256M (CASSANDRA-2148)
 * continue starting when invalid saved cache entries are encountered
   (CASSANDRA-2076)
 * add max_hint_window_in_ms option (CASSANDRA-1459)


0.7.0-final
 * fix offsets to ByteBuffer.get (CASSANDRA-1939)


0.7.0-rc4
 * fix cli crash after backgrounding (CASSANDRA-1875)
 * count timeouts in storageproxy latencies, and include latency 
   histograms in StorageProxyMBean (CASSANDRA-1893)
 * fix CLI get recognition of supercolumns (CASSANDRA-1899)
 * enable keepalive on intra-cluster sockets (CASSANDRA-1766)
 * count timeouts towards dynamicsnitch latencies (CASSANDRA-1905)
 * Expose index-building status in JMX + cli schema description
   (CASSANDRA-1871)
 * allow [LOCAL|EACH]_QUORUM to be used with non-NetworkTopology 
   replication Strategies
 * increased amount of index locks for faster commitlog replay
 * collect secondary index tombstones immediately (CASSANDRA-1914)
 * revert commitlog changes from #1780 (CASSANDRA-1917)
 * change RandomPartitioner min token to -1 to avoid collision w/
   tokens on actual nodes (CASSANDRA-1901)
 * examine the right nibble when validating TimeUUID (CASSANDRA-1910)
 * include secondary indexes in cleanup (CASSANDRA-1916)
 * CFS.scrubDataDirectories should also cleanup invalid secondary indexes
   (CASSANDRA-1904)
 * ability to disable/enable gossip on nodes to force them down
   (CASSANDRA-1108)


0.7.0-rc3
 * expose getNaturalEndpoints in StorageServiceMBean taking byte[]
   key; RMI cannot serialize ByteBuffer (CASSANDRA-1833)
 * infer org.apache.cassandra.locator for replication strategy classes
   when not otherwise specified
 * validation that generates less garbage (CASSANDRA-1814)
 * add TTL support to CLI (CASSANDRA-1838)
 * cli defaults to bytestype for subcomparator when creating
   column families (CASSANDRA-1835)
 * unregister index MBeans when index is dropped (CASSANDRA-1843)
 * make ByteBufferUtil.clone thread-safe (CASSANDRA-1847)
 * change exception for read requests during bootstrap from 
   InvalidRequest to Unavailable (CASSANDRA-1862)
 * respect row-level tombstones post-flush in range scans
   (CASSANDRA-1837)
 * ReadResponseResolver check digests against each other (CASSANDRA-1830)
 * return InvalidRequest when remove of subcolumn without supercolumn
   is requested (CASSANDRA-1866)
 * flush before repair (CASSANDRA-1748)
 * SSTableExport validates key order (CASSANDRA-1884)
 * large row support for SSTableExport (CASSANDRA-1867)
 * Re-cache hot keys post-compaction without hitting disk (CASSANDRA-1878)
 * manage read repair in coordinator instead of data source, to
   provide latency information to dynamic snitch (CASSANDRA-1873)


0.7.0-rc2
 * fix live-column-count of slice ranges including tombstoned supercolumn 
   with live subcolumn (CASSANDRA-1591)
 * rename o.a.c.internal.AntientropyStage -> AntiEntropyStage,
   o.a.c.request.Request_responseStage -> RequestResponseStage,
   o.a.c.internal.Internal_responseStage -> InternalResponseStage
 * add AbstractType.fromString (CASSANDRA-1767)
 * require index_type to be present when specifying index_name
   on ColumnDef (CASSANDRA-1759)
 * fix add/remove index bugs in CFMetadata (CASSANDRA-1768)
 * rebuild Strategy during system_update_keyspace (CASSANDRA-1762)
 * cli updates prompt to ... in continuation lines (CASSANDRA-1770)
 * support multiple Mutations per key in hadoop ColumnFamilyOutputFormat
   (CASSANDRA-1774)
 * improvements to Debian init script (CASSANDRA-1772)
 * use local classloader to check for version.properties (CASSANDRA-1778)
 * Validate that column names in column_metadata are valid for the
   defined comparator, and decode properly in cli (CASSANDRA-1773)
 * use cross-platform newlines in cli (CASSANDRA-1786)
 * add ExpiringColumn support to sstable import/export (CASSANDRA-1754)
 * add flush for each append to periodic commitlog mode; added
   periodic_without_flush option to disable this (CASSANDRA-1780)
 * close file handle used for post-flush truncate (CASSANDRA-1790)
 * various code cleanup (CASSANDRA-1793, -1794, -1795)
 * fix range queries against wrapped range (CASSANDRA-1781)
 * fix consistencylevel calculations for NetworkTopologyStrategy
   (CASSANDRA-1804)
 * cli support index type enum names (CASSANDRA-1810)
 * improved validation of column_metadata (CASSANDRA-1813)
 * reads at ConsistencyLevel > 1 throw UnavailableException
   immediately if insufficient live nodes exist (CASSANDRA-1803)
 * copy bytebuffers for local writes to avoid retaining the entire
   Thrift frame (CASSANDRA-1801)
 * fix NPE adding index to column w/o prior metadata (CASSANDRA-1764)
 * reduce fat client timeout (CASSANDRA-1730)
 * fix botched merge of CASSANDRA-1316


0.7.0-rc1
 * fix compaction and flush races with schema updates (CASSANDRA-1715)
 * add clustertool, config-converter, sstablekeys, and schematool 
   Windows .bat files (CASSANDRA-1723)
 * reject range queries received during bootstrap (CASSANDRA-1739)
 * fix wrapping-range queries on non-minimum token (CASSANDRA-1700)
 * add nodetool cfhistogram (CASSANDRA-1698)
 * limit repaired ranges to what the nodes have in common (CASSANDRA-1674)
 * index scan treats missing columns as not matching secondary
   expressions (CASSANDRA-1745)
 * Fix misuse of DataOutputBuffer.getData in AntiEntropyService
   (CASSANDRA-1729)
 * detect and warn when obsolete version of JNA is present (CASSANDRA-1760)
 * reduce fat client timeout (CASSANDRA-1730)
 * cleanup smallest CFs first to increase free temp space for larger ones
   (CASSANDRA-1811)
 * Update windows .bat files to work outside of main Cassandra
   directory (CASSANDRA-1713)
 * fix read repair regression from 0.6.7 (CASSANDRA-1727)
 * more-efficient read repair (CASSANDRA-1719)
 * fix hinted handoff replay (CASSANDRA-1656)
 * log type of dropped messages (CASSANDRA-1677)
 * upgrade to SLF4J 1.6.1
 * fix ByteBuffer bug in ExpiringColumn.updateDigest (CASSANDRA-1679)
 * fix IntegerType.getString (CASSANDRA-1681)
 * make -Djava.net.preferIPv4Stack=true the default (CASSANDRA-628)
 * add INTERNAL_RESPONSE verb to differentiate from responses related
   to client requests (CASSANDRA-1685)
 * log tpstats when dropping messages (CASSANDRA-1660)
 * include unreachable nodes in describeSchemaVersions (CASSANDRA-1678)
 * Avoid dropping messages off the client request path (CASSANDRA-1676)
 * fix jna errno reporting (CASSANDRA-1694)
 * add friendlier error for UnknownHostException on startup (CASSANDRA-1697)
 * include jna dependency in RPM package (CASSANDRA-1690)
 * add --skip-keys option to stress.py (CASSANDRA-1696)
 * improve cli handling of non-string keys and column names 
   (CASSANDRA-1701, -1693)
 * r/m extra subcomparator line in cli keyspaces output (CASSANDRA-1712)
 * add read repair chance to cli "show keyspaces"
 * upgrade to ConcurrentLinkedHashMap 1.1 (CASSANDRA-975)
 * fix index scan routing (CASSANDRA-1722)
 * fix tombstoning of supercolumns in range queries (CASSANDRA-1734)
 * clear endpoint cache after updating keyspace metadata (CASSANDRA-1741)
 * fix wrapping-range queries on non-minimum token (CASSANDRA-1700)
 * truncate includes secondary indexes (CASSANDRA-1747)
 * retain reference to PendingFile sstables (CASSANDRA-1749)
 * fix sstableimport regression (CASSANDRA-1753)
 * fix for bootstrap when no non-system tables are defined (CASSANDRA-1732)
 * handle replica unavailability in index scan (CASSANDRA-1755)
 * fix service initialization order deadlock (CASSANDRA-1756)
 * multi-line cli commands (CASSANDRA-1742)
 * fix race between snapshot and compaction (CASSANDRA-1736)
 * add listEndpointsPendingHints, deleteHintsForEndpoint JMX methods 
   (CASSANDRA-1551)


0.7.0-beta3
 * add strategy options to describe_keyspace output (CASSANDRA-1560)
 * log warning when using randomly generated token (CASSANDRA-1552)
 * re-organize JMX into .db, .net, .internal, .request (CASSANDRA-1217)
 * allow nodes to change IPs between restarts (CASSANDRA-1518)
 * remember ring state between restarts by default (CASSANDRA-1518)
 * flush index built flag so we can read it before log replay (CASSANDRA-1541)
 * lock row cache updates to prevent race condition (CASSANDRA-1293)
 * remove assertion causing rare (and harmless) error messages in
   commitlog (CASSANDRA-1330)
 * fix moving nodes with no keyspaces defined (CASSANDRA-1574)
 * fix unbootstrap when no data is present in a transfer range (CASSANDRA-1573)
 * take advantage of AVRO-495 to simplify our avro IDL (CASSANDRA-1436)
 * extend authorization hierarchy to column family (CASSANDRA-1554)
 * deletion support in secondary indexes (CASSANDRA-1571)
 * meaningful error message for invalid replication strategy class 
   (CASSANDRA-1566)
 * allow keyspace creation with RF > N (CASSANDRA-1428)
 * improve cli error handling (CASSANDRA-1580)
 * add cache save/load ability (CASSANDRA-1417, 1606, 1647)
 * add StorageService.getDrainProgress (CASSANDRA-1588)
 * Disallow bootstrap to an in-use token (CASSANDRA-1561)
 * Allow dynamic secondary index creation and destruction (CASSANDRA-1532)
 * log auto-guessed memtable thresholds (CASSANDRA-1595)
 * add ColumnDef support to cli (CASSANDRA-1583)
 * reduce index sample time by 75% (CASSANDRA-1572)
 * add cli support for column, strategy metadata (CASSANDRA-1578, 1612)
 * add cli support for schema modification (CASSANDRA-1584)
 * delete temp files on failed compactions (CASSANDRA-1596)
 * avoid blocking for dead nodes during removetoken (CASSANDRA-1605)
 * remove ConsistencyLevel.ZERO (CASSANDRA-1607)
 * expose in-progress compaction type in jmx (CASSANDRA-1586)
 * removed IClock & related classes from internals (CASSANDRA-1502)
 * fix removing tokens from SystemTable on decommission and removetoken
   (CASSANDRA-1609)
 * include CF metadata in cli 'show keyspaces' (CASSANDRA-1613)
 * switch from Properties to HashMap in PropertyFileSnitch to
   avoid synchronization bottleneck (CASSANDRA-1481)
 * PropertyFileSnitch configuration file renamed to 
   cassandra-topology.properties
 * add cli support for get_range_slices (CASSANDRA-1088, CASSANDRA-1619)
 * Make memtable flush thresholds per-CF instead of global 
   (CASSANDRA-1007, 1637)
 * add cli support for binary data without CfDef hints (CASSANDRA-1603)
 * fix building SSTable statistics post-stream (CASSANDRA-1620)
 * fix potential infinite loop in 2ary index queries (CASSANDRA-1623)
 * allow creating NTS keyspaces with no replicas configured (CASSANDRA-1626)
 * add jmx histogram of sstables accessed per read (CASSANDRA-1624)
 * remove system_rename_column_family and system_rename_keyspace from the
   client API until races can be fixed (CASSANDRA-1630, CASSANDRA-1585)
 * add cli sanity tests (CASSANDRA-1582)
 * update GC settings in cassandra.bat (CASSANDRA-1636)
 * cli support for index queries (CASSANDRA-1635)
 * cli support for updating schema memtable settings (CASSANDRA-1634)
 * cli --file option (CASSANDRA-1616)
 * reduce automatically chosen memtable sizes by 50% (CASSANDRA-1641)
 * move endpoint cache from snitch to strategy (CASSANDRA-1643)
 * fix commitlog recovery deleting the newly-created segment as well as
   the old ones (CASSANDRA-1644)
 * upgrade to Thrift 0.5 (CASSANDRA-1367)
 * renamed CL.DCQUORUM to LOCAL_QUORUM and DCQUORUMSYNC to EACH_QUORUM
 * cli truncate support (CASSANDRA-1653)
 * update GC settings in cassandra.bat (CASSANDRA-1636)
 * avoid logging when a node's ip/token is gossipped back to it (CASSANDRA-1666)


0.7-beta2
 * always use UTF-8 for hint keys (CASSANDRA-1439)
 * remove cassandra.yaml dependency from Hadoop and Pig (CASSADRA-1322)
 * expose CfDef metadata in describe_keyspaces (CASSANDRA-1363)
 * restore use of mmap_index_only option (CASSANDRA-1241)
 * dropping a keyspace with no column families generated an error 
   (CASSANDRA-1378)
 * rename RackAwareStrategy to OldNetworkTopologyStrategy, RackUnawareStrategy 
   to SimpleStrategy, DatacenterShardStrategy to NetworkTopologyStrategy,
   AbstractRackAwareSnitch to AbstractNetworkTopologySnitch (CASSANDRA-1392)
 * merge StorageProxy.mutate, mutateBlocking (CASSANDRA-1396)
 * faster UUIDType, LongType comparisons (CASSANDRA-1386, 1393)
 * fix setting read_repair_chance from CLI addColumnFamily (CASSANDRA-1399)
 * fix updates to indexed columns (CASSANDRA-1373)
 * fix race condition leaving to FileNotFoundException (CASSANDRA-1382)
 * fix sharded lock hash on index write path (CASSANDRA-1402)
 * add support for GT/E, LT/E in subordinate index clauses (CASSANDRA-1401)
 * cfId counter got out of sync when CFs were added (CASSANDRA-1403)
 * less chatty schema updates (CASSANDRA-1389)
 * rename column family mbeans. 'type' will now include either 
   'IndexColumnFamilies' or 'ColumnFamilies' depending on the CFS type.
   (CASSANDRA-1385)
 * disallow invalid keyspace and column family names. This includes name that
   matches a '^\w+' regex. (CASSANDRA-1377)
 * use JNA, if present, to take snapshots (CASSANDRA-1371)
 * truncate hints if starting 0.7 for the first time (CASSANDRA-1414)
 * fix FD leak in single-row slicepredicate queries (CASSANDRA-1416)
 * allow index expressions against columns that are not part of the 
   SlicePredicate (CASSANDRA-1410)
 * config-converter properly handles snitches and framed support 
   (CASSANDRA-1420)
 * remove keyspace argument from multiget_count (CASSANDRA-1422)
 * allow specifying cassandra.yaml location as (local or remote) URL
   (CASSANDRA-1126)
 * fix using DynamicEndpointSnitch with NetworkTopologyStrategy
   (CASSANDRA-1429)
 * Add CfDef.default_validation_class (CASSANDRA-891)
 * fix EstimatedHistogram.max (CASSANDRA-1413)
 * quorum read optimization (CASSANDRA-1622)
 * handle zero-length (or missing) rows during HH paging (CASSANDRA-1432)
 * include secondary indexes during schema migrations (CASSANDRA-1406)
 * fix commitlog header race during schema change (CASSANDRA-1435)
 * fix ColumnFamilyStoreMBeanIterator to use new type name (CASSANDRA-1433)
 * correct filename generated by xml->yaml converter (CASSANDRA-1419)
 * add CMSInitiatingOccupancyFraction=75 and UseCMSInitiatingOccupancyOnly
   to default JVM options
 * decrease jvm heap for cassandra-cli (CASSANDRA-1446)
 * ability to modify keyspaces and column family definitions on a live cluster
   (CASSANDRA-1285)
 * support for Hadoop Streaming [non-jvm map/reduce via stdin/out]
   (CASSANDRA-1368)
 * Move persistent sstable stats from the system table to an sstable component
   (CASSANDRA-1430)
 * remove failed bootstrap attempt from pending ranges when gossip times
   it out after 1h (CASSANDRA-1463)
 * eager-create tcp connections to other cluster members (CASSANDRA-1465)
 * enumerate stages and derive stage from message type instead of 
   transmitting separately (CASSANDRA-1465)
 * apply reversed flag during collation from different data sources
   (CASSANDRA-1450)
 * make failure to remove commitlog segment non-fatal (CASSANDRA-1348)
 * correct ordering of drain operations so CL.recover is no longer 
   necessary (CASSANDRA-1408)
 * removed keyspace from describe_splits method (CASSANDRA-1425)
 * rename check_schema_agreement to describe_schema_versions
   (CASSANDRA-1478)
 * fix QUORUM calculation for RF > 3 (CASSANDRA-1487)
 * remove tombstones during non-major compactions when bloom filter
   verifies that row does not exist in other sstables (CASSANDRA-1074)
 * nodes that coordinated a loadbalance in the past could not be seen by
   newly added nodes (CASSANDRA-1467)
 * exposed endpoint states (gossip details) via jmx (CASSANDRA-1467)
 * ensure that compacted sstables are not included when new readers are
   instantiated (CASSANDRA-1477)
 * by default, calculate heap size and memtable thresholds at runtime (CASSANDRA-1469)
 * fix races dealing with adding/dropping keyspaces and column families in
   rapid succession (CASSANDRA-1477)
 * clean up of Streaming system (CASSANDRA-1503, 1504, 1506)
 * add options to configure Thrift socket keepalive and buffer sizes (CASSANDRA-1426)
 * make contrib CassandraServiceDataCleaner recursive (CASSANDRA-1509)
 * min, max compaction threshold are configurable and persistent 
   per-ColumnFamily (CASSANDRA-1468)
 * fix replaying the last mutation in a commitlog unnecessarily 
   (CASSANDRA-1512)
 * invoke getDefaultUncaughtExceptionHandler from DTPE with the original
   exception rather than the ExecutionException wrapper (CASSANDRA-1226)
 * remove Clock from the Thrift (and Avro) API (CASSANDRA-1501)
 * Close intra-node sockets when connection is broken (CASSANDRA-1528)
 * RPM packaging spec file (CASSANDRA-786)
 * weighted request scheduler (CASSANDRA-1485)
 * treat expired columns as deleted (CASSANDRA-1539)
 * make IndexInterval configurable (CASSANDRA-1488)
 * add describe_snitch to Thrift API (CASSANDRA-1490)
 * MD5 authenticator compares plain text submitted password with MD5'd
   saved property, instead of vice versa (CASSANDRA-1447)
 * JMX MessagingService pending and completed counts (CASSANDRA-1533)
 * fix race condition processing repair responses (CASSANDRA-1511)
 * make repair blocking (CASSANDRA-1511)
 * create EndpointSnitchInfo and MBean to expose rack and DC (CASSANDRA-1491)
 * added option to contrib/word_count to output results back to Cassandra
   (CASSANDRA-1342)
 * rewrite Hadoop ColumnFamilyRecordWriter to pool connections, retry to
   multiple Cassandra nodes, and smooth impact on the Cassandra cluster
   by using smaller batch sizes (CASSANDRA-1434)
 * fix setting gc_grace_seconds via CLI (CASSANDRA-1549)
 * support TTL'd index values (CASSANDRA-1536)
 * make removetoken work like decommission (CASSANDRA-1216)
 * make cli comparator-aware and improve quote rules (CASSANDRA-1523,-1524)
 * make nodetool compact and cleanup blocking (CASSANDRA-1449)
 * add memtable, cache information to GCInspector logs (CASSANDRA-1558)
 * enable/disable HintedHandoff via JMX (CASSANDRA-1550)
 * Ignore stray files in the commit log directory (CASSANDRA-1547)
 * Disallow bootstrap to an in-use token (CASSANDRA-1561)


0.7-beta1
 * sstable versioning (CASSANDRA-389)
 * switched to slf4j logging (CASSANDRA-625)
 * add (optional) expiration time for column (CASSANDRA-699)
 * access levels for authentication/authorization (CASSANDRA-900)
 * add ReadRepairChance to CF definition (CASSANDRA-930)
 * fix heisenbug in system tests, especially common on OS X (CASSANDRA-944)
 * convert to byte[] keys internally and all public APIs (CASSANDRA-767)
 * ability to alter schema definitions on a live cluster (CASSANDRA-44)
 * renamed configuration file to cassandra.xml, and log4j.properties to
   log4j-server.properties, which must now be loaded from
   the classpath (which is how our scripts in bin/ have always done it)
   (CASSANDRA-971)
 * change get_count to require a SlicePredicate. create multi_get_count
   (CASSANDRA-744)
 * re-organized endpointsnitch implementations and added SimpleSnitch
   (CASSANDRA-994)
 * Added preload_row_cache option (CASSANDRA-946)
 * add CRC to commitlog header (CASSANDRA-999)
 * removed deprecated batch_insert and get_range_slice methods (CASSANDRA-1065)
 * add truncate thrift method (CASSANDRA-531)
 * http mini-interface using mx4j (CASSANDRA-1068)
 * optimize away copy of sliced row on memtable read path (CASSANDRA-1046)
 * replace constant-size 2GB mmaped segments and special casing for index 
   entries spanning segment boundaries, with SegmentedFile that computes 
   segments that always contain entire entries/rows (CASSANDRA-1117)
 * avoid reading large rows into memory during compaction (CASSANDRA-16)
 * added hadoop OutputFormat (CASSANDRA-1101)
 * efficient Streaming (no more anticompaction) (CASSANDRA-579)
 * split commitlog header into separate file and add size checksum to
   mutations (CASSANDRA-1179)
 * avoid allocating a new byte[] for each mutation on replay (CASSANDRA-1219)
 * revise HH schema to be per-endpoint (CASSANDRA-1142)
 * add joining/leaving status to nodetool ring (CASSANDRA-1115)
 * allow multiple repair sessions per node (CASSANDRA-1190)
 * optimize away MessagingService for local range queries (CASSANDRA-1261)
 * make framed transport the default so malformed requests can't OOM the 
   server (CASSANDRA-475)
 * significantly faster reads from row cache (CASSANDRA-1267)
 * take advantage of row cache during range queries (CASSANDRA-1302)
 * make GCGraceSeconds a per-ColumnFamily value (CASSANDRA-1276)
 * keep persistent row size and column count statistics (CASSANDRA-1155)
 * add IntegerType (CASSANDRA-1282)
 * page within a single row during hinted handoff (CASSANDRA-1327)
 * push DatacenterShardStrategy configuration into keyspace definition,
   eliminating datacenter.properties. (CASSANDRA-1066)
 * optimize forward slices starting with '' and single-index-block name 
   queries by skipping the column index (CASSANDRA-1338)
 * streaming refactor (CASSANDRA-1189)
 * faster comparison for UUID types (CASSANDRA-1043)
 * secondary index support (CASSANDRA-749 and subtasks)
 * make compaction buckets deterministic (CASSANDRA-1265)


0.6.6
 * Allow using DynamicEndpointSnitch with RackAwareStrategy (CASSANDRA-1429)
 * remove the remaining vestiges of the unfinished DatacenterShardStrategy 
   (replaced by NetworkTopologyStrategy in 0.7)
   

0.6.5
 * fix key ordering in range query results with RandomPartitioner
   and ConsistencyLevel > ONE (CASSANDRA-1145)
 * fix for range query starting with the wrong token range (CASSANDRA-1042)
 * page within a single row during hinted handoff (CASSANDRA-1327)
 * fix compilation on non-sun JDKs (CASSANDRA-1061)
 * remove String.trim() call on row keys in batch mutations (CASSANDRA-1235)
 * Log summary of dropped messages instead of spamming log (CASSANDRA-1284)
 * add dynamic endpoint snitch (CASSANDRA-981)
 * fix streaming for keyspaces with hyphens in their name (CASSANDRA-1377)
 * fix errors in hard-coded bloom filter optKPerBucket by computing it
   algorithmically (CASSANDRA-1220
 * remove message deserialization stage, and uncap read/write stages
   so slow reads/writes don't block gossip processing (CASSANDRA-1358)
 * add jmx port configuration to Debian package (CASSANDRA-1202)
 * use mlockall via JNA, if present, to prevent Linux from swapping
   out parts of the JVM (CASSANDRA-1214)


0.6.4
 * avoid queuing multiple hint deliveries for the same endpoint
   (CASSANDRA-1229)
 * better performance for and stricter checking of UTF8 column names
   (CASSANDRA-1232)
 * extend option to lower compaction priority to hinted handoff
   as well (CASSANDRA-1260)
 * log errors in gossip instead of re-throwing (CASSANDRA-1289)
 * avoid aborting commitlog replay prematurely if a flushed-but-
   not-removed commitlog segment is encountered (CASSANDRA-1297)
 * fix duplicate rows being read during mapreduce (CASSANDRA-1142)
 * failure detection wasn't closing command sockets (CASSANDRA-1221)
 * cassandra-cli.bat works on windows (CASSANDRA-1236)
 * pre-emptively drop requests that cannot be processed within RPCTimeout
   (CASSANDRA-685)
 * add ack to Binary write verb and update CassandraBulkLoader
   to wait for acks for each row (CASSANDRA-1093)
 * added describe_partitioner Thrift method (CASSANDRA-1047)
 * Hadoop jobs no longer require the Cassandra storage-conf.xml
   (CASSANDRA-1280, CASSANDRA-1047)
 * log thread pool stats when GC is excessive (CASSANDRA-1275)
 * remove gossip message size limit (CASSANDRA-1138)
 * parallelize local and remote reads during multiget, and respect snitch 
   when determining whether to do local read for CL.ONE (CASSANDRA-1317)
 * fix read repair to use requested consistency level on digest mismatch,
   rather than assuming QUORUM (CASSANDRA-1316)
 * process digest mismatch re-reads in parallel (CASSANDRA-1323)
 * switch hints CF comparator to BytesType (CASSANDRA-1274)


0.6.3
 * retry to make streaming connections up to 8 times. (CASSANDRA-1019)
 * reject describe_ring() calls on invalid keyspaces (CASSANDRA-1111)
 * fix cache size calculation for size of 100% (CASSANDRA-1129)
 * fix cache capacity only being recalculated once (CASSANDRA-1129)
 * remove hourly scan of all hints on the off chance that the gossiper
   missed a status change; instead, expose deliverHintsToEndpoint to JMX
   so it can be done manually, if necessary (CASSANDRA-1141)
 * don't reject reads at CL.ALL (CASSANDRA-1152)
 * reject deletions to supercolumns in CFs containing only standard
   columns (CASSANDRA-1139)
 * avoid preserving login information after client disconnects
   (CASSANDRA-1057)
 * prefer sun jdk to openjdk in debian init script (CASSANDRA-1174)
 * detect partioner config changes between restarts and fail fast 
   (CASSANDRA-1146)
 * use generation time to resolve node token reassignment disagreements
   (CASSANDRA-1118)
 * restructure the startup ordering of Gossiper and MessageService to avoid
   timing anomalies (CASSANDRA-1160)
 * detect incomplete commit log hearders (CASSANDRA-1119)
 * force anti-entropy service to stream files on the stream stage to avoid
   sending streams out of order (CASSANDRA-1169)
 * remove inactive stream managers after AES streams files (CASSANDRA-1169)
 * allow removing entire row through batch_mutate Deletion (CASSANDRA-1027)
 * add JMX metrics for row-level bloom filter false positives (CASSANDRA-1212)
 * added a redhat init script to contrib (CASSANDRA-1201)
 * use midpoint when bootstrapping a new machine into range with not
   much data yet instead of random token (CASSANDRA-1112)
 * kill server on OOM in executor stage as well as Thrift (CASSANDRA-1226)
 * remove opportunistic repairs, when two machines with overlapping replica
   responsibilities happen to finish major compactions of the same CF near
   the same time.  repairs are now fully manual (CASSANDRA-1190)
 * add ability to lower compaction priority (default is no change from 0.6.2)
   (CASSANDRA-1181)


0.6.2
 * fix contrib/word_count build. (CASSANDRA-992)
 * split CommitLogExecutorService into BatchCommitLogExecutorService and 
   PeriodicCommitLogExecutorService (CASSANDRA-1014)
 * add latency histograms to CFSMBean (CASSANDRA-1024)
 * make resolving timestamp ties deterministic by using value bytes
   as a tiebreaker (CASSANDRA-1039)
 * Add option to turn off Hinted Handoff (CASSANDRA-894)
 * fix windows startup (CASSANDRA-948)
 * make concurrent_reads, concurrent_writes configurable at runtime via JMX
   (CASSANDRA-1060)
 * disable GCInspector on non-Sun JVMs (CASSANDRA-1061)
 * fix tombstone handling in sstable rows with no other data (CASSANDRA-1063)
 * fix size of row in spanned index entries (CASSANDRA-1056)
 * install json2sstable, sstable2json, and sstablekeys to Debian package
 * StreamingService.StreamDestinations wouldn't empty itself after streaming
   finished (CASSANDRA-1076)
 * added Collections.shuffle(splits) before returning the splits in 
   ColumnFamilyInputFormat (CASSANDRA-1096)
 * do not recalculate cache capacity post-compaction if it's been manually 
   modified (CASSANDRA-1079)
 * better defaults for flush sorter + writer executor queue sizes
   (CASSANDRA-1100)
 * windows scripts for SSTableImport/Export (CASSANDRA-1051)
 * windows script for nodetool (CASSANDRA-1113)
 * expose PhiConvictThreshold (CASSANDRA-1053)
 * make repair of RF==1 a no-op (CASSANDRA-1090)
 * improve default JVM GC options (CASSANDRA-1014)
 * fix SlicePredicate serialization inside Hadoop jobs (CASSANDRA-1049)
 * close Thrift sockets in Hadoop ColumnFamilyRecordReader (CASSANDRA-1081)


0.6.1
 * fix NPE in sstable2json when no excluded keys are given (CASSANDRA-934)
 * keep the replica set constant throughout the read repair process
   (CASSANDRA-937)
 * allow querying getAllRanges with empty token list (CASSANDRA-933)
 * fix command line arguments inversion in clustertool (CASSANDRA-942)
 * fix race condition that could trigger a false-positive assertion
   during post-flush discard of old commitlog segments (CASSANDRA-936)
 * fix neighbor calculation for anti-entropy repair (CASSANDRA-924)
 * perform repair even for small entropy differences (CASSANDRA-924)
 * Use hostnames in CFInputFormat to allow Hadoop's naive string-based
   locality comparisons to work (CASSANDRA-955)
 * cache read-only BufferedRandomAccessFile length to avoid
   3 system calls per invocation (CASSANDRA-950)
 * nodes with IPv6 (and no IPv4) addresses could not join cluster
   (CASSANDRA-969)
 * Retrieve the correct number of undeleted columns, if any, from
   a supercolumn in a row that had been deleted previously (CASSANDRA-920)
 * fix index scans that cross the 2GB mmap boundaries for both mmap
   and standard i/o modes (CASSANDRA-866)
 * expose drain via nodetool (CASSANDRA-978)


0.6.0-RC1
 * JMX drain to flush memtables and run through commit log (CASSANDRA-880)
 * Bootstrapping can skip ranges under the right conditions (CASSANDRA-902)
 * fix merging row versions in range_slice for CL > ONE (CASSANDRA-884)
 * default write ConsistencyLeven chaned from ZERO to ONE
 * fix for index entries spanning mmap buffer boundaries (CASSANDRA-857)
 * use lexical comparison if time part of TimeUUIDs are the same 
   (CASSANDRA-907)
 * bound read, mutation, and response stages to fix possible OOM
   during log replay (CASSANDRA-885)
 * Use microseconds-since-epoch (UTC) in cli, instead of milliseconds
 * Treat batch_mutate Deletion with null supercolumn as "apply this predicate 
   to top level supercolumns" (CASSANDRA-834)
 * Streaming destination nodes do not update their JMX status (CASSANDRA-916)
 * Fix internal RPC timeout calculation (CASSANDRA-911)
 * Added Pig loadfunc to contrib/pig (CASSANDRA-910)


0.6.0-beta3
 * fix compaction bucketing bug (CASSANDRA-814)
 * update windows batch file (CASSANDRA-824)
 * deprecate KeysCachedFraction configuration directive in favor
   of KeysCached; move to unified-per-CF key cache (CASSANDRA-801)
 * add invalidateRowCache to ColumnFamilyStoreMBean (CASSANDRA-761)
 * send Handoff hints to natural locations to reduce load on
   remaining nodes in a failure scenario (CASSANDRA-822)
 * Add RowWarningThresholdInMB configuration option to warn before very 
   large rows get big enough to threaten node stability, and -x option to
   be able to remove them with sstable2json if the warning is unheeded
   until it's too late (CASSANDRA-843)
 * Add logging of GC activity (CASSANDRA-813)
 * fix ConcurrentModificationException in commitlog discard (CASSANDRA-853)
 * Fix hardcoded row count in Hadoop RecordReader (CASSANDRA-837)
 * Add a jmx status to the streaming service and change several DEBUG
   messages to INFO (CASSANDRA-845)
 * fix classpath in cassandra-cli.bat for Windows (CASSANDRA-858)
 * allow re-specifying host, port to cassandra-cli if invalid ones
   are first tried (CASSANDRA-867)
 * fix race condition handling rpc timeout in the coordinator
   (CASSANDRA-864)
 * Remove CalloutLocation and StagingFileDirectory from storage-conf files 
   since those settings are no longer used (CASSANDRA-878)
 * Parse a long from RowWarningThresholdInMB instead of an int (CASSANDRA-882)
 * Remove obsolete ControlPort code from DatabaseDescriptor (CASSANDRA-886)
 * move skipBytes side effect out of assert (CASSANDRA-899)
 * add "double getLoad" to StorageServiceMBean (CASSANDRA-898)
 * track row stats per CF at compaction time (CASSANDRA-870)
 * disallow CommitLogDirectory matching a DataFileDirectory (CASSANDRA-888)
 * default key cache size is 200k entries, changed from 10% (CASSANDRA-863)
 * add -Dcassandra-foreground=yes to cassandra.bat
 * exit if cluster name is changed unexpectedly (CASSANDRA-769)


0.6.0-beta1/beta2
 * add batch_mutate thrift command, deprecating batch_insert (CASSANDRA-336)
 * remove get_key_range Thrift API, deprecated in 0.5 (CASSANDRA-710)
 * add optional login() Thrift call for authentication (CASSANDRA-547)
 * support fat clients using gossiper and StorageProxy to perform
   replication in-process [jvm-only] (CASSANDRA-535)
 * support mmapped I/O for reads, on by default on 64bit JVMs 
   (CASSANDRA-408, CASSANDRA-669)
 * improve insert concurrency, particularly during Hinted Handoff
   (CASSANDRA-658)
 * faster network code (CASSANDRA-675)
 * stress.py moved to contrib (CASSANDRA-635)
 * row caching [must be explicitly enabled per-CF in config] (CASSANDRA-678)
 * present a useful measure of compaction progress in JMX (CASSANDRA-599)
 * add bin/sstablekeys (CASSNADRA-679)
 * add ConsistencyLevel.ANY (CASSANDRA-687)
 * make removetoken remove nodes from gossip entirely (CASSANDRA-644)
 * add ability to set cache sizes at runtime (CASSANDRA-708)
 * report latency and cache hit rate statistics with lifetime totals
   instead of average over the last minute (CASSANDRA-702)
 * support get_range_slice for RandomPartitioner (CASSANDRA-745)
 * per-keyspace replication factory and replication strategy (CASSANDRA-620)
 * track latency in microseconds (CASSANDRA-733)
 * add describe_ Thrift methods, deprecating get_string_property and 
   get_string_list_property
 * jmx interface for tracking operation mode and streams in general.
   (CASSANDRA-709)
 * keep memtables in sorted order to improve range query performance
   (CASSANDRA-799)
 * use while loop instead of recursion when trimming sstables compaction list 
   to avoid blowing stack in pathological cases (CASSANDRA-804)
 * basic Hadoop map/reduce support (CASSANDRA-342)


0.5.1
 * ensure all files for an sstable are streamed to the same directory.
   (CASSANDRA-716)
 * more accurate load estimate for bootstrapping (CASSANDRA-762)
 * tolerate dead or unavailable bootstrap target on write (CASSANDRA-731)
 * allow larger numbers of keys (> 140M) in a sstable bloom filter
   (CASSANDRA-790)
 * include jvm argument improvements from CASSANDRA-504 in debian package
 * change streaming chunk size to 32MB to accomodate Windows XP limitations
   (was 64MB) (CASSANDRA-795)
 * fix get_range_slice returning results in the wrong order (CASSANDRA-781)
 

0.5.0 final
 * avoid attempting to delete temporary bootstrap files twice (CASSANDRA-681)
 * fix bogus NaN in nodeprobe cfstats output (CASSANDRA-646)
 * provide a policy for dealing with single thread executors w/ a full queue
   (CASSANDRA-694)
 * optimize inner read in MessagingService, vastly improving multiple-node
   performance (CASSANDRA-675)
 * wait for table flush before streaming data back to a bootstrapping node.
   (CASSANDRA-696)
 * keep track of bootstrapping sources by table so that bootstrapping doesn't 
   give the indication of finishing early (CASSANDRA-673)


0.5.0 RC3
 * commit the correct version of the patch for CASSANDRA-663


0.5.0 RC2 (unreleased)
 * fix bugs in converting get_range_slice results to Thrift 
   (CASSANDRA-647, CASSANDRA-649)
 * expose java.util.concurrent.TimeoutException in StorageProxy methods
   (CASSANDRA-600)
 * TcpConnectionManager was holding on to disconnected connections, 
   giving the false indication they were being used. (CASSANDRA-651)
 * Remove duplicated write. (CASSANDRA-662)
 * Abort bootstrap if IP is already in the token ring (CASSANDRA-663)
 * increase default commitlog sync period, and wait for last sync to 
   finish before submitting another (CASSANDRA-668)


0.5.0 RC1
 * Fix potential NPE in get_range_slice (CASSANDRA-623)
 * add CRC32 to commitlog entries (CASSANDRA-605)
 * fix data streaming on windows (CASSANDRA-630)
 * GC compacted sstables after cleanup and compaction (CASSANDRA-621)
 * Speed up anti-entropy validation (CASSANDRA-629)
 * Fix anti-entropy assertion error (CASSANDRA-639)
 * Fix pending range conflicts when bootstapping or moving
   multiple nodes at once (CASSANDRA-603)
 * Handle obsolete gossip related to node movement in the case where
   one or more nodes is down when the movement occurs (CASSANDRA-572)
 * Include dead nodes in gossip to avoid a variety of problems
   and fix HH to removed nodes (CASSANDRA-634)
 * return an InvalidRequestException for mal-formed SlicePredicates
   (CASSANDRA-643)
 * fix bug determining closest neighbor for use in multiple datacenters
   (CASSANDRA-648)
 * Vast improvements in anticompaction speed (CASSANDRA-607)
 * Speed up log replay and writes by avoiding redundant serializations
   (CASSANDRA-652)


0.5.0 beta 2
 * Bootstrap improvements (several tickets)
 * add nodeprobe repair anti-entropy feature (CASSANDRA-193, CASSANDRA-520)
 * fix possibility of partition when many nodes restart at once
   in clusters with multiple seeds (CASSANDRA-150)
 * fix NPE in get_range_slice when no data is found (CASSANDRA-578)
 * fix potential NPE in hinted handoff (CASSANDRA-585)
 * fix cleanup of local "system" keyspace (CASSANDRA-576)
 * improve computation of cluster load balance (CASSANDRA-554)
 * added super column read/write, column count, and column/row delete to
   cassandra-cli (CASSANDRA-567, CASSANDRA-594)
 * fix returning live subcolumns of deleted supercolumns (CASSANDRA-583)
 * respect JAVA_HOME in bin/ scripts (several tickets)
 * add StorageService.initClient for fat clients on the JVM (CASSANDRA-535)
   (see contrib/client_only for an example of use)
 * make consistency_level functional in get_range_slice (CASSANDRA-568)
 * optimize key deserialization for RandomPartitioner (CASSANDRA-581)
 * avoid GCing tombstones except on major compaction (CASSANDRA-604)
 * increase failure conviction threshold, resulting in less nodes
   incorrectly (and temporarily) marked as down (CASSANDRA-610)
 * respect memtable thresholds during log replay (CASSANDRA-609)
 * support ConsistencyLevel.ALL on read (CASSANDRA-584)
 * add nodeprobe removetoken command (CASSANDRA-564)


0.5.0 beta
 * Allow multiple simultaneous flushes, improving flush throughput 
   on multicore systems (CASSANDRA-401)
 * Split up locks to improve write and read throughput on multicore systems
   (CASSANDRA-444, CASSANDRA-414)
 * More efficient use of memory during compaction (CASSANDRA-436)
 * autobootstrap option: when enabled, all non-seed nodes will attempt
   to bootstrap when started, until bootstrap successfully
   completes. -b option is removed.  (CASSANDRA-438)
 * Unless a token is manually specified in the configuration xml,
   a bootstraping node will use a token that gives it half the
   keys from the most-heavily-loaded node in the cluster,
   instead of generating a random token. 
   (CASSANDRA-385, CASSANDRA-517)
 * Miscellaneous bootstrap fixes (several tickets)
 * Ability to change a node's token even after it has data on it
   (CASSANDRA-541)
 * Ability to decommission a live node from the ring (CASSANDRA-435)
 * Semi-automatic loadbalancing via nodeprobe (CASSANDRA-192)
 * Add ability to set compaction thresholds at runtime via
   JMX / nodeprobe.  (CASSANDRA-465)
 * Add "comment" field to ColumnFamily definition. (CASSANDRA-481)
 * Additional JMX metrics (CASSANDRA-482)
 * JSON based export and import tools (several tickets)
 * Hinted Handoff fixes (several tickets)
 * Add key cache to improve read performance (CASSANDRA-423)
 * Simplified construction of custom ReplicationStrategy classes
   (CASSANDRA-497)
 * Graphical application (Swing) for ring integrity verification and 
   visualization was added to contrib (CASSANDRA-252)
 * Add DCQUORUM, DCQUORUMSYNC consistency levels and corresponding
   ReplicationStrategy / EndpointSnitch classes.  Experimental.
   (CASSANDRA-492)
 * Web client interface added to contrib (CASSANDRA-457)
 * More-efficient flush for Random, CollatedOPP partitioners 
   for normal writes (CASSANDRA-446) and bulk load (CASSANDRA-420)
 * Add MemtableFlushAfterMinutes, a global replacement for the old 
   per-CF FlushPeriodInMinutes setting (CASSANDRA-463)
 * optimizations to slice reading (CASSANDRA-350) and supercolumn
   queries (CASSANDRA-510)
 * force binding to given listenaddress for nodes with multiple
   interfaces (CASSANDRA-546)
 * stress.py benchmarking tool improvements (several tickets)
 * optimized replica placement code (CASSANDRA-525)
 * faster log replay on restart (CASSANDRA-539, CASSANDRA-540)
 * optimized local-node writes (CASSANDRA-558)
 * added get_range_slice, deprecating get_key_range (CASSANDRA-344)
 * expose TimedOutException to thrift (CASSANDRA-563)
 

0.4.2
 * Add validation disallowing null keys (CASSANDRA-486)
 * Fix race conditions in TCPConnectionManager (CASSANDRA-487)
 * Fix using non-utf8-aware comparison as a sanity check.
   (CASSANDRA-493)
 * Improve default garbage collector options (CASSANDRA-504)
 * Add "nodeprobe flush" (CASSANDRA-505)
 * remove NotFoundException from get_slice throws list (CASSANDRA-518)
 * fix get (not get_slice) of entire supercolumn (CASSANDRA-508)
 * fix null token during bootstrap (CASSANDRA-501)


0.4.1
 * Fix FlushPeriod columnfamily configuration regression
   (CASSANDRA-455)
 * Fix long column name support (CASSANDRA-460)
 * Fix for serializing a row that only contains tombstones
   (CASSANDRA-458)
 * Fix for discarding unneeded commitlog segments (CASSANDRA-459)
 * Add SnapshotBeforeCompaction configuration option (CASSANDRA-426)
 * Fix compaction abort under insufficient disk space (CASSANDRA-473)
 * Fix reading subcolumn slice from tombstoned CF (CASSANDRA-484)
 * Fix race condition in RVH causing occasional NPE (CASSANDRA-478)


0.4.0
 * fix get_key_range problems when a node is down (CASSANDRA-440)
   and add UnavailableException to more Thrift methods
 * Add example EndPointSnitch contrib code (several tickets)


0.4.0 RC2
 * fix SSTable generation clash during compaction (CASSANDRA-418)
 * reject method calls with null parameters (CASSANDRA-308)
 * properly order ranges in nodeprobe output (CASSANDRA-421)
 * fix logging of certain errors on executor threads (CASSANDRA-425)


0.4.0 RC1
 * Bootstrap feature is live; use -b on startup (several tickets)
 * Added multiget api (CASSANDRA-70)
 * fix Deadlock with SelectorManager.doProcess and TcpConnection.write
   (CASSANDRA-392)
 * remove key cache b/c of concurrency bugs in third-party
   CLHM library (CASSANDRA-405)
 * update non-major compaction logic to use two threshold values
   (CASSANDRA-407)
 * add periodic / batch commitlog sync modes (several tickets)
 * inline BatchMutation into batch_insert params (CASSANDRA-403)
 * allow setting the logging level at runtime via mbean (CASSANDRA-402)
 * change default comparator to BytesType (CASSANDRA-400)
 * add forwards-compatible ConsistencyLevel parameter to get_key_range
   (CASSANDRA-322)
 * r/m special case of blocking for local destination when writing with 
   ConsistencyLevel.ZERO (CASSANDRA-399)
 * Fixes to make BinaryMemtable [bulk load interface] useful (CASSANDRA-337);
   see contrib/bmt_example for an example of using it.
 * More JMX properties added (several tickets)
 * Thrift changes (several tickets)
    - Merged _super get methods with the normal ones; return values
      are now of ColumnOrSuperColumn.
    - Similarly, merged batch_insert_super into batch_insert.



0.4.0 beta
 * On-disk data format has changed to allow billions of keys/rows per
   node instead of only millions
 * Multi-keyspace support
 * Scan all sstables for all queries to avoid situations where
   different types of operation on the same ColumnFamily could
   disagree on what data was present
 * Snapshot support via JMX
 * Thrift API has changed a _lot_:
    - removed time-sorted CFs; instead, user-defined comparators
      may be defined on the column names, which are now byte arrays.
      Default comparators are provided for UTF8, Bytes, Ascii, Long (i64),
      and UUID types.
    - removed colon-delimited strings in thrift api in favor of explicit
      structs such as ColumnPath, ColumnParent, etc.  Also normalized
      thrift struct and argument naming.
    - Added columnFamily argument to get_key_range.
    - Change signature of get_slice to accept starting and ending
      columns as well as an offset.  (This allows use of indexes.)
      Added "ascending" flag to allow reasonably-efficient reverse
      scans as well.  Removed get_slice_by_range as redundant.
    - get_key_range operates on one CF at a time
    - changed `block` boolean on insert methods to ConsistencyLevel enum,
      with options of NONE, ONE, QUORUM, and ALL.
    - added similar consistency_level parameter to read methods
    - column-name-set slice with no names given now returns zero columns
      instead of all of them.  ("all" can run your server out of memory.
      use a range-based slice with a high max column count instead.)
 * Removed the web interface. Node information can now be obtained by 
   using the newly introduced nodeprobe utility.
 * More JMX stats
 * Remove magic values from internals (e.g. special key to indicate
   when to flush memtables)
 * Rename configuration "table" to "keyspace"
 * Moved to crash-only design; no more shutdown (just kill the process)
 * Lots of bug fixes

Full list of issues resolved in 0.4 is at https://issues.apache.org/jira/secure/IssueNavigator.jspa?reset=true&&pid=12310865&fixfor=12313862&resolution=1&sorter/field=issuekey&sorter/order=DESC


0.3.0 RC3
 * Fix potential deadlock under load in TCPConnection.
   (CASSANDRA-220)


0.3.0 RC2
 * Fix possible data loss when server is stopped after replaying
   log but before new inserts force memtable flush.
   (CASSANDRA-204)
 * Added BUGS file


0.3.0 RC1
 * Range queries on keys, including user-defined key collation
 * Remove support
 * Workarounds for a weird bug in JDK select/register that seems
   particularly common on VM environments. Cassandra should deploy
   fine on EC2 now
 * Much improved infrastructure: the beginnings of a decent test suite
   ("ant test" for unit tests; "nosetests" for system tests), code
   coverage reporting, etc.
 * Expanded node status reporting via JMX
 * Improved error reporting/logging on both server and client
 * Reduced memory footprint in default configuration
 * Combined blocking and non-blocking versions of insert APIs
 * Added FlushPeriodInMinutes configuration parameter to force
   flushing of infrequently-updated ColumnFamilies<|MERGE_RESOLUTION|>--- conflicted
+++ resolved
@@ -1,12 +1,8 @@
-<<<<<<< HEAD
 3.3
  * Avoid bootstrap hanging when existing nodes have no data to stream (CASSANDRA-11010)
 Merged from 3.0:
-=======
-3.0.3
  * Add dropped_columns to the list of schema table so it gets handled
    properly (CASSANDRA-11050)
->>>>>>> b2147227
  * Update CQL documentation (CASSANDRA-10899)
  * Check the column name, not cell name, for dropped columns when reading
    legacy sstables (CASSANDRA-11018)
