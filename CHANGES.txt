--- conflicted
+++ resolved
@@ -1,4 +1,3 @@
-<<<<<<< HEAD
 1.2.9
  * add --migrate option to sstableupgrade and sstablescrub (CASSANDRA-5831)
  * fix bulk-loading compressed sstables (CASSANDRA-5820)
@@ -14,6 +13,8 @@
  * Future-proof inter-major-version schema migrations (CASSANDRA-5845)
  * (Hadoop) add CqlPagingRecordReader support for ReversedType in Thrift table
    (CASSANDRA-5718)
+Merged from 1.1:
+ * Correctly validate sparse composite cells in scrub (CASSANDRA-5855)
 
 
 1.2.8
@@ -133,14 +134,6 @@
  * Add nodetool enablebackup/disablebackup (CASSANDRA-5556)
  * cqlsh: fix DESCRIBE after case insensitive USE (CASSANDRA-5567)
 Merged from 1.1
-=======
-1.1.next
- * Backport compaction exception handling from 1.2
- * Correctly validate sparse composite cells in scrub (CASSANDRA-5855)
-
-
-1.1.12
->>>>>>> eb884a58
  * Remove buggy thrift max message length option (CASSANDRA-5529)
  * Add retry mechanism to OTC for non-droppable_verbs (CASSANDRA-5393)
  * Use allocator information to improve memtable memory usage estimate
