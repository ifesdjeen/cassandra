<<<<<<< HEAD
4.0
 * Avoid leaking threads when failing anticompactions and rate limit anticompactions (CASSANDRA-15002)
 * Validate token() arguments early instead of throwing NPE at execution (CASSANDRA-14989)
 * Add a new tool to dump audit logs (CASSANDRA-14885)
 * Fix generating javadoc with Java11 (CASSANDRA-14988)
 * Only cancel conflicting compactions when starting anticompactions and sub range compactions (CASSANDRA-14935)
 * Use a stub IndexRegistry for non-daemon use cases (CASSANDRA-14938)
 * Don't enable client transports when bootstrap is pending (CASSANDRA-14525)
 * Make antiCompactGroup throw exception on error and anticompaction non cancellable
   again (CASSANDRA-14936)
 * Catch empty/invalid bounds in SelectStatement (CASSANDRA-14849)
 * Auto-expand replication_factor for NetworkTopologyStrategy (CASSANDRA-14303)
 * Transient Replication: support EACH_QUORUM (CASSANDRA-14727)
 * BufferPool: allocating thread for new chunks should acquire directly (CASSANDRA-14832)
 * Send correct messaging version in internode messaging handshake's third message (CASSANDRA-14896)
 * Make Read and Write Latency columns consistent for proxyhistograms and tablehistograms (CASSANDRA-11939)
 * Make protocol checksum type option case insensitive (CASSANDRA-14716)
 * Forbid re-adding static columns as regular and vice versa (CASSANDRA-14913)
 * Audit log allows system keyspaces to be audited via configuration options (CASSANDRA-14498)
 * Lower default chunk_length_in_kb from 64kb to 16kb (CASSANDRA-13241)
 * Startup checker should wait for count rather than percentage (CASSANDRA-14297)
 * Fix incorrect sorting of replicas in SimpleStrategy.calculateNaturalReplicas (CASSANDRA-14862)
 * Partitioned outbound internode TCP connections can occur when nodes restart (CASSANDRA-14358)
 * Don't write to system_distributed.repair_history, system_traces.sessions, system_traces.events in mixed version 3.X/4.0 clusters (CASSANDRA-14841)
 * Avoid running query to self through messaging service (CASSANDRA-14807)
 * Allow using custom script for chronicle queue BinLog archival (CASSANDRA-14373)
 * Transient->Full range movements mishandle consistency level upgrade (CASSANDRA-14759)
 * ReplicaCollection follow-up (CASSANDRA-14726)
 * Transient node receives full data requests (CASSANDRA-14762)
 * Enable snapshot artifacts publish (CASSANDRA-12704)
 * Introduce RangesAtEndpoint.unwrap to simplify StreamSession.addTransferRanges (CASSANDRA-14770)
 * LOCAL_QUORUM may speculate to non-local nodes, resulting in Timeout instead of Unavailable (CASSANDRA-14735)
 * Avoid creating empty compaction tasks after truncate (CASSANDRA-14780)
 * Fail incremental repair prepare phase if it encounters sstables from un-finalized sessions (CASSANDRA-14763)
 * Add a check for receiving digest response from transient node (CASSANDRA-14750)
 * Fail query on transient replica if coordinator only expects full data (CASSANDRA-14704)
 * Remove mentions of transient replication from repair path (CASSANDRA-14698)
 * Fix handleRepairStatusChangedNotification to remove first then add (CASSANDRA-14720)
 * Allow transient node to serve as a repair coordinator (CASSANDRA-14693)
 * DecayingEstimatedHistogramReservoir.EstimatedHistogramReservoirSnapshot returns wrong value for size() and incorrectly calculates count (CASSANDRA-14696)
 * AbstractReplicaCollection equals and hash code should throw due to conflict between order sensitive/insensitive uses (CASSANDRA-14700)
 * Detect inconsistencies in repaired data on the read path (CASSANDRA-14145)
 * Add checksumming to the native protocol (CASSANDRA-13304)
 * Make AuthCache more easily extendable (CASSANDRA-14662)
 * Extend RolesCache to include detailed role info (CASSANDRA-14497)
 * Add fqltool compare (CASSANDRA-14619)
 * Add fqltool replay (CASSANDRA-14618)
 * Log keyspace in full query log (CASSANDRA-14656)
 * Transient Replication and Cheap Quorums (CASSANDRA-14404)
 * Log server-generated timestamp and nowInSeconds used by queries in FQL (CASSANDRA-14675)
 * Add diagnostic events for read repairs (CASSANDRA-14668)
 * Use consistent nowInSeconds and timestamps values within a request (CASSANDRA-14671)
 * Add sampler for query time and expose with nodetool (CASSANDRA-14436)
 * Clean up Message.Request implementations (CASSANDRA-14677)
 * Disable old native protocol versions on demand (CASANDRA-14659)
 * Allow specifying now-in-seconds in native protocol (CASSANDRA-14664)
 * Improve BTree build performance by avoiding data copy (CASSANDRA-9989)
 * Make monotonic read / read repair configurable (CASSANDRA-14635)
 * Refactor CompactionStrategyManager (CASSANDRA-14621)
 * Flush netty client messages immediately by default (CASSANDRA-13651)
 * Improve read repair blocking behavior (CASSANDRA-10726)
 * Add a virtual table to expose settings (CASSANDRA-14573)
 * Fix up chunk cache handling of metrics (CASSANDRA-14628)
 * Extend IAuthenticator to accept peer SSL certificates (CASSANDRA-14652)
 * Incomplete handling of exceptions when decoding incoming messages (CASSANDRA-14574)
 * Add diagnostic events for user audit logging (CASSANDRA-13668)
 * Allow retrieving diagnostic events via JMX (CASSANDRA-14435)
 * Add base classes for diagnostic events (CASSANDRA-13457)
 * Clear view system metadata when dropping keyspace (CASSANDRA-14646)
 * Allocate ReentrantLock on-demand in java11 AtomicBTreePartitionerBase (CASSANDRA-14637)
 * Make all existing virtual tables use LocalPartitioner (CASSANDRA-14640)
 * Revert 4.0 GC alg back to CMS (CASANDRA-14636)
 * Remove hardcoded java11 jvm args in idea workspace files (CASSANDRA-14627)
 * Update netty to 4.1.128 (CASSANDRA-14633)
 * Add a virtual table to expose thread pools (CASSANDRA-14523)
 * Add a virtual table to expose caches (CASSANDRA-14538, CASSANDRA-14626)
 * Fix toDate function for timestamp arguments (CASSANDRA-14502)
 * Revert running dtests by default in circleci (CASSANDRA-14614)
 * Stream entire SSTables when possible (CASSANDRA-14556)
 * Cell reconciliation should not depend on nowInSec (CASSANDRA-14592)
 * Add experimental support for Java 11 (CASSANDRA-9608)
 * Make PeriodicCommitLogService.blockWhenSyncLagsNanos configurable (CASSANDRA-14580)
 * Improve logging in MessageInHandler's constructor (CASSANDRA-14576)
 * Set broadcast address in internode messaging handshake (CASSANDRA-14579)
 * Wait for schema agreement prior to building MVs (CASSANDRA-14571)
 * Make all DDL statements idempotent and not dependent on global state (CASSANDRA-13426)
 * Bump the hints messaging version to match the current one (CASSANDRA-14536)
 * OffsetAwareConfigurationLoader doesn't set ssl storage port causing bind errors in CircleCI (CASSANDRA-14546)
 * Report why native_transport_port fails to bind (CASSANDRA-14544)
 * Optimize internode messaging protocol (CASSANDRA-14485)
 * Internode messaging handshake sends wrong messaging version number (CASSANDRA-14540)
 * Add a virtual table to expose active client connections (CASSANDRA-14458)
 * Clean up and refactor client metrics (CASSANDRA-14524)
 * Nodetool import row cache invalidation races with adding sstables to tracker (CASSANDRA-14529)
 * Fix assertions in LWTs after TableMetadata was made immutable (CASSANDRA-14356)
 * Abort compactions quicker (CASSANDRA-14397)
 * Support light-weight transactions in cassandra-stress (CASSANDRA-13529)
 * Make AsyncOneResponse use the correct timeout (CASSANDRA-14509)
 * Add option to sanity check tombstones on reads/compactions (CASSANDRA-14467)
 * Add a virtual table to expose all running sstable tasks (CASSANDRA-14457)
 * Let nodetool import take a list of directories (CASSANDRA-14442)
 * Avoid unneeded memory allocations / cpu for disabled log levels (CASSANDRA-14488)
 * Implement virtual keyspace interface (CASSANDRA-7622)
 * nodetool import cleanup and improvements (CASSANDRA-14417)
 * Bump jackson version to >= 2.9.5 (CASSANDRA-14427)
 * Allow nodetool toppartitions without specifying table (CASSANDRA-14360)
 * Audit logging for database activity (CASSANDRA-12151)
 * Clean up build artifacts in docs container (CASSANDRA-14432)
 * Minor network authz improvements (Cassandra-14413)
 * Automatic sstable upgrades (CASSANDRA-14197)
 * Replace deprecated junit.framework.Assert usages with org.junit.Assert (CASSANDRA-14431)
 * Cassandra-stress throws NPE if insert section isn't specified in user profile (CASSSANDRA-14426)
 * List clients by protocol versions `nodetool clientstats --by-protocol` (CASSANDRA-14335)
 * Improve LatencyMetrics performance by reducing write path processing (CASSANDRA-14281)
 * Add network authz (CASSANDRA-13985)
 * Use the correct IP/Port for Streaming when localAddress is left unbound (CASSANDRA-14389)
 * nodetool listsnapshots is missing local system keyspace snapshots (CASSANDRA-14381)
 * Remove StreamCoordinator.streamExecutor thread pool (CASSANDRA-14402)
 * Rename nodetool --with-port to --print-port to disambiguate from --port (CASSANDRA-14392)
 * Client TOPOLOGY_CHANGE messages have wrong port. (CASSANDRA-14398)
 * Add ability to load new SSTables from a separate directory (CASSANDRA-6719)
 * Eliminate background repair and probablistic read_repair_chance table options
   (CASSANDRA-13910)
 * Bind to correct local address in 4.0 streaming (CASSANDRA-14362)
 * Use standard Amazon naming for datacenter and rack in Ec2Snitch (CASSANDRA-7839)
 * Fix junit failure for SSTableReaderTest (CASSANDRA-14387)
 * Abstract write path for pluggable storage (CASSANDRA-14118)
 * nodetool describecluster should be more informative (CASSANDRA-13853)
 * Compaction performance improvements (CASSANDRA-14261) 
 * Refactor Pair usage to avoid boxing ints/longs (CASSANDRA-14260)
 * Add options to nodetool tablestats to sort and limit output (CASSANDRA-13889)
 * Rename internals to reflect CQL vocabulary (CASSANDRA-14354)
 * Add support for hybrid MIN(), MAX() speculative retry policies
   (CASSANDRA-14293, CASSANDRA-14338, CASSANDRA-14352)
 * Fix some regressions caused by 14058 (CASSANDRA-14353)
 * Abstract repair for pluggable storage (CASSANDRA-14116)
 * Add meaningful toString() impls (CASSANDRA-13653)
 * Add sstableloader option to accept target keyspace name (CASSANDRA-13884)
 * Move processing of EchoMessage response to gossip stage (CASSANDRA-13713)
 * Add coordinator write metric per CF (CASSANDRA-14232)
 * Correct and clarify SSLFactory.getSslContext method and call sites (CASSANDRA-14314)
 * Handle static and partition deletion properly on ThrottledUnfilteredIterator (CASSANDRA-14315)
 * NodeTool clientstats should show SSL Cipher (CASSANDRA-14322)
 * Add ability to specify driver name and version (CASSANDRA-14275)
 * Abstract streaming for pluggable storage (CASSANDRA-14115)
 * Forced incremental repairs should promote sstables if they can (CASSANDRA-14294)
 * Use Murmur3 for validation compactions (CASSANDRA-14002)
 * Comma at the end of the seed list is interpretated as localhost (CASSANDRA-14285)
 * Refactor read executor and response resolver, abstract read repair (CASSANDRA-14058)
 * Add optional startup delay to wait until peers are ready (CASSANDRA-13993)
 * Add a few options to nodetool verify (CASSANDRA-14201)
 * CVE-2017-5929 Security vulnerability and redefine default log rotation policy (CASSANDRA-14183)
 * Use JVM default SSL validation algorithm instead of custom default (CASSANDRA-13259)
 * Better document in code InetAddressAndPort usage post 7544, incorporate port into UUIDGen node (CASSANDRA-14226)
 * Fix sstablemetadata date string for minLocalDeletionTime (CASSANDRA-14132)
 * Make it possible to change neverPurgeTombstones during runtime (CASSANDRA-14214)
 * Remove GossipDigestSynVerbHandler#doSort() (CASSANDRA-14174)
 * Add nodetool clientlist (CASSANDRA-13665)
 * Revert ProtocolVersion changes from CASSANDRA-7544 (CASSANDRA-14211)
 * Non-disruptive seed node list reload (CASSANDRA-14190)
 * Nodetool tablehistograms to print statics for all the tables (CASSANDRA-14185)
 * Migrate dtests to use pytest and python3 (CASSANDRA-14134)
 * Allow storage port to be configurable per node (CASSANDRA-7544)
 * Make sub-range selection for non-frozen collections return null instead of empty (CASSANDRA-14182)
 * BloomFilter serialization format should not change byte ordering (CASSANDRA-9067)
 * Remove unused on-heap BloomFilter implementation (CASSANDRA-14152)
 * Delete temp test files on exit (CASSANDRA-14153)
 * Make PartitionUpdate and Mutation immutable (CASSANDRA-13867)
 * Fix CommitLogReplayer exception for CDC data (CASSANDRA-14066)
 * Fix cassandra-stress startup failure (CASSANDRA-14106)
 * Remove initialDirectories from CFS (CASSANDRA-13928)
 * Fix trivial log format error (CASSANDRA-14015)
 * Allow sstabledump to do a json object per partition (CASSANDRA-13848)
 * Add option to optimise merkle tree comparison across replicas (CASSANDRA-3200)
 * Remove unused and deprecated methods from AbstractCompactionStrategy (CASSANDRA-14081)
 * Fix Distribution.average in cassandra-stress (CASSANDRA-14090)
 * Support a means of logging all queries as they were invoked (CASSANDRA-13983)
 * Presize collections (CASSANDRA-13760)
 * Add GroupCommitLogService (CASSANDRA-13530)
 * Parallelize initial materialized view build (CASSANDRA-12245)
 * Fix flaky SecondaryIndexManagerTest.assert[Not]MarkedAsBuilt (CASSANDRA-13965)
 * Make LWTs send resultset metadata on every request (CASSANDRA-13992)
 * Fix flaky indexWithFailedInitializationIsNotQueryableAfterPartialRebuild (CASSANDRA-13963)
 * Introduce leaf-only iterator (CASSANDRA-9988)
 * Upgrade Guava to 23.3 and Airline to 0.8 (CASSANDRA-13997)
 * Allow only one concurrent call to StatusLogger (CASSANDRA-12182)
 * Refactoring to specialised functional interfaces (CASSANDRA-13982)
 * Speculative retry should allow more friendly params (CASSANDRA-13876)
 * Throw exception if we send/receive repair messages to incompatible nodes (CASSANDRA-13944)
 * Replace usages of MessageDigest with Guava's Hasher (CASSANDRA-13291)
 * Add nodetool cmd to print hinted handoff window (CASSANDRA-13728)
 * Fix some alerts raised by static analysis (CASSANDRA-13799)
 * Checksum sstable metadata (CASSANDRA-13321, CASSANDRA-13593)
 * Add result set metadata to prepared statement MD5 hash calculation (CASSANDRA-10786)
 * Refactor GcCompactionTest to avoid boxing (CASSANDRA-13941)
 * Expose recent histograms in JmxHistograms (CASSANDRA-13642)
 * Fix buffer length comparison when decompressing in netty-based streaming (CASSANDRA-13899)
 * Properly close StreamCompressionInputStream to release any ByteBuf (CASSANDRA-13906)
 * Add SERIAL and LOCAL_SERIAL support for cassandra-stress (CASSANDRA-13925)
 * LCS needlessly checks for L0 STCS candidates multiple times (CASSANDRA-12961)
 * Correctly close netty channels when a stream session ends (CASSANDRA-13905)
 * Update lz4 to 1.4.0 (CASSANDRA-13741)
 * Optimize Paxos prepare and propose stage for local requests (CASSANDRA-13862)
 * Throttle base partitions during MV repair streaming to prevent OOM (CASSANDRA-13299)
 * Use compaction threshold for STCS in L0 (CASSANDRA-13861)
 * Fix problem with min_compress_ratio: 1 and disallow ratio < 1 (CASSANDRA-13703)
 * Add extra information to SASI timeout exception (CASSANDRA-13677)
 * Add incremental repair support for --hosts, --force, and subrange repair (CASSANDRA-13818)
 * Rework CompactionStrategyManager.getScanners synchronization (CASSANDRA-13786)
 * Add additional unit tests for batch behavior, TTLs, Timestamps (CASSANDRA-13846)
 * Add keyspace and table name in schema validation exception (CASSANDRA-13845)
 * Emit metrics whenever we hit tombstone failures and warn thresholds (CASSANDRA-13771)
 * Make netty EventLoopGroups daemon threads (CASSANDRA-13837)
 * Race condition when closing stream sessions (CASSANDRA-13852)
 * NettyFactoryTest is failing in trunk on macOS (CASSANDRA-13831)
 * Allow changing log levels via nodetool for related classes (CASSANDRA-12696)
 * Add stress profile yaml with LWT (CASSANDRA-7960)
 * Reduce memory copies and object creations when acting on ByteBufs (CASSANDRA-13789)
 * Simplify mx4j configuration (Cassandra-13578)
 * Fix trigger example on 4.0 (CASSANDRA-13796)
 * Force minumum timeout value (CASSANDRA-9375)
 * Use netty for streaming (CASSANDRA-12229)
 * Use netty for internode messaging (CASSANDRA-8457)
 * Add bytes repaired/unrepaired to nodetool tablestats (CASSANDRA-13774)
 * Don't delete incremental repair sessions if they still have sstables (CASSANDRA-13758)
 * Fix pending repair manager index out of bounds check (CASSANDRA-13769)
 * Don't use RangeFetchMapCalculator when RF=1 (CASSANDRA-13576)
 * Don't optimise trivial ranges in RangeFetchMapCalculator (CASSANDRA-13664)
 * Use an ExecutorService for repair commands instead of new Thread(..).start() (CASSANDRA-13594)
 * Fix race / ref leak in anticompaction (CASSANDRA-13688)
 * Expose tasks queue length via JMX (CASSANDRA-12758)
 * Fix race / ref leak in PendingRepairManager (CASSANDRA-13751)
 * Enable ppc64le runtime as unsupported architecture (CASSANDRA-13615)
 * Improve sstablemetadata output (CASSANDRA-11483)
 * Support for migrating legacy users to roles has been dropped (CASSANDRA-13371)
 * Introduce error metrics for repair (CASSANDRA-13387)
 * Refactoring to primitive functional interfaces in AuthCache (CASSANDRA-13732)
 * Update metrics to 3.1.5 (CASSANDRA-13648)
 * batch_size_warn_threshold_in_kb can now be set at runtime (CASSANDRA-13699)
 * Avoid always rebuilding secondary indexes at startup (CASSANDRA-13725)
 * Upgrade JMH from 1.13 to 1.19 (CASSANDRA-13727)
 * Upgrade SLF4J from 1.7.7 to 1.7.25 (CASSANDRA-12996)
 * Default for start_native_transport now true if not set in config (CASSANDRA-13656)
 * Don't add localhost to the graph when calculating where to stream from (CASSANDRA-13583)
 * Make CDC availability more deterministic via hard-linking (CASSANDRA-12148)
 * Allow skipping equality-restricted clustering columns in ORDER BY clause (CASSANDRA-10271)
 * Use common nowInSec for validation compactions (CASSANDRA-13671)
 * Improve handling of IR prepare failures (CASSANDRA-13672)
 * Send IR coordinator messages synchronously (CASSANDRA-13673)
 * Flush system.repair table before IR finalize promise (CASSANDRA-13660)
 * Fix column filter creation for wildcard queries (CASSANDRA-13650)
 * Add 'nodetool getbatchlogreplaythrottle' and 'nodetool setbatchlogreplaythrottle' (CASSANDRA-13614)
 * fix race condition in PendingRepairManager (CASSANDRA-13659)
 * Allow noop incremental repair state transitions (CASSANDRA-13658)
 * Run repair with down replicas (CASSANDRA-10446)
 * Added started & completed repair metrics (CASSANDRA-13598)
 * Added started & completed repair metrics (CASSANDRA-13598)
 * Improve secondary index (re)build failure and concurrency handling (CASSANDRA-10130)
 * Improve calculation of available disk space for compaction (CASSANDRA-13068)
 * Change the accessibility of RowCacheSerializer for third party row cache plugins (CASSANDRA-13579)
 * Allow sub-range repairs for a preview of repaired data (CASSANDRA-13570)
 * NPE in IR cleanup when columnfamily has no sstables (CASSANDRA-13585)
 * Fix Randomness of stress values (CASSANDRA-12744)
 * Allow selecting Map values and Set elements (CASSANDRA-7396)
 * Fast and garbage-free Streaming Histogram (CASSANDRA-13444)
 * Update repairTime for keyspaces on completion (CASSANDRA-13539)
 * Add configurable upper bound for validation executor threads (CASSANDRA-13521)
 * Bring back maxHintTTL propery (CASSANDRA-12982)
 * Add testing guidelines (CASSANDRA-13497)
 * Add more repair metrics (CASSANDRA-13531)
 * RangeStreamer should be smarter when picking endpoints for streaming (CASSANDRA-4650)
 * Avoid rewrapping an exception thrown for cache load functions (CASSANDRA-13367)
 * Log time elapsed for each incremental repair phase (CASSANDRA-13498)
 * Add multiple table operation support to cassandra-stress (CASSANDRA-8780)
 * Fix incorrect cqlsh results when selecting same columns multiple times (CASSANDRA-13262)
 * Fix WriteResponseHandlerTest is sensitive to test execution order (CASSANDRA-13421)
 * Improve incremental repair logging (CASSANDRA-13468)
 * Start compaction when incremental repair finishes (CASSANDRA-13454)
 * Add repair streaming preview (CASSANDRA-13257)
 * Cleanup isIncremental/repairedAt usage (CASSANDRA-13430)
 * Change protocol to allow sending key space independent of query string (CASSANDRA-10145)
 * Make gc_log and gc_warn settable at runtime (CASSANDRA-12661)
 * Take number of files in L0 in account when estimating remaining compaction tasks (CASSANDRA-13354)
 * Skip building views during base table streams on range movements (CASSANDRA-13065)
 * Improve error messages for +/- operations on maps and tuples (CASSANDRA-13197)
 * Remove deprecated repair JMX APIs (CASSANDRA-11530)
 * Fix version check to enable streaming keep-alive (CASSANDRA-12929)
 * Make it possible to monitor an ideal consistency level separate from actual consistency level (CASSANDRA-13289)
 * Outbound TCP connections ignore internode authenticator (CASSANDRA-13324)
 * Upgrade junit from 4.6 to 4.12 (CASSANDRA-13360)
 * Cleanup ParentRepairSession after repairs (CASSANDRA-13359)
 * Upgrade snappy-java to 1.1.2.6 (CASSANDRA-13336)
 * Incremental repair not streaming correct sstables (CASSANDRA-13328)
 * Upgrade the jna version to 4.3.0 (CASSANDRA-13300)
 * Add the currentTimestamp, currentDate, currentTime and currentTimeUUID functions (CASSANDRA-13132)
 * Remove config option index_interval (CASSANDRA-10671)
 * Reduce lock contention for collection types and serializers (CASSANDRA-13271)
 * Make it possible to override MessagingService.Verb ids (CASSANDRA-13283)
 * Avoid synchronized on prepareForRepair in ActiveRepairService (CASSANDRA-9292)
 * Adds the ability to use uncompressed chunks in compressed files (CASSANDRA-10520)
 * Don't flush sstables when streaming for incremental repair (CASSANDRA-13226)
 * Remove unused method (CASSANDRA-13227)
 * Fix minor bugs related to #9143 (CASSANDRA-13217)
 * Output warning if user increases RF (CASSANDRA-13079)
 * Remove pre-3.0 streaming compatibility code for 4.0 (CASSANDRA-13081)
 * Add support for + and - operations on dates (CASSANDRA-11936)
 * Fix consistency of incrementally repaired data (CASSANDRA-9143)
 * Increase commitlog version (CASSANDRA-13161)
 * Make TableMetadata immutable, optimize Schema (CASSANDRA-9425)
 * Refactor ColumnCondition (CASSANDRA-12981)
 * Parallelize streaming of different keyspaces (CASSANDRA-4663)
 * Improved compactions metrics (CASSANDRA-13015)
 * Speed-up start-up sequence by avoiding un-needed flushes (CASSANDRA-13031)
 * Use Caffeine (W-TinyLFU) for on-heap caches (CASSANDRA-10855)
 * Thrift removal (CASSANDRA-11115)
 * Remove pre-3.0 compatibility code for 4.0 (CASSANDRA-12716)
 * Add column definition kind to dropped columns in schema (CASSANDRA-12705)
 * Add (automate) Nodetool Documentation (CASSANDRA-12672)
 * Update bundled cqlsh python driver to 3.7.0 (CASSANDRA-12736)
 * Reject invalid replication settings when creating or altering a keyspace (CASSANDRA-12681)
 * Clean up the SSTableReader#getScanner API wrt removal of RateLimiter (CASSANDRA-12422)
 * Use new token allocation for non bootstrap case as well (CASSANDRA-13080)
 * Avoid byte-array copy when key cache is disabled (CASSANDRA-13084)
 * Require forceful decommission if number of nodes is less than replication factor (CASSANDRA-12510)
 * Allow IN restrictions on column families with collections (CASSANDRA-12654)
 * Log message size in trace message in OutboundTcpConnection (CASSANDRA-13028)
 * Add timeUnit Days for cassandra-stress (CASSANDRA-13029)
 * Add mutation size and batch metrics (CASSANDRA-12649)
 * Add method to get size of endpoints to TokenMetadata (CASSANDRA-12999)
 * Expose time spent waiting in thread pool queue (CASSANDRA-8398)
 * Conditionally update index built status to avoid unnecessary flushes (CASSANDRA-12969)
 * cqlsh auto completion: refactor definition of compaction strategy options (CASSANDRA-12946)
 * Add support for arithmetic operators (CASSANDRA-11935)
 * Add histogram for delay to deliver hints (CASSANDRA-13234)
 * Fix cqlsh automatic protocol downgrade regression (CASSANDRA-13307)
 * Changing `max_hint_window_in_ms` at runtime (CASSANDRA-11720)
 * Trivial format error in StorageProxy (CASSANDRA-13551)
 * Nodetool repair can hang forever if we lose the notification for the repair completing/failing (CASSANDRA-13480)
 * Anticompaction can cause noisy log messages (CASSANDRA-13684)
 * Switch to client init for sstabledump (CASSANDRA-13683)
 * CQLSH: Don't pause when capturing data (CASSANDRA-13743)
 * nodetool clearsnapshot requires --all to clear all snapshots (CASSANDRA-13391)
 * Correctly count range tombstones in traces and tombstone thresholds (CASSANDRA-8527)
 * cqlshrc.sample uses incorrect option for time formatting (CASSANDRA-14243)
=======
3.11.5
Merged from 3.0:
 * Anti-compaction temporarily corrupts sstable state for readers (CASSANDRA-15004)
>>>>>>> 9199e591


3.11.4
 * Make stop-server.bat wait for Cassandra to terminate (CASSANDRA-14829)
 * Correct sstable sorting for garbagecollect and levelled compaction (CASSANDRA-14870)
Merged from 3.0:
 * Severe concurrency issues in STCS,DTCS,TWCS,TMD.Topology,TypeParser
 * Add a script to make running the cqlsh tests in cassandra repo easier (CASSANDRA-14951)
 * If SizeEstimatesRecorder misses a 'onDropTable' notification, the size_estimates table will never be cleared for that table. (CASSANDRA-14905)
 * Streaming needs to synchronise access to LifecycleTransaction (CASSANDRA-14554)
 * Fix cassandra-stress write hang with default options (CASSANDRA-14616)
 * Netty epoll IOExceptions caused by unclean client disconnects being logged at INFO (CASSANDRA-14909)
 * Unfiltered.isEmpty conflicts with Row extends AbstractCollection.isEmpty (CASSANDRA-14588)
 * RangeTombstoneList doesn't properly clean up mergeable or superseded rts in some cases (CASSANDRA-14894)
 * Fix handling of collection tombstones for dropped columns from legacy sstables (CASSANDRA-14912)
 * Throw exception if Columns serialized subset encode more columns than possible (CASSANDRA-14591)
 * Drop/add column name with different Kind can result in corruption (CASSANDRA-14843)
 * Fix missing rows when reading 2.1 SSTables with static columns in 3.0 (CASSANDRA-14873)
 * Move TWCS message 'No compaction necessary for bucket size' to Trace level (CASSANDRA-14884)
 * Sstable min/max metadata can cause data loss (CASSANDRA-14861)
 * Dropped columns can cause reverse sstable iteration to return prematurely (CASSANDRA-14838)
 * Legacy sstables with  multi block range tombstones create invalid bound sequences (CASSANDRA-14823)
 * Expand range tombstone validation checks to multiple interim request stages (CASSANDRA-14824)
 * Reverse order reads can return incomplete results (CASSANDRA-14803)
 * Avoid calling iter.next() in a loop when notifying indexers about range tombstones (CASSANDRA-14794)
 * Fix purging semi-expired RT boundaries in reversed iterators (CASSANDRA-14672)
 * DESC order reads can fail to return the last Unfiltered in the partition (CASSANDRA-14766)
 * Fix corrupted collection deletions for dropped columns in 3.0 <-> 2.{1,2} messages (CASSANDRA-14568)
 * Fix corrupted static collection deletions in 3.0 <-> 2.{1,2} messages (CASSANDRA-14568)
 * Handle failures in parallelAllSSTableOperation (cleanup/upgradesstables/etc) (CASSANDRA-14657)
 * Improve TokenMetaData cache populating performance avoid long locking (CASSANDRA-14660)
 * Backport: Flush netty client messages immediately (not by default) (CASSANDRA-13651)
 * Fix static column order for SELECT * wildcard queries (CASSANDRA-14638)
 * sstableloader should use discovered broadcast address to connect intra-cluster (CASSANDRA-14522)
 * Fix reading columns with non-UTF names from schema (CASSANDRA-14468)
 Merged from 2.2:
 * CircleCI docker image should bake in more dependencies (CASSANDRA-14985)
 * MigrationManager attempts to pull schema from different major version nodes (CASSANDRA-14928)
 * Returns null instead of NaN or Infinity in JSON strings (CASSANDRA-14377)
Merged from 2.1:
 * Paged Range Slice queries with DISTINCT can drop rows from results (CASSANDRA-14956)
 * Update release checksum algorithms to SHA-256, SHA-512 (CASSANDRA-14970)


3.11.3
 * Validate supported column type with SASI analyzer (CASSANDRA-13669)
 * Remove BTree.Builder Recycler to reduce memory usage (CASSANDRA-13929)
 * Reduce nodetool GC thread count (CASSANDRA-14475)
 * Fix New SASI view creation during Index Redistribution (CASSANDRA-14055)
 * Remove string formatting lines from BufferPool hot path (CASSANDRA-14416)
 * Detect OpenJDK jvm type and architecture (CASSANDRA-12793)
 * Don't use guava collections in the non-system keyspace jmx attributes (CASSANDRA-12271)
 * Allow existing nodes to use all peers in shadow round (CASSANDRA-13851)
 * Fix cqlsh to read connection.ssl cqlshrc option again (CASSANDRA-14299)
 * Downgrade log level to trace for CommitLogSegmentManager (CASSANDRA-14370)
 * CQL fromJson(null) throws NullPointerException (CASSANDRA-13891)
 * Serialize empty buffer as empty string for json output format (CASSANDRA-14245)
 * Allow logging implementation to be interchanged for embedded testing (CASSANDRA-13396)
 * SASI tokenizer for simple delimiter based entries (CASSANDRA-14247)
 * Fix Loss of digits when doing CAST from varint/bigint to decimal (CASSANDRA-14170)
 * RateBasedBackPressure unnecessarily invokes a lock on the Guava RateLimiter (CASSANDRA-14163)
 * Fix wildcard GROUP BY queries (CASSANDRA-14209)
Merged from 3.0:
 * Fix corrupted static collection deletions in 3.0 -> 2.{1,2} messages (CASSANDRA-14568)
 * Fix potential IndexOutOfBoundsException with counters (CASSANDRA-14167)
 * Always close RT markers returned by ReadCommand#executeLocally() (CASSANDRA-14515)
 * Reverse order queries with range tombstones can cause data loss (CASSANDRA-14513)
 * Fix regression of lagging commitlog flush log message (CASSANDRA-14451)
 * Add Missing dependencies in pom-all (CASSANDRA-14422)
 * Cleanup StartupClusterConnectivityChecker and PING Verb (CASSANDRA-14447)
 * Cassandra not starting when using enhanced startup scripts in windows (CASSANDRA-14418)
 * Fix progress stats and units in compactionstats (CASSANDRA-12244)
 * Better handle missing partition columns in system_schema.columns (CASSANDRA-14379)
 * Delay hints store excise by write timeout to avoid race with decommission (CASSANDRA-13740)
 * Add missed CQL keywords to documentation (CASSANDRA-14359)
 * Fix unbounded validation compactions on repair / revert CASSANDRA-13797 (CASSANDRA-14332)
 * Avoid deadlock when running nodetool refresh before node is fully up (CASSANDRA-14310)
 * Handle all exceptions when opening sstables (CASSANDRA-14202)
 * Handle incompletely written hint descriptors during startup (CASSANDRA-14080)
 * Handle repeat open bound from SRP in read repair (CASSANDRA-14330)
 * Use zero as default score in DynamicEndpointSnitch (CASSANDRA-14252)
 * Respect max hint window when hinting for LWT (CASSANDRA-14215)
 * Adding missing WriteType enum values to v3, v4, and v5 spec (CASSANDRA-13697)
 * Don't regenerate bloomfilter and summaries on startup (CASSANDRA-11163)
 * Fix NPE when performing comparison against a null frozen in LWT (CASSANDRA-14087)
 * Log when SSTables are deleted (CASSANDRA-14302)
 * Fix batch commitlog sync regression (CASSANDRA-14292)
 * Write to pending endpoint when view replica is also base replica (CASSANDRA-14251)
 * Chain commit log marker potential performance regression in batch commit mode (CASSANDRA-14194)
 * Fully utilise specified compaction threads (CASSANDRA-14210)
 * Pre-create deletion log records to finish compactions quicker (CASSANDRA-12763)
Merged from 2.2:
 * Fix compaction failure caused by reading un-flushed data (CASSANDRA-12743)
 * Use Bounds instead of Range for sstables in anticompaction (CASSANDRA-14411)
 * Fix JSON queries with IN restrictions and ORDER BY clause (CASSANDRA-14286)
 * CQL fromJson(null) throws NullPointerException (CASSANDRA-13891)
Merged from 2.1:
 * Check checksum before decompressing data (CASSANDRA-14284)


3.11.2
 * Fix ReadCommandTest (CASSANDRA-14234)
 * Remove trailing period from latency reports at keyspace level (CASSANDRA-14233)
 * Remove dependencies on JVM internal classes from JMXServerUtils (CASSANDRA-14173) 
 * Add DEFAULT, UNSET, MBEAN and MBEANS to `ReservedKeywords` (CASSANDRA-14205)
 * Print correct snitch info from nodetool describecluster (CASSANDRA-13528)
 * Enable CDC unittest (CASSANDRA-14141)
 * Acquire read lock before accessing CompactionStrategyManager fields (CASSANDRA-14139)
 * Avoid invalidating disk boundaries unnecessarily (CASSANDRA-14083)
 * Avoid exposing compaction strategy index externally (CASSANDRA-14082)
 * Fix imbalanced disks when replacing node with same address with JBOD (CASSANDRA-14084)
 * Reload compaction strategies when disk boundaries are invalidated (CASSANDRA-13948)
 * Remove OpenJDK log warning (CASSANDRA-13916)
 * Prevent compaction strategies from looping indefinitely (CASSANDRA-14079)
 * Cache disk boundaries (CASSANDRA-13215)
 * Add asm jar to build.xml for maven builds (CASSANDRA-11193)
 * Round buffer size to powers of 2 for the chunk cache (CASSANDRA-13897)
 * Update jackson JSON jars (CASSANDRA-13949)
 * Avoid locks when checking LCS fanout and if we should defrag (CASSANDRA-13930)
Merged from 3.0:
 * Fix unit test failures in ViewComplexTest (CASSANDRA-14219)
 * Add MinGW uname check to start scripts (CASSANDRA-12840)
 * Use the correct digest file and reload sstable metadata in nodetool verify (CASSANDRA-14217)
 * Handle failure when mutating repaired status in Verifier (CASSANDRA-13933)
 * Set encoding for javadoc generation (CASSANDRA-14154)
 * Fix index target computation for dense composite tables with dropped compact storage (CASSANDRA-14104)
 * Improve commit log chain marker updating (CASSANDRA-14108)
 * Extra range tombstone bound creates double rows (CASSANDRA-14008)
 * Fix SStable ordering by max timestamp in SinglePartitionReadCommand (CASSANDRA-14010)
 * Accept role names containing forward-slash (CASSANDRA-14088)
 * Optimize CRC check chance probability calculations (CASSANDRA-14094)
 * Fix cleanup on keyspace with no replicas (CASSANDRA-13526)
 * Fix updating base table rows with TTL not removing materialized view entries (CASSANDRA-14071)
 * Reduce garbage created by DynamicSnitch (CASSANDRA-14091)
 * More frequent commitlog chained markers (CASSANDRA-13987)
 * Fix serialized size of DataLimits (CASSANDRA-14057)
 * Add flag to allow dropping oversized read repair mutations (CASSANDRA-13975)
 * Fix SSTableLoader logger message (CASSANDRA-14003)
 * Fix repair race that caused gossip to block (CASSANDRA-13849)
 * Tracing interferes with digest requests when using RandomPartitioner (CASSANDRA-13964)
 * Add flag to disable materialized views, and warnings on creation (CASSANDRA-13959)
 * Don't let user drop or generally break tables in system_distributed (CASSANDRA-13813)
 * Provide a JMX call to sync schema with local storage (CASSANDRA-13954)
 * Mishandling of cells for removed/dropped columns when reading legacy files (CASSANDRA-13939)
 * Deserialise sstable metadata in nodetool verify (CASSANDRA-13922)
Merged from 2.2:
 * Fix the inspectJvmOptions startup check (CASSANDRA-14112)
 * Fix race that prevents submitting compaction for a table when executor is full (CASSANDRA-13801)
 * Rely on the JVM to handle OutOfMemoryErrors (CASSANDRA-13006)
 * Grab refs during scrub/index redistribution/cleanup (CASSANDRA-13873)
Merged from 2.1:
 * Protect against overflow of local expiration time (CASSANDRA-14092)
 * RPM package spec: fix permissions for installed jars and config files (CASSANDRA-14181)
 * More PEP8 compliance for cqlsh


3.11.1
 * Fix the computation of cdc_total_space_in_mb for exabyte filesystems (CASSANDRA-13808)
 * AbstractTokenTreeBuilder#serializedSize returns wrong value when there is a single leaf and overflow collisions (CASSANDRA-13869)
 * Add a compaction option to TWCS to ignore sstables overlapping checks (CASSANDRA-13418)
 * BTree.Builder memory leak (CASSANDRA-13754)
 * Revert CASSANDRA-10368 of supporting non-pk column filtering due to correctness (CASSANDRA-13798)
 * Add a skip read validation flag to cassandra-stress (CASSANDRA-13772)
 * Fix cassandra-stress hang issues when an error during cluster connection happens (CASSANDRA-12938)
 * Better bootstrap failure message when blocked by (potential) range movement (CASSANDRA-13744)
 * "ignore" option is ignored in sstableloader (CASSANDRA-13721)
 * Deadlock in AbstractCommitLogSegmentManager (CASSANDRA-13652)
 * Duplicate the buffer before passing it to analyser in SASI operation (CASSANDRA-13512)
 * Properly evict pstmts from prepared statements cache (CASSANDRA-13641)
Merged from 3.0:
 * Improve TRUNCATE performance (CASSANDRA-13909)
 * Implement short read protection on partition boundaries (CASSANDRA-13595)
 * Fix ISE thrown by UPI.Serializer.hasNext() for some SELECT queries (CASSANDRA-13911)
 * Filter header only commit logs before recovery (CASSANDRA-13918)
 * AssertionError prepending to a list (CASSANDRA-13149)
 * Fix support for SuperColumn tables (CASSANDRA-12373)
 * Handle limit correctly on tables with strict liveness (CASSANDRA-13883)
 * Fix missing original update in TriggerExecutor (CASSANDRA-13894)
 * Remove non-rpc-ready nodes from counter leader candidates (CASSANDRA-13043)
 * Improve short read protection performance (CASSANDRA-13794)
 * Fix sstable reader to support range-tombstone-marker for multi-slices (CASSANDRA-13787)
 * Fix short read protection for tables with no clustering columns (CASSANDRA-13880)
 * Make isBuilt volatile in PartitionUpdate (CASSANDRA-13619)
 * Prevent integer overflow of timestamps in CellTest and RowsTest (CASSANDRA-13866)
 * Fix counter application order in short read protection (CASSANDRA-12872)
 * Don't block RepairJob execution on validation futures (CASSANDRA-13797)
 * Wait for all management tasks to complete before shutting down CLSM (CASSANDRA-13123)
 * INSERT statement fails when Tuple type is used as clustering column with default DESC order (CASSANDRA-13717)
 * Fix pending view mutations handling and cleanup batchlog when there are local and remote paired mutations (CASSANDRA-13069)
 * Improve config validation and documentation on overflow and NPE (CASSANDRA-13622)
 * Range deletes in a CAS batch are ignored (CASSANDRA-13655)
 * Avoid assertion error when IndexSummary > 2G (CASSANDRA-12014)
 * Change repair midpoint logging for tiny ranges (CASSANDRA-13603)
 * Better handle corrupt final commitlog segment (CASSANDRA-11995)
 * StreamingHistogram is not thread safe (CASSANDRA-13756)
 * Fix MV timestamp issues (CASSANDRA-11500)
 * Better tolerate improperly formatted bcrypt hashes (CASSANDRA-13626)
 * Fix race condition in read command serialization (CASSANDRA-13363)
 * Fix AssertionError in short read protection (CASSANDRA-13747)
 * Don't skip corrupted sstables on startup (CASSANDRA-13620)
 * Fix the merging of cells with different user type versions (CASSANDRA-13776)
 * Copy session properties on cqlsh.py do_login (CASSANDRA-13640)
 * Potential AssertionError during ReadRepair of range tombstone and partition deletions (CASSANDRA-13719)
 * Don't let stress write warmup data if n=0 (CASSANDRA-13773)
 * Gossip thread slows down when using batch commit log (CASSANDRA-12966)
 * Randomize batchlog endpoint selection with only 1 or 2 racks (CASSANDRA-12884)
 * Fix digest calculation for counter cells (CASSANDRA-13750)
 * Fix ColumnDefinition.cellValueType() for non-frozen collection and change SSTabledump to use type.toJSONString() (CASSANDRA-13573)
 * Skip materialized view addition if the base table doesn't exist (CASSANDRA-13737)
 * Drop table should remove corresponding entries in dropped_columns table (CASSANDRA-13730)
 * Log warn message until legacy auth tables have been migrated (CASSANDRA-13371)
 * Fix incorrect [2.1 <- 3.0] serialization of counter cells created in 2.0 (CASSANDRA-13691)
 * Fix invalid writetime for null cells (CASSANDRA-13711)
 * Fix ALTER TABLE statement to atomically propagate changes to the table and its MVs (CASSANDRA-12952)
 * Fixed ambiguous output of nodetool tablestats command (CASSANDRA-13722)
 * Fix Digest mismatch Exception if hints file has UnknownColumnFamily (CASSANDRA-13696)
 * Purge tombstones created by expired cells (CASSANDRA-13643)
 * Make concat work with iterators that have different subsets of columns (CASSANDRA-13482)
 * Set test.runners based on cores and memory size (CASSANDRA-13078)
 * Allow different NUMACTL_ARGS to be passed in (CASSANDRA-13557)
 * Allow native function calls in CQLSSTableWriter (CASSANDRA-12606)
 * Fix secondary index queries on COMPACT tables (CASSANDRA-13627)
 * Nodetool listsnapshots output is missing a newline, if there are no snapshots (CASSANDRA-13568)
 * sstabledump reports incorrect usage for argument order (CASSANDRA-13532)
Merged from 2.2:
 * Safely handle empty buffers when outputting to JSON (CASSANDRA-13868)
 * Copy session properties on cqlsh.py do_login (CASSANDRA-13847)
 * Fix load over calculated issue in IndexSummaryRedistribution (CASSANDRA-13738)
 * Fix compaction and flush exception not captured (CASSANDRA-13833)
 * Uncaught exceptions in Netty pipeline (CASSANDRA-13649)
 * Prevent integer overflow on exabyte filesystems (CASSANDRA-13067)
 * Fix queries with LIMIT and filtering on clustering columns (CASSANDRA-11223)
 * Fix potential NPE when resume bootstrap fails (CASSANDRA-13272)
 * Fix toJSONString for the UDT, tuple and collection types (CASSANDRA-13592)
 * Fix nested Tuples/UDTs validation (CASSANDRA-13646)
Merged from 2.1:
 * Clone HeartBeatState when building gossip messages. Make its generation/version volatile (CASSANDRA-13700)


3.11.0
 * Allow native function calls in CQLSSTableWriter (CASSANDRA-12606)
 * Replace string comparison with regex/number checks in MessagingService test (CASSANDRA-13216)
 * Fix formatting of duration columns in CQLSH (CASSANDRA-13549)
 * Fix the problem with duplicated rows when using paging with SASI (CASSANDRA-13302)
 * Allow CONTAINS statements filtering on the partition key and it’s parts (CASSANDRA-13275)
 * Fall back to even ranges calculation in clusters with vnodes when tokens are distributed unevenly (CASSANDRA-13229)
 * Fix duration type validation to prevent overflow (CASSANDRA-13218)
 * Forbid unsupported creation of SASI indexes over partition key columns (CASSANDRA-13228)
 * Reject multiple values for a key in CQL grammar. (CASSANDRA-13369)
 * UDA fails without input rows (CASSANDRA-13399)
 * Fix compaction-stress by using daemonInitialization (CASSANDRA-13188)
 * V5 protocol flags decoding broken (CASSANDRA-13443)
 * Use write lock not read lock for removing sstables from compaction strategies. (CASSANDRA-13422)
 * Use corePoolSize equal to maxPoolSize in JMXEnabledThreadPoolExecutors (CASSANDRA-13329)
 * Avoid rebuilding SASI indexes containing no values (CASSANDRA-12962)
 * Add charset to Analyser input stream (CASSANDRA-13151)
 * Fix testLimitSSTables flake caused by concurrent flush (CASSANDRA-12820)
 * cdc column addition strikes again (CASSANDRA-13382)
 * Fix static column indexes (CASSANDRA-13277)
 * DataOutputBuffer.asNewBuffer broken (CASSANDRA-13298)
 * unittest CipherFactoryTest failed on MacOS (CASSANDRA-13370)
 * Forbid SELECT restrictions and CREATE INDEX over non-frozen UDT columns (CASSANDRA-13247)
 * Default logging we ship will incorrectly print "?:?" for "%F:%L" pattern (CASSANDRA-13317)
 * Possible AssertionError in UnfilteredRowIteratorWithLowerBound (CASSANDRA-13366)
 * Support unaligned memory access for AArch64 (CASSANDRA-13326)
 * Improve SASI range iterator efficiency on intersection with an empty range (CASSANDRA-12915).
 * Fix equality comparisons of columns using the duration type (CASSANDRA-13174)
 * Move to FastThreadLocalThread and FastThreadLocal (CASSANDRA-13034)
 * nodetool stopdaemon errors out (CASSANDRA-13030)
 * Tables in system_distributed should not use gcgs of 0 (CASSANDRA-12954)
 * Fix primary index calculation for SASI (CASSANDRA-12910)
 * More fixes to the TokenAllocator (CASSANDRA-12990)
 * NoReplicationTokenAllocator should work with zero replication factor (CASSANDRA-12983)
 * Address message coalescing regression (CASSANDRA-12676)
 * Delete illegal character from StandardTokenizerImpl.jflex (CASSANDRA-13417)
 * Fix cqlsh automatic protocol downgrade regression (CASSANDRA-13307)
 * Tracing payload not passed from QueryMessage to tracing session (CASSANDRA-12835)
Merged from 3.0:
 * Filter header only commit logs before recovery (CASSANDRA-13918)
 * Ensure int overflow doesn't occur when calculating large partition warning size (CASSANDRA-13172)
 * Ensure consistent view of partition columns between coordinator and replica in ColumnFilter (CASSANDRA-13004)
 * Failed unregistering mbean during drop keyspace (CASSANDRA-13346)
 * nodetool scrub/cleanup/upgradesstables exit code is wrong (CASSANDRA-13542)
 * Fix the reported number of sstable data files accessed per read (CASSANDRA-13120)
 * Fix schema digest mismatch during rolling upgrades from versions before 3.0.12 (CASSANDRA-13559)
 * Upgrade JNA version to 4.4.0 (CASSANDRA-13072)
 * Interned ColumnIdentifiers should use minimal ByteBuffers (CASSANDRA-13533)
 * Fix repair process violating start/end token limits for small ranges (CASSANDRA-13052)
 * Add storage port options to sstableloader (CASSANDRA-13518)
 * Properly handle quoted index names in cqlsh DESCRIBE output (CASSANDRA-12847)
 * Fix NPE in StorageService.excise() (CASSANDRA-13163)
 * Expire OutboundTcpConnection messages by a single Thread (CASSANDRA-13265)
 * Fail repair if insufficient responses received (CASSANDRA-13397)
 * Fix SSTableLoader fail when the loaded table contains dropped columns (CASSANDRA-13276)
 * Avoid name clashes in CassandraIndexTest (CASSANDRA-13427)
 * Handling partially written hint files (CASSANDRA-12728)
 * Interrupt replaying hints on decommission (CASSANDRA-13308)
 * Handling partially written hint files (CASSANDRA-12728)
 * Fix NPE issue in StorageService (CASSANDRA-13060)
 * Make reading of range tombstones more reliable (CASSANDRA-12811)
 * Fix startup problems due to schema tables not completely flushed (CASSANDRA-12213)
 * Fix view builder bug that can filter out data on restart (CASSANDRA-13405)
 * Fix 2i page size calculation when there are no regular columns (CASSANDRA-13400)
 * Fix the conversion of 2.X expired rows without regular column data (CASSANDRA-13395)
 * Fix hint delivery when using ext+internal IPs with prefer_local enabled (CASSANDRA-13020)
 * Legacy deserializer can create empty range tombstones (CASSANDRA-13341)
 * Legacy caching options can prevent 3.0 upgrade (CASSANDRA-13384)
 * Use the Kernel32 library to retrieve the PID on Windows and fix startup checks (CASSANDRA-13333)
 * Fix code to not exchange schema across major versions (CASSANDRA-13274)
 * Dropping column results in "corrupt" SSTable (CASSANDRA-13337)
 * Bugs handling range tombstones in the sstable iterators (CASSANDRA-13340)
 * Fix CONTAINS filtering for null collections (CASSANDRA-13246)
 * Applying: Use a unique metric reservoir per test run when using Cassandra-wide metrics residing in MBeans (CASSANDRA-13216)
 * Propagate row deletions in 2i tables on upgrade (CASSANDRA-13320)
 * Slice.isEmpty() returns false for some empty slices (CASSANDRA-13305)
 * Add formatted row output to assertEmpty in CQL Tester (CASSANDRA-13238)
 * Prevent data loss on upgrade 2.1 - 3.0 by adding component separator to LogRecord absolute path (CASSANDRA-13294)
 * Improve testing on macOS by eliminating sigar logging (CASSANDRA-13233)
 * Cqlsh copy-from should error out when csv contains invalid data for collections (CASSANDRA-13071)
 * Fix "multiple versions of ant detected..." when running ant test (CASSANDRA-13232)
 * Coalescing strategy sleeps too much (CASSANDRA-13090)
 * Faster StreamingHistogram (CASSANDRA-13038)
 * Legacy deserializer can create unexpected boundary range tombstones (CASSANDRA-13237)
 * Remove unnecessary assertion from AntiCompactionTest (CASSANDRA-13070)
 * Fix cqlsh COPY for dates before 1900 (CASSANDRA-13185)
 * Use keyspace replication settings on system.size_estimates table (CASSANDRA-9639)
 * Add vm.max_map_count StartupCheck (CASSANDRA-13008)
 * Obfuscate password in stress-graphs (CASSANDRA-12233)
 * Hint related logging should include the IP address of the destination in addition to
   host ID (CASSANDRA-13205)
 * Reloading logback.xml does not work (CASSANDRA-13173)
 * Lightweight transactions temporarily fail after upgrade from 2.1 to 3.0 (CASSANDRA-13109)
 * Duplicate rows after upgrading from 2.1.16 to 3.0.10/3.9 (CASSANDRA-13125)
 * Fix UPDATE queries with empty IN restrictions (CASSANDRA-13152)
 * Fix handling of partition with partition-level deletion plus
   live rows in sstabledump (CASSANDRA-13177)
 * Provide user workaround when system_schema.columns does not contain entries
   for a table that's in system_schema.tables (CASSANDRA-13180)
 * Nodetool upgradesstables/scrub/compact ignores system tables (CASSANDRA-13410)
 * Fix schema version calculation for rolling upgrades (CASSANDRA-13441)
Merged from 2.2:
 * Nodes started with join_ring=False should be able to serve requests when authentication is enabled (CASSANDRA-11381)
 * cqlsh COPY FROM: increment error count only for failures, not for attempts (CASSANDRA-13209)
 * Avoid starting gossiper in RemoveTest (CASSANDRA-13407)
 * Fix weightedSize() for row-cache reported by JMX and NodeTool (CASSANDRA-13393)
 * Fix JVM metric names (CASSANDRA-13103)
 * Honor truststore-password parameter in cassandra-stress (CASSANDRA-12773)
 * Discard in-flight shadow round responses (CASSANDRA-12653)
 * Don't anti-compact repaired data to avoid inconsistencies (CASSANDRA-13153)
 * Wrong logger name in AnticompactionTask (CASSANDRA-13343)
 * Commitlog replay may fail if last mutation is within 4 bytes of end of segment (CASSANDRA-13282)
 * Fix queries updating multiple time the same list (CASSANDRA-13130)
 * Fix GRANT/REVOKE when keyspace isn't specified (CASSANDRA-13053)
 * Fix flaky LongLeveledCompactionStrategyTest (CASSANDRA-12202)
 * Fix failing COPY TO STDOUT (CASSANDRA-12497)
 * Fix ColumnCounter::countAll behaviour for reverse queries (CASSANDRA-13222)
 * Exceptions encountered calling getSeeds() breaks OTC thread (CASSANDRA-13018)
 * Fix negative mean latency metric (CASSANDRA-12876)
 * Use only one file pointer when creating commitlog segments (CASSANDRA-12539)
Merged from 2.1:
 * Fix 2ndary index queries on partition keys for tables with static columns (CASSANDRA-13147)
 * Fix ParseError unhashable type list in cqlsh copy from (CASSANDRA-13364)
 * Remove unused repositories (CASSANDRA-13278)
 * Log stacktrace of uncaught exceptions (CASSANDRA-13108)
 * Use portable stderr for java error in startup (CASSANDRA-13211)
 * Fix Thread Leak in OutboundTcpConnection (CASSANDRA-13204)
 * Upgrade netty version to fix memory leak with client encryption (CASSANDRA-13114)
 * Coalescing strategy can enter infinite loop (CASSANDRA-13159)


3.10
 * Fix secondary index queries regression (CASSANDRA-13013)
 * Add duration type to the protocol V5 (CASSANDRA-12850)
 * Fix duration type validation (CASSANDRA-13143)
 * Fix flaky GcCompactionTest (CASSANDRA-12664)
 * Fix TestHintedHandoff.hintedhandoff_decom_test (CASSANDRA-13058)
 * Fixed query monitoring for range queries (CASSANDRA-13050)
 * Remove outboundBindAny configuration property (CASSANDRA-12673)
 * Use correct bounds for all-data range when filtering (CASSANDRA-12666)
 * Remove timing window in test case (CASSANDRA-12875)
 * Resolve unit testing without JCE security libraries installed (CASSANDRA-12945)
 * Fix inconsistencies in cassandra-stress load balancing policy (CASSANDRA-12919)
 * Fix validation of non-frozen UDT cells (CASSANDRA-12916)
 * Don't shut down socket input/output on StreamSession (CASSANDRA-12903)
 * Fix Murmur3PartitionerTest (CASSANDRA-12858)
 * Move cqlsh syntax rules into separate module and allow easier customization (CASSANDRA-12897)
 * Fix CommitLogSegmentManagerTest (CASSANDRA-12283)
 * Fix cassandra-stress truncate option (CASSANDRA-12695)
 * Fix crossNode value when receiving messages (CASSANDRA-12791)
 * Don't load MX4J beans twice (CASSANDRA-12869)
 * Extend native protocol request flags, add versions to SUPPORTED, and introduce ProtocolVersion enum (CASSANDRA-12838)
 * Set JOINING mode when running pre-join tasks (CASSANDRA-12836)
 * remove net.mintern.primitive library due to license issue (CASSANDRA-12845)
 * Properly format IPv6 addresses when logging JMX service URL (CASSANDRA-12454)
 * Optimize the vnode allocation for single replica per DC (CASSANDRA-12777)
 * Use non-token restrictions for bounds when token restrictions are overridden (CASSANDRA-12419)
 * Fix CQLSH auto completion for PER PARTITION LIMIT (CASSANDRA-12803)
 * Use different build directories for Eclipse and Ant (CASSANDRA-12466)
 * Avoid potential AttributeError in cqlsh due to no table metadata (CASSANDRA-12815)
 * Fix RandomReplicationAwareTokenAllocatorTest.testExistingCluster (CASSANDRA-12812)
 * Upgrade commons-codec to 1.9 (CASSANDRA-12790)
 * Add duration data type (CASSANDRA-11873)
 * Make the fanout size for LeveledCompactionStrategy to be configurable (CASSANDRA-11550)
 * Fix timeout in ReplicationAwareTokenAllocatorTest (CASSANDRA-12784)
 * Improve sum aggregate functions (CASSANDRA-12417)
 * Make cassandra.yaml docs for batch_size_*_threshold_in_kb reflect changes in CASSANDRA-10876 (CASSANDRA-12761)
 * cqlsh fails to format collections when using aliases (CASSANDRA-11534)
 * Check for hash conflicts in prepared statements (CASSANDRA-12733)
 * Exit query parsing upon first error (CASSANDRA-12598)
 * Fix cassandra-stress to use single seed in UUID generation (CASSANDRA-12729)
 * CQLSSTableWriter does not allow Update statement (CASSANDRA-12450)
 * Config class uses boxed types but DD exposes primitive types (CASSANDRA-12199)
 * Add pre- and post-shutdown hooks to Storage Service (CASSANDRA-12461)
 * Add hint delivery metrics (CASSANDRA-12693)
 * Remove IndexInfo cache from FileIndexInfoRetriever (CASSANDRA-12731)
 * ColumnIndex does not reuse buffer (CASSANDRA-12502)
 * cdc column addition still breaks schema migration tasks (CASSANDRA-12697)
 * Upgrade metrics-reporter dependencies (CASSANDRA-12089)
 * Tune compaction thread count via nodetool (CASSANDRA-12248)
 * Add +=/-= shortcut syntax for update queries (CASSANDRA-12232)
 * Include repair session IDs in repair start message (CASSANDRA-12532)
 * Add a blocking task to Index, run before joining the ring (CASSANDRA-12039)
 * Fix NPE when using CQLSSTableWriter (CASSANDRA-12667)
 * Support optional backpressure strategies at the coordinator (CASSANDRA-9318)
 * Make randompartitioner work with new vnode allocation (CASSANDRA-12647)
 * Fix cassandra-stress graphing (CASSANDRA-12237)
 * Allow filtering on partition key columns for queries without secondary indexes (CASSANDRA-11031)
 * Fix Cassandra Stress reporting thread model and precision (CASSANDRA-12585)
 * Add JMH benchmarks.jar (CASSANDRA-12586)
 * Cleanup uses of AlterTableStatementColumn (CASSANDRA-12567)
 * Add keep-alive to streaming (CASSANDRA-11841)
 * Tracing payload is passed through newSession(..) (CASSANDRA-11706)
 * avoid deleting non existing sstable files and improve related log messages (CASSANDRA-12261)
 * json/yaml output format for nodetool compactionhistory (CASSANDRA-12486)
 * Retry all internode messages once after a connection is
   closed and reopened (CASSANDRA-12192)
 * Add support to rebuild from targeted replica (CASSANDRA-9875)
 * Add sequence distribution type to cassandra stress (CASSANDRA-12490)
 * "SELECT * FROM foo LIMIT ;" does not error out (CASSANDRA-12154)
 * Define executeLocally() at the ReadQuery Level (CASSANDRA-12474)
 * Extend read/write failure messages with a map of replica addresses
   to error codes in the v5 native protocol (CASSANDRA-12311)
 * Fix rebuild of SASI indexes with existing index files (CASSANDRA-12374)
 * Let DatabaseDescriptor not implicitly startup services (CASSANDRA-9054, 12550)
 * Fix clustering indexes in presence of static columns in SASI (CASSANDRA-12378)
 * Fix queries on columns with reversed type on SASI indexes (CASSANDRA-12223)
 * Added slow query log (CASSANDRA-12403)
 * Count full coordinated request against timeout (CASSANDRA-12256)
 * Allow TTL with null value on insert and update (CASSANDRA-12216)
 * Make decommission operation resumable (CASSANDRA-12008)
 * Add support to one-way targeted repair (CASSANDRA-9876)
 * Remove clientutil jar (CASSANDRA-11635)
 * Fix compaction throughput throttle (CASSANDRA-12366, CASSANDRA-12717)
 * Delay releasing Memtable memory on flush until PostFlush has finished running (CASSANDRA-12358)
 * Cassandra stress should dump all setting on startup (CASSANDRA-11914)
 * Make it possible to compact a given token range (CASSANDRA-10643)
 * Allow updating DynamicEndpointSnitch properties via JMX (CASSANDRA-12179)
 * Collect metrics on queries by consistency level (CASSANDRA-7384)
 * Add support for GROUP BY to SELECT statement (CASSANDRA-10707)
 * Deprecate memtable_cleanup_threshold and update default for memtable_flush_writers (CASSANDRA-12228)
 * Upgrade to OHC 0.4.4 (CASSANDRA-12133)
 * Add version command to cassandra-stress (CASSANDRA-12258)
 * Create compaction-stress tool (CASSANDRA-11844)
 * Garbage-collecting compaction operation and schema option (CASSANDRA-7019)
 * Add beta protocol flag for v5 native protocol (CASSANDRA-12142)
 * Support filtering on non-PRIMARY KEY columns in the CREATE
   MATERIALIZED VIEW statement's WHERE clause (CASSANDRA-10368)
 * Unify STDOUT and SYSTEMLOG logback format (CASSANDRA-12004)
 * COPY FROM should raise error for non-existing input files (CASSANDRA-12174)
 * Faster write path (CASSANDRA-12269)
 * Option to leave omitted columns in INSERT JSON unset (CASSANDRA-11424)
 * Support json/yaml output in nodetool tpstats (CASSANDRA-12035)
 * Expose metrics for successful/failed authentication attempts (CASSANDRA-10635)
 * Prepend snapshot name with "truncated" or "dropped" when a snapshot
   is taken before truncating or dropping a table (CASSANDRA-12178)
 * Optimize RestrictionSet (CASSANDRA-12153)
 * cqlsh does not automatically downgrade CQL version (CASSANDRA-12150)
 * Omit (de)serialization of state variable in UDAs (CASSANDRA-9613)
 * Create a system table to expose prepared statements (CASSANDRA-8831)
 * Reuse DataOutputBuffer from ColumnIndex (CASSANDRA-11970)
 * Remove DatabaseDescriptor dependency from SegmentedFile (CASSANDRA-11580)
 * Add supplied username to authentication error messages (CASSANDRA-12076)
 * Remove pre-startup check for open JMX port (CASSANDRA-12074)
 * Remove compaction Severity from DynamicEndpointSnitch (CASSANDRA-11738)
 * Restore resumable hints delivery (CASSANDRA-11960)
 * Properly record CAS contention (CASSANDRA-12626)
Merged from 3.0:
 * Dump threads when unit tests time out (CASSANDRA-13117)
 * Better error when modifying function permissions without explicit keyspace (CASSANDRA-12925)
 * Indexer is not correctly invoked when building indexes over sstables (CASSANDRA-13075)
 * Stress daemon help is incorrect (CASSANDRA-12563)
 * Read repair is not blocking repair to finish in foreground repair (CASSANDRA-13115)
 * Replace empty strings with null values if they cannot be converted (CASSANDRA-12794)
 * Remove support for non-JavaScript UDFs (CASSANDRA-12883)
 * Fix deserialization of 2.x DeletedCells (CASSANDRA-12620)
 * Add parent repair session id to anticompaction log message (CASSANDRA-12186)
 * Improve contention handling on failure to acquire MV lock for streaming and hints (CASSANDRA-12905)
 * Fix DELETE and UPDATE queries with empty IN restrictions (CASSANDRA-12829)
 * Mark MVs as built after successful bootstrap (CASSANDRA-12984)
 * Estimated TS drop-time histogram updated with Cell.NO_DELETION_TIME (CASSANDRA-13040)
 * Nodetool compactionstats fails with NullPointerException (CASSANDRA-13021)
 * Thread local pools never cleaned up (CASSANDRA-13033)
 * Set RPC_READY to false when draining or if a node is marked as shutdown (CASSANDRA-12781)
 * CQL often queries static columns unnecessarily (CASSANDRA-12768)
 * Make sure sstables only get committed when it's safe to discard commit log records (CASSANDRA-12956)
 * Reject default_time_to_live option when creating or altering MVs (CASSANDRA-12868)
 * Nodetool should use a more sane max heap size (CASSANDRA-12739)
 * LocalToken ensures token values are cloned on heap (CASSANDRA-12651)
 * AnticompactionRequestSerializer serializedSize is incorrect (CASSANDRA-12934)
 * Prevent reloading of logback.xml from UDF sandbox (CASSANDRA-12535)
 * Reenable HeapPool (CASSANDRA-12900)
 * Disallow offheap_buffers memtable allocation (CASSANDRA-11039)
 * Fix CommitLogSegmentManagerTest (CASSANDRA-12283)
 * Pass root cause to CorruptBlockException when uncompression failed (CASSANDRA-12889)
 * Batch with multiple conditional updates for the same partition causes AssertionError (CASSANDRA-12867)
 * Make AbstractReplicationStrategy extendable from outside its package (CASSANDRA-12788)
 * Don't tell users to turn off consistent rangemovements during rebuild. (CASSANDRA-12296)
 * Fix CommitLogTest.testDeleteIfNotDirty (CASSANDRA-12854)
 * Avoid deadlock due to MV lock contention (CASSANDRA-12689)
 * Fix for KeyCacheCqlTest flakiness (CASSANDRA-12801)
 * Include SSTable filename in compacting large row message (CASSANDRA-12384)
 * Fix potential socket leak (CASSANDRA-12329, CASSANDRA-12330)
 * Fix ViewTest.testCompaction (CASSANDRA-12789)
 * Improve avg aggregate functions (CASSANDRA-12417)
 * Preserve quoted reserved keyword column names in MV creation (CASSANDRA-11803)
 * nodetool stopdaemon errors out (CASSANDRA-12646)
 * Split materialized view mutations on build to prevent OOM (CASSANDRA-12268)
 * mx4j does not work in 3.0.8 (CASSANDRA-12274)
 * Abort cqlsh copy-from in case of no answer after prolonged period of time (CASSANDRA-12740)
 * Avoid sstable corrupt exception due to dropped static column (CASSANDRA-12582)
 * Make stress use client mode to avoid checking commit log size on startup (CASSANDRA-12478)
 * Fix exceptions with new vnode allocation (CASSANDRA-12715)
 * Unify drain and shutdown processes (CASSANDRA-12509)
 * Fix NPE in ComponentOfSlice.isEQ() (CASSANDRA-12706)
 * Fix failure in LogTransactionTest (CASSANDRA-12632)
 * Fix potentially incomplete non-frozen UDT values when querying with the
   full primary key specified (CASSANDRA-12605)
 * Make sure repaired tombstones are dropped when only_purge_repaired_tombstones is enabled (CASSANDRA-12703)
 * Skip writing MV mutations to commitlog on mutation.applyUnsafe() (CASSANDRA-11670)
 * Establish consistent distinction between non-existing partition and NULL value for LWTs on static columns (CASSANDRA-12060)
 * Extend ColumnIdentifier.internedInstances key to include the type that generated the byte buffer (CASSANDRA-12516)
 * Handle composite prefixes with final EOC=0 as in 2.x and refactor LegacyLayout.decodeBound (CASSANDRA-12423)
 * select_distinct_with_deletions_test failing on non-vnode environments (CASSANDRA-11126)
 * Stack Overflow returned to queries while upgrading (CASSANDRA-12527)
 * Fix legacy regex for temporary files from 2.2 (CASSANDRA-12565)
 * Add option to state current gc_grace_seconds to tools/bin/sstablemetadata (CASSANDRA-12208)
 * Fix file system race condition that may cause LogAwareFileLister to fail to classify files (CASSANDRA-11889)
 * Fix file handle leaks due to simultaneous compaction/repair and
   listing snapshots, calculating snapshot sizes, or making schema
   changes (CASSANDRA-11594)
 * Fix nodetool repair exits with 0 for some errors (CASSANDRA-12508)
 * Do not shut down BatchlogManager twice during drain (CASSANDRA-12504)
 * Disk failure policy should not be invoked on out of space (CASSANDRA-12385)
 * Calculate last compacted key on startup (CASSANDRA-6216)
 * Add schema to snapshot manifest, add USING TIMESTAMP clause to ALTER TABLE statements (CASSANDRA-7190)
 * If CF has no clustering columns, any row cache is full partition cache (CASSANDRA-12499)
 * Correct log message for statistics of offheap memtable flush (CASSANDRA-12776)
 * Explicitly set locale for string validation (CASSANDRA-12541,CASSANDRA-12542,CASSANDRA-12543,CASSANDRA-12545)
Merged from 2.2:
 * Fix speculative retry bugs (CASSANDRA-13009)
 * Fix handling of nulls and unsets in IN conditions (CASSANDRA-12981)
 * Fix race causing infinite loop if Thrift server is stopped before it starts listening (CASSANDRA-12856)
 * CompactionTasks now correctly drops sstables out of compaction when not enough disk space is available (CASSANDRA-12979)
 * Fix DynamicEndpointSnitch noop in multi-datacenter situations (CASSANDRA-13074)
 * cqlsh copy-from: encode column names to avoid primary key parsing errors (CASSANDRA-12909)
 * Temporarily fix bug that creates commit log when running offline tools (CASSANDRA-8616)
 * Reduce granuality of OpOrder.Group during index build (CASSANDRA-12796)
 * Test bind parameters and unset parameters in InsertUpdateIfConditionTest (CASSANDRA-12980)
 * Use saved tokens when setting local tokens on StorageService.joinRing (CASSANDRA-12935)
 * cqlsh: fix DESC TYPES errors (CASSANDRA-12914)
 * Fix leak on skipped SSTables in sstableupgrade (CASSANDRA-12899)
 * Avoid blocking gossip during pending range calculation (CASSANDRA-12281)
 * Fix purgeability of tombstones with max timestamp (CASSANDRA-12792)
 * Fail repair if participant dies during sync or anticompaction (CASSANDRA-12901)
 * cqlsh COPY: unprotected pk values before converting them if not using prepared statements (CASSANDRA-12863)
 * Fix Util.spinAssertEquals (CASSANDRA-12283)
 * Fix potential NPE for compactionstats (CASSANDRA-12462)
 * Prepare legacy authenticate statement if credentials table initialised after node startup (CASSANDRA-12813)
 * Change cassandra.wait_for_tracing_events_timeout_secs default to 0 (CASSANDRA-12754)
 * Clean up permissions when a UDA is dropped (CASSANDRA-12720)
 * Limit colUpdateTimeDelta histogram updates to reasonable deltas (CASSANDRA-11117)
 * Fix leak errors and execution rejected exceptions when draining (CASSANDRA-12457)
 * Fix merkle tree depth calculation (CASSANDRA-12580)
 * Make Collections deserialization more robust (CASSANDRA-12618)
 * Fix exceptions when enabling gossip on nodes that haven't joined the ring (CASSANDRA-12253)
 * Fix authentication problem when invoking cqlsh copy from a SOURCE command (CASSANDRA-12642)
 * Decrement pending range calculator jobs counter in finally block
 * cqlshlib tests: increase default execute timeout (CASSANDRA-12481)
 * Forward writes to replacement node when replace_address != broadcast_address (CASSANDRA-8523)
 * Fail repair on non-existing table (CASSANDRA-12279)
 * Enable repair -pr and -local together (fix regression of CASSANDRA-7450) (CASSANDRA-12522)
 * Better handle invalid system roles table (CASSANDRA-12700)
 * Split consistent range movement flag correction (CASSANDRA-12786)
Merged from 2.1:
 * cqlsh copy-from: sort user type fields in csv (CASSANDRA-12959)
 * Don't skip sstables based on maxLocalDeletionTime (CASSANDRA-12765)


3.8, 3.9
 * Fix value skipping with counter columns (CASSANDRA-11726)
 * Fix nodetool tablestats miss SSTable count (CASSANDRA-12205)
 * Fixed flacky SSTablesIteratedTest (CASSANDRA-12282)
 * Fixed flacky SSTableRewriterTest: check file counts before calling validateCFS (CASSANDRA-12348)
 * cqlsh: Fix handling of $$-escaped strings (CASSANDRA-12189)
 * Fix SSL JMX requiring truststore containing server cert (CASSANDRA-12109)
 * RTE from new CDC column breaks in flight queries (CASSANDRA-12236)
 * Fix hdr logging for single operation workloads (CASSANDRA-12145)
 * Fix SASI PREFIX search in CONTAINS mode with partial terms (CASSANDRA-12073)
 * Increase size of flushExecutor thread pool (CASSANDRA-12071)
 * Partial revert of CASSANDRA-11971, cannot recycle buffer in SP.sendMessagesToNonlocalDC (CASSANDRA-11950)
 * Upgrade netty to 4.0.39 (CASSANDRA-12032, CASSANDRA-12034)
 * Improve details in compaction log message (CASSANDRA-12080)
 * Allow unset values in CQLSSTableWriter (CASSANDRA-11911)
 * Chunk cache to request compressor-compatible buffers if pool space is exhausted (CASSANDRA-11993)
 * Remove DatabaseDescriptor dependencies from SequentialWriter (CASSANDRA-11579)
 * Move skip_stop_words filter before stemming (CASSANDRA-12078)
 * Support seek() in EncryptedFileSegmentInputStream (CASSANDRA-11957)
 * SSTable tools mishandling LocalPartitioner (CASSANDRA-12002)
 * When SEPWorker assigned work, set thread name to match pool (CASSANDRA-11966)
 * Add cross-DC latency metrics (CASSANDRA-11596)
 * Allow terms in selection clause (CASSANDRA-10783)
 * Add bind variables to trace (CASSANDRA-11719)
 * Switch counter shards' clock to timestamps (CASSANDRA-9811)
 * Introduce HdrHistogram and response/service/wait separation to stress tool (CASSANDRA-11853)
 * entry-weighers in QueryProcessor should respect partitionKeyBindIndexes field (CASSANDRA-11718)
 * Support older ant versions (CASSANDRA-11807)
 * Estimate compressed on disk size when deciding if sstable size limit reached (CASSANDRA-11623)
 * cassandra-stress profiles should support case sensitive schemas (CASSANDRA-11546)
 * Remove DatabaseDescriptor dependency from FileUtils (CASSANDRA-11578)
 * Faster streaming (CASSANDRA-9766)
 * Add prepared query parameter to trace for "Execute CQL3 prepared query" session (CASSANDRA-11425)
 * Add repaired percentage metric (CASSANDRA-11503)
 * Add Change-Data-Capture (CASSANDRA-8844)
Merged from 3.0:
 * Fix paging for 2.x to 3.x upgrades (CASSANDRA-11195)
 * Fix clean interval not sent to commit log for empty memtable flush (CASSANDRA-12436)
 * Fix potential resource leak in RMIServerSocketFactoryImpl (CASSANDRA-12331)
 * Make sure compaction stats are updated when compaction is interrupted (CASSANDRA-12100)
 * Change commitlog and sstables to track dirty and clean intervals (CASSANDRA-11828)
 * NullPointerException during compaction on table with static columns (CASSANDRA-12336)
 * Fixed ConcurrentModificationException when reading metrics in GraphiteReporter (CASSANDRA-11823)
 * Fix upgrade of super columns on thrift (CASSANDRA-12335)
 * Fixed flacky BlacklistingCompactionsTest, switched to fixed size types and increased corruption size (CASSANDRA-12359)
 * Rerun ReplicationAwareTokenAllocatorTest on failure to avoid flakiness (CASSANDRA-12277)
 * Exception when computing read-repair for range tombstones (CASSANDRA-12263)
 * Lost counter writes in compact table and static columns (CASSANDRA-12219)
 * AssertionError with MVs on updating a row that isn't indexed due to a null value (CASSANDRA-12247)
 * Disable RR and speculative retry with EACH_QUORUM reads (CASSANDRA-11980)
 * Add option to override compaction space check (CASSANDRA-12180)
 * Faster startup by only scanning each directory for temporary files once (CASSANDRA-12114)
 * Respond with v1/v2 protocol header when responding to driver that attempts
   to connect with too low of a protocol version (CASSANDRA-11464)
 * NullPointerExpception when reading/compacting table (CASSANDRA-11988)
 * Fix problem with undeleteable rows on upgrade to new sstable format (CASSANDRA-12144)
 * Fix potential bad messaging service message for paged range reads
   within mixed-version 3.x clusters (CASSANDRA-12249)
 * Fix paging logic for deleted partitions with static columns (CASSANDRA-12107)
 * Wait until the message is being send to decide which serializer must be used (CASSANDRA-11393)
 * Fix migration of static thrift column names with non-text comparators (CASSANDRA-12147)
 * Fix upgrading sparse tables that are incorrectly marked as dense (CASSANDRA-11315)
 * Fix reverse queries ignoring range tombstones (CASSANDRA-11733)
 * Avoid potential race when rebuilding CFMetaData (CASSANDRA-12098)
 * Avoid missing sstables when getting the canonical sstables (CASSANDRA-11996)
 * Always select the live sstables when getting sstables in bounds (CASSANDRA-11944)
 * Fix column ordering of results with static columns for Thrift requests in
   a mixed 2.x/3.x cluster, also fix potential non-resolved duplication of
   those static columns in query results (CASSANDRA-12123)
 * Avoid digest mismatch with empty but static rows (CASSANDRA-12090)
 * Fix EOF exception when altering column type (CASSANDRA-11820)
 * Fix potential race in schema during new table creation (CASSANDRA-12083)
 * cqlsh: fix error handling in rare COPY FROM failure scenario (CASSANDRA-12070)
 * Disable autocompaction during drain (CASSANDRA-11878)
 * Add a metrics timer to MemtablePool and use it to track time spent blocked on memory in MemtableAllocator (CASSANDRA-11327)
 * Fix upgrading schema with super columns with non-text subcomparators (CASSANDRA-12023)
 * Add TimeWindowCompactionStrategy (CASSANDRA-9666)
 * Fix JsonTransformer output of partition with deletion info (CASSANDRA-12418)
 * Fix NPE in SSTableLoader when specifying partial directory path (CASSANDRA-12609)
Merged from 2.2:
 * Add local address entry in PropertyFileSnitch (CASSANDRA-11332)
 * cqlsh copy: fix missing counter values (CASSANDRA-12476)
 * Move migration tasks to non-periodic queue, assure flush executor shutdown after non-periodic executor (CASSANDRA-12251)
 * cqlsh copy: fixed possible race in initializing feeding thread (CASSANDRA-11701)
 * Only set broadcast_rpc_address on Ec2MultiRegionSnitch if it's not set (CASSANDRA-11357)
 * Update StorageProxy range metrics for timeouts, failures and unavailables (CASSANDRA-9507)
 * Add Sigar to classes included in clientutil.jar (CASSANDRA-11635)
 * Add decay to histograms and timers used for metrics (CASSANDRA-11752)
 * Fix hanging stream session (CASSANDRA-10992)
 * Fix INSERT JSON, fromJson() support of smallint, tinyint types (CASSANDRA-12371)
 * Restore JVM metric export for metric reporters (CASSANDRA-12312)
 * Release sstables of failed stream sessions only when outgoing transfers are finished (CASSANDRA-11345)
 * Wait for tracing events before returning response and query at same consistency level client side (CASSANDRA-11465)
 * cqlsh copyutil should get host metadata by connected address (CASSANDRA-11979)
 * Fixed cqlshlib.test.remove_test_db (CASSANDRA-12214)
 * Synchronize ThriftServer::stop() (CASSANDRA-12105)
 * Use dedicated thread for JMX notifications (CASSANDRA-12146)
 * Improve streaming synchronization and fault tolerance (CASSANDRA-11414)
 * MemoryUtil.getShort() should return an unsigned short also for architectures not supporting unaligned memory accesses (CASSANDRA-11973)
Merged from 2.1:
 * Fix queries with empty ByteBuffer values in clustering column restrictions (CASSANDRA-12127)
 * Disable passing control to post-flush after flush failure to prevent data loss (CASSANDRA-11828)
 * Allow STCS-in-L0 compactions to reduce scope with LCS (CASSANDRA-12040)
 * cannot use cql since upgrading python to 2.7.11+ (CASSANDRA-11850)
 * Fix filtering on clustering columns when 2i is used (CASSANDRA-11907)


3.0.8
 * Fix potential race in schema during new table creation (CASSANDRA-12083)
 * cqlsh: fix error handling in rare COPY FROM failure scenario (CASSANDRA-12070)
 * Disable autocompaction during drain (CASSANDRA-11878)
 * Add a metrics timer to MemtablePool and use it to track time spent blocked on memory in MemtableAllocator (CASSANDRA-11327)
 * Fix upgrading schema with super columns with non-text subcomparators (CASSANDRA-12023)
 * Add TimeWindowCompactionStrategy (CASSANDRA-9666)
Merged from 2.2:
 * Allow nodetool info to run with readonly JMX access (CASSANDRA-11755)
 * Validate bloom_filter_fp_chance against lowest supported
   value when the table is created (CASSANDRA-11920)
 * Don't send erroneous NEW_NODE notifications on restart (CASSANDRA-11038)
 * StorageService shutdown hook should use a volatile variable (CASSANDRA-11984)
Merged from 2.1:
 * Add system property to set the max number of native transport requests in queue (CASSANDRA-11363)
 * Fix queries with empty ByteBuffer values in clustering column restrictions (CASSANDRA-12127)
 * Disable passing control to post-flush after flush failure to prevent data loss (CASSANDRA-11828)
 * Allow STCS-in-L0 compactions to reduce scope with LCS (CASSANDRA-12040)
 * cannot use cql since upgrading python to 2.7.11+ (CASSANDRA-11850)
 * Fix filtering on clustering columns when 2i is used (CASSANDRA-11907)
 * Avoid stalling paxos when the paxos state expires (CASSANDRA-12043)
 * Remove finished incoming streaming connections from MessagingService (CASSANDRA-11854)
 * Don't try to get sstables for non-repairing column families (CASSANDRA-12077)
 * Avoid marking too many sstables as repaired (CASSANDRA-11696)
 * Prevent select statements with clustering key > 64k (CASSANDRA-11882)
 * Fix clock skew corrupting other nodes with paxos (CASSANDRA-11991)
 * Remove distinction between non-existing static columns and existing but null in LWTs (CASSANDRA-9842)
 * Cache local ranges when calculating repair neighbors (CASSANDRA-11934)
 * Allow LWT operation on static column with only partition keys (CASSANDRA-10532)
 * Create interval tree over canonical sstables to avoid missing sstables during streaming (CASSANDRA-11886)
 * cqlsh COPY FROM: shutdown parent cluster after forking, to avoid corrupting SSL connections (CASSANDRA-11749)


3.7
 * Support multiple folders for user defined compaction tasks (CASSANDRA-11765)
 * Fix race in CompactionStrategyManager's pause/resume (CASSANDRA-11922)
Merged from 3.0:
 * Fix legacy serialization of Thrift-generated non-compound range tombstones
   when communicating with 2.x nodes (CASSANDRA-11930)
 * Fix Directories instantiations where CFS.initialDirectories should be used (CASSANDRA-11849)
 * Avoid referencing DatabaseDescriptor in AbstractType (CASSANDRA-11912)
 * Don't use static dataDirectories field in Directories instances (CASSANDRA-11647)
 * Fix sstables not being protected from removal during index build (CASSANDRA-11905)
 * cqlsh: Suppress stack trace from Read/WriteFailures (CASSANDRA-11032)
 * Remove unneeded code to repair index summaries that have
   been improperly down-sampled (CASSANDRA-11127)
 * Avoid WriteTimeoutExceptions during commit log replay due to materialized
   view lock contention (CASSANDRA-11891)
 * Prevent OOM failures on SSTable corruption, improve tests for corruption detection (CASSANDRA-9530)
 * Use CFS.initialDirectories when clearing snapshots (CASSANDRA-11705)
 * Allow compaction strategies to disable early open (CASSANDRA-11754)
 * Refactor Materialized View code (CASSANDRA-11475)
 * Update Java Driver (CASSANDRA-11615)
Merged from 2.2:
 * Persist local metadata earlier in startup sequence (CASSANDRA-11742)
 * cqlsh: fix tab completion for case-sensitive identifiers (CASSANDRA-11664)
 * Avoid showing estimated key as -1 in tablestats (CASSANDRA-11587)
 * Fix possible race condition in CommitLog.recover (CASSANDRA-11743)
 * Enable client encryption in sstableloader with cli options (CASSANDRA-11708)
 * Possible memory leak in NIODataInputStream (CASSANDRA-11867)
 * Add seconds to cqlsh tracing session duration (CASSANDRA-11753)
 * Fix commit log replay after out-of-order flush completion (CASSANDRA-9669)
 * Prohibit Reversed Counter type as part of the PK (CASSANDRA-9395)
 * cqlsh: correctly handle non-ascii chars in error messages (CASSANDRA-11626)
Merged from 2.1:
 * Run CommitLog tests with different compression settings (CASSANDRA-9039)
 * cqlsh: apply current keyspace to source command (CASSANDRA-11152)
 * Clear out parent repair session if repair coordinator dies (CASSANDRA-11824)
 * Set default streaming_socket_timeout_in_ms to 24 hours (CASSANDRA-11840)
 * Do not consider local node a valid source during replace (CASSANDRA-11848)
 * Add message dropped tasks to nodetool netstats (CASSANDRA-11855)
 * Avoid holding SSTableReaders for duration of incremental repair (CASSANDRA-11739)


3.6
 * Correctly migrate schema for frozen UDTs during 2.x -> 3.x upgrades
   (does not affect any released versions) (CASSANDRA-11613)
 * Allow server startup if JMX is configured directly (CASSANDRA-11725)
 * Prevent direct memory OOM on buffer pool allocations (CASSANDRA-11710)
 * Enhanced Compaction Logging (CASSANDRA-10805)
 * Make prepared statement cache size configurable (CASSANDRA-11555)
 * Integrated JMX authentication and authorization (CASSANDRA-10091)
 * Add units to stress ouput (CASSANDRA-11352)
 * Fix PER PARTITION LIMIT for single and multi partitions queries (CASSANDRA-11603)
 * Add uncompressed chunk cache for RandomAccessReader (CASSANDRA-5863)
 * Clarify ClusteringPrefix hierarchy (CASSANDRA-11213)
 * Always perform collision check before joining ring (CASSANDRA-10134)
 * SSTableWriter output discrepancy (CASSANDRA-11646)
 * Fix potential timeout in NativeTransportService.testConcurrentDestroys (CASSANDRA-10756)
 * Support large partitions on the 3.0 sstable format (CASSANDRA-11206,11763)
 * Add support to rebuild from specific range (CASSANDRA-10406)
 * Optimize the overlapping lookup by calculating all the
   bounds in advance (CASSANDRA-11571)
 * Support json/yaml output in nodetool tablestats (CASSANDRA-5977)
 * (stress) Add datacenter option to -node options (CASSANDRA-11591)
 * Fix handling of empty slices (CASSANDRA-11513)
 * Make number of cores used by cqlsh COPY visible to testing code (CASSANDRA-11437)
 * Allow filtering on clustering columns for queries without secondary indexes (CASSANDRA-11310)
 * Refactor Restriction hierarchy (CASSANDRA-11354)
 * Eliminate allocations in R/W path (CASSANDRA-11421)
 * Update Netty to 4.0.36 (CASSANDRA-11567)
 * Fix PER PARTITION LIMIT for queries requiring post-query ordering (CASSANDRA-11556)
 * Allow instantiation of UDTs and tuples in UDFs (CASSANDRA-10818)
 * Support UDT in CQLSSTableWriter (CASSANDRA-10624)
 * Support for non-frozen user-defined types, updating
   individual fields of user-defined types (CASSANDRA-7423)
 * Make LZ4 compression level configurable (CASSANDRA-11051)
 * Allow per-partition LIMIT clause in CQL (CASSANDRA-7017)
 * Make custom filtering more extensible with UserExpression (CASSANDRA-11295)
 * Improve field-checking and error reporting in cassandra.yaml (CASSANDRA-10649)
 * Print CAS stats in nodetool proxyhistograms (CASSANDRA-11507)
 * More user friendly error when providing an invalid token to nodetool (CASSANDRA-9348)
 * Add static column support to SASI index (CASSANDRA-11183)
 * Support EQ/PREFIX queries in SASI CONTAINS mode without tokenization (CASSANDRA-11434)
 * Support LIKE operator in prepared statements (CASSANDRA-11456)
 * Add a command to see if a Materialized View has finished building (CASSANDRA-9967)
 * Log endpoint and port associated with streaming operation (CASSANDRA-8777)
 * Print sensible units for all log messages (CASSANDRA-9692)
 * Upgrade Netty to version 4.0.34 (CASSANDRA-11096)
 * Break the CQL grammar into separate Parser and Lexer (CASSANDRA-11372)
 * Compress only inter-dc traffic by default (CASSANDRA-8888)
 * Add metrics to track write amplification (CASSANDRA-11420)
 * cassandra-stress: cannot handle "value-less" tables (CASSANDRA-7739)
 * Add/drop multiple columns in one ALTER TABLE statement (CASSANDRA-10411)
 * Add require_endpoint_verification opt for internode encryption (CASSANDRA-9220)
 * Add auto import java.util for UDF code block (CASSANDRA-11392)
 * Add --hex-format option to nodetool getsstables (CASSANDRA-11337)
 * sstablemetadata should print sstable min/max token (CASSANDRA-7159)
 * Do not wrap CassandraException in TriggerExecutor (CASSANDRA-9421)
 * COPY TO should have higher double precision (CASSANDRA-11255)
 * Stress should exit with non-zero status after failure (CASSANDRA-10340)
 * Add client to cqlsh SHOW_SESSION (CASSANDRA-8958)
 * Fix nodetool tablestats keyspace level metrics (CASSANDRA-11226)
 * Store repair options in parent_repair_history (CASSANDRA-11244)
 * Print current leveling in sstableofflinerelevel (CASSANDRA-9588)
 * Change repair message for keyspaces with RF 1 (CASSANDRA-11203)
 * Remove hard-coded SSL cipher suites and protocols (CASSANDRA-10508)
 * Improve concurrency in CompactionStrategyManager (CASSANDRA-10099)
 * (cqlsh) interpret CQL type for formatting blobs (CASSANDRA-11274)
 * Refuse to start and print txn log information in case of disk
   corruption (CASSANDRA-10112)
 * Resolve some eclipse-warnings (CASSANDRA-11086)
 * (cqlsh) Show static columns in a different color (CASSANDRA-11059)
 * Allow to remove TTLs on table with default_time_to_live (CASSANDRA-11207)
Merged from 3.0:
 * Disallow creating view with a static column (CASSANDRA-11602)
 * Reduce the amount of object allocations caused by the getFunctions methods (CASSANDRA-11593)
 * Potential error replaying commitlog with smallint/tinyint/date/time types (CASSANDRA-11618)
 * Fix queries with filtering on counter columns (CASSANDRA-11629)
 * Improve tombstone printing in sstabledump (CASSANDRA-11655)
 * Fix paging for range queries where all clustering columns are specified (CASSANDRA-11669)
 * Don't require HEAP_NEW_SIZE to be set when using G1 (CASSANDRA-11600)
 * Fix sstabledump not showing cells after tombstone marker (CASSANDRA-11654)
 * Ignore all LocalStrategy keyspaces for streaming and other related
   operations (CASSANDRA-11627)
 * Ensure columnfilter covers indexed columns for thrift 2i queries (CASSANDRA-11523)
 * Only open one sstable scanner per sstable (CASSANDRA-11412)
 * Option to specify ProtocolVersion in cassandra-stress (CASSANDRA-11410)
 * ArithmeticException in avgFunctionForDecimal (CASSANDRA-11485)
 * LogAwareFileLister should only use OLD sstable files in current folder to determine disk consistency (CASSANDRA-11470)
 * Notify indexers of expired rows during compaction (CASSANDRA-11329)
 * Properly respond with ProtocolError when a v1/v2 native protocol
   header is received (CASSANDRA-11464)
 * Validate that num_tokens and initial_token are consistent with one another (CASSANDRA-10120)
Merged from 2.2:
 * Exit JVM if JMX server fails to startup (CASSANDRA-11540)
 * Produce a heap dump when exiting on OOM (CASSANDRA-9861)
 * Restore ability to filter on clustering columns when using a 2i (CASSANDRA-11510)
 * JSON datetime formatting needs timezone (CASSANDRA-11137)
 * Fix is_dense recalculation for Thrift-updated tables (CASSANDRA-11502)
 * Remove unnescessary file existence check during anticompaction (CASSANDRA-11660)
 * Add missing files to debian packages (CASSANDRA-11642)
 * Avoid calling Iterables::concat in loops during ModificationStatement::getFunctions (CASSANDRA-11621)
 * cqlsh: COPY FROM should use regular inserts for single statement batches and
   report errors correctly if workers processes crash on initialization (CASSANDRA-11474)
 * Always close cluster with connection in CqlRecordWriter (CASSANDRA-11553)
 * Allow only DISTINCT queries with partition keys restrictions (CASSANDRA-11339)
 * CqlConfigHelper no longer requires both a keystore and truststore to work (CASSANDRA-11532)
 * Make deprecated repair methods backward-compatible with previous notification service (CASSANDRA-11430)
 * IncomingStreamingConnection version check message wrong (CASSANDRA-11462)
Merged from 2.1:
 * Support mlockall on IBM POWER arch (CASSANDRA-11576)
 * Add option to disable use of severity in DynamicEndpointSnitch (CASSANDRA-11737)
 * cqlsh COPY FROM fails for null values with non-prepared statements (CASSANDRA-11631)
 * Make cython optional in pylib/setup.py (CASSANDRA-11630)
 * Change order of directory searching for cassandra.in.sh to favor local one (CASSANDRA-11628)
 * cqlsh COPY FROM fails with []{} chars in UDT/tuple fields/values (CASSANDRA-11633)
 * clqsh: COPY FROM throws TypeError with Cython extensions enabled (CASSANDRA-11574)
 * cqlsh: COPY FROM ignores NULL values in conversion (CASSANDRA-11549)
 * Validate levels when building LeveledScanner to avoid overlaps with orphaned sstables (CASSANDRA-9935)


3.5
 * StaticTokenTreeBuilder should respect posibility of duplicate tokens (CASSANDRA-11525)
 * Correctly fix potential assertion error during compaction (CASSANDRA-11353)
 * Avoid index segment stitching in RAM which lead to OOM on big SSTable files (CASSANDRA-11383)
 * Fix clustering and row filters for LIKE queries on clustering columns (CASSANDRA-11397)
Merged from 3.0:
 * Fix rare NPE on schema upgrade from 2.x to 3.x (CASSANDRA-10943)
 * Improve backoff policy for cqlsh COPY FROM (CASSANDRA-11320)
 * Improve IF NOT EXISTS check in CREATE INDEX (CASSANDRA-11131)
 * Upgrade ohc to 0.4.3
 * Enable SO_REUSEADDR for JMX RMI server sockets (CASSANDRA-11093)
 * Allocate merkletrees with the correct size (CASSANDRA-11390)
 * Support streaming pre-3.0 sstables (CASSANDRA-10990)
 * Add backpressure to compressed or encrypted commit log (CASSANDRA-10971)
 * SSTableExport supports secondary index tables (CASSANDRA-11330)
 * Fix sstabledump to include missing info in debug output (CASSANDRA-11321)
 * Establish and implement canonical bulk reading workload(s) (CASSANDRA-10331)
 * Fix paging for IN queries on tables without clustering columns (CASSANDRA-11208)
 * Remove recursive call from CompositesSearcher (CASSANDRA-11304)
 * Fix filtering on non-primary key columns for queries without index (CASSANDRA-6377)
 * Fix sstableloader fail when using materialized view (CASSANDRA-11275)
Merged from 2.2:
 * DatabaseDescriptor should log stacktrace in case of Eception during seed provider creation (CASSANDRA-11312)
 * Use canonical path for directory in SSTable descriptor (CASSANDRA-10587)
 * Add cassandra-stress keystore option (CASSANDRA-9325)
 * Dont mark sstables as repairing with sub range repairs (CASSANDRA-11451)
 * Notify when sstables change after cancelling compaction (CASSANDRA-11373)
 * cqlsh: COPY FROM should check that explicit column names are valid (CASSANDRA-11333)
 * Add -Dcassandra.start_gossip startup option (CASSANDRA-10809)
 * Fix UTF8Validator.validate() for modified UTF-8 (CASSANDRA-10748)
 * Clarify that now() function is calculated on the coordinator node in CQL documentation (CASSANDRA-10900)
 * Fix bloom filter sizing with LCS (CASSANDRA-11344)
 * (cqlsh) Fix error when result is 0 rows with EXPAND ON (CASSANDRA-11092)
 * Add missing newline at end of bin/cqlsh (CASSANDRA-11325)
 * Unresolved hostname leads to replace being ignored (CASSANDRA-11210)
 * Only log yaml config once, at startup (CASSANDRA-11217)
 * Reference leak with parallel repairs on the same table (CASSANDRA-11215)
Merged from 2.1:
 * Add a -j parameter to scrub/cleanup/upgradesstables to state how
   many threads to use (CASSANDRA-11179)
 * COPY FROM on large datasets: fix progress report and debug performance (CASSANDRA-11053)
 * InvalidateKeys should have a weak ref to key cache (CASSANDRA-11176)


3.4
 * (cqlsh) add cqlshrc option to always connect using ssl (CASSANDRA-10458)
 * Cleanup a few resource warnings (CASSANDRA-11085)
 * Allow custom tracing implementations (CASSANDRA-10392)
 * Extract LoaderOptions to be able to be used from outside (CASSANDRA-10637)
 * fix OnDiskIndexTest to properly treat empty ranges (CASSANDRA-11205)
 * fix TrackerTest to handle new notifications (CASSANDRA-11178)
 * add SASI validation for partitioner and complex columns (CASSANDRA-11169)
 * Add caching of encrypted credentials in PasswordAuthenticator (CASSANDRA-7715)
 * fix SASI memtable switching on flush (CASSANDRA-11159)
 * Remove duplicate offline compaction tracking (CASSANDRA-11148)
 * fix EQ semantics of analyzed SASI indexes (CASSANDRA-11130)
 * Support long name output for nodetool commands (CASSANDRA-7950)
 * Encrypted hints (CASSANDRA-11040)
 * SASI index options validation (CASSANDRA-11136)
 * Optimize disk seek using min/max column name meta data when the LIMIT clause is used
   (CASSANDRA-8180)
 * Add LIKE support to CQL3 (CASSANDRA-11067)
 * Generic Java UDF types (CASSANDRA-10819)
 * cqlsh: Include sub-second precision in timestamps by default (CASSANDRA-10428)
 * Set javac encoding to utf-8 (CASSANDRA-11077)
 * Integrate SASI index into Cassandra (CASSANDRA-10661)
 * Add --skip-flush option to nodetool snapshot
 * Skip values for non-queried columns (CASSANDRA-10657)
 * Add support for secondary indexes on static columns (CASSANDRA-8103)
 * CommitLogUpgradeTestMaker creates broken commit logs (CASSANDRA-11051)
 * Add metric for number of dropped mutations (CASSANDRA-10866)
 * Simplify row cache invalidation code (CASSANDRA-10396)
 * Support user-defined compaction through nodetool (CASSANDRA-10660)
 * Stripe view locks by key and table ID to reduce contention (CASSANDRA-10981)
 * Add nodetool gettimeout and settimeout commands (CASSANDRA-10953)
 * Add 3.0 metadata to sstablemetadata output (CASSANDRA-10838)
Merged from 3.0:
 * MV should only query complex columns included in the view (CASSANDRA-11069)
 * Failed aggregate creation breaks server permanently (CASSANDRA-11064)
 * Add sstabledump tool (CASSANDRA-7464)
 * Introduce backpressure for hints (CASSANDRA-10972)
 * Fix ClusteringPrefix not being able to read tombstone range boundaries (CASSANDRA-11158)
 * Prevent logging in sandboxed state (CASSANDRA-11033)
 * Disallow drop/alter operations of UDTs used by UDAs (CASSANDRA-10721)
 * Add query time validation method on Index (CASSANDRA-11043)
 * Avoid potential AssertionError in mixed version cluster (CASSANDRA-11128)
 * Properly handle hinted handoff after topology changes (CASSANDRA-5902)
 * AssertionError when listing sstable files on inconsistent disk state (CASSANDRA-11156)
 * Fix wrong rack counting and invalid conditions check for TokenAllocation
   (CASSANDRA-11139)
 * Avoid creating empty hint files (CASSANDRA-11090)
 * Fix leak detection strong reference loop using weak reference (CASSANDRA-11120)
 * Configurie BatchlogManager to stop delayed tasks on shutdown (CASSANDRA-11062)
 * Hadoop integration is incompatible with Cassandra Driver 3.0.0 (CASSANDRA-11001)
 * Add dropped_columns to the list of schema table so it gets handled
   properly (CASSANDRA-11050)
 * Fix NPE when using forceRepairRangeAsync without DC (CASSANDRA-11239)
Merged from 2.2:
 * Preserve order for preferred SSL cipher suites (CASSANDRA-11164)
 * Range.compareTo() violates the contract of Comparable (CASSANDRA-11216)
 * Avoid NPE when serializing ErrorMessage with null message (CASSANDRA-11167)
 * Replacing an aggregate with a new version doesn't reset INITCOND (CASSANDRA-10840)
 * (cqlsh) cqlsh cannot be called through symlink (CASSANDRA-11037)
 * fix ohc and java-driver pom dependencies in build.xml (CASSANDRA-10793)
 * Protect from keyspace dropped during repair (CASSANDRA-11065)
 * Handle adding fields to a UDT in SELECT JSON and toJson() (CASSANDRA-11146)
 * Better error message for cleanup (CASSANDRA-10991)
 * cqlsh pg-style-strings broken if line ends with ';' (CASSANDRA-11123)
 * Always persist upsampled index summaries (CASSANDRA-10512)
 * (cqlsh) Fix inconsistent auto-complete (CASSANDRA-10733)
 * Make SELECT JSON and toJson() threadsafe (CASSANDRA-11048)
 * Fix SELECT on tuple relations for mixed ASC/DESC clustering order (CASSANDRA-7281)
 * Use cloned TokenMetadata in size estimates to avoid race against membership check
   (CASSANDRA-10736)
 * (cqlsh) Support utf-8/cp65001 encoding on Windows (CASSANDRA-11030)
 * Fix paging on DISTINCT queries repeats result when first row in partition changes
   (CASSANDRA-10010)
 * (cqlsh) Support timezone conversion using pytz (CASSANDRA-10397)
 * cqlsh: change default encoding to UTF-8 (CASSANDRA-11124)
Merged from 2.1:
 * Checking if an unlogged batch is local is inefficient (CASSANDRA-11529)
 * Fix out-of-space error treatment in memtable flushing (CASSANDRA-11448).
 * Don't do defragmentation if reading from repaired sstables (CASSANDRA-10342)
 * Fix streaming_socket_timeout_in_ms not enforced (CASSANDRA-11286)
 * Avoid dropping message too quickly due to missing unit conversion (CASSANDRA-11302)
 * Don't remove FailureDetector history on removeEndpoint (CASSANDRA-10371)
 * Only notify if repair status changed (CASSANDRA-11172)
 * Use logback setting for 'cassandra -v' command (CASSANDRA-10767)
 * Fix sstableloader to unthrottle streaming by default (CASSANDRA-9714)
 * Fix incorrect warning in 'nodetool status' (CASSANDRA-10176)
 * Properly release sstable ref when doing offline scrub (CASSANDRA-10697)
 * Improve nodetool status performance for large cluster (CASSANDRA-7238)
 * Gossiper#isEnabled is not thread safe (CASSANDRA-11116)
 * Avoid major compaction mixing repaired and unrepaired sstables in DTCS (CASSANDRA-11113)
 * Make it clear what DTCS timestamp_resolution is used for (CASSANDRA-11041)
 * (cqlsh) Display milliseconds when datetime overflows (CASSANDRA-10625)


3.3
 * Avoid infinite loop if owned range is smaller than number of
   data dirs (CASSANDRA-11034)
 * Avoid bootstrap hanging when existing nodes have no data to stream (CASSANDRA-11010)
Merged from 3.0:
 * Remove double initialization of newly added tables (CASSANDRA-11027)
 * Filter keys searcher results by target range (CASSANDRA-11104)
 * Fix deserialization of legacy read commands (CASSANDRA-11087)
 * Fix incorrect computation of deletion time in sstable metadata (CASSANDRA-11102)
 * Avoid memory leak when collecting sstable metadata (CASSANDRA-11026)
 * Mutations do not block for completion under view lock contention (CASSANDRA-10779)
 * Invalidate legacy schema tables when unloading them (CASSANDRA-11071)
 * (cqlsh) handle INSERT and UPDATE statements with LWT conditions correctly
   (CASSANDRA-11003)
 * Fix DISTINCT queries in mixed version clusters (CASSANDRA-10762)
 * Migrate build status for indexes along with legacy schema (CASSANDRA-11046)
 * Ensure SSTables for legacy KEYS indexes can be read (CASSANDRA-11045)
 * Added support for IBM zSystems architecture (CASSANDRA-11054)
 * Update CQL documentation (CASSANDRA-10899)
 * Check the column name, not cell name, for dropped columns when reading
   legacy sstables (CASSANDRA-11018)
 * Don't attempt to index clustering values of static rows (CASSANDRA-11021)
 * Remove checksum files after replaying hints (CASSANDRA-10947)
 * Support passing base table metadata to custom 2i validation (CASSANDRA-10924)
 * Ensure stale index entries are purged during reads (CASSANDRA-11013)
 * (cqlsh) Also apply --connect-timeout to control connection
   timeout (CASSANDRA-10959)
 * Fix AssertionError when removing from list using UPDATE (CASSANDRA-10954)
 * Fix UnsupportedOperationException when reading old sstable with range
   tombstone (CASSANDRA-10743)
 * MV should use the maximum timestamp of the primary key (CASSANDRA-10910)
 * Fix potential assertion error during compaction (CASSANDRA-10944)
Merged from 2.2:
 * maxPurgeableTimestamp needs to check memtables too (CASSANDRA-9949)
 * Apply change to compaction throughput in real time (CASSANDRA-10025)
 * (cqlsh) encode input correctly when saving history
 * Fix potential NPE on ORDER BY queries with IN (CASSANDRA-10955)
 * Start L0 STCS-compactions even if there is a L0 -> L1 compaction
   going (CASSANDRA-10979)
 * Make UUID LSB unique per process (CASSANDRA-7925)
 * Avoid NPE when performing sstable tasks (scrub etc.) (CASSANDRA-10980)
 * Make sure client gets tombstone overwhelmed warning (CASSANDRA-9465)
 * Fix error streaming section more than 2GB (CASSANDRA-10961)
 * Histogram buckets exposed in jmx are sorted incorrectly (CASSANDRA-10975)
 * Enable GC logging by default (CASSANDRA-10140)
 * Optimize pending range computation (CASSANDRA-9258)
 * Skip commit log and saved cache directories in SSTable version startup check (CASSANDRA-10902)
 * drop/alter user should be case sensitive (CASSANDRA-10817)
Merged from 2.1:
 * test_bulk_round_trip_blogposts is failing occasionally (CASSANDRA-10938)
 * Fix isJoined return true only after becoming cluster member (CASANDRA-11007)
 * Fix bad gossip generation seen in long-running clusters (CASSANDRA-10969)
 * Avoid NPE when incremental repair fails (CASSANDRA-10909)
 * Unmark sstables compacting once they are done in cleanup/scrub/upgradesstables (CASSANDRA-10829)
 * Allow simultaneous bootstrapping with strict consistency when no vnodes are used (CASSANDRA-11005)
 * Log a message when major compaction does not result in a single file (CASSANDRA-10847)
 * (cqlsh) fix cqlsh_copy_tests when vnodes are disabled (CASSANDRA-10997)
 * (cqlsh) Add request timeout option to cqlsh (CASSANDRA-10686)
 * Avoid AssertionError while submitting hint with LWT (CASSANDRA-10477)
 * If CompactionMetadata is not in stats file, use index summary instead (CASSANDRA-10676)
 * Retry sending gossip syn multiple times during shadow round (CASSANDRA-8072)
 * Fix pending range calculation during moves (CASSANDRA-10887)
 * Sane default (200Mbps) for inter-DC streaming througput (CASSANDRA-8708)



3.2
 * Make sure tokens don't exist in several data directories (CASSANDRA-6696)
 * Add requireAuthorization method to IAuthorizer (CASSANDRA-10852)
 * Move static JVM options to conf/jvm.options file (CASSANDRA-10494)
 * Fix CassandraVersion to accept x.y version string (CASSANDRA-10931)
 * Add forceUserDefinedCleanup to allow more flexible cleanup (CASSANDRA-10708)
 * (cqlsh) allow setting TTL with COPY (CASSANDRA-9494)
 * Fix counting of received sstables in streaming (CASSANDRA-10949)
 * Implement hints compression (CASSANDRA-9428)
 * Fix potential assertion error when reading static columns (CASSANDRA-10903)
 * Fix EstimatedHistogram creation in nodetool tablehistograms (CASSANDRA-10859)
 * Establish bootstrap stream sessions sequentially (CASSANDRA-6992)
 * Sort compactionhistory output by timestamp (CASSANDRA-10464)
 * More efficient BTree removal (CASSANDRA-9991)
 * Make tablehistograms accept the same syntax as tablestats (CASSANDRA-10149)
 * Group pending compactions based on table (CASSANDRA-10718)
 * Add compressor name in sstablemetadata output (CASSANDRA-9879)
 * Fix type casting for counter columns (CASSANDRA-10824)
 * Prevent running Cassandra as root (CASSANDRA-8142)
 * bound maximum in-flight commit log replay mutation bytes to 64 megabytes (CASSANDRA-8639)
 * Normalize all scripts (CASSANDRA-10679)
 * Make compression ratio much more accurate (CASSANDRA-10225)
 * Optimize building of Clustering object when only one is created (CASSANDRA-10409)
 * Make index building pluggable (CASSANDRA-10681)
 * Add sstable flush observer (CASSANDRA-10678)
 * Improve NTS endpoints calculation (CASSANDRA-10200)
 * Improve performance of the folderSize function (CASSANDRA-10677)
 * Add support for type casting in selection clause (CASSANDRA-10310)
 * Added graphing option to cassandra-stress (CASSANDRA-7918)
 * Abort in-progress queries that time out (CASSANDRA-7392)
 * Add transparent data encryption core classes (CASSANDRA-9945)
Merged from 3.0:
 * Better handling of SSL connection errors inter-node (CASSANDRA-10816)
 * Avoid NoSuchElementException when executing empty batch (CASSANDRA-10711)
 * Avoid building PartitionUpdate in toString (CASSANDRA-10897)
 * Reduce heap spent when receiving many SSTables (CASSANDRA-10797)
 * Add back support for 3rd party auth providers to bulk loader (CASSANDRA-10873)
 * Eliminate the dependency on jgrapht for UDT resolution (CASSANDRA-10653)
 * (Hadoop) Close Clusters and Sessions in Hadoop Input/Output classes (CASSANDRA-10837)
 * Fix sstableloader not working with upper case keyspace name (CASSANDRA-10806)
Merged from 2.2:
 * jemalloc detection fails due to quoting issues in regexv (CASSANDRA-10946)
 * (cqlsh) show correct column names for empty result sets (CASSANDRA-9813)
 * Add new types to Stress (CASSANDRA-9556)
 * Add property to allow listening on broadcast interface (CASSANDRA-9748)
Merged from 2.1:
 * Match cassandra-loader options in COPY FROM (CASSANDRA-9303)
 * Fix binding to any address in CqlBulkRecordWriter (CASSANDRA-9309)
 * cqlsh fails to decode utf-8 characters for text typed columns (CASSANDRA-10875)
 * Log error when stream session fails (CASSANDRA-9294)
 * Fix bugs in commit log archiving startup behavior (CASSANDRA-10593)
 * (cqlsh) further optimise COPY FROM (CASSANDRA-9302)
 * Allow CREATE TABLE WITH ID (CASSANDRA-9179)
 * Make Stress compiles within eclipse (CASSANDRA-10807)
 * Cassandra Daemon should print JVM arguments (CASSANDRA-10764)
 * Allow cancellation of index summary redistribution (CASSANDRA-8805)


3.1.1
Merged from 3.0:
  * Fix upgrade data loss due to range tombstone deleting more data than then should
    (CASSANDRA-10822)


3.1
Merged from 3.0:
 * Avoid MV race during node decommission (CASSANDRA-10674)
 * Disable reloading of GossipingPropertyFileSnitch (CASSANDRA-9474)
 * Handle single-column deletions correction in materialized views
   when the column is part of the view primary key (CASSANDRA-10796)
 * Fix issue with datadir migration on upgrade (CASSANDRA-10788)
 * Fix bug with range tombstones on reverse queries and test coverage for
   AbstractBTreePartition (CASSANDRA-10059)
 * Remove 64k limit on collection elements (CASSANDRA-10374)
 * Remove unclear Indexer.indexes() method (CASSANDRA-10690)
 * Fix NPE on stream read error (CASSANDRA-10771)
 * Normalize cqlsh DESC output (CASSANDRA-10431)
 * Rejects partition range deletions when columns are specified (CASSANDRA-10739)
 * Fix error when saving cached key for old format sstable (CASSANDRA-10778)
 * Invalidate prepared statements on DROP INDEX (CASSANDRA-10758)
 * Fix SELECT statement with IN restrictions on partition key,
   ORDER BY and LIMIT (CASSANDRA-10729)
 * Improve stress performance over 1k threads (CASSANDRA-7217)
 * Wait for migration responses to complete before bootstrapping (CASSANDRA-10731)
 * Unable to create a function with argument of type Inet (CASSANDRA-10741)
 * Fix backward incompatibiliy in CqlInputFormat (CASSANDRA-10717)
 * Correctly preserve deletion info on updated rows when notifying indexers
   of single-row deletions (CASSANDRA-10694)
 * Notify indexers of partition delete during cleanup (CASSANDRA-10685)
 * Keep the file open in trySkipCache (CASSANDRA-10669)
 * Updated trigger example (CASSANDRA-10257)
Merged from 2.2:
 * Verify tables in pseudo-system keyspaces at startup (CASSANDRA-10761)
 * Fix IllegalArgumentException in DataOutputBuffer.reallocate for large buffers (CASSANDRA-10592)
 * Show CQL help in cqlsh in web browser (CASSANDRA-7225)
 * Serialize on disk the proper SSTable compression ratio (CASSANDRA-10775)
 * Reject index queries while the index is building (CASSANDRA-8505)
 * CQL.textile syntax incorrectly includes optional keyspace for aggregate SFUNC and FINALFUNC (CASSANDRA-10747)
 * Fix JSON update with prepared statements (CASSANDRA-10631)
 * Don't do anticompaction after subrange repair (CASSANDRA-10422)
 * Fix SimpleDateType type compatibility (CASSANDRA-10027)
 * (Hadoop) fix splits calculation (CASSANDRA-10640)
 * (Hadoop) ensure that Cluster instances are always closed (CASSANDRA-10058)
Merged from 2.1:
 * Fix Stress profile parsing on Windows (CASSANDRA-10808)
 * Fix incremental repair hang when replica is down (CASSANDRA-10288)
 * Optimize the way we check if a token is repaired in anticompaction (CASSANDRA-10768)
 * Add proper error handling to stream receiver (CASSANDRA-10774)
 * Warn or fail when changing cluster topology live (CASSANDRA-10243)
 * Status command in debian/ubuntu init script doesn't work (CASSANDRA-10213)
 * Some DROP ... IF EXISTS incorrectly result in exceptions on non-existing KS (CASSANDRA-10658)
 * DeletionTime.compareTo wrong in rare cases (CASSANDRA-10749)
 * Force encoding when computing statement ids (CASSANDRA-10755)
 * Properly reject counters as map keys (CASSANDRA-10760)
 * Fix the sstable-needs-cleanup check (CASSANDRA-10740)
 * (cqlsh) Print column names before COPY operation (CASSANDRA-8935)
 * Fix CompressedInputStream for proper cleanup (CASSANDRA-10012)
 * (cqlsh) Support counters in COPY commands (CASSANDRA-9043)
 * Try next replica if not possible to connect to primary replica on
   ColumnFamilyRecordReader (CASSANDRA-2388)
 * Limit window size in DTCS (CASSANDRA-10280)
 * sstableloader does not use MAX_HEAP_SIZE env parameter (CASSANDRA-10188)
 * (cqlsh) Improve COPY TO performance and error handling (CASSANDRA-9304)
 * Create compression chunk for sending file only (CASSANDRA-10680)
 * Forbid compact clustering column type changes in ALTER TABLE (CASSANDRA-8879)
 * Reject incremental repair with subrange repair (CASSANDRA-10422)
 * Add a nodetool command to refresh size_estimates (CASSANDRA-9579)
 * Invalidate cache after stream receive task is completed (CASSANDRA-10341)
 * Reject counter writes in CQLSSTableWriter (CASSANDRA-10258)
 * Remove superfluous COUNTER_MUTATION stage mapping (CASSANDRA-10605)


3.0
 * Fix AssertionError while flushing memtable due to materialized views
   incorrectly inserting empty rows (CASSANDRA-10614)
 * Store UDA initcond as CQL literal in the schema table, instead of a blob (CASSANDRA-10650)
 * Don't use -1 for the position of partition key in schema (CASSANDRA-10491)
 * Fix distinct queries in mixed version cluster (CASSANDRA-10573)
 * Skip sstable on clustering in names query (CASSANDRA-10571)
 * Remove value skipping as it breaks read-repair (CASSANDRA-10655)
 * Fix bootstrapping with MVs (CASSANDRA-10621)
 * Make sure EACH_QUORUM reads are using NTS (CASSANDRA-10584)
 * Fix MV replica filtering for non-NetworkTopologyStrategy (CASSANDRA-10634)
 * (Hadoop) fix CIF describeSplits() not handling 0 size estimates (CASSANDRA-10600)
 * Fix reading of legacy sstables (CASSANDRA-10590)
 * Use CQL type names in schema metadata tables (CASSANDRA-10365)
 * Guard batchlog replay against integer division by zero (CASSANDRA-9223)
 * Fix bug when adding a column to thrift with the same name than a primary key (CASSANDRA-10608)
 * Add client address argument to IAuthenticator::newSaslNegotiator (CASSANDRA-8068)
 * Fix implementation of LegacyLayout.LegacyBoundComparator (CASSANDRA-10602)
 * Don't use 'names query' read path for counters (CASSANDRA-10572)
 * Fix backward compatibility for counters (CASSANDRA-10470)
 * Remove memory_allocator paramter from cassandra.yaml (CASSANDRA-10581,10628)
 * Execute the metadata reload task of all registered indexes on CFS::reload (CASSANDRA-10604)
 * Fix thrift cas operations with defined columns (CASSANDRA-10576)
 * Fix PartitionUpdate.operationCount()for updates with static column operations (CASSANDRA-10606)
 * Fix thrift get() queries with defined columns (CASSANDRA-10586)
 * Fix marking of indexes as built and removed (CASSANDRA-10601)
 * Skip initialization of non-registered 2i instances, remove Index::getIndexName (CASSANDRA-10595)
 * Fix batches on multiple tables (CASSANDRA-10554)
 * Ensure compaction options are validated when updating KeyspaceMetadata (CASSANDRA-10569)
 * Flatten Iterator Transformation Hierarchy (CASSANDRA-9975)
 * Remove token generator (CASSANDRA-5261)
 * RolesCache should not be created for any authenticator that does not requireAuthentication (CASSANDRA-10562)
 * Fix LogTransaction checking only a single directory for files (CASSANDRA-10421)
 * Fix handling of range tombstones when reading old format sstables (CASSANDRA-10360)
 * Aggregate with Initial Condition fails with C* 3.0 (CASSANDRA-10367)
Merged from 2.2:
 * (cqlsh) show partial trace if incomplete after max_trace_wait (CASSANDRA-7645)
 * Use most up-to-date version of schema for system tables (CASSANDRA-10652)
 * Deprecate memory_allocator in cassandra.yaml (CASSANDRA-10581,10628)
 * Expose phi values from failure detector via JMX and tweak debug
   and trace logging (CASSANDRA-9526)
 * Fix IllegalArgumentException in DataOutputBuffer.reallocate for large buffers (CASSANDRA-10592)
Merged from 2.1:
 * Shutdown compaction in drain to prevent leak (CASSANDRA-10079)
 * (cqlsh) fix COPY using wrong variable name for time_format (CASSANDRA-10633)
 * Do not run SizeEstimatesRecorder if a node is not a member of the ring (CASSANDRA-9912)
 * Improve handling of dead nodes in gossip (CASSANDRA-10298)
 * Fix logback-tools.xml incorrectly configured for outputing to System.err
   (CASSANDRA-9937)
 * Fix streaming to catch exception so retry not fail (CASSANDRA-10557)
 * Add validation method to PerRowSecondaryIndex (CASSANDRA-10092)
 * Support encrypted and plain traffic on the same port (CASSANDRA-10559)
 * Do STCS in DTCS windows (CASSANDRA-10276)
 * Avoid repetition of JVM_OPTS in debian package (CASSANDRA-10251)
 * Fix potential NPE from handling result of SIM.highestSelectivityIndex (CASSANDRA-10550)
 * Fix paging issues with partitions containing only static columns data (CASSANDRA-10381)
 * Fix conditions on static columns (CASSANDRA-10264)
 * AssertionError: attempted to delete non-existing file CommitLog (CASSANDRA-10377)
 * Fix sorting for queries with an IN condition on partition key columns (CASSANDRA-10363)


3.0-rc2
 * Fix SELECT DISTINCT queries between 2.2.2 nodes and 3.0 nodes (CASSANDRA-10473)
 * Remove circular references in SegmentedFile (CASSANDRA-10543)
 * Ensure validation of indexed values only occurs once per-partition (CASSANDRA-10536)
 * Fix handling of static columns for range tombstones in thrift (CASSANDRA-10174)
 * Support empty ColumnFilter for backward compatility on empty IN (CASSANDRA-10471)
 * Remove Pig support (CASSANDRA-10542)
 * Fix LogFile throws Exception when assertion is disabled (CASSANDRA-10522)
 * Revert CASSANDRA-7486, make CMS default GC, move GC config to
   conf/jvm.options (CASSANDRA-10403)
 * Fix TeeingAppender causing some logs to be truncated/empty (CASSANDRA-10447)
 * Allow EACH_QUORUM for reads (CASSANDRA-9602)
 * Fix potential ClassCastException while upgrading (CASSANDRA-10468)
 * Fix NPE in MVs on update (CASSANDRA-10503)
 * Only include modified cell data in indexing deltas (CASSANDRA-10438)
 * Do not load keyspace when creating sstable writer (CASSANDRA-10443)
 * If node is not yet gossiping write all MV updates to batchlog only (CASSANDRA-10413)
 * Re-populate token metadata after commit log recovery (CASSANDRA-10293)
 * Provide additional metrics for materialized views (CASSANDRA-10323)
 * Flush system schema tables after local schema changes (CASSANDRA-10429)
Merged from 2.2:
 * Reduce contention getting instances of CompositeType (CASSANDRA-10433)
 * Fix the regression when using LIMIT with aggregates (CASSANDRA-10487)
 * Avoid NoClassDefFoundError during DataDescriptor initialization on windows (CASSANDRA-10412)
 * Preserve case of quoted Role & User names (CASSANDRA-10394)
 * cqlsh pg-style-strings broken (CASSANDRA-10484)
 * cqlsh prompt includes name of keyspace after failed `use` statement (CASSANDRA-10369)
Merged from 2.1:
 * (cqlsh) Distinguish negative and positive infinity in output (CASSANDRA-10523)
 * (cqlsh) allow custom time_format for COPY TO (CASSANDRA-8970)
 * Don't allow startup if the node's rack has changed (CASSANDRA-10242)
 * (cqlsh) show partial trace if incomplete after max_trace_wait (CASSANDRA-7645)
 * Allow LOCAL_JMX to be easily overridden (CASSANDRA-10275)
 * Mark nodes as dead even if they've already left (CASSANDRA-10205)


3.0.0-rc1
 * Fix mixed version read request compatibility for compact static tables
   (CASSANDRA-10373)
 * Fix paging of DISTINCT with static and IN (CASSANDRA-10354)
 * Allow MATERIALIZED VIEW's SELECT statement to restrict primary key
   columns (CASSANDRA-9664)
 * Move crc_check_chance out of compression options (CASSANDRA-9839)
 * Fix descending iteration past end of BTreeSearchIterator (CASSANDRA-10301)
 * Transfer hints to a different node on decommission (CASSANDRA-10198)
 * Check partition keys for CAS operations during stmt validation (CASSANDRA-10338)
 * Add custom query expressions to SELECT (CASSANDRA-10217)
 * Fix minor bugs in MV handling (CASSANDRA-10362)
 * Allow custom indexes with 0,1 or multiple target columns (CASSANDRA-10124)
 * Improve MV schema representation (CASSANDRA-9921)
 * Add flag to enable/disable coordinator batchlog for MV writes (CASSANDRA-10230)
 * Update cqlsh COPY for new internal driver serialization interface (CASSANDRA-10318)
 * Give index implementations more control over rebuild operations (CASSANDRA-10312)
 * Update index file format (CASSANDRA-10314)
 * Add "shadowable" row tombstones to deal with mv timestamp issues (CASSANDRA-10261)
 * CFS.loadNewSSTables() broken for pre-3.0 sstables
 * Cache selected index in read command to reduce lookups (CASSANDRA-10215)
 * Small optimizations of sstable index serialization (CASSANDRA-10232)
 * Support for both encrypted and unencrypted native transport connections (CASSANDRA-9590)
Merged from 2.2:
 * Configurable page size in cqlsh (CASSANDRA-9855)
 * Defer default role manager setup until all nodes are on 2.2+ (CASSANDRA-9761)
 * Handle missing RoleManager in config after upgrade to 2.2 (CASSANDRA-10209)
Merged from 2.1:
 * Bulk Loader API could not tolerate even node failure (CASSANDRA-10347)
 * Avoid misleading pushed notifications when multiple nodes
   share an rpc_address (CASSANDRA-10052)
 * Fix dropping undroppable when message queue is full (CASSANDRA-10113)
 * Fix potential ClassCastException during paging (CASSANDRA-10352)
 * Prevent ALTER TYPE from creating circular references (CASSANDRA-10339)
 * Fix cache handling of 2i and base tables (CASSANDRA-10155, 10359)
 * Fix NPE in nodetool compactionhistory (CASSANDRA-9758)
 * (Pig) support BulkOutputFormat as a URL parameter (CASSANDRA-7410)
 * BATCH statement is broken in cqlsh (CASSANDRA-10272)
 * (cqlsh) Make cqlsh PEP8 Compliant (CASSANDRA-10066)
 * (cqlsh) Fix error when starting cqlsh with --debug (CASSANDRA-10282)
 * Scrub, Cleanup and Upgrade do not unmark compacting until all operations
   have completed, regardless of the occurence of exceptions (CASSANDRA-10274)


3.0.0-beta2
 * Fix columns returned by AbstractBtreePartitions (CASSANDRA-10220)
 * Fix backward compatibility issue due to AbstractBounds serialization bug (CASSANDRA-9857)
 * Fix startup error when upgrading nodes (CASSANDRA-10136)
 * Base table PRIMARY KEY can be assumed to be NOT NULL in MV creation (CASSANDRA-10147)
 * Improve batchlog write patch (CASSANDRA-9673)
 * Re-apply MaterializedView updates on commitlog replay (CASSANDRA-10164)
 * Require AbstractType.isByteOrderComparable declaration in constructor (CASSANDRA-9901)
 * Avoid digest mismatch on upgrade to 3.0 (CASSANDRA-9554)
 * Fix Materialized View builder when adding multiple MVs (CASSANDRA-10156)
 * Choose better poolingOptions for protocol v4 in cassandra-stress (CASSANDRA-10182)
 * Fix LWW bug affecting Materialized Views (CASSANDRA-10197)
 * Ensures frozen sets and maps are always sorted (CASSANDRA-10162)
 * Don't deadlock when flushing CFS backed custom indexes (CASSANDRA-10181)
 * Fix double flushing of secondary index tables (CASSANDRA-10180)
 * Fix incorrect handling of range tombstones in thrift (CASSANDRA-10046)
 * Only use batchlog when paired materialized view replica is remote (CASSANDRA-10061)
 * Reuse TemporalRow when updating multiple MaterializedViews (CASSANDRA-10060)
 * Validate gc_grace_seconds for batchlog writes and MVs (CASSANDRA-9917)
 * Fix sstablerepairedset (CASSANDRA-10132)
Merged from 2.2:
 * Cancel transaction for sstables we wont redistribute index summary
   for (CASSANDRA-10270)
 * Retry snapshot deletion after compaction and gc on Windows (CASSANDRA-10222)
 * Fix failure to start with space in directory path on Windows (CASSANDRA-10239)
 * Fix repair hang when snapshot failed (CASSANDRA-10057)
 * Fall back to 1/4 commitlog volume for commitlog_total_space on small disks
   (CASSANDRA-10199)
Merged from 2.1:
 * Added configurable warning threshold for GC duration (CASSANDRA-8907)
 * Fix handling of streaming EOF (CASSANDRA-10206)
 * Only check KeyCache when it is enabled
 * Change streaming_socket_timeout_in_ms default to 1 hour (CASSANDRA-8611)
 * (cqlsh) update list of CQL keywords (CASSANDRA-9232)
 * Add nodetool gettraceprobability command (CASSANDRA-10234)
Merged from 2.0:
 * Fix rare race where older gossip states can be shadowed (CASSANDRA-10366)
 * Fix consolidating racks violating the RF contract (CASSANDRA-10238)
 * Disallow decommission when node is in drained state (CASSANDRA-8741)


2.2.1
 * Fix race during construction of commit log (CASSANDRA-10049)
 * Fix LeveledCompactionStrategyTest (CASSANDRA-9757)
 * Fix broken UnbufferedDataOutputStreamPlus.writeUTF (CASSANDRA-10203)
 * (cqlsh) default load-from-file encoding to utf-8 (CASSANDRA-9898)
 * Avoid returning Permission.NONE when failing to query users table (CASSANDRA-10168)
 * (cqlsh) add CLEAR command (CASSANDRA-10086)
 * Support string literals as Role names for compatibility (CASSANDRA-10135)
Merged from 2.1:
 * Only check KeyCache when it is enabled
 * Change streaming_socket_timeout_in_ms default to 1 hour (CASSANDRA-8611)
 * (cqlsh) update list of CQL keywords (CASSANDRA-9232)


3.0.0-beta1
 * Redesign secondary index API (CASSANDRA-9459, 7771, 9041)
 * Fix throwing ReadFailure instead of ReadTimeout on range queries (CASSANDRA-10125)
 * Rewrite hinted handoff (CASSANDRA-6230)
 * Fix query on static compact tables (CASSANDRA-10093)
 * Fix race during construction of commit log (CASSANDRA-10049)
 * Add option to only purge repaired tombstones (CASSANDRA-6434)
 * Change authorization handling for MVs (CASSANDRA-9927)
 * Add custom JMX enabled executor for UDF sandbox (CASSANDRA-10026)
 * Fix row deletion bug for Materialized Views (CASSANDRA-10014)
 * Support mixed-version clusters with Cassandra 2.1 and 2.2 (CASSANDRA-9704)
 * Fix multiple slices on RowSearchers (CASSANDRA-10002)
 * Fix bug in merging of collections (CASSANDRA-10001)
 * Optimize batchlog replay to avoid full scans (CASSANDRA-7237)
 * Repair improvements when using vnodes (CASSANDRA-5220)
 * Disable scripted UDFs by default (CASSANDRA-9889)
 * Bytecode inspection for Java-UDFs (CASSANDRA-9890)
 * Use byte to serialize MT hash length (CASSANDRA-9792)
 * Replace usage of Adler32 with CRC32 (CASSANDRA-8684)
 * Fix migration to new format from 2.1 SSTable (CASSANDRA-10006)
 * SequentialWriter should extend BufferedDataOutputStreamPlus (CASSANDRA-9500)
 * Use the same repairedAt timestamp within incremental repair session (CASSANDRA-9111)
Merged from 2.2:
 * Allow count(*) and count(1) to be use as normal aggregation (CASSANDRA-10114)
 * An NPE is thrown if the column name is unknown for an IN relation (CASSANDRA-10043)
 * Apply commit_failure_policy to more errors on startup (CASSANDRA-9749)
 * Fix histogram overflow exception (CASSANDRA-9973)
 * Route gossip messages over dedicated socket (CASSANDRA-9237)
 * Add checksum to saved cache files (CASSANDRA-9265)
 * Log warning when using an aggregate without partition key (CASSANDRA-9737)
Merged from 2.1:
 * (cqlsh) Allow encoding to be set through command line (CASSANDRA-10004)
 * Add new JMX methods to change local compaction strategy (CASSANDRA-9965)
 * Write hints for paxos commits (CASSANDRA-7342)
 * (cqlsh) Fix timestamps before 1970 on Windows, always
   use UTC for timestamp display (CASSANDRA-10000)
 * (cqlsh) Avoid overwriting new config file with old config
   when both exist (CASSANDRA-9777)
 * Release snapshot selfRef when doing snapshot repair (CASSANDRA-9998)
 * Cannot replace token does not exist - DN node removed as Fat Client (CASSANDRA-9871)
Merged from 2.0:
 * Don't cast expected bf size to an int (CASSANDRA-9959)
 * Make getFullyExpiredSSTables less expensive (CASSANDRA-9882)


3.0.0-alpha1
 * Implement proper sandboxing for UDFs (CASSANDRA-9402)
 * Simplify (and unify) cleanup of compaction leftovers (CASSANDRA-7066)
 * Allow extra schema definitions in cassandra-stress yaml (CASSANDRA-9850)
 * Metrics should use up to date nomenclature (CASSANDRA-9448)
 * Change CREATE/ALTER TABLE syntax for compression (CASSANDRA-8384)
 * Cleanup crc and adler code for java 8 (CASSANDRA-9650)
 * Storage engine refactor (CASSANDRA-8099, 9743, 9746, 9759, 9781, 9808, 9825,
   9848, 9705, 9859, 9867, 9874, 9828, 9801)
 * Update Guava to 18.0 (CASSANDRA-9653)
 * Bloom filter false positive ratio is not honoured (CASSANDRA-8413)
 * New option for cassandra-stress to leave a ratio of columns null (CASSANDRA-9522)
 * Change hinted_handoff_enabled yaml setting, JMX (CASSANDRA-9035)
 * Add algorithmic token allocation (CASSANDRA-7032)
 * Add nodetool command to replay batchlog (CASSANDRA-9547)
 * Make file buffer cache independent of paths being read (CASSANDRA-8897)
 * Remove deprecated legacy Hadoop code (CASSANDRA-9353)
 * Decommissioned nodes will not rejoin the cluster (CASSANDRA-8801)
 * Change gossip stabilization to use endpoit size (CASSANDRA-9401)
 * Change default garbage collector to G1 (CASSANDRA-7486)
 * Populate TokenMetadata early during startup (CASSANDRA-9317)
 * Undeprecate cache recentHitRate (CASSANDRA-6591)
 * Add support for selectively varint encoding fields (CASSANDRA-9499, 9865)
 * Materialized Views (CASSANDRA-6477)
Merged from 2.2:
 * Avoid grouping sstables for anticompaction with DTCS (CASSANDRA-9900)
 * UDF / UDA execution time in trace (CASSANDRA-9723)
 * Fix broken internode SSL (CASSANDRA-9884)
Merged from 2.1:
 * Add new JMX methods to change local compaction strategy (CASSANDRA-9965)
 * Fix handling of enable/disable autocompaction (CASSANDRA-9899)
 * Add consistency level to tracing ouput (CASSANDRA-9827)
 * Remove repair snapshot leftover on startup (CASSANDRA-7357)
 * Use random nodes for batch log when only 2 racks (CASSANDRA-8735)
 * Ensure atomicity inside thrift and stream session (CASSANDRA-7757)
 * Fix nodetool info error when the node is not joined (CASSANDRA-9031)
Merged from 2.0:
 * Log when messages are dropped due to cross_node_timeout (CASSANDRA-9793)
 * Don't track hotness when opening from snapshot for validation (CASSANDRA-9382)


2.2.0
 * Allow the selection of columns together with aggregates (CASSANDRA-9767)
 * Fix cqlsh copy methods and other windows specific issues (CASSANDRA-9795)
 * Don't wrap byte arrays in SequentialWriter (CASSANDRA-9797)
 * sum() and avg() functions missing for smallint and tinyint types (CASSANDRA-9671)
 * Revert CASSANDRA-9542 (allow native functions in UDA) (CASSANDRA-9771)
Merged from 2.1:
 * Fix MarshalException when upgrading superColumn family (CASSANDRA-9582)
 * Fix broken logging for "empty" flushes in Memtable (CASSANDRA-9837)
 * Handle corrupt files on startup (CASSANDRA-9686)
 * Fix clientutil jar and tests (CASSANDRA-9760)
 * (cqlsh) Allow the SSL protocol version to be specified through the
    config file or environment variables (CASSANDRA-9544)
Merged from 2.0:
 * Add tool to find why expired sstables are not getting dropped (CASSANDRA-10015)
 * Remove erroneous pending HH tasks from tpstats/jmx (CASSANDRA-9129)
 * Don't cast expected bf size to an int (CASSANDRA-9959)
 * checkForEndpointCollision fails for legitimate collisions (CASSANDRA-9765)
 * Complete CASSANDRA-8448 fix (CASSANDRA-9519)
 * Don't include auth credentials in debug log (CASSANDRA-9682)
 * Can't transition from write survey to normal mode (CASSANDRA-9740)
 * Scrub (recover) sstables even when -Index.db is missing (CASSANDRA-9591)
 * Fix growing pending background compaction (CASSANDRA-9662)


2.2.0-rc2
 * Re-enable memory-mapped I/O on Windows (CASSANDRA-9658)
 * Warn when an extra-large partition is compacted (CASSANDRA-9643)
 * (cqlsh) Allow setting the initial connection timeout (CASSANDRA-9601)
 * BulkLoader has --transport-factory option but does not use it (CASSANDRA-9675)
 * Allow JMX over SSL directly from nodetool (CASSANDRA-9090)
 * Update cqlsh for UDFs (CASSANDRA-7556)
 * Change Windows kernel default timer resolution (CASSANDRA-9634)
 * Deprected sstable2json and json2sstable (CASSANDRA-9618)
 * Allow native functions in user-defined aggregates (CASSANDRA-9542)
 * Don't repair system_distributed by default (CASSANDRA-9621)
 * Fix mixing min, max, and count aggregates for blob type (CASSANRA-9622)
 * Rename class for DATE type in Java driver (CASSANDRA-9563)
 * Duplicate compilation of UDFs on coordinator (CASSANDRA-9475)
 * Fix connection leak in CqlRecordWriter (CASSANDRA-9576)
 * Mlockall before opening system sstables & remove boot_without_jna option (CASSANDRA-9573)
 * Add functions to convert timeuuid to date or time, deprecate dateOf and unixTimestampOf (CASSANDRA-9229)
 * Make sure we cancel non-compacting sstables from LifecycleTransaction (CASSANDRA-9566)
 * Fix deprecated repair JMX API (CASSANDRA-9570)
 * Add logback metrics (CASSANDRA-9378)
 * Update and refactor ant test/test-compression to run the tests in parallel (CASSANDRA-9583)
 * Fix upgrading to new directory for secondary index (CASSANDRA-9687)
Merged from 2.1:
 * (cqlsh) Fix bad check for CQL compatibility when DESCRIBE'ing
   COMPACT STORAGE tables with no clustering columns
 * Eliminate strong self-reference chains in sstable ref tidiers (CASSANDRA-9656)
 * Ensure StreamSession uses canonical sstable reader instances (CASSANDRA-9700)
 * Ensure memtable book keeping is not corrupted in the event we shrink usage (CASSANDRA-9681)
 * Update internal python driver for cqlsh (CASSANDRA-9064)
 * Fix IndexOutOfBoundsException when inserting tuple with too many
   elements using the string literal notation (CASSANDRA-9559)
 * Enable describe on indices (CASSANDRA-7814)
 * Fix incorrect result for IN queries where column not found (CASSANDRA-9540)
 * ColumnFamilyStore.selectAndReference may block during compaction (CASSANDRA-9637)
 * Fix bug in cardinality check when compacting (CASSANDRA-9580)
 * Fix memory leak in Ref due to ConcurrentLinkedQueue.remove() behaviour (CASSANDRA-9549)
 * Make rebuild only run one at a time (CASSANDRA-9119)
Merged from 2.0:
 * Avoid NPE in AuthSuccess#decode (CASSANDRA-9727)
 * Add listen_address to system.local (CASSANDRA-9603)
 * Bug fixes to resultset metadata construction (CASSANDRA-9636)
 * Fix setting 'durable_writes' in ALTER KEYSPACE (CASSANDRA-9560)
 * Avoids ballot clash in Paxos (CASSANDRA-9649)
 * Improve trace messages for RR (CASSANDRA-9479)
 * Fix suboptimal secondary index selection when restricted
   clustering column is also indexed (CASSANDRA-9631)
 * (cqlsh) Add min_threshold to DTCS option autocomplete (CASSANDRA-9385)
 * Fix error message when attempting to create an index on a column
   in a COMPACT STORAGE table with clustering columns (CASSANDRA-9527)
 * 'WITH WITH' in alter keyspace statements causes NPE (CASSANDRA-9565)
 * Expose some internals of SelectStatement for inspection (CASSANDRA-9532)
 * ArrivalWindow should use primitives (CASSANDRA-9496)
 * Periodically submit background compaction tasks (CASSANDRA-9592)
 * Set HAS_MORE_PAGES flag to false when PagingState is null (CASSANDRA-9571)


2.2.0-rc1
 * Compressed commit log should measure compressed space used (CASSANDRA-9095)
 * Fix comparison bug in CassandraRoleManager#collectRoles (CASSANDRA-9551)
 * Add tinyint,smallint,time,date support for UDFs (CASSANDRA-9400)
 * Deprecates SSTableSimpleWriter and SSTableSimpleUnsortedWriter (CASSANDRA-9546)
 * Empty INITCOND treated as null in aggregate (CASSANDRA-9457)
 * Remove use of Cell in Thrift MapReduce classes (CASSANDRA-8609)
 * Integrate pre-release Java Driver 2.2-rc1, custom build (CASSANDRA-9493)
 * Clean up gossiper logic for old versions (CASSANDRA-9370)
 * Fix custom payload coding/decoding to match the spec (CASSANDRA-9515)
 * ant test-all results incomplete when parsed (CASSANDRA-9463)
 * Disallow frozen<> types in function arguments and return types for
   clarity (CASSANDRA-9411)
 * Static Analysis to warn on unsafe use of Autocloseable instances (CASSANDRA-9431)
 * Update commitlog archiving examples now that commitlog segments are
   not recycled (CASSANDRA-9350)
 * Extend Transactional API to sstable lifecycle management (CASSANDRA-8568)
 * (cqlsh) Add support for native protocol 4 (CASSANDRA-9399)
 * Ensure that UDF and UDAs are keyspace-isolated (CASSANDRA-9409)
 * Revert CASSANDRA-7807 (tracing completion client notifications) (CASSANDRA-9429)
 * Add ability to stop compaction by ID (CASSANDRA-7207)
 * Let CassandraVersion handle SNAPSHOT version (CASSANDRA-9438)
Merged from 2.1:
 * (cqlsh) Fix using COPY through SOURCE or -f (CASSANDRA-9083)
 * Fix occasional lack of `system` keyspace in schema tables (CASSANDRA-8487)
 * Use ProtocolError code instead of ServerError code for native protocol
   error responses to unsupported protocol versions (CASSANDRA-9451)
 * Default commitlog_sync_batch_window_in_ms changed to 2ms (CASSANDRA-9504)
 * Fix empty partition assertion in unsorted sstable writing tools (CASSANDRA-9071)
 * Ensure truncate without snapshot cannot produce corrupt responses (CASSANDRA-9388)
 * Consistent error message when a table mixes counter and non-counter
   columns (CASSANDRA-9492)
 * Avoid getting unreadable keys during anticompaction (CASSANDRA-9508)
 * (cqlsh) Better float precision by default (CASSANDRA-9224)
 * Improve estimated row count (CASSANDRA-9107)
 * Optimize range tombstone memory footprint (CASSANDRA-8603)
 * Use configured gcgs in anticompaction (CASSANDRA-9397)
Merged from 2.0:
 * Don't accumulate more range than necessary in RangeTombstone.Tracker (CASSANDRA-9486)
 * Add broadcast and rpc addresses to system.local (CASSANDRA-9436)
 * Always mark sstable suspect when corrupted (CASSANDRA-9478)
 * Add database users and permissions to CQL3 documentation (CASSANDRA-7558)
 * Allow JVM_OPTS to be passed to standalone tools (CASSANDRA-5969)
 * Fix bad condition in RangeTombstoneList (CASSANDRA-9485)
 * Fix potential StackOverflow when setting CrcCheckChance over JMX (CASSANDRA-9488)
 * Fix null static columns in pages after the first, paged reversed
   queries (CASSANDRA-8502)
 * Fix counting cache serialization in request metrics (CASSANDRA-9466)
 * Add option not to validate atoms during scrub (CASSANDRA-9406)


2.2.0-beta1
 * Introduce Transactional API for internal state changes (CASSANDRA-8984)
 * Add a flag in cassandra.yaml to enable UDFs (CASSANDRA-9404)
 * Better support of null for UDF (CASSANDRA-8374)
 * Use ecj instead of javassist for UDFs (CASSANDRA-8241)
 * faster async logback configuration for tests (CASSANDRA-9376)
 * Add `smallint` and `tinyint` data types (CASSANDRA-8951)
 * Avoid thrift schema creation when native driver is used in stress tool (CASSANDRA-9374)
 * Make Functions.declared thread-safe
 * Add client warnings to native protocol v4 (CASSANDRA-8930)
 * Allow roles cache to be invalidated (CASSANDRA-8967)
 * Upgrade Snappy (CASSANDRA-9063)
 * Don't start Thrift rpc by default (CASSANDRA-9319)
 * Only stream from unrepaired sstables with incremental repair (CASSANDRA-8267)
 * Aggregate UDFs allow SFUNC return type to differ from STYPE if FFUNC specified (CASSANDRA-9321)
 * Remove Thrift dependencies in bundled tools (CASSANDRA-8358)
 * Disable memory mapping of hsperfdata file for JVM statistics (CASSANDRA-9242)
 * Add pre-startup checks to detect potential incompatibilities (CASSANDRA-8049)
 * Distinguish between null and unset in protocol v4 (CASSANDRA-7304)
 * Add user/role permissions for user-defined functions (CASSANDRA-7557)
 * Allow cassandra config to be updated to restart daemon without unloading classes (CASSANDRA-9046)
 * Don't initialize compaction writer before checking if iter is empty (CASSANDRA-9117)
 * Don't execute any functions at prepare-time (CASSANDRA-9037)
 * Share file handles between all instances of a SegmentedFile (CASSANDRA-8893)
 * Make it possible to major compact LCS (CASSANDRA-7272)
 * Make FunctionExecutionException extend RequestExecutionException
   (CASSANDRA-9055)
 * Add support for SELECT JSON, INSERT JSON syntax and new toJson(), fromJson()
   functions (CASSANDRA-7970)
 * Optimise max purgeable timestamp calculation in compaction (CASSANDRA-8920)
 * Constrain internode message buffer sizes, and improve IO class hierarchy (CASSANDRA-8670)
 * New tool added to validate all sstables in a node (CASSANDRA-5791)
 * Push notification when tracing completes for an operation (CASSANDRA-7807)
 * Delay "node up" and "node added" notifications until native protocol server is started (CASSANDRA-8236)
 * Compressed Commit Log (CASSANDRA-6809)
 * Optimise IntervalTree (CASSANDRA-8988)
 * Add a key-value payload for third party usage (CASSANDRA-8553, 9212)
 * Bump metrics-reporter-config dependency for metrics 3.0 (CASSANDRA-8149)
 * Partition intra-cluster message streams by size, not type (CASSANDRA-8789)
 * Add WriteFailureException to native protocol, notify coordinator of
   write failures (CASSANDRA-8592)
 * Convert SequentialWriter to nio (CASSANDRA-8709)
 * Add role based access control (CASSANDRA-7653, 8650, 7216, 8760, 8849, 8761, 8850)
 * Record client ip address in tracing sessions (CASSANDRA-8162)
 * Indicate partition key columns in response metadata for prepared
   statements (CASSANDRA-7660)
 * Merge UUIDType and TimeUUIDType parse logic (CASSANDRA-8759)
 * Avoid memory allocation when searching index summary (CASSANDRA-8793)
 * Optimise (Time)?UUIDType Comparisons (CASSANDRA-8730)
 * Make CRC32Ex into a separate maven dependency (CASSANDRA-8836)
 * Use preloaded jemalloc w/ Unsafe (CASSANDRA-8714, 9197)
 * Avoid accessing partitioner through StorageProxy (CASSANDRA-8244, 8268)
 * Upgrade Metrics library and remove depricated metrics (CASSANDRA-5657)
 * Serializing Row cache alternative, fully off heap (CASSANDRA-7438)
 * Duplicate rows returned when in clause has repeated values (CASSANDRA-6706)
 * Make CassandraException unchecked, extend RuntimeException (CASSANDRA-8560)
 * Support direct buffer decompression for reads (CASSANDRA-8464)
 * DirectByteBuffer compatible LZ4 methods (CASSANDRA-7039)
 * Group sstables for anticompaction correctly (CASSANDRA-8578)
 * Add ReadFailureException to native protocol, respond
   immediately when replicas encounter errors while handling
   a read request (CASSANDRA-7886)
 * Switch CommitLogSegment from RandomAccessFile to nio (CASSANDRA-8308)
 * Allow mixing token and partition key restrictions (CASSANDRA-7016)
 * Support index key/value entries on map collections (CASSANDRA-8473)
 * Modernize schema tables (CASSANDRA-8261)
 * Support for user-defined aggregation functions (CASSANDRA-8053)
 * Fix NPE in SelectStatement with empty IN values (CASSANDRA-8419)
 * Refactor SelectStatement, return IN results in natural order instead
   of IN value list order and ignore duplicate values in partition key IN restrictions (CASSANDRA-7981)
 * Support UDTs, tuples, and collections in user-defined
   functions (CASSANDRA-7563)
 * Fix aggregate fn results on empty selection, result column name,
   and cqlsh parsing (CASSANDRA-8229)
 * Mark sstables as repaired after full repair (CASSANDRA-7586)
 * Extend Descriptor to include a format value and refactor reader/writer
   APIs (CASSANDRA-7443)
 * Integrate JMH for microbenchmarks (CASSANDRA-8151)
 * Keep sstable levels when bootstrapping (CASSANDRA-7460)
 * Add Sigar library and perform basic OS settings check on startup (CASSANDRA-7838)
 * Support for aggregation functions (CASSANDRA-4914)
 * Remove cassandra-cli (CASSANDRA-7920)
 * Accept dollar quoted strings in CQL (CASSANDRA-7769)
 * Make assassinate a first class command (CASSANDRA-7935)
 * Support IN clause on any partition key column (CASSANDRA-7855)
 * Support IN clause on any clustering column (CASSANDRA-4762)
 * Improve compaction logging (CASSANDRA-7818)
 * Remove YamlFileNetworkTopologySnitch (CASSANDRA-7917)
 * Do anticompaction in groups (CASSANDRA-6851)
 * Support user-defined functions (CASSANDRA-7395, 7526, 7562, 7740, 7781, 7929,
   7924, 7812, 8063, 7813, 7708)
 * Permit configurable timestamps with cassandra-stress (CASSANDRA-7416)
 * Move sstable RandomAccessReader to nio2, which allows using the
   FILE_SHARE_DELETE flag on Windows (CASSANDRA-4050)
 * Remove CQL2 (CASSANDRA-5918)
 * Optimize fetching multiple cells by name (CASSANDRA-6933)
 * Allow compilation in java 8 (CASSANDRA-7028)
 * Make incremental repair default (CASSANDRA-7250)
 * Enable code coverage thru JaCoCo (CASSANDRA-7226)
 * Switch external naming of 'column families' to 'tables' (CASSANDRA-4369)
 * Shorten SSTable path (CASSANDRA-6962)
 * Use unsafe mutations for most unit tests (CASSANDRA-6969)
 * Fix race condition during calculation of pending ranges (CASSANDRA-7390)
 * Fail on very large batch sizes (CASSANDRA-8011)
 * Improve concurrency of repair (CASSANDRA-6455, 8208, 9145)
 * Select optimal CRC32 implementation at runtime (CASSANDRA-8614)
 * Evaluate MurmurHash of Token once per query (CASSANDRA-7096)
 * Generalize progress reporting (CASSANDRA-8901)
 * Resumable bootstrap streaming (CASSANDRA-8838, CASSANDRA-8942)
 * Allow scrub for secondary index (CASSANDRA-5174)
 * Save repair data to system table (CASSANDRA-5839)
 * fix nodetool names that reference column families (CASSANDRA-8872)
 Merged from 2.1:
 * Warn on misuse of unlogged batches (CASSANDRA-9282)
 * Failure detector detects and ignores local pauses (CASSANDRA-9183)
 * Add utility class to support for rate limiting a given log statement (CASSANDRA-9029)
 * Add missing consistency levels to cassandra-stess (CASSANDRA-9361)
 * Fix commitlog getCompletedTasks to not increment (CASSANDRA-9339)
 * Fix for harmless exceptions logged as ERROR (CASSANDRA-8564)
 * Delete processed sstables in sstablesplit/sstableupgrade (CASSANDRA-8606)
 * Improve sstable exclusion from partition tombstones (CASSANDRA-9298)
 * Validate the indexed column rather than the cell's contents for 2i (CASSANDRA-9057)
 * Add support for top-k custom 2i queries (CASSANDRA-8717)
 * Fix error when dropping table during compaction (CASSANDRA-9251)
 * cassandra-stress supports validation operations over user profiles (CASSANDRA-8773)
 * Add support for rate limiting log messages (CASSANDRA-9029)
 * Log the partition key with tombstone warnings (CASSANDRA-8561)
 * Reduce runWithCompactionsDisabled poll interval to 1ms (CASSANDRA-9271)
 * Fix PITR commitlog replay (CASSANDRA-9195)
 * GCInspector logs very different times (CASSANDRA-9124)
 * Fix deleting from an empty list (CASSANDRA-9198)
 * Update tuple and collection types that use a user-defined type when that UDT
   is modified (CASSANDRA-9148, CASSANDRA-9192)
 * Use higher timeout for prepair and snapshot in repair (CASSANDRA-9261)
 * Fix anticompaction blocking ANTI_ENTROPY stage (CASSANDRA-9151)
 * Repair waits for anticompaction to finish (CASSANDRA-9097)
 * Fix streaming not holding ref when stream error (CASSANDRA-9295)
 * Fix canonical view returning early opened SSTables (CASSANDRA-9396)
Merged from 2.0:
 * (cqlsh) Add LOGIN command to switch users (CASSANDRA-7212)
 * Clone SliceQueryFilter in AbstractReadCommand implementations (CASSANDRA-8940)
 * Push correct protocol notification for DROP INDEX (CASSANDRA-9310)
 * token-generator - generated tokens too long (CASSANDRA-9300)
 * Fix counting of tombstones for TombstoneOverwhelmingException (CASSANDRA-9299)
 * Fix ReconnectableSnitch reconnecting to peers during upgrade (CASSANDRA-6702)
 * Include keyspace and table name in error log for collections over the size
   limit (CASSANDRA-9286)
 * Avoid potential overlap in LCS with single-partition sstables (CASSANDRA-9322)
 * Log warning message when a table is queried before the schema has fully
   propagated (CASSANDRA-9136)
 * Overload SecondaryIndex#indexes to accept the column definition (CASSANDRA-9314)
 * (cqlsh) Add SERIAL and LOCAL_SERIAL consistency levels (CASSANDRA-8051)
 * Fix index selection during rebuild with certain table layouts (CASSANDRA-9281)
 * Fix partition-level-delete-only workload accounting (CASSANDRA-9194)
 * Allow scrub to handle corrupted compressed chunks (CASSANDRA-9140)
 * Fix assertion error when resetlocalschema is run during repair (CASSANDRA-9249)
 * Disable single sstable tombstone compactions for DTCS by default (CASSANDRA-9234)
 * IncomingTcpConnection thread is not named (CASSANDRA-9262)
 * Close incoming connections when MessagingService is stopped (CASSANDRA-9238)
 * Fix streaming hang when retrying (CASSANDRA-9132)


2.1.5
 * Re-add deprecated cold_reads_to_omit param for backwards compat (CASSANDRA-9203)
 * Make anticompaction visible in compactionstats (CASSANDRA-9098)
 * Improve nodetool getendpoints documentation about the partition
   key parameter (CASSANDRA-6458)
 * Don't check other keyspaces for schema changes when an user-defined
   type is altered (CASSANDRA-9187)
 * Add generate-idea-files target to build.xml (CASSANDRA-9123)
 * Allow takeColumnFamilySnapshot to take a list of tables (CASSANDRA-8348)
 * Limit major sstable operations to their canonical representation (CASSANDRA-8669)
 * cqlsh: Add tests for INSERT and UPDATE tab completion (CASSANDRA-9125)
 * cqlsh: quote column names when needed in COPY FROM inserts (CASSANDRA-9080)
 * Do not load read meter for offline operations (CASSANDRA-9082)
 * cqlsh: Make CompositeType data readable (CASSANDRA-8919)
 * cqlsh: Fix display of triggers (CASSANDRA-9081)
 * Fix NullPointerException when deleting or setting an element by index on
   a null list collection (CASSANDRA-9077)
 * Buffer bloom filter serialization (CASSANDRA-9066)
 * Fix anti-compaction target bloom filter size (CASSANDRA-9060)
 * Make FROZEN and TUPLE unreserved keywords in CQL (CASSANDRA-9047)
 * Prevent AssertionError from SizeEstimatesRecorder (CASSANDRA-9034)
 * Avoid overwriting index summaries for sstables with an older format that
   does not support downsampling; rebuild summaries on startup when this
   is detected (CASSANDRA-8993)
 * Fix potential data loss in CompressedSequentialWriter (CASSANDRA-8949)
 * Make PasswordAuthenticator number of hashing rounds configurable (CASSANDRA-8085)
 * Fix AssertionError when binding nested collections in DELETE (CASSANDRA-8900)
 * Check for overlap with non-early sstables in LCS (CASSANDRA-8739)
 * Only calculate max purgable timestamp if we have to (CASSANDRA-8914)
 * (cqlsh) Greatly improve performance of COPY FROM (CASSANDRA-8225)
 * IndexSummary effectiveIndexInterval is now a guideline, not a rule (CASSANDRA-8993)
 * Use correct bounds for page cache eviction of compressed files (CASSANDRA-8746)
 * SSTableScanner enforces its bounds (CASSANDRA-8946)
 * Cleanup cell equality (CASSANDRA-8947)
 * Introduce intra-cluster message coalescing (CASSANDRA-8692)
 * DatabaseDescriptor throws NPE when rpc_interface is used (CASSANDRA-8839)
 * Don't check if an sstable is live for offline compactions (CASSANDRA-8841)
 * Don't set clientMode in SSTableLoader (CASSANDRA-8238)
 * Fix SSTableRewriter with disabled early open (CASSANDRA-8535)
 * Fix cassandra-stress so it respects the CL passed in user mode (CASSANDRA-8948)
 * Fix rare NPE in ColumnDefinition#hasIndexOption() (CASSANDRA-8786)
 * cassandra-stress reports per-operation statistics, plus misc (CASSANDRA-8769)
 * Add SimpleDate (cql date) and Time (cql time) types (CASSANDRA-7523)
 * Use long for key count in cfstats (CASSANDRA-8913)
 * Make SSTableRewriter.abort() more robust to failure (CASSANDRA-8832)
 * Remove cold_reads_to_omit from STCS (CASSANDRA-8860)
 * Make EstimatedHistogram#percentile() use ceil instead of floor (CASSANDRA-8883)
 * Fix top partitions reporting wrong cardinality (CASSANDRA-8834)
 * Fix rare NPE in KeyCacheSerializer (CASSANDRA-8067)
 * Pick sstables for validation as late as possible inc repairs (CASSANDRA-8366)
 * Fix commitlog getPendingTasks to not increment (CASSANDRA-8862)
 * Fix parallelism adjustment in range and secondary index queries
   when the first fetch does not satisfy the limit (CASSANDRA-8856)
 * Check if the filtered sstables is non-empty in STCS (CASSANDRA-8843)
 * Upgrade java-driver used for cassandra-stress (CASSANDRA-8842)
 * Fix CommitLog.forceRecycleAllSegments() memory access error (CASSANDRA-8812)
 * Improve assertions in Memory (CASSANDRA-8792)
 * Fix SSTableRewriter cleanup (CASSANDRA-8802)
 * Introduce SafeMemory for CompressionMetadata.Writer (CASSANDRA-8758)
 * 'nodetool info' prints exception against older node (CASSANDRA-8796)
 * Ensure SSTableReader.last corresponds exactly with the file end (CASSANDRA-8750)
 * Make SSTableWriter.openEarly more robust and obvious (CASSANDRA-8747)
 * Enforce SSTableReader.first/last (CASSANDRA-8744)
 * Cleanup SegmentedFile API (CASSANDRA-8749)
 * Avoid overlap with early compaction replacement (CASSANDRA-8683)
 * Safer Resource Management++ (CASSANDRA-8707)
 * Write partition size estimates into a system table (CASSANDRA-7688)
 * cqlsh: Fix keys() and full() collection indexes in DESCRIBE output
   (CASSANDRA-8154)
 * Show progress of streaming in nodetool netstats (CASSANDRA-8886)
 * IndexSummaryBuilder utilises offheap memory, and shares data between
   each IndexSummary opened from it (CASSANDRA-8757)
 * markCompacting only succeeds if the exact SSTableReader instances being
   marked are in the live set (CASSANDRA-8689)
 * cassandra-stress support for varint (CASSANDRA-8882)
 * Fix Adler32 digest for compressed sstables (CASSANDRA-8778)
 * Add nodetool statushandoff/statusbackup (CASSANDRA-8912)
 * Use stdout for progress and stats in sstableloader (CASSANDRA-8982)
 * Correctly identify 2i datadir from older versions (CASSANDRA-9116)
Merged from 2.0:
 * Ignore gossip SYNs after shutdown (CASSANDRA-9238)
 * Avoid overflow when calculating max sstable size in LCS (CASSANDRA-9235)
 * Make sstable blacklisting work with compression (CASSANDRA-9138)
 * Do not attempt to rebuild indexes if no index accepts any column (CASSANDRA-9196)
 * Don't initiate snitch reconnection for dead states (CASSANDRA-7292)
 * Fix ArrayIndexOutOfBoundsException in CQLSSTableWriter (CASSANDRA-8978)
 * Add shutdown gossip state to prevent timeouts during rolling restarts (CASSANDRA-8336)
 * Fix running with java.net.preferIPv6Addresses=true (CASSANDRA-9137)
 * Fix failed bootstrap/replace attempts being persisted in system.peers (CASSANDRA-9180)
 * Flush system.IndexInfo after marking index built (CASSANDRA-9128)
 * Fix updates to min/max_compaction_threshold through cassandra-cli
   (CASSANDRA-8102)
 * Don't include tmp files when doing offline relevel (CASSANDRA-9088)
 * Use the proper CAS WriteType when finishing a previous round during Paxos
   preparation (CASSANDRA-8672)
 * Avoid race in cancelling compactions (CASSANDRA-9070)
 * More aggressive check for expired sstables in DTCS (CASSANDRA-8359)
 * Fix ignored index_interval change in ALTER TABLE statements (CASSANDRA-7976)
 * Do more aggressive compaction in old time windows in DTCS (CASSANDRA-8360)
 * java.lang.AssertionError when reading saved cache (CASSANDRA-8740)
 * "disk full" when running cleanup (CASSANDRA-9036)
 * Lower logging level from ERROR to DEBUG when a scheduled schema pull
   cannot be completed due to a node being down (CASSANDRA-9032)
 * Fix MOVED_NODE client event (CASSANDRA-8516)
 * Allow overriding MAX_OUTSTANDING_REPLAY_COUNT (CASSANDRA-7533)
 * Fix malformed JMX ObjectName containing IPv6 addresses (CASSANDRA-9027)
 * (cqlsh) Allow increasing CSV field size limit through
   cqlshrc config option (CASSANDRA-8934)
 * Stop logging range tombstones when exceeding the threshold
   (CASSANDRA-8559)
 * Fix NullPointerException when nodetool getendpoints is run
   against invalid keyspaces or tables (CASSANDRA-8950)
 * Allow specifying the tmp dir (CASSANDRA-7712)
 * Improve compaction estimated tasks estimation (CASSANDRA-8904)
 * Fix duplicate up/down messages sent to native clients (CASSANDRA-7816)
 * Expose commit log archive status via JMX (CASSANDRA-8734)
 * Provide better exceptions for invalid replication strategy parameters
   (CASSANDRA-8909)
 * Fix regression in mixed single and multi-column relation support for
   SELECT statements (CASSANDRA-8613)
 * Add ability to limit number of native connections (CASSANDRA-8086)
 * Fix CQLSSTableWriter throwing exception and spawning threads
   (CASSANDRA-8808)
 * Fix MT mismatch between empty and GC-able data (CASSANDRA-8979)
 * Fix incorrect validation when snapshotting single table (CASSANDRA-8056)
 * Add offline tool to relevel sstables (CASSANDRA-8301)
 * Preserve stream ID for more protocol errors (CASSANDRA-8848)
 * Fix combining token() function with multi-column relations on
   clustering columns (CASSANDRA-8797)
 * Make CFS.markReferenced() resistant to bad refcounting (CASSANDRA-8829)
 * Fix StreamTransferTask abort/complete bad refcounting (CASSANDRA-8815)
 * Fix AssertionError when querying a DESC clustering ordered
   table with ASC ordering and paging (CASSANDRA-8767)
 * AssertionError: "Memory was freed" when running cleanup (CASSANDRA-8716)
 * Make it possible to set max_sstable_age to fractional days (CASSANDRA-8406)
 * Fix some multi-column relations with indexes on some clustering
   columns (CASSANDRA-8275)
 * Fix memory leak in SSTableSimple*Writer and SSTableReader.validate()
   (CASSANDRA-8748)
 * Throw OOM if allocating memory fails to return a valid pointer (CASSANDRA-8726)
 * Fix SSTableSimpleUnsortedWriter ConcurrentModificationException (CASSANDRA-8619)
 * 'nodetool info' prints exception against older node (CASSANDRA-8796)
 * Ensure SSTableSimpleUnsortedWriter.close() terminates if
   disk writer has crashed (CASSANDRA-8807)


2.1.4
 * Bind JMX to localhost unless explicitly configured otherwise (CASSANDRA-9085)


2.1.3
 * Fix HSHA/offheap_objects corruption (CASSANDRA-8719)
 * Upgrade libthrift to 0.9.2 (CASSANDRA-8685)
 * Don't use the shared ref in sstableloader (CASSANDRA-8704)
 * Purge internal prepared statements if related tables or
   keyspaces are dropped (CASSANDRA-8693)
 * (cqlsh) Handle unicode BOM at start of files (CASSANDRA-8638)
 * Stop compactions before exiting offline tools (CASSANDRA-8623)
 * Update tools/stress/README.txt to match current behaviour (CASSANDRA-7933)
 * Fix schema from Thrift conversion with empty metadata (CASSANDRA-8695)
 * Safer Resource Management (CASSANDRA-7705)
 * Make sure we compact highly overlapping cold sstables with
   STCS (CASSANDRA-8635)
 * rpc_interface and listen_interface generate NPE on startup when specified
   interface doesn't exist (CASSANDRA-8677)
 * Fix ArrayIndexOutOfBoundsException in nodetool cfhistograms (CASSANDRA-8514)
 * Switch from yammer metrics for nodetool cf/proxy histograms (CASSANDRA-8662)
 * Make sure we don't add tmplink files to the compaction
   strategy (CASSANDRA-8580)
 * (cqlsh) Handle maps with blob keys (CASSANDRA-8372)
 * (cqlsh) Handle DynamicCompositeType schemas correctly (CASSANDRA-8563)
 * Duplicate rows returned when in clause has repeated values (CASSANDRA-6706)
 * Add tooling to detect hot partitions (CASSANDRA-7974)
 * Fix cassandra-stress user-mode truncation of partition generation (CASSANDRA-8608)
 * Only stream from unrepaired sstables during inc repair (CASSANDRA-8267)
 * Don't allow starting multiple inc repairs on the same sstables (CASSANDRA-8316)
 * Invalidate prepared BATCH statements when related tables
   or keyspaces are dropped (CASSANDRA-8652)
 * Fix missing results in secondary index queries on collections
   with ALLOW FILTERING (CASSANDRA-8421)
 * Expose EstimatedHistogram metrics for range slices (CASSANDRA-8627)
 * (cqlsh) Escape clqshrc passwords properly (CASSANDRA-8618)
 * Fix NPE when passing wrong argument in ALTER TABLE statement (CASSANDRA-8355)
 * Pig: Refactor and deprecate CqlStorage (CASSANDRA-8599)
 * Don't reuse the same cleanup strategy for all sstables (CASSANDRA-8537)
 * Fix case-sensitivity of index name on CREATE and DROP INDEX
   statements (CASSANDRA-8365)
 * Better detection/logging for corruption in compressed sstables (CASSANDRA-8192)
 * Use the correct repairedAt value when closing writer (CASSANDRA-8570)
 * (cqlsh) Handle a schema mismatch being detected on startup (CASSANDRA-8512)
 * Properly calculate expected write size during compaction (CASSANDRA-8532)
 * Invalidate affected prepared statements when a table's columns
   are altered (CASSANDRA-7910)
 * Stress - user defined writes should populate sequentally (CASSANDRA-8524)
 * Fix regression in SSTableRewriter causing some rows to become unreadable
   during compaction (CASSANDRA-8429)
 * Run major compactions for repaired/unrepaired in parallel (CASSANDRA-8510)
 * (cqlsh) Fix compression options in DESCRIBE TABLE output when compression
   is disabled (CASSANDRA-8288)
 * (cqlsh) Fix DESCRIBE output after keyspaces are altered (CASSANDRA-7623)
 * Make sure we set lastCompactedKey correctly (CASSANDRA-8463)
 * (cqlsh) Fix output of CONSISTENCY command (CASSANDRA-8507)
 * (cqlsh) Fixed the handling of LIST statements (CASSANDRA-8370)
 * Make sstablescrub check leveled manifest again (CASSANDRA-8432)
 * Check first/last keys in sstable when giving out positions (CASSANDRA-8458)
 * Disable mmap on Windows (CASSANDRA-6993)
 * Add missing ConsistencyLevels to cassandra-stress (CASSANDRA-8253)
 * Add auth support to cassandra-stress (CASSANDRA-7985)
 * Fix ArrayIndexOutOfBoundsException when generating error message
   for some CQL syntax errors (CASSANDRA-8455)
 * Scale memtable slab allocation logarithmically (CASSANDRA-7882)
 * cassandra-stress simultaneous inserts over same seed (CASSANDRA-7964)
 * Reduce cassandra-stress sampling memory requirements (CASSANDRA-7926)
 * Ensure memtable flush cannot expire commit log entries from its future (CASSANDRA-8383)
 * Make read "defrag" async to reclaim memtables (CASSANDRA-8459)
 * Remove tmplink files for offline compactions (CASSANDRA-8321)
 * Reduce maxHintsInProgress (CASSANDRA-8415)
 * BTree updates may call provided update function twice (CASSANDRA-8018)
 * Release sstable references after anticompaction (CASSANDRA-8386)
 * Handle abort() in SSTableRewriter properly (CASSANDRA-8320)
 * Centralize shared executors (CASSANDRA-8055)
 * Fix filtering for CONTAINS (KEY) relations on frozen collection
   clustering columns when the query is restricted to a single
   partition (CASSANDRA-8203)
 * Do more aggressive entire-sstable TTL expiry checks (CASSANDRA-8243)
 * Add more log info if readMeter is null (CASSANDRA-8238)
 * add check of the system wall clock time at startup (CASSANDRA-8305)
 * Support for frozen collections (CASSANDRA-7859)
 * Fix overflow on histogram computation (CASSANDRA-8028)
 * Have paxos reuse the timestamp generation of normal queries (CASSANDRA-7801)
 * Fix incremental repair not remove parent session on remote (CASSANDRA-8291)
 * Improve JBOD disk utilization (CASSANDRA-7386)
 * Log failed host when preparing incremental repair (CASSANDRA-8228)
 * Force config client mode in CQLSSTableWriter (CASSANDRA-8281)
 * Fix sstableupgrade throws exception (CASSANDRA-8688)
 * Fix hang when repairing empty keyspace (CASSANDRA-8694)
Merged from 2.0:
 * Fix IllegalArgumentException in dynamic snitch (CASSANDRA-8448)
 * Add support for UPDATE ... IF EXISTS (CASSANDRA-8610)
 * Fix reversal of list prepends (CASSANDRA-8733)
 * Prevent non-zero default_time_to_live on tables with counters
   (CASSANDRA-8678)
 * Fix SSTableSimpleUnsortedWriter ConcurrentModificationException
   (CASSANDRA-8619)
 * Round up time deltas lower than 1ms in BulkLoader (CASSANDRA-8645)
 * Add batch remove iterator to ABSC (CASSANDRA-8414, 8666)
 * Round up time deltas lower than 1ms in BulkLoader (CASSANDRA-8645)
 * Fix isClientMode check in Keyspace (CASSANDRA-8687)
 * Use more efficient slice size for querying internal secondary
   index tables (CASSANDRA-8550)
 * Fix potentially returning deleted rows with range tombstone (CASSANDRA-8558)
 * Check for available disk space before starting a compaction (CASSANDRA-8562)
 * Fix DISTINCT queries with LIMITs or paging when some partitions
   contain only tombstones (CASSANDRA-8490)
 * Introduce background cache refreshing to permissions cache
   (CASSANDRA-8194)
 * Fix race condition in StreamTransferTask that could lead to
   infinite loops and premature sstable deletion (CASSANDRA-7704)
 * Add an extra version check to MigrationTask (CASSANDRA-8462)
 * Ensure SSTableWriter cleans up properly after failure (CASSANDRA-8499)
 * Increase bf true positive count on key cache hit (CASSANDRA-8525)
 * Move MeteredFlusher to its own thread (CASSANDRA-8485)
 * Fix non-distinct results in DISTNCT queries on static columns when
   paging is enabled (CASSANDRA-8087)
 * Move all hints related tasks to hints internal executor (CASSANDRA-8285)
 * Fix paging for multi-partition IN queries (CASSANDRA-8408)
 * Fix MOVED_NODE topology event never being emitted when a node
   moves its token (CASSANDRA-8373)
 * Fix validation of indexes in COMPACT tables (CASSANDRA-8156)
 * Avoid StackOverflowError when a large list of IN values
   is used for a clustering column (CASSANDRA-8410)
 * Fix NPE when writetime() or ttl() calls are wrapped by
   another function call (CASSANDRA-8451)
 * Fix NPE after dropping a keyspace (CASSANDRA-8332)
 * Fix error message on read repair timeouts (CASSANDRA-7947)
 * Default DTCS base_time_seconds changed to 60 (CASSANDRA-8417)
 * Refuse Paxos operation with more than one pending endpoint (CASSANDRA-8346, 8640)
 * Throw correct exception when trying to bind a keyspace or table
   name (CASSANDRA-6952)
 * Make HHOM.compact synchronized (CASSANDRA-8416)
 * cancel latency-sampling task when CF is dropped (CASSANDRA-8401)
 * don't block SocketThread for MessagingService (CASSANDRA-8188)
 * Increase quarantine delay on replacement (CASSANDRA-8260)
 * Expose off-heap memory usage stats (CASSANDRA-7897)
 * Ignore Paxos commits for truncated tables (CASSANDRA-7538)
 * Validate size of indexed column values (CASSANDRA-8280)
 * Make LCS split compaction results over all data directories (CASSANDRA-8329)
 * Fix some failing queries that use multi-column relations
   on COMPACT STORAGE tables (CASSANDRA-8264)
 * Fix InvalidRequestException with ORDER BY (CASSANDRA-8286)
 * Disable SSLv3 for POODLE (CASSANDRA-8265)
 * Fix millisecond timestamps in Tracing (CASSANDRA-8297)
 * Include keyspace name in error message when there are insufficient
   live nodes to stream from (CASSANDRA-8221)
 * Avoid overlap in L1 when L0 contains many nonoverlapping
   sstables (CASSANDRA-8211)
 * Improve PropertyFileSnitch logging (CASSANDRA-8183)
 * Add DC-aware sequential repair (CASSANDRA-8193)
 * Use live sstables in snapshot repair if possible (CASSANDRA-8312)
 * Fix hints serialized size calculation (CASSANDRA-8587)


2.1.2
 * (cqlsh) parse_for_table_meta errors out on queries with undefined
   grammars (CASSANDRA-8262)
 * (cqlsh) Fix SELECT ... TOKEN() function broken in C* 2.1.1 (CASSANDRA-8258)
 * Fix Cassandra crash when running on JDK8 update 40 (CASSANDRA-8209)
 * Optimize partitioner tokens (CASSANDRA-8230)
 * Improve compaction of repaired/unrepaired sstables (CASSANDRA-8004)
 * Make cache serializers pluggable (CASSANDRA-8096)
 * Fix issues with CONTAINS (KEY) queries on secondary indexes
   (CASSANDRA-8147)
 * Fix read-rate tracking of sstables for some queries (CASSANDRA-8239)
 * Fix default timestamp in QueryOptions (CASSANDRA-8246)
 * Set socket timeout when reading remote version (CASSANDRA-8188)
 * Refactor how we track live size (CASSANDRA-7852)
 * Make sure unfinished compaction files are removed (CASSANDRA-8124)
 * Fix shutdown when run as Windows service (CASSANDRA-8136)
 * Fix DESCRIBE TABLE with custom indexes (CASSANDRA-8031)
 * Fix race in RecoveryManagerTest (CASSANDRA-8176)
 * Avoid IllegalArgumentException while sorting sstables in
   IndexSummaryManager (CASSANDRA-8182)
 * Shutdown JVM on file descriptor exhaustion (CASSANDRA-7579)
 * Add 'die' policy for commit log and disk failure (CASSANDRA-7927)
 * Fix installing as service on Windows (CASSANDRA-8115)
 * Fix CREATE TABLE for CQL2 (CASSANDRA-8144)
 * Avoid boxing in ColumnStats min/max trackers (CASSANDRA-8109)
Merged from 2.0:
 * Correctly handle non-text column names in cql3 (CASSANDRA-8178)
 * Fix deletion for indexes on primary key columns (CASSANDRA-8206)
 * Add 'nodetool statusgossip' (CASSANDRA-8125)
 * Improve client notification that nodes are ready for requests (CASSANDRA-7510)
 * Handle negative timestamp in writetime method (CASSANDRA-8139)
 * Pig: Remove errant LIMIT clause in CqlNativeStorage (CASSANDRA-8166)
 * Throw ConfigurationException when hsha is used with the default
   rpc_max_threads setting of 'unlimited' (CASSANDRA-8116)
 * Allow concurrent writing of the same table in the same JVM using
   CQLSSTableWriter (CASSANDRA-7463)
 * Fix totalDiskSpaceUsed calculation (CASSANDRA-8205)


2.1.1
 * Fix spin loop in AtomicSortedColumns (CASSANDRA-7546)
 * Dont notify when replacing tmplink files (CASSANDRA-8157)
 * Fix validation with multiple CONTAINS clause (CASSANDRA-8131)
 * Fix validation of collections in TriggerExecutor (CASSANDRA-8146)
 * Fix IllegalArgumentException when a list of IN values containing tuples
   is passed as a single arg to a prepared statement with the v1 or v2
   protocol (CASSANDRA-8062)
 * Fix ClassCastException in DISTINCT query on static columns with
   query paging (CASSANDRA-8108)
 * Fix NPE on null nested UDT inside a set (CASSANDRA-8105)
 * Fix exception when querying secondary index on set items or map keys
   when some clustering columns are specified (CASSANDRA-8073)
 * Send proper error response when there is an error during native
   protocol message decode (CASSANDRA-8118)
 * Gossip should ignore generation numbers too far in the future (CASSANDRA-8113)
 * Fix NPE when creating a table with frozen sets, lists (CASSANDRA-8104)
 * Fix high memory use due to tracking reads on incrementally opened sstable
   readers (CASSANDRA-8066)
 * Fix EXECUTE request with skipMetadata=false returning no metadata
   (CASSANDRA-8054)
 * Allow concurrent use of CQLBulkOutputFormat (CASSANDRA-7776)
 * Shutdown JVM on OOM (CASSANDRA-7507)
 * Upgrade netty version and enable epoll event loop (CASSANDRA-7761)
 * Don't duplicate sstables smaller than split size when using
   the sstablesplitter tool (CASSANDRA-7616)
 * Avoid re-parsing already prepared statements (CASSANDRA-7923)
 * Fix some Thrift slice deletions and updates of COMPACT STORAGE
   tables with some clustering columns omitted (CASSANDRA-7990)
 * Fix filtering for CONTAINS on sets (CASSANDRA-8033)
 * Properly track added size (CASSANDRA-7239)
 * Allow compilation in java 8 (CASSANDRA-7208)
 * Fix Assertion error on RangeTombstoneList diff (CASSANDRA-8013)
 * Release references to overlapping sstables during compaction (CASSANDRA-7819)
 * Send notification when opening compaction results early (CASSANDRA-8034)
 * Make native server start block until properly bound (CASSANDRA-7885)
 * (cqlsh) Fix IPv6 support (CASSANDRA-7988)
 * Ignore fat clients when checking for endpoint collision (CASSANDRA-7939)
 * Make sstablerepairedset take a list of files (CASSANDRA-7995)
 * (cqlsh) Tab completeion for indexes on map keys (CASSANDRA-7972)
 * (cqlsh) Fix UDT field selection in select clause (CASSANDRA-7891)
 * Fix resource leak in event of corrupt sstable
 * (cqlsh) Add command line option for cqlshrc file path (CASSANDRA-7131)
 * Provide visibility into prepared statements churn (CASSANDRA-7921, CASSANDRA-7930)
 * Invalidate prepared statements when their keyspace or table is
   dropped (CASSANDRA-7566)
 * cassandra-stress: fix support for NetworkTopologyStrategy (CASSANDRA-7945)
 * Fix saving caches when a table is dropped (CASSANDRA-7784)
 * Add better error checking of new stress profile (CASSANDRA-7716)
 * Use ThreadLocalRandom and remove FBUtilities.threadLocalRandom (CASSANDRA-7934)
 * Prevent operator mistakes due to simultaneous bootstrap (CASSANDRA-7069)
 * cassandra-stress supports whitelist mode for node config (CASSANDRA-7658)
 * GCInspector more closely tracks GC; cassandra-stress and nodetool report it (CASSANDRA-7916)
 * nodetool won't output bogus ownership info without a keyspace (CASSANDRA-7173)
 * Add human readable option to nodetool commands (CASSANDRA-5433)
 * Don't try to set repairedAt on old sstables (CASSANDRA-7913)
 * Add metrics for tracking PreparedStatement use (CASSANDRA-7719)
 * (cqlsh) tab-completion for triggers (CASSANDRA-7824)
 * (cqlsh) Support for query paging (CASSANDRA-7514)
 * (cqlsh) Show progress of COPY operations (CASSANDRA-7789)
 * Add syntax to remove multiple elements from a map (CASSANDRA-6599)
 * Support non-equals conditions in lightweight transactions (CASSANDRA-6839)
 * Add IF [NOT] EXISTS to create/drop triggers (CASSANDRA-7606)
 * (cqlsh) Display the current logged-in user (CASSANDRA-7785)
 * (cqlsh) Don't ignore CTRL-C during COPY FROM execution (CASSANDRA-7815)
 * (cqlsh) Order UDTs according to cross-type dependencies in DESCRIBE
   output (CASSANDRA-7659)
 * (cqlsh) Fix handling of CAS statement results (CASSANDRA-7671)
 * (cqlsh) COPY TO/FROM improvements (CASSANDRA-7405)
 * Support list index operations with conditions (CASSANDRA-7499)
 * Add max live/tombstoned cells to nodetool cfstats output (CASSANDRA-7731)
 * Validate IPv6 wildcard addresses properly (CASSANDRA-7680)
 * (cqlsh) Error when tracing query (CASSANDRA-7613)
 * Avoid IOOBE when building SyntaxError message snippet (CASSANDRA-7569)
 * SSTableExport uses correct validator to create string representation of partition
   keys (CASSANDRA-7498)
 * Avoid NPEs when receiving type changes for an unknown keyspace (CASSANDRA-7689)
 * Add support for custom 2i validation (CASSANDRA-7575)
 * Pig support for hadoop CqlInputFormat (CASSANDRA-6454)
 * Add duration mode to cassandra-stress (CASSANDRA-7468)
 * Add listen_interface and rpc_interface options (CASSANDRA-7417)
 * Improve schema merge performance (CASSANDRA-7444)
 * Adjust MT depth based on # of partition validating (CASSANDRA-5263)
 * Optimise NativeCell comparisons (CASSANDRA-6755)
 * Configurable client timeout for cqlsh (CASSANDRA-7516)
 * Include snippet of CQL query near syntax error in messages (CASSANDRA-7111)
 * Make repair -pr work with -local (CASSANDRA-7450)
 * Fix error in sstableloader with -cph > 1 (CASSANDRA-8007)
 * Fix snapshot repair error on indexed tables (CASSANDRA-8020)
 * Do not exit nodetool repair when receiving JMX NOTIF_LOST (CASSANDRA-7909)
 * Stream to private IP when available (CASSANDRA-8084)
Merged from 2.0:
 * Reject conditions on DELETE unless full PK is given (CASSANDRA-6430)
 * Properly reject the token function DELETE (CASSANDRA-7747)
 * Force batchlog replay before decommissioning a node (CASSANDRA-7446)
 * Fix hint replay with many accumulated expired hints (CASSANDRA-6998)
 * Fix duplicate results in DISTINCT queries on static columns with query
   paging (CASSANDRA-8108)
 * Add DateTieredCompactionStrategy (CASSANDRA-6602)
 * Properly validate ascii and utf8 string literals in CQL queries (CASSANDRA-8101)
 * (cqlsh) Fix autocompletion for alter keyspace (CASSANDRA-8021)
 * Create backup directories for commitlog archiving during startup (CASSANDRA-8111)
 * Reduce totalBlockFor() for LOCAL_* consistency levels (CASSANDRA-8058)
 * Fix merging schemas with re-dropped keyspaces (CASSANDRA-7256)
 * Fix counters in supercolumns during live upgrades from 1.2 (CASSANDRA-7188)
 * Notify DT subscribers when a column family is truncated (CASSANDRA-8088)
 * Add sanity check of $JAVA on startup (CASSANDRA-7676)
 * Schedule fat client schema pull on join (CASSANDRA-7993)
 * Don't reset nodes' versions when closing IncomingTcpConnections
   (CASSANDRA-7734)
 * Record the real messaging version in all cases in OutboundTcpConnection
   (CASSANDRA-8057)
 * SSL does not work in cassandra-cli (CASSANDRA-7899)
 * Fix potential exception when using ReversedType in DynamicCompositeType
   (CASSANDRA-7898)
 * Better validation of collection values (CASSANDRA-7833)
 * Track min/max timestamps correctly (CASSANDRA-7969)
 * Fix possible overflow while sorting CL segments for replay (CASSANDRA-7992)
 * Increase nodetool Xmx (CASSANDRA-7956)
 * Archive any commitlog segments present at startup (CASSANDRA-6904)
 * CrcCheckChance should adjust based on live CFMetadata not
   sstable metadata (CASSANDRA-7978)
 * token() should only accept columns in the partitioning
   key order (CASSANDRA-6075)
 * Add method to invalidate permission cache via JMX (CASSANDRA-7977)
 * Allow propagating multiple gossip states atomically (CASSANDRA-6125)
 * Log exceptions related to unclean native protocol client disconnects
   at DEBUG or INFO (CASSANDRA-7849)
 * Allow permissions cache to be set via JMX (CASSANDRA-7698)
 * Include schema_triggers CF in readable system resources (CASSANDRA-7967)
 * Fix RowIndexEntry to report correct serializedSize (CASSANDRA-7948)
 * Make CQLSSTableWriter sync within partitions (CASSANDRA-7360)
 * Potentially use non-local replicas in CqlConfigHelper (CASSANDRA-7906)
 * Explicitly disallow mixing multi-column and single-column
   relations on clustering columns (CASSANDRA-7711)
 * Better error message when condition is set on PK column (CASSANDRA-7804)
 * Don't send schema change responses and events for no-op DDL
   statements (CASSANDRA-7600)
 * (Hadoop) fix cluster initialisation for a split fetching (CASSANDRA-7774)
 * Throw InvalidRequestException when queries contain relations on entire
   collection columns (CASSANDRA-7506)
 * (cqlsh) enable CTRL-R history search with libedit (CASSANDRA-7577)
 * (Hadoop) allow ACFRW to limit nodes to local DC (CASSANDRA-7252)
 * (cqlsh) cqlsh should automatically disable tracing when selecting
   from system_traces (CASSANDRA-7641)
 * (Hadoop) Add CqlOutputFormat (CASSANDRA-6927)
 * Don't depend on cassandra config for nodetool ring (CASSANDRA-7508)
 * (cqlsh) Fix failing cqlsh formatting tests (CASSANDRA-7703)
 * Fix IncompatibleClassChangeError from hadoop2 (CASSANDRA-7229)
 * Add 'nodetool sethintedhandoffthrottlekb' (CASSANDRA-7635)
 * (cqlsh) Add tab-completion for CREATE/DROP USER IF [NOT] EXISTS (CASSANDRA-7611)
 * Catch errors when the JVM pulls the rug out from GCInspector (CASSANDRA-5345)
 * cqlsh fails when version number parts are not int (CASSANDRA-7524)
 * Fix NPE when table dropped during streaming (CASSANDRA-7946)
 * Fix wrong progress when streaming uncompressed (CASSANDRA-7878)
 * Fix possible infinite loop in creating repair range (CASSANDRA-7983)
 * Fix unit in nodetool for streaming throughput (CASSANDRA-7375)
Merged from 1.2:
 * Don't index tombstones (CASSANDRA-7828)
 * Improve PasswordAuthenticator default super user setup (CASSANDRA-7788)


2.1.0
 * (cqlsh) Removed "ALTER TYPE <name> RENAME TO <name>" from tab-completion
   (CASSANDRA-7895)
 * Fixed IllegalStateException in anticompaction (CASSANDRA-7892)
 * cqlsh: DESCRIBE support for frozen UDTs, tuples (CASSANDRA-7863)
 * Avoid exposing internal classes over JMX (CASSANDRA-7879)
 * Add null check for keys when freezing collection (CASSANDRA-7869)
 * Improve stress workload realism (CASSANDRA-7519)
Merged from 2.0:
 * Configure system.paxos with LeveledCompactionStrategy (CASSANDRA-7753)
 * Fix ALTER clustering column type from DateType to TimestampType when
   using DESC clustering order (CASSANRDA-7797)
 * Throw EOFException if we run out of chunks in compressed datafile
   (CASSANDRA-7664)
 * Fix PRSI handling of CQL3 row markers for row cleanup (CASSANDRA-7787)
 * Fix dropping collection when it's the last regular column (CASSANDRA-7744)
 * Make StreamReceiveTask thread safe and gc friendly (CASSANDRA-7795)
 * Validate empty cell names from counter updates (CASSANDRA-7798)
Merged from 1.2:
 * Don't allow compacted sstables to be marked as compacting (CASSANDRA-7145)
 * Track expired tombstones (CASSANDRA-7810)


2.1.0-rc7
 * Add frozen keyword and require UDT to be frozen (CASSANDRA-7857)
 * Track added sstable size correctly (CASSANDRA-7239)
 * (cqlsh) Fix case insensitivity (CASSANDRA-7834)
 * Fix failure to stream ranges when moving (CASSANDRA-7836)
 * Correctly remove tmplink files (CASSANDRA-7803)
 * (cqlsh) Fix column name formatting for functions, CAS operations,
   and UDT field selections (CASSANDRA-7806)
 * (cqlsh) Fix COPY FROM handling of null/empty primary key
   values (CASSANDRA-7792)
 * Fix ordering of static cells (CASSANDRA-7763)
Merged from 2.0:
 * Forbid re-adding dropped counter columns (CASSANDRA-7831)
 * Fix CFMetaData#isThriftCompatible() for PK-only tables (CASSANDRA-7832)
 * Always reject inequality on the partition key without token()
   (CASSANDRA-7722)
 * Always send Paxos commit to all replicas (CASSANDRA-7479)
 * Make disruptor_thrift_server invocation pool configurable (CASSANDRA-7594)
 * Make repair no-op when RF=1 (CASSANDRA-7864)


2.1.0-rc6
 * Fix OOM issue from netty caching over time (CASSANDRA-7743)
 * json2sstable couldn't import JSON for CQL table (CASSANDRA-7477)
 * Invalidate all caches on table drop (CASSANDRA-7561)
 * Skip strict endpoint selection for ranges if RF == nodes (CASSANRA-7765)
 * Fix Thrift range filtering without 2ary index lookups (CASSANDRA-7741)
 * Add tracing entries about concurrent range requests (CASSANDRA-7599)
 * (cqlsh) Fix DESCRIBE for NTS keyspaces (CASSANDRA-7729)
 * Remove netty buffer ref-counting (CASSANDRA-7735)
 * Pass mutated cf to index updater for use by PRSI (CASSANDRA-7742)
 * Include stress yaml example in release and deb (CASSANDRA-7717)
 * workaround for netty issue causing corrupted data off the wire (CASSANDRA-7695)
 * cqlsh DESC CLUSTER fails retrieving ring information (CASSANDRA-7687)
 * Fix binding null values inside UDT (CASSANDRA-7685)
 * Fix UDT field selection with empty fields (CASSANDRA-7670)
 * Bogus deserialization of static cells from sstable (CASSANDRA-7684)
 * Fix NPE on compaction leftover cleanup for dropped table (CASSANDRA-7770)
Merged from 2.0:
 * Fix race condition in StreamTransferTask that could lead to
   infinite loops and premature sstable deletion (CASSANDRA-7704)
 * (cqlsh) Wait up to 10 sec for a tracing session (CASSANDRA-7222)
 * Fix NPE in FileCacheService.sizeInBytes (CASSANDRA-7756)
 * Remove duplicates from StorageService.getJoiningNodes (CASSANDRA-7478)
 * Clone token map outside of hot gossip loops (CASSANDRA-7758)
 * Fix MS expiring map timeout for Paxos messages (CASSANDRA-7752)
 * Do not flush on truncate if durable_writes is false (CASSANDRA-7750)
 * Give CRR a default input_cql Statement (CASSANDRA-7226)
 * Better error message when adding a collection with the same name
   than a previously dropped one (CASSANDRA-6276)
 * Fix validation when adding static columns (CASSANDRA-7730)
 * (Thrift) fix range deletion of supercolumns (CASSANDRA-7733)
 * Fix potential AssertionError in RangeTombstoneList (CASSANDRA-7700)
 * Validate arguments of blobAs* functions (CASSANDRA-7707)
 * Fix potential AssertionError with 2ndary indexes (CASSANDRA-6612)
 * Avoid logging CompactionInterrupted at ERROR (CASSANDRA-7694)
 * Minor leak in sstable2jon (CASSANDRA-7709)
 * Add cassandra.auto_bootstrap system property (CASSANDRA-7650)
 * Update java driver (for hadoop) (CASSANDRA-7618)
 * Remove CqlPagingRecordReader/CqlPagingInputFormat (CASSANDRA-7570)
 * Support connecting to ipv6 jmx with nodetool (CASSANDRA-7669)


2.1.0-rc5
 * Reject counters inside user types (CASSANDRA-7672)
 * Switch to notification-based GCInspector (CASSANDRA-7638)
 * (cqlsh) Handle nulls in UDTs and tuples correctly (CASSANDRA-7656)
 * Don't use strict consistency when replacing (CASSANDRA-7568)
 * Fix min/max cell name collection on 2.0 SSTables with range
   tombstones (CASSANDRA-7593)
 * Tolerate min/max cell names of different lengths (CASSANDRA-7651)
 * Filter cached results correctly (CASSANDRA-7636)
 * Fix tracing on the new SEPExecutor (CASSANDRA-7644)
 * Remove shuffle and taketoken (CASSANDRA-7601)
 * Clean up Windows batch scripts (CASSANDRA-7619)
 * Fix native protocol drop user type notification (CASSANDRA-7571)
 * Give read access to system.schema_usertypes to all authenticated users
   (CASSANDRA-7578)
 * (cqlsh) Fix cqlsh display when zero rows are returned (CASSANDRA-7580)
 * Get java version correctly when JAVA_TOOL_OPTIONS is set (CASSANDRA-7572)
 * Fix NPE when dropping index from non-existent keyspace, AssertionError when
   dropping non-existent index with IF EXISTS (CASSANDRA-7590)
 * Fix sstablelevelresetter hang (CASSANDRA-7614)
 * (cqlsh) Fix deserialization of blobs (CASSANDRA-7603)
 * Use "keyspace updated" schema change message for UDT changes in v1 and
   v2 protocols (CASSANDRA-7617)
 * Fix tracing of range slices and secondary index lookups that are local
   to the coordinator (CASSANDRA-7599)
 * Set -Dcassandra.storagedir for all tool shell scripts (CASSANDRA-7587)
 * Don't swap max/min col names when mutating sstable metadata (CASSANDRA-7596)
 * (cqlsh) Correctly handle paged result sets (CASSANDRA-7625)
 * (cqlsh) Improve waiting for a trace to complete (CASSANDRA-7626)
 * Fix tracing of concurrent range slices and 2ary index queries (CASSANDRA-7626)
 * Fix scrub against collection type (CASSANDRA-7665)
Merged from 2.0:
 * Set gc_grace_seconds to seven days for system schema tables (CASSANDRA-7668)
 * SimpleSeedProvider no longer caches seeds forever (CASSANDRA-7663)
 * Always flush on truncate (CASSANDRA-7511)
 * Fix ReversedType(DateType) mapping to native protocol (CASSANDRA-7576)
 * Always merge ranges owned by a single node (CASSANDRA-6930)
 * Track max/min timestamps for range tombstones (CASSANDRA-7647)
 * Fix NPE when listing saved caches dir (CASSANDRA-7632)


2.1.0-rc4
 * Fix word count hadoop example (CASSANDRA-7200)
 * Updated memtable_cleanup_threshold and memtable_flush_writers defaults
   (CASSANDRA-7551)
 * (Windows) fix startup when WMI memory query fails (CASSANDRA-7505)
 * Anti-compaction proceeds if any part of the repair failed (CASSANDRA-7521)
 * Add missing table name to DROP INDEX responses and notifications (CASSANDRA-7539)
 * Bump CQL version to 3.2.0 and update CQL documentation (CASSANDRA-7527)
 * Fix configuration error message when running nodetool ring (CASSANDRA-7508)
 * Support conditional updates, tuple type, and the v3 protocol in cqlsh (CASSANDRA-7509)
 * Handle queries on multiple secondary index types (CASSANDRA-7525)
 * Fix cqlsh authentication with v3 native protocol (CASSANDRA-7564)
 * Fix NPE when unknown prepared statement ID is used (CASSANDRA-7454)
Merged from 2.0:
 * (Windows) force range-based repair to non-sequential mode (CASSANDRA-7541)
 * Fix range merging when DES scores are zero (CASSANDRA-7535)
 * Warn when SSL certificates have expired (CASSANDRA-7528)
 * Fix error when doing reversed queries with static columns (CASSANDRA-7490)
Merged from 1.2:
 * Set correct stream ID on responses when non-Exception Throwables
   are thrown while handling native protocol messages (CASSANDRA-7470)


2.1.0-rc3
 * Consider expiry when reconciling otherwise equal cells (CASSANDRA-7403)
 * Introduce CQL support for stress tool (CASSANDRA-6146)
 * Fix ClassCastException processing expired messages (CASSANDRA-7496)
 * Fix prepared marker for collections inside UDT (CASSANDRA-7472)
 * Remove left-over populate_io_cache_on_flush and replicate_on_write
   uses (CASSANDRA-7493)
 * (Windows) handle spaces in path names (CASSANDRA-7451)
 * Ensure writes have completed after dropping a table, before recycling
   commit log segments (CASSANDRA-7437)
 * Remove left-over rows_per_partition_to_cache (CASSANDRA-7493)
 * Fix error when CONTAINS is used with a bind marker (CASSANDRA-7502)
 * Properly reject unknown UDT field (CASSANDRA-7484)
Merged from 2.0:
 * Fix CC#collectTimeOrderedData() tombstone optimisations (CASSANDRA-7394)
 * Support DISTINCT for static columns and fix behaviour when DISTINC is
   not use (CASSANDRA-7305).
 * Workaround JVM NPE on JMX bind failure (CASSANDRA-7254)
 * Fix race in FileCacheService RemovalListener (CASSANDRA-7278)
 * Fix inconsistent use of consistencyForCommit that allowed LOCAL_QUORUM
   operations to incorrect become full QUORUM (CASSANDRA-7345)
 * Properly handle unrecognized opcodes and flags (CASSANDRA-7440)
 * (Hadoop) close CqlRecordWriter clients when finished (CASSANDRA-7459)
 * Commit disk failure policy (CASSANDRA-7429)
 * Make sure high level sstables get compacted (CASSANDRA-7414)
 * Fix AssertionError when using empty clustering columns and static columns
   (CASSANDRA-7455)
 * Add option to disable STCS in L0 (CASSANDRA-6621)
 * Upgrade to snappy-java 1.0.5.2 (CASSANDRA-7476)


2.1.0-rc2
 * Fix heap size calculation for CompoundSparseCellName and
   CompoundSparseCellName.WithCollection (CASSANDRA-7421)
 * Allow counter mutations in UNLOGGED batches (CASSANDRA-7351)
 * Modify reconcile logic to always pick a tombstone over a counter cell
   (CASSANDRA-7346)
 * Avoid incremental compaction on Windows (CASSANDRA-7365)
 * Fix exception when querying a composite-keyed table with a collection index
   (CASSANDRA-7372)
 * Use node's host id in place of counter ids (CASSANDRA-7366)
 * Fix error when doing reversed queries with static columns (CASSANDRA-7490)
 * Backport CASSANDRA-6747 (CASSANDRA-7560)
 * Track max/min timestamps for range tombstones (CASSANDRA-7647)
 * Fix NPE when listing saved caches dir (CASSANDRA-7632)
 * Fix sstableloader unable to connect encrypted node (CASSANDRA-7585)
Merged from 1.2:
 * Clone token map outside of hot gossip loops (CASSANDRA-7758)
 * Add stop method to EmbeddedCassandraService (CASSANDRA-7595)
 * Support connecting to ipv6 jmx with nodetool (CASSANDRA-7669)
 * Set gc_grace_seconds to seven days for system schema tables (CASSANDRA-7668)
 * SimpleSeedProvider no longer caches seeds forever (CASSANDRA-7663)
 * Set correct stream ID on responses when non-Exception Throwables
   are thrown while handling native protocol messages (CASSANDRA-7470)
 * Fix row size miscalculation in LazilyCompactedRow (CASSANDRA-7543)
 * Fix race in background compaction check (CASSANDRA-7745)
 * Don't clear out range tombstones during compaction (CASSANDRA-7808)


2.1.0-rc1
 * Revert flush directory (CASSANDRA-6357)
 * More efficient executor service for fast operations (CASSANDRA-4718)
 * Move less common tools into a new cassandra-tools package (CASSANDRA-7160)
 * Support more concurrent requests in native protocol (CASSANDRA-7231)
 * Add tab-completion to debian nodetool packaging (CASSANDRA-6421)
 * Change concurrent_compactors defaults (CASSANDRA-7139)
 * Add PowerShell Windows launch scripts (CASSANDRA-7001)
 * Make commitlog archive+restore more robust (CASSANDRA-6974)
 * Fix marking commitlogsegments clean (CASSANDRA-6959)
 * Add snapshot "manifest" describing files included (CASSANDRA-6326)
 * Parallel streaming for sstableloader (CASSANDRA-3668)
 * Fix bugs in supercolumns handling (CASSANDRA-7138)
 * Fix ClassClassException on composite dense tables (CASSANDRA-7112)
 * Cleanup and optimize collation and slice iterators (CASSANDRA-7107)
 * Upgrade NBHM lib (CASSANDRA-7128)
 * Optimize netty server (CASSANDRA-6861)
 * Fix repair hang when given CF does not exist (CASSANDRA-7189)
 * Allow c* to be shutdown in an embedded mode (CASSANDRA-5635)
 * Add server side batching to native transport (CASSANDRA-5663)
 * Make batchlog replay asynchronous (CASSANDRA-6134)
 * remove unused classes (CASSANDRA-7197)
 * Limit user types to the keyspace they are defined in (CASSANDRA-6643)
 * Add validate method to CollectionType (CASSANDRA-7208)
 * New serialization format for UDT values (CASSANDRA-7209, CASSANDRA-7261)
 * Fix nodetool netstats (CASSANDRA-7270)
 * Fix potential ClassCastException in HintedHandoffManager (CASSANDRA-7284)
 * Use prepared statements internally (CASSANDRA-6975)
 * Fix broken paging state with prepared statement (CASSANDRA-7120)
 * Fix IllegalArgumentException in CqlStorage (CASSANDRA-7287)
 * Allow nulls/non-existant fields in UDT (CASSANDRA-7206)
 * Add Thrift MultiSliceRequest (CASSANDRA-6757, CASSANDRA-7027)
 * Handle overlapping MultiSlices (CASSANDRA-7279)
 * Fix DataOutputTest on Windows (CASSANDRA-7265)
 * Embedded sets in user defined data-types are not updating (CASSANDRA-7267)
 * Add tuple type to CQL/native protocol (CASSANDRA-7248)
 * Fix CqlPagingRecordReader on tables with few rows (CASSANDRA-7322)
Merged from 2.0:
 * Copy compaction options to make sure they are reloaded (CASSANDRA-7290)
 * Add option to do more aggressive tombstone compactions (CASSANDRA-6563)
 * Don't try to compact already-compacting files in HHOM (CASSANDRA-7288)
 * Always reallocate buffers in HSHA (CASSANDRA-6285)
 * (Hadoop) support authentication in CqlRecordReader (CASSANDRA-7221)
 * (Hadoop) Close java driver Cluster in CQLRR.close (CASSANDRA-7228)
 * Warn when 'USING TIMESTAMP' is used on a CAS BATCH (CASSANDRA-7067)
 * return all cpu values from BackgroundActivityMonitor.readAndCompute (CASSANDRA-7183)
 * Correctly delete scheduled range xfers (CASSANDRA-7143)
 * return all cpu values from BackgroundActivityMonitor.readAndCompute (CASSANDRA-7183)
 * reduce garbage creation in calculatePendingRanges (CASSANDRA-7191)
 * fix c* launch issues on Russian os's due to output of linux 'free' cmd (CASSANDRA-6162)
 * Fix disabling autocompaction (CASSANDRA-7187)
 * Fix potential NumberFormatException when deserializing IntegerType (CASSANDRA-7088)
 * cqlsh can't tab-complete disabling compaction (CASSANDRA-7185)
 * cqlsh: Accept and execute CQL statement(s) from command-line parameter (CASSANDRA-7172)
 * Fix IllegalStateException in CqlPagingRecordReader (CASSANDRA-7198)
 * Fix the InvertedIndex trigger example (CASSANDRA-7211)
 * Add --resolve-ip option to 'nodetool ring' (CASSANDRA-7210)
 * reduce garbage on codec flag deserialization (CASSANDRA-7244)
 * Fix duplicated error messages on directory creation error at startup (CASSANDRA-5818)
 * Proper null handle for IF with map element access (CASSANDRA-7155)
 * Improve compaction visibility (CASSANDRA-7242)
 * Correctly delete scheduled range xfers (CASSANDRA-7143)
 * Make batchlog replica selection rack-aware (CASSANDRA-6551)
 * Fix CFMetaData#getColumnDefinitionFromColumnName() (CASSANDRA-7074)
 * Fix writetime/ttl functions for static columns (CASSANDRA-7081)
 * Suggest CTRL-C or semicolon after three blank lines in cqlsh (CASSANDRA-7142)
 * Fix 2ndary index queries with DESC clustering order (CASSANDRA-6950)
 * Invalid key cache entries on DROP (CASSANDRA-6525)
 * Fix flapping RecoveryManagerTest (CASSANDRA-7084)
 * Add missing iso8601 patterns for date strings (CASSANDRA-6973)
 * Support selecting multiple rows in a partition using IN (CASSANDRA-6875)
 * Add authentication support to shuffle (CASSANDRA-6484)
 * Swap local and global default read repair chances (CASSANDRA-7320)
 * Add conditional CREATE/DROP USER support (CASSANDRA-7264)
 * Cqlsh counts non-empty lines for "Blank lines" warning (CASSANDRA-7325)
Merged from 1.2:
 * Add Cloudstack snitch (CASSANDRA-7147)
 * Update system.peers correctly when relocating tokens (CASSANDRA-7126)
 * Add Google Compute Engine snitch (CASSANDRA-7132)
 * remove duplicate query for local tokens (CASSANDRA-7182)
 * exit CQLSH with error status code if script fails (CASSANDRA-6344)
 * Fix bug with some IN queries missig results (CASSANDRA-7105)
 * Fix availability validation for LOCAL_ONE CL (CASSANDRA-7319)
 * Hint streaming can cause decommission to fail (CASSANDRA-7219)


2.1.0-beta2
 * Increase default CL space to 8GB (CASSANDRA-7031)
 * Add range tombstones to read repair digests (CASSANDRA-6863)
 * Fix BTree.clear for large updates (CASSANDRA-6943)
 * Fail write instead of logging a warning when unable to append to CL
   (CASSANDRA-6764)
 * Eliminate possibility of CL segment appearing twice in active list
   (CASSANDRA-6557)
 * Apply DONTNEED fadvise to commitlog segments (CASSANDRA-6759)
 * Switch CRC component to Adler and include it for compressed sstables
   (CASSANDRA-4165)
 * Allow cassandra-stress to set compaction strategy options (CASSANDRA-6451)
 * Add broadcast_rpc_address option to cassandra.yaml (CASSANDRA-5899)
 * Auto reload GossipingPropertyFileSnitch config (CASSANDRA-5897)
 * Fix overflow of memtable_total_space_in_mb (CASSANDRA-6573)
 * Fix ABTC NPE and apply update function correctly (CASSANDRA-6692)
 * Allow nodetool to use a file or prompt for password (CASSANDRA-6660)
 * Fix AIOOBE when concurrently accessing ABSC (CASSANDRA-6742)
 * Fix assertion error in ALTER TYPE RENAME (CASSANDRA-6705)
 * Scrub should not always clear out repaired status (CASSANDRA-5351)
 * Improve handling of range tombstone for wide partitions (CASSANDRA-6446)
 * Fix ClassCastException for compact table with composites (CASSANDRA-6738)
 * Fix potentially repairing with wrong nodes (CASSANDRA-6808)
 * Change caching option syntax (CASSANDRA-6745)
 * Fix stress to do proper counter reads (CASSANDRA-6835)
 * Fix help message for stress counter_write (CASSANDRA-6824)
 * Fix stress smart Thrift client to pick servers correctly (CASSANDRA-6848)
 * Add logging levels (minimal, normal or verbose) to stress tool (CASSANDRA-6849)
 * Fix race condition in Batch CLE (CASSANDRA-6860)
 * Improve cleanup/scrub/upgradesstables failure handling (CASSANDRA-6774)
 * ByteBuffer write() methods for serializing sstables (CASSANDRA-6781)
 * Proper compare function for CollectionType (CASSANDRA-6783)
 * Update native server to Netty 4 (CASSANDRA-6236)
 * Fix off-by-one error in stress (CASSANDRA-6883)
 * Make OpOrder AutoCloseable (CASSANDRA-6901)
 * Remove sync repair JMX interface (CASSANDRA-6900)
 * Add multiple memory allocation options for memtables (CASSANDRA-6689, 6694)
 * Remove adjusted op rate from stress output (CASSANDRA-6921)
 * Add optimized CF.hasColumns() implementations (CASSANDRA-6941)
 * Serialize batchlog mutations with the version of the target node
   (CASSANDRA-6931)
 * Optimize CounterColumn#reconcile() (CASSANDRA-6953)
 * Properly remove 1.2 sstable support in 2.1 (CASSANDRA-6869)
 * Lock counter cells, not partitions (CASSANDRA-6880)
 * Track presence of legacy counter shards in sstables (CASSANDRA-6888)
 * Ensure safe resource cleanup when replacing sstables (CASSANDRA-6912)
 * Add failure handler to async callback (CASSANDRA-6747)
 * Fix AE when closing SSTable without releasing reference (CASSANDRA-7000)
 * Clean up IndexInfo on keyspace/table drops (CASSANDRA-6924)
 * Only snapshot relative SSTables when sequential repair (CASSANDRA-7024)
 * Require nodetool rebuild_index to specify index names (CASSANDRA-7038)
 * fix cassandra stress errors on reads with native protocol (CASSANDRA-7033)
 * Use OpOrder to guard sstable references for reads (CASSANDRA-6919)
 * Preemptive opening of compaction result (CASSANDRA-6916)
 * Multi-threaded scrub/cleanup/upgradesstables (CASSANDRA-5547)
 * Optimize cellname comparison (CASSANDRA-6934)
 * Native protocol v3 (CASSANDRA-6855)
 * Optimize Cell liveness checks and clean up Cell (CASSANDRA-7119)
 * Support consistent range movements (CASSANDRA-2434)
 * Display min timestamp in sstablemetadata viewer (CASSANDRA-6767)
Merged from 2.0:
 * Avoid race-prone second "scrub" of system keyspace (CASSANDRA-6797)
 * Pool CqlRecordWriter clients by inetaddress rather than Range
   (CASSANDRA-6665)
 * Fix compaction_history timestamps (CASSANDRA-6784)
 * Compare scores of full replica ordering in DES (CASSANDRA-6683)
 * fix CME in SessionInfo updateProgress affecting netstats (CASSANDRA-6577)
 * Allow repairing between specific replicas (CASSANDRA-6440)
 * Allow per-dc enabling of hints (CASSANDRA-6157)
 * Add compatibility for Hadoop 0.2.x (CASSANDRA-5201)
 * Fix EstimatedHistogram races (CASSANDRA-6682)
 * Failure detector correctly converts initial value to nanos (CASSANDRA-6658)
 * Add nodetool taketoken to relocate vnodes (CASSANDRA-4445)
 * Expose bulk loading progress over JMX (CASSANDRA-4757)
 * Correctly handle null with IF conditions and TTL (CASSANDRA-6623)
 * Account for range/row tombstones in tombstone drop
   time histogram (CASSANDRA-6522)
 * Stop CommitLogSegment.close() from calling sync() (CASSANDRA-6652)
 * Make commitlog failure handling configurable (CASSANDRA-6364)
 * Avoid overlaps in LCS (CASSANDRA-6688)
 * Improve support for paginating over composites (CASSANDRA-4851)
 * Fix count(*) queries in a mixed cluster (CASSANDRA-6707)
 * Improve repair tasks(snapshot, differencing) concurrency (CASSANDRA-6566)
 * Fix replaying pre-2.0 commit logs (CASSANDRA-6714)
 * Add static columns to CQL3 (CASSANDRA-6561)
 * Optimize single partition batch statements (CASSANDRA-6737)
 * Disallow post-query re-ordering when paging (CASSANDRA-6722)
 * Fix potential paging bug with deleted columns (CASSANDRA-6748)
 * Fix NPE on BulkLoader caused by losing StreamEvent (CASSANDRA-6636)
 * Fix truncating compression metadata (CASSANDRA-6791)
 * Add CMSClassUnloadingEnabled JVM option (CASSANDRA-6541)
 * Catch memtable flush exceptions during shutdown (CASSANDRA-6735)
 * Fix upgradesstables NPE for non-CF-based indexes (CASSANDRA-6645)
 * Fix UPDATE updating PRIMARY KEY columns implicitly (CASSANDRA-6782)
 * Fix IllegalArgumentException when updating from 1.2 with SuperColumns
   (CASSANDRA-6733)
 * FBUtilities.singleton() should use the CF comparator (CASSANDRA-6778)
 * Fix CQLSStableWriter.addRow(Map<String, Object>) (CASSANDRA-6526)
 * Fix HSHA server introducing corrupt data (CASSANDRA-6285)
 * Fix CAS conditions for COMPACT STORAGE tables (CASSANDRA-6813)
 * Starting threads in OutboundTcpConnectionPool constructor causes race conditions (CASSANDRA-7177)
 * Allow overriding cassandra-rackdc.properties file (CASSANDRA-7072)
 * Set JMX RMI port to 7199 (CASSANDRA-7087)
 * Use LOCAL_QUORUM for data reads at LOCAL_SERIAL (CASSANDRA-6939)
 * Log a warning for large batches (CASSANDRA-6487)
 * Put nodes in hibernate when join_ring is false (CASSANDRA-6961)
 * Avoid early loading of non-system keyspaces before compaction-leftovers
   cleanup at startup (CASSANDRA-6913)
 * Restrict Windows to parallel repairs (CASSANDRA-6907)
 * (Hadoop) Allow manually specifying start/end tokens in CFIF (CASSANDRA-6436)
 * Fix NPE in MeteredFlusher (CASSANDRA-6820)
 * Fix race processing range scan responses (CASSANDRA-6820)
 * Allow deleting snapshots from dropped keyspaces (CASSANDRA-6821)
 * Add uuid() function (CASSANDRA-6473)
 * Omit tombstones from schema digests (CASSANDRA-6862)
 * Include correct consistencyLevel in LWT timeout (CASSANDRA-6884)
 * Lower chances for losing new SSTables during nodetool refresh and
   ColumnFamilyStore.loadNewSSTables (CASSANDRA-6514)
 * Add support for DELETE ... IF EXISTS to CQL3 (CASSANDRA-5708)
 * Update hadoop_cql3_word_count example (CASSANDRA-6793)
 * Fix handling of RejectedExecution in sync Thrift server (CASSANDRA-6788)
 * Log more information when exceeding tombstone_warn_threshold (CASSANDRA-6865)
 * Fix truncate to not abort due to unreachable fat clients (CASSANDRA-6864)
 * Fix schema concurrency exceptions (CASSANDRA-6841)
 * Fix leaking validator FH in StreamWriter (CASSANDRA-6832)
 * Fix saving triggers to schema (CASSANDRA-6789)
 * Fix trigger mutations when base mutation list is immutable (CASSANDRA-6790)
 * Fix accounting in FileCacheService to allow re-using RAR (CASSANDRA-6838)
 * Fix static counter columns (CASSANDRA-6827)
 * Restore expiring->deleted (cell) compaction optimization (CASSANDRA-6844)
 * Fix CompactionManager.needsCleanup (CASSANDRA-6845)
 * Correctly compare BooleanType values other than 0 and 1 (CASSANDRA-6779)
 * Read message id as string from earlier versions (CASSANDRA-6840)
 * Properly use the Paxos consistency for (non-protocol) batch (CASSANDRA-6837)
 * Add paranoid disk failure option (CASSANDRA-6646)
 * Improve PerRowSecondaryIndex performance (CASSANDRA-6876)
 * Extend triggers to support CAS updates (CASSANDRA-6882)
 * Static columns with IF NOT EXISTS don't always work as expected (CASSANDRA-6873)
 * Fix paging with SELECT DISTINCT (CASSANDRA-6857)
 * Fix UnsupportedOperationException on CAS timeout (CASSANDRA-6923)
 * Improve MeteredFlusher handling of MF-unaffected column families
   (CASSANDRA-6867)
 * Add CqlRecordReader using native pagination (CASSANDRA-6311)
 * Add QueryHandler interface (CASSANDRA-6659)
 * Track liveRatio per-memtable, not per-CF (CASSANDRA-6945)
 * Make sure upgradesstables keeps sstable level (CASSANDRA-6958)
 * Fix LIMIT with static columns (CASSANDRA-6956)
 * Fix clash with CQL column name in thrift validation (CASSANDRA-6892)
 * Fix error with super columns in mixed 1.2-2.0 clusters (CASSANDRA-6966)
 * Fix bad skip of sstables on slice query with composite start/finish (CASSANDRA-6825)
 * Fix unintended update with conditional statement (CASSANDRA-6893)
 * Fix map element access in IF (CASSANDRA-6914)
 * Avoid costly range calculations for range queries on system keyspaces
   (CASSANDRA-6906)
 * Fix SSTable not released if stream session fails (CASSANDRA-6818)
 * Avoid build failure due to ANTLR timeout (CASSANDRA-6991)
 * Queries on compact tables can return more rows that requested (CASSANDRA-7052)
 * USING TIMESTAMP for batches does not work (CASSANDRA-7053)
 * Fix performance regression from CASSANDRA-5614 (CASSANDRA-6949)
 * Ensure that batchlog and hint timeouts do not produce hints (CASSANDRA-7058)
 * Merge groupable mutations in TriggerExecutor#execute() (CASSANDRA-7047)
 * Plug holes in resource release when wiring up StreamSession (CASSANDRA-7073)
 * Re-add parameter columns to tracing session (CASSANDRA-6942)
 * Preserves CQL metadata when updating table from thrift (CASSANDRA-6831)
Merged from 1.2:
 * Fix nodetool display with vnodes (CASSANDRA-7082)
 * Add UNLOGGED, COUNTER options to BATCH documentation (CASSANDRA-6816)
 * add extra SSL cipher suites (CASSANDRA-6613)
 * fix nodetool getsstables for blob PK (CASSANDRA-6803)
 * Fix BatchlogManager#deleteBatch() use of millisecond timestamps
   (CASSANDRA-6822)
 * Continue assassinating even if the endpoint vanishes (CASSANDRA-6787)
 * Schedule schema pulls on change (CASSANDRA-6971)
 * Non-droppable verbs shouldn't be dropped from OTC (CASSANDRA-6980)
 * Shutdown batchlog executor in SS#drain() (CASSANDRA-7025)
 * Fix batchlog to account for CF truncation records (CASSANDRA-6999)
 * Fix CQLSH parsing of functions and BLOB literals (CASSANDRA-7018)
 * Properly load trustore in the native protocol (CASSANDRA-6847)
 * Always clean up references in SerializingCache (CASSANDRA-6994)
 * Don't shut MessagingService down when replacing a node (CASSANDRA-6476)
 * fix npe when doing -Dcassandra.fd_initial_value_ms (CASSANDRA-6751)


2.1.0-beta1
 * Add flush directory distinct from compaction directories (CASSANDRA-6357)
 * Require JNA by default (CASSANDRA-6575)
 * add listsnapshots command to nodetool (CASSANDRA-5742)
 * Introduce AtomicBTreeColumns (CASSANDRA-6271, 6692)
 * Multithreaded commitlog (CASSANDRA-3578)
 * allocate fixed index summary memory pool and resample cold index summaries
   to use less memory (CASSANDRA-5519)
 * Removed multithreaded compaction (CASSANDRA-6142)
 * Parallelize fetching rows for low-cardinality indexes (CASSANDRA-1337)
 * change logging from log4j to logback (CASSANDRA-5883)
 * switch to LZ4 compression for internode communication (CASSANDRA-5887)
 * Stop using Thrift-generated Index* classes internally (CASSANDRA-5971)
 * Remove 1.2 network compatibility code (CASSANDRA-5960)
 * Remove leveled json manifest migration code (CASSANDRA-5996)
 * Remove CFDefinition (CASSANDRA-6253)
 * Use AtomicIntegerFieldUpdater in RefCountedMemory (CASSANDRA-6278)
 * User-defined types for CQL3 (CASSANDRA-5590)
 * Use of o.a.c.metrics in nodetool (CASSANDRA-5871, 6406)
 * Batch read from OTC's queue and cleanup (CASSANDRA-1632)
 * Secondary index support for collections (CASSANDRA-4511, 6383)
 * SSTable metadata(Stats.db) format change (CASSANDRA-6356)
 * Push composites support in the storage engine
   (CASSANDRA-5417, CASSANDRA-6520)
 * Add snapshot space used to cfstats (CASSANDRA-6231)
 * Add cardinality estimator for key count estimation (CASSANDRA-5906)
 * CF id is changed to be non-deterministic. Data dir/key cache are created
   uniquely for CF id (CASSANDRA-5202)
 * New counters implementation (CASSANDRA-6504)
 * Replace UnsortedColumns, EmptyColumns, TreeMapBackedSortedColumns with new
   ArrayBackedSortedColumns (CASSANDRA-6630, CASSANDRA-6662, CASSANDRA-6690)
 * Add option to use row cache with a given amount of rows (CASSANDRA-5357)
 * Avoid repairing already repaired data (CASSANDRA-5351)
 * Reject counter updates with USING TTL/TIMESTAMP (CASSANDRA-6649)
 * Replace index_interval with min/max_index_interval (CASSANDRA-6379)
 * Lift limitation that order by columns must be selected for IN queries (CASSANDRA-4911)


2.0.5
 * Reduce garbage generated by bloom filter lookups (CASSANDRA-6609)
 * Add ks.cf names to tombstone logging (CASSANDRA-6597)
 * Use LOCAL_QUORUM for LWT operations at LOCAL_SERIAL (CASSANDRA-6495)
 * Wait for gossip to settle before accepting client connections (CASSANDRA-4288)
 * Delete unfinished compaction incrementally (CASSANDRA-6086)
 * Allow specifying custom secondary index options in CQL3 (CASSANDRA-6480)
 * Improve replica pinning for cache efficiency in DES (CASSANDRA-6485)
 * Fix LOCAL_SERIAL from thrift (CASSANDRA-6584)
 * Don't special case received counts in CAS timeout exceptions (CASSANDRA-6595)
 * Add support for 2.1 global counter shards (CASSANDRA-6505)
 * Fix NPE when streaming connection is not yet established (CASSANDRA-6210)
 * Avoid rare duplicate read repair triggering (CASSANDRA-6606)
 * Fix paging discardFirst (CASSANDRA-6555)
 * Fix ArrayIndexOutOfBoundsException in 2ndary index query (CASSANDRA-6470)
 * Release sstables upon rebuilding 2i (CASSANDRA-6635)
 * Add AbstractCompactionStrategy.startup() method (CASSANDRA-6637)
 * SSTableScanner may skip rows during cleanup (CASSANDRA-6638)
 * sstables from stalled repair sessions can resurrect deleted data (CASSANDRA-6503)
 * Switch stress to use ITransportFactory (CASSANDRA-6641)
 * Fix IllegalArgumentException during prepare (CASSANDRA-6592)
 * Fix possible loss of 2ndary index entries during compaction (CASSANDRA-6517)
 * Fix direct Memory on architectures that do not support unaligned long access
   (CASSANDRA-6628)
 * Let scrub optionally skip broken counter partitions (CASSANDRA-5930)
Merged from 1.2:
 * fsync compression metadata (CASSANDRA-6531)
 * Validate CF existence on execution for prepared statement (CASSANDRA-6535)
 * Add ability to throttle batchlog replay (CASSANDRA-6550)
 * Fix executing LOCAL_QUORUM with SimpleStrategy (CASSANDRA-6545)
 * Avoid StackOverflow when using large IN queries (CASSANDRA-6567)
 * Nodetool upgradesstables includes secondary indexes (CASSANDRA-6598)
 * Paginate batchlog replay (CASSANDRA-6569)
 * skip blocking on streaming during drain (CASSANDRA-6603)
 * Improve error message when schema doesn't match loaded sstable (CASSANDRA-6262)
 * Add properties to adjust FD initial value and max interval (CASSANDRA-4375)
 * Fix preparing with batch and delete from collection (CASSANDRA-6607)
 * Fix ABSC reverse iterator's remove() method (CASSANDRA-6629)
 * Handle host ID conflicts properly (CASSANDRA-6615)
 * Move handling of migration event source to solve bootstrap race. (CASSANDRA-6648)
 * Make sure compaction throughput value doesn't overflow with int math (CASSANDRA-6647)


2.0.4
 * Allow removing snapshots of no-longer-existing CFs (CASSANDRA-6418)
 * add StorageService.stopDaemon() (CASSANDRA-4268)
 * add IRE for invalid CF supplied to get_count (CASSANDRA-5701)
 * add client encryption support to sstableloader (CASSANDRA-6378)
 * Fix accept() loop for SSL sockets post-shutdown (CASSANDRA-6468)
 * Fix size-tiered compaction in LCS L0 (CASSANDRA-6496)
 * Fix assertion failure in filterColdSSTables (CASSANDRA-6483)
 * Fix row tombstones in larger-than-memory compactions (CASSANDRA-6008)
 * Fix cleanup ClassCastException (CASSANDRA-6462)
 * Reduce gossip memory use by interning VersionedValue strings (CASSANDRA-6410)
 * Allow specifying datacenters to participate in a repair (CASSANDRA-6218)
 * Fix divide-by-zero in PCI (CASSANDRA-6403)
 * Fix setting last compacted key in the wrong level for LCS (CASSANDRA-6284)
 * Add millisecond precision formats to the timestamp parser (CASSANDRA-6395)
 * Expose a total memtable size metric for a CF (CASSANDRA-6391)
 * cqlsh: handle symlinks properly (CASSANDRA-6425)
 * Fix potential infinite loop when paging query with IN (CASSANDRA-6464)
 * Fix assertion error in AbstractQueryPager.discardFirst (CASSANDRA-6447)
 * Fix streaming older SSTable yields unnecessary tombstones (CASSANDRA-6527)
Merged from 1.2:
 * Improved error message on bad properties in DDL queries (CASSANDRA-6453)
 * Randomize batchlog candidates selection (CASSANDRA-6481)
 * Fix thundering herd on endpoint cache invalidation (CASSANDRA-6345, 6485)
 * Improve batchlog write performance with vnodes (CASSANDRA-6488)
 * cqlsh: quote single quotes in strings inside collections (CASSANDRA-6172)
 * Improve gossip performance for typical messages (CASSANDRA-6409)
 * Throw IRE if a prepared statement has more markers than supported
   (CASSANDRA-5598)
 * Expose Thread metrics for the native protocol server (CASSANDRA-6234)
 * Change snapshot response message verb to INTERNAL to avoid dropping it
   (CASSANDRA-6415)
 * Warn when collection read has > 65K elements (CASSANDRA-5428)
 * Fix cache persistence when both row and key cache are enabled
   (CASSANDRA-6413)
 * (Hadoop) add describe_local_ring (CASSANDRA-6268)
 * Fix handling of concurrent directory creation failure (CASSANDRA-6459)
 * Allow executing CREATE statements multiple times (CASSANDRA-6471)
 * Don't send confusing info with timeouts (CASSANDRA-6491)
 * Don't resubmit counter mutation runnables internally (CASSANDRA-6427)
 * Don't drop local mutations without a hint (CASSANDRA-6510)
 * Don't allow null max_hint_window_in_ms (CASSANDRA-6419)
 * Validate SliceRange start and finish lengths (CASSANDRA-6521)


2.0.3
 * Fix FD leak on slice read path (CASSANDRA-6275)
 * Cancel read meter task when closing SSTR (CASSANDRA-6358)
 * free off-heap IndexSummary during bulk (CASSANDRA-6359)
 * Recover from IOException in accept() thread (CASSANDRA-6349)
 * Improve Gossip tolerance of abnormally slow tasks (CASSANDRA-6338)
 * Fix trying to hint timed out counter writes (CASSANDRA-6322)
 * Allow restoring specific columnfamilies from archived CL (CASSANDRA-4809)
 * Avoid flushing compaction_history after each operation (CASSANDRA-6287)
 * Fix repair assertion error when tombstones expire (CASSANDRA-6277)
 * Skip loading corrupt key cache (CASSANDRA-6260)
 * Fixes for compacting larger-than-memory rows (CASSANDRA-6274)
 * Compact hottest sstables first and optionally omit coldest from
   compaction entirely (CASSANDRA-6109)
 * Fix modifying column_metadata from thrift (CASSANDRA-6182)
 * cqlsh: fix LIST USERS output (CASSANDRA-6242)
 * Add IRequestSink interface (CASSANDRA-6248)
 * Update memtable size while flushing (CASSANDRA-6249)
 * Provide hooks around CQL2/CQL3 statement execution (CASSANDRA-6252)
 * Require Permission.SELECT for CAS updates (CASSANDRA-6247)
 * New CQL-aware SSTableWriter (CASSANDRA-5894)
 * Reject CAS operation when the protocol v1 is used (CASSANDRA-6270)
 * Correctly throw error when frame too large (CASSANDRA-5981)
 * Fix serialization bug in PagedRange with 2ndary indexes (CASSANDRA-6299)
 * Fix CQL3 table validation in Thrift (CASSANDRA-6140)
 * Fix bug missing results with IN clauses (CASSANDRA-6327)
 * Fix paging with reversed slices (CASSANDRA-6343)
 * Set minTimestamp correctly to be able to drop expired sstables (CASSANDRA-6337)
 * Support NaN and Infinity as float literals (CASSANDRA-6003)
 * Remove RF from nodetool ring output (CASSANDRA-6289)
 * Fix attempting to flush empty rows (CASSANDRA-6374)
 * Fix potential out of bounds exception when paging (CASSANDRA-6333)
Merged from 1.2:
 * Optimize FD phi calculation (CASSANDRA-6386)
 * Improve initial FD phi estimate when starting up (CASSANDRA-6385)
 * Don't list CQL3 table in CLI describe even if named explicitely
   (CASSANDRA-5750)
 * Invalidate row cache when dropping CF (CASSANDRA-6351)
 * add non-jamm path for cached statements (CASSANDRA-6293)
 * add windows bat files for shell commands (CASSANDRA-6145)
 * Require logging in for Thrift CQL2/3 statement preparation (CASSANDRA-6254)
 * restrict max_num_tokens to 1536 (CASSANDRA-6267)
 * Nodetool gets default JMX port from cassandra-env.sh (CASSANDRA-6273)
 * make calculatePendingRanges asynchronous (CASSANDRA-6244)
 * Remove blocking flushes in gossip thread (CASSANDRA-6297)
 * Fix potential socket leak in connectionpool creation (CASSANDRA-6308)
 * Allow LOCAL_ONE/LOCAL_QUORUM to work with SimpleStrategy (CASSANDRA-6238)
 * cqlsh: handle 'null' as session duration (CASSANDRA-6317)
 * Fix json2sstable handling of range tombstones (CASSANDRA-6316)
 * Fix missing one row in reverse query (CASSANDRA-6330)
 * Fix reading expired row value from row cache (CASSANDRA-6325)
 * Fix AssertionError when doing set element deletion (CASSANDRA-6341)
 * Make CL code for the native protocol match the one in C* 2.0
   (CASSANDRA-6347)
 * Disallow altering CQL3 table from thrift (CASSANDRA-6370)
 * Fix size computation of prepared statement (CASSANDRA-6369)


2.0.2
 * Update FailureDetector to use nanontime (CASSANDRA-4925)
 * Fix FileCacheService regressions (CASSANDRA-6149)
 * Never return WriteTimeout for CL.ANY (CASSANDRA-6132)
 * Fix race conditions in bulk loader (CASSANDRA-6129)
 * Add configurable metrics reporting (CASSANDRA-4430)
 * drop queries exceeding a configurable number of tombstones (CASSANDRA-6117)
 * Track and persist sstable read activity (CASSANDRA-5515)
 * Fixes for speculative retry (CASSANDRA-5932, CASSANDRA-6194)
 * Improve memory usage of metadata min/max column names (CASSANDRA-6077)
 * Fix thrift validation refusing row markers on CQL3 tables (CASSANDRA-6081)
 * Fix insertion of collections with CAS (CASSANDRA-6069)
 * Correctly send metadata on SELECT COUNT (CASSANDRA-6080)
 * Track clients' remote addresses in ClientState (CASSANDRA-6070)
 * Create snapshot dir if it does not exist when migrating
   leveled manifest (CASSANDRA-6093)
 * make sequential nodetool repair the default (CASSANDRA-5950)
 * Add more hooks for compaction strategy implementations (CASSANDRA-6111)
 * Fix potential NPE on composite 2ndary indexes (CASSANDRA-6098)
 * Delete can potentially be skipped in batch (CASSANDRA-6115)
 * Allow alter keyspace on system_traces (CASSANDRA-6016)
 * Disallow empty column names in cql (CASSANDRA-6136)
 * Use Java7 file-handling APIs and fix file moving on Windows (CASSANDRA-5383)
 * Save compaction history to system keyspace (CASSANDRA-5078)
 * Fix NPE if StorageService.getOperationMode() is executed before full startup (CASSANDRA-6166)
 * CQL3: support pre-epoch longs for TimestampType (CASSANDRA-6212)
 * Add reloadtriggers command to nodetool (CASSANDRA-4949)
 * cqlsh: ignore empty 'value alias' in DESCRIBE (CASSANDRA-6139)
 * Fix sstable loader (CASSANDRA-6205)
 * Reject bootstrapping if the node already exists in gossip (CASSANDRA-5571)
 * Fix NPE while loading paxos state (CASSANDRA-6211)
 * cqlsh: add SHOW SESSION <tracing-session> command (CASSANDRA-6228)
Merged from 1.2:
 * (Hadoop) Require CFRR batchSize to be at least 2 (CASSANDRA-6114)
 * Add a warning for small LCS sstable size (CASSANDRA-6191)
 * Add ability to list specific KS/CF combinations in nodetool cfstats (CASSANDRA-4191)
 * Mark CF clean if a mutation raced the drop and got it marked dirty (CASSANDRA-5946)
 * Add a LOCAL_ONE consistency level (CASSANDRA-6202)
 * Limit CQL prepared statement cache by size instead of count (CASSANDRA-6107)
 * Tracing should log write failure rather than raw exceptions (CASSANDRA-6133)
 * lock access to TM.endpointToHostIdMap (CASSANDRA-6103)
 * Allow estimated memtable size to exceed slab allocator size (CASSANDRA-6078)
 * Start MeteredFlusher earlier to prevent OOM during CL replay (CASSANDRA-6087)
 * Avoid sending Truncate command to fat clients (CASSANDRA-6088)
 * Allow where clause conditions to be in parenthesis (CASSANDRA-6037)
 * Do not open non-ssl storage port if encryption option is all (CASSANDRA-3916)
 * Move batchlog replay to its own executor (CASSANDRA-6079)
 * Add tombstone debug threshold and histogram (CASSANDRA-6042, 6057)
 * Enable tcp keepalive on incoming connections (CASSANDRA-4053)
 * Fix fat client schema pull NPE (CASSANDRA-6089)
 * Fix memtable flushing for indexed tables (CASSANDRA-6112)
 * Fix skipping columns with multiple slices (CASSANDRA-6119)
 * Expose connected thrift + native client counts (CASSANDRA-5084)
 * Optimize auth setup (CASSANDRA-6122)
 * Trace index selection (CASSANDRA-6001)
 * Update sstablesPerReadHistogram to use biased sampling (CASSANDRA-6164)
 * Log UnknownColumnfamilyException when closing socket (CASSANDRA-5725)
 * Properly error out on CREATE INDEX for counters table (CASSANDRA-6160)
 * Handle JMX notification failure for repair (CASSANDRA-6097)
 * (Hadoop) Fetch no more than 128 splits in parallel (CASSANDRA-6169)
 * stress: add username/password authentication support (CASSANDRA-6068)
 * Fix indexed queries with row cache enabled on parent table (CASSANDRA-5732)
 * Fix compaction race during columnfamily drop (CASSANDRA-5957)
 * Fix validation of empty column names for compact tables (CASSANDRA-6152)
 * Skip replaying mutations that pass CRC but fail to deserialize (CASSANDRA-6183)
 * Rework token replacement to use replace_address (CASSANDRA-5916)
 * Fix altering column types (CASSANDRA-6185)
 * cqlsh: fix CREATE/ALTER WITH completion (CASSANDRA-6196)
 * add windows bat files for shell commands (CASSANDRA-6145)
 * Fix potential stack overflow during range tombstones insertion (CASSANDRA-6181)
 * (Hadoop) Make LOCAL_ONE the default consistency level (CASSANDRA-6214)


2.0.1
 * Fix bug that could allow reading deleted data temporarily (CASSANDRA-6025)
 * Improve memory use defaults (CASSANDRA-6059)
 * Make ThriftServer more easlly extensible (CASSANDRA-6058)
 * Remove Hadoop dependency from ITransportFactory (CASSANDRA-6062)
 * add file_cache_size_in_mb setting (CASSANDRA-5661)
 * Improve error message when yaml contains invalid properties (CASSANDRA-5958)
 * Improve leveled compaction's ability to find non-overlapping L0 compactions
   to work on concurrently (CASSANDRA-5921)
 * Notify indexer of columns shadowed by range tombstones (CASSANDRA-5614)
 * Log Merkle tree stats (CASSANDRA-2698)
 * Switch from crc32 to adler32 for compressed sstable checksums (CASSANDRA-5862)
 * Improve offheap memcpy performance (CASSANDRA-5884)
 * Use a range aware scanner for cleanup (CASSANDRA-2524)
 * Cleanup doesn't need to inspect sstables that contain only local data
   (CASSANDRA-5722)
 * Add ability for CQL3 to list partition keys (CASSANDRA-4536)
 * Improve native protocol serialization (CASSANDRA-5664)
 * Upgrade Thrift to 0.9.1 (CASSANDRA-5923)
 * Require superuser status for adding triggers (CASSANDRA-5963)
 * Make standalone scrubber handle old and new style leveled manifest
   (CASSANDRA-6005)
 * Fix paxos bugs (CASSANDRA-6012, 6013, 6023)
 * Fix paged ranges with multiple replicas (CASSANDRA-6004)
 * Fix potential AssertionError during tracing (CASSANDRA-6041)
 * Fix NPE in sstablesplit (CASSANDRA-6027)
 * Migrate pre-2.0 key/value/column aliases to system.schema_columns
   (CASSANDRA-6009)
 * Paging filter empty rows too agressively (CASSANDRA-6040)
 * Support variadic parameters for IN clauses (CASSANDRA-4210)
 * cqlsh: return the result of CAS writes (CASSANDRA-5796)
 * Fix validation of IN clauses with 2ndary indexes (CASSANDRA-6050)
 * Support named bind variables in CQL (CASSANDRA-6033)
Merged from 1.2:
 * Allow cache-keys-to-save to be set at runtime (CASSANDRA-5980)
 * Avoid second-guessing out-of-space state (CASSANDRA-5605)
 * Tuning knobs for dealing with large blobs and many CFs (CASSANDRA-5982)
 * (Hadoop) Fix CQLRW for thrift tables (CASSANDRA-6002)
 * Fix possible divide-by-zero in HHOM (CASSANDRA-5990)
 * Allow local batchlog writes for CL.ANY (CASSANDRA-5967)
 * Upgrade metrics-core to version 2.2.0 (CASSANDRA-5947)
 * Fix CqlRecordWriter with composite keys (CASSANDRA-5949)
 * Add snitch, schema version, cluster, partitioner to JMX (CASSANDRA-5881)
 * Allow disabling SlabAllocator (CASSANDRA-5935)
 * Make user-defined compaction JMX blocking (CASSANDRA-4952)
 * Fix streaming does not transfer wrapped range (CASSANDRA-5948)
 * Fix loading index summary containing empty key (CASSANDRA-5965)
 * Correctly handle limits in CompositesSearcher (CASSANDRA-5975)
 * Pig: handle CQL collections (CASSANDRA-5867)
 * Pass the updated cf to the PRSI index() method (CASSANDRA-5999)
 * Allow empty CQL3 batches (as no-op) (CASSANDRA-5994)
 * Support null in CQL3 functions (CASSANDRA-5910)
 * Replace the deprecated MapMaker with CacheLoader (CASSANDRA-6007)
 * Add SSTableDeletingNotification to DataTracker (CASSANDRA-6010)
 * Fix snapshots in use get deleted during snapshot repair (CASSANDRA-6011)
 * Move hints and exception count to o.a.c.metrics (CASSANDRA-6017)
 * Fix memory leak in snapshot repair (CASSANDRA-6047)
 * Fix sstable2sjon for CQL3 tables (CASSANDRA-5852)


2.0.0
 * Fix thrift validation when inserting into CQL3 tables (CASSANDRA-5138)
 * Fix periodic memtable flushing behavior with clean memtables (CASSANDRA-5931)
 * Fix dateOf() function for pre-2.0 timestamp columns (CASSANDRA-5928)
 * Fix SSTable unintentionally loads BF when opened for batch (CASSANDRA-5938)
 * Add stream session progress to JMX (CASSANDRA-4757)
 * Fix NPE during CAS operation (CASSANDRA-5925)
Merged from 1.2:
 * Fix getBloomFilterDiskSpaceUsed for AlwaysPresentFilter (CASSANDRA-5900)
 * Don't announce schema version until we've loaded the changes locally
   (CASSANDRA-5904)
 * Fix to support off heap bloom filters size greater than 2 GB (CASSANDRA-5903)
 * Properly handle parsing huge map and set literals (CASSANDRA-5893)


2.0.0-rc2
 * enable vnodes by default (CASSANDRA-5869)
 * fix CAS contention timeout (CASSANDRA-5830)
 * fix HsHa to respect max frame size (CASSANDRA-4573)
 * Fix (some) 2i on composite components omissions (CASSANDRA-5851)
 * cqlsh: add DESCRIBE FULL SCHEMA variant (CASSANDRA-5880)
Merged from 1.2:
 * Correctly validate sparse composite cells in scrub (CASSANDRA-5855)
 * Add KeyCacheHitRate metric to CF metrics (CASSANDRA-5868)
 * cqlsh: add support for multiline comments (CASSANDRA-5798)
 * Handle CQL3 SELECT duplicate IN restrictions on clustering columns
   (CASSANDRA-5856)


2.0.0-rc1
 * improve DecimalSerializer performance (CASSANDRA-5837)
 * fix potential spurious wakeup in AsyncOneResponse (CASSANDRA-5690)
 * fix schema-related trigger issues (CASSANDRA-5774)
 * Better validation when accessing CQL3 table from thrift (CASSANDRA-5138)
 * Fix assertion error during repair (CASSANDRA-5801)
 * Fix range tombstone bug (CASSANDRA-5805)
 * DC-local CAS (CASSANDRA-5797)
 * Add a native_protocol_version column to the system.local table (CASSANRDA-5819)
 * Use index_interval from cassandra.yaml when upgraded (CASSANDRA-5822)
 * Fix buffer underflow on socket close (CASSANDRA-5792)
Merged from 1.2:
 * Fix reading DeletionTime from 1.1-format sstables (CASSANDRA-5814)
 * cqlsh: add collections support to COPY (CASSANDRA-5698)
 * retry important messages for any IOException (CASSANDRA-5804)
 * Allow empty IN relations in SELECT/UPDATE/DELETE statements (CASSANDRA-5626)
 * cqlsh: fix crashing on Windows due to libedit detection (CASSANDRA-5812)
 * fix bulk-loading compressed sstables (CASSANDRA-5820)
 * (Hadoop) fix quoting in CqlPagingRecordReader and CqlRecordWriter
   (CASSANDRA-5824)
 * update default LCS sstable size to 160MB (CASSANDRA-5727)
 * Allow compacting 2Is via nodetool (CASSANDRA-5670)
 * Hex-encode non-String keys in OPP (CASSANDRA-5793)
 * nodetool history logging (CASSANDRA-5823)
 * (Hadoop) fix support for Thrift tables in CqlPagingRecordReader
   (CASSANDRA-5752)
 * add "all time blocked" to StatusLogger output (CASSANDRA-5825)
 * Future-proof inter-major-version schema migrations (CASSANDRA-5845)
 * (Hadoop) add CqlPagingRecordReader support for ReversedType in Thrift table
   (CASSANDRA-5718)
 * Add -no-snapshot option to scrub (CASSANDRA-5891)
 * Fix to support off heap bloom filters size greater than 2 GB (CASSANDRA-5903)
 * Properly handle parsing huge map and set literals (CASSANDRA-5893)
 * Fix LCS L0 compaction may overlap in L1 (CASSANDRA-5907)
 * New sstablesplit tool to split large sstables offline (CASSANDRA-4766)
 * Fix potential deadlock in native protocol server (CASSANDRA-5926)
 * Disallow incompatible type change in CQL3 (CASSANDRA-5882)
Merged from 1.1:
 * Correctly validate sparse composite cells in scrub (CASSANDRA-5855)


2.0.0-beta2
 * Replace countPendingHints with Hints Created metric (CASSANDRA-5746)
 * Allow nodetool with no args, and with help to run without a server (CASSANDRA-5734)
 * Cleanup AbstractType/TypeSerializer classes (CASSANDRA-5744)
 * Remove unimplemented cli option schema-mwt (CASSANDRA-5754)
 * Support range tombstones in thrift (CASSANDRA-5435)
 * Normalize table-manipulating CQL3 statements' class names (CASSANDRA-5759)
 * cqlsh: add missing table options to DESCRIBE output (CASSANDRA-5749)
 * Fix assertion error during repair (CASSANDRA-5757)
 * Fix bulkloader (CASSANDRA-5542)
 * Add LZ4 compression to the native protocol (CASSANDRA-5765)
 * Fix bugs in the native protocol v2 (CASSANDRA-5770)
 * CAS on 'primary key only' table (CASSANDRA-5715)
 * Support streaming SSTables of old versions (CASSANDRA-5772)
 * Always respect protocol version in native protocol (CASSANDRA-5778)
 * Fix ConcurrentModificationException during streaming (CASSANDRA-5782)
 * Update deletion timestamp in Commit#updatesWithPaxosTime (CASSANDRA-5787)
 * Thrift cas() method crashes if input columns are not sorted (CASSANDRA-5786)
 * Order columns names correctly when querying for CAS (CASSANDRA-5788)
 * Fix streaming retry (CASSANDRA-5775)
Merged from 1.2:
 * if no seeds can be a reached a node won't start in a ring by itself (CASSANDRA-5768)
 * add cassandra.unsafesystem property (CASSANDRA-5704)
 * (Hadoop) quote identifiers in CqlPagingRecordReader (CASSANDRA-5763)
 * Add replace_node functionality for vnodes (CASSANDRA-5337)
 * Add timeout events to query traces (CASSANDRA-5520)
 * Fix serialization of the LEFT gossip value (CASSANDRA-5696)
 * Pig: support for cql3 tables (CASSANDRA-5234)
 * Fix skipping range tombstones with reverse queries (CASSANDRA-5712)
 * Expire entries out of ThriftSessionManager (CASSANDRA-5719)
 * Don't keep ancestor information in memory (CASSANDRA-5342)
 * Expose native protocol server status in nodetool info (CASSANDRA-5735)
 * Fix pathetic performance of range tombstones (CASSANDRA-5677)
 * Fix querying with an empty (impossible) range (CASSANDRA-5573)
 * cqlsh: handle CUSTOM 2i in DESCRIBE output (CASSANDRA-5760)
 * Fix minor bug in Range.intersects(Bound) (CASSANDRA-5771)
 * cqlsh: handle disabled compression in DESCRIBE output (CASSANDRA-5766)
 * Ensure all UP events are notified on the native protocol (CASSANDRA-5769)
 * Fix formatting of sstable2json with multiple -k arguments (CASSANDRA-5781)
 * Don't rely on row marker for queries in general to hide lost markers
   after TTL expires (CASSANDRA-5762)
 * Sort nodetool help output (CASSANDRA-5776)
 * Fix column expiring during 2 phases compaction (CASSANDRA-5799)
 * now() is being rejected in INSERTs when inside collections (CASSANDRA-5795)


2.0.0-beta1
 * Add support for indexing clustered columns (CASSANDRA-5125)
 * Removed on-heap row cache (CASSANDRA-5348)
 * use nanotime consistently for node-local timeouts (CASSANDRA-5581)
 * Avoid unnecessary second pass on name-based queries (CASSANDRA-5577)
 * Experimental triggers (CASSANDRA-1311)
 * JEMalloc support for off-heap allocation (CASSANDRA-3997)
 * Single-pass compaction (CASSANDRA-4180)
 * Removed token range bisection (CASSANDRA-5518)
 * Removed compatibility with pre-1.2.5 sstables and network messages
   (CASSANDRA-5511)
 * removed PBSPredictor (CASSANDRA-5455)
 * CAS support (CASSANDRA-5062, 5441, 5442, 5443, 5619, 5667)
 * Leveled compaction performs size-tiered compactions in L0
   (CASSANDRA-5371, 5439)
 * Add yaml network topology snitch for mixed ec2/other envs (CASSANDRA-5339)
 * Log when a node is down longer than the hint window (CASSANDRA-4554)
 * Optimize tombstone creation for ExpiringColumns (CASSANDRA-4917)
 * Improve LeveledScanner work estimation (CASSANDRA-5250, 5407)
 * Replace compaction lock with runWithCompactionsDisabled (CASSANDRA-3430)
 * Change Message IDs to ints (CASSANDRA-5307)
 * Move sstable level information into the Stats component, removing the
   need for a separate Manifest file (CASSANDRA-4872)
 * avoid serializing to byte[] on commitlog append (CASSANDRA-5199)
 * make index_interval configurable per columnfamily (CASSANDRA-3961, CASSANDRA-5650)
 * add default_time_to_live (CASSANDRA-3974)
 * add memtable_flush_period_in_ms (CASSANDRA-4237)
 * replace supercolumns internally by composites (CASSANDRA-3237, 5123)
 * upgrade thrift to 0.9.0 (CASSANDRA-3719)
 * drop unnecessary keyspace parameter from user-defined compaction API
   (CASSANDRA-5139)
 * more robust solution to incomplete compactions + counters (CASSANDRA-5151)
 * Change order of directory searching for c*.in.sh (CASSANDRA-3983)
 * Add tool to reset SSTable compaction level for LCS (CASSANDRA-5271)
 * Allow custom configuration loader (CASSANDRA-5045)
 * Remove memory emergency pressure valve logic (CASSANDRA-3534)
 * Reduce request latency with eager retry (CASSANDRA-4705)
 * cqlsh: Remove ASSUME command (CASSANDRA-5331)
 * Rebuild BF when loading sstables if bloom_filter_fp_chance
   has changed since compaction (CASSANDRA-5015)
 * remove row-level bloom filters (CASSANDRA-4885)
 * Change Kernel Page Cache skipping into row preheating (disabled by default)
   (CASSANDRA-4937)
 * Improve repair by deciding on a gcBefore before sending
   out TreeRequests (CASSANDRA-4932)
 * Add an official way to disable compactions (CASSANDRA-5074)
 * Reenable ALTER TABLE DROP with new semantics (CASSANDRA-3919)
 * Add binary protocol versioning (CASSANDRA-5436)
 * Swap THshaServer for TThreadedSelectorServer (CASSANDRA-5530)
 * Add alias support to SELECT statement (CASSANDRA-5075)
 * Don't create empty RowMutations in CommitLogReplayer (CASSANDRA-5541)
 * Use range tombstones when dropping cfs/columns from schema (CASSANDRA-5579)
 * cqlsh: drop CQL2/CQL3-beta support (CASSANDRA-5585)
 * Track max/min column names in sstables to be able to optimize slice
   queries (CASSANDRA-5514, CASSANDRA-5595, CASSANDRA-5600)
 * Binary protocol: allow batching already prepared statements (CASSANDRA-4693)
 * Allow preparing timestamp, ttl and limit in CQL3 queries (CASSANDRA-4450)
 * Support native link w/o JNA in Java7 (CASSANDRA-3734)
 * Use SASL authentication in binary protocol v2 (CASSANDRA-5545)
 * Replace Thrift HsHa with LMAX Disruptor based implementation (CASSANDRA-5582)
 * cqlsh: Add row count to SELECT output (CASSANDRA-5636)
 * Include a timestamp with all read commands to determine column expiration
   (CASSANDRA-5149)
 * Streaming 2.0 (CASSANDRA-5286, 5699)
 * Conditional create/drop ks/table/index statements in CQL3 (CASSANDRA-2737)
 * more pre-table creation property validation (CASSANDRA-5693)
 * Redesign repair messages (CASSANDRA-5426)
 * Fix ALTER RENAME post-5125 (CASSANDRA-5702)
 * Disallow renaming a 2ndary indexed column (CASSANDRA-5705)
 * Rename Table to Keyspace (CASSANDRA-5613)
 * Ensure changing column_index_size_in_kb on different nodes don't corrupt the
   sstable (CASSANDRA-5454)
 * Move resultset type information into prepare, not execute (CASSANDRA-5649)
 * Auto paging in binary protocol (CASSANDRA-4415, 5714)
 * Don't tie client side use of AbstractType to JDBC (CASSANDRA-4495)
 * Adds new TimestampType to replace DateType (CASSANDRA-5723, CASSANDRA-5729)
Merged from 1.2:
 * make starting native protocol server idempotent (CASSANDRA-5728)
 * Fix loading key cache when a saved entry is no longer valid (CASSANDRA-5706)
 * Fix serialization of the LEFT gossip value (CASSANDRA-5696)
 * cqlsh: Don't show 'null' in place of empty values (CASSANDRA-5675)
 * Race condition in detecting version on a mixed 1.1/1.2 cluster
   (CASSANDRA-5692)
 * Fix skipping range tombstones with reverse queries (CASSANDRA-5712)
 * Expire entries out of ThriftSessionManager (CASSANRDA-5719)
 * Don't keep ancestor information in memory (CASSANDRA-5342)
 * cqlsh: fix handling of semicolons inside BATCH queries (CASSANDRA-5697)


1.2.6
 * Fix tracing when operation completes before all responses arrive
   (CASSANDRA-5668)
 * Fix cross-DC mutation forwarding (CASSANDRA-5632)
 * Reduce SSTableLoader memory usage (CASSANDRA-5555)
 * Scale hinted_handoff_throttle_in_kb to cluster size (CASSANDRA-5272)
 * (Hadoop) Add CQL3 input/output formats (CASSANDRA-4421, 5622)
 * (Hadoop) Fix InputKeyRange in CFIF (CASSANDRA-5536)
 * Fix dealing with ridiculously large max sstable sizes in LCS (CASSANDRA-5589)
 * Ignore pre-truncate hints (CASSANDRA-4655)
 * Move System.exit on OOM into a separate thread (CASSANDRA-5273)
 * Write row markers when serializing schema (CASSANDRA-5572)
 * Check only SSTables for the requested range when streaming (CASSANDRA-5569)
 * Improve batchlog replay behavior and hint ttl handling (CASSANDRA-5314)
 * Exclude localTimestamp from validation for tombstones (CASSANDRA-5398)
 * cqlsh: add custom prompt support (CASSANDRA-5539)
 * Reuse prepared statements in hot auth queries (CASSANDRA-5594)
 * cqlsh: add vertical output option (see EXPAND) (CASSANDRA-5597)
 * Add a rate limit option to stress (CASSANDRA-5004)
 * have BulkLoader ignore snapshots directories (CASSANDRA-5587)
 * fix SnitchProperties logging context (CASSANDRA-5602)
 * Expose whether jna is enabled and memory is locked via JMX (CASSANDRA-5508)
 * cqlsh: fix COPY FROM with ReversedType (CASSANDRA-5610)
 * Allow creating CUSTOM indexes on collections (CASSANDRA-5615)
 * Evaluate now() function at execution time (CASSANDRA-5616)
 * Expose detailed read repair metrics (CASSANDRA-5618)
 * Correct blob literal + ReversedType parsing (CASSANDRA-5629)
 * Allow GPFS to prefer the internal IP like EC2MRS (CASSANDRA-5630)
 * fix help text for -tspw cassandra-cli (CASSANDRA-5643)
 * don't throw away initial causes exceptions for internode encryption issues
   (CASSANDRA-5644)
 * Fix message spelling errors for cql select statements (CASSANDRA-5647)
 * Suppress custom exceptions thru jmx (CASSANDRA-5652)
 * Update CREATE CUSTOM INDEX syntax (CASSANDRA-5639)
 * Fix PermissionDetails.equals() method (CASSANDRA-5655)
 * Never allow partition key ranges in CQL3 without token() (CASSANDRA-5666)
 * Gossiper incorrectly drops AppState for an upgrading node (CASSANDRA-5660)
 * Connection thrashing during multi-region ec2 during upgrade, due to
   messaging version (CASSANDRA-5669)
 * Avoid over reconnecting in EC2MRS (CASSANDRA-5678)
 * Fix ReadResponseSerializer.serializedSize() for digest reads (CASSANDRA-5476)
 * allow sstable2json on 2i CFs (CASSANDRA-5694)
Merged from 1.1:
 * Remove buggy thrift max message length option (CASSANDRA-5529)
 * Fix NPE in Pig's widerow mode (CASSANDRA-5488)
 * Add split size parameter to Pig and disable split combination (CASSANDRA-5544)


1.2.5
 * make BytesToken.toString only return hex bytes (CASSANDRA-5566)
 * Ensure that submitBackground enqueues at least one task (CASSANDRA-5554)
 * fix 2i updates with identical values and timestamps (CASSANDRA-5540)
 * fix compaction throttling bursty-ness (CASSANDRA-4316)
 * reduce memory consumption of IndexSummary (CASSANDRA-5506)
 * remove per-row column name bloom filters (CASSANDRA-5492)
 * Include fatal errors in trace events (CASSANDRA-5447)
 * Ensure that PerRowSecondaryIndex is notified of row-level deletes
   (CASSANDRA-5445)
 * Allow empty blob literals in CQL3 (CASSANDRA-5452)
 * Fix streaming RangeTombstones at column index boundary (CASSANDRA-5418)
 * Fix preparing statements when current keyspace is not set (CASSANDRA-5468)
 * Fix SemanticVersion.isSupportedBy minor/patch handling (CASSANDRA-5496)
 * Don't provide oldCfId for post-1.1 system cfs (CASSANDRA-5490)
 * Fix primary range ignores replication strategy (CASSANDRA-5424)
 * Fix shutdown of binary protocol server (CASSANDRA-5507)
 * Fix repair -snapshot not working (CASSANDRA-5512)
 * Set isRunning flag later in binary protocol server (CASSANDRA-5467)
 * Fix use of CQL3 functions with descending clustering order (CASSANDRA-5472)
 * Disallow renaming columns one at a time for thrift table in CQL3
   (CASSANDRA-5531)
 * cqlsh: add CLUSTERING ORDER BY support to DESCRIBE (CASSANDRA-5528)
 * Add custom secondary index support to CQL3 (CASSANDRA-5484)
 * Fix repair hanging silently on unexpected error (CASSANDRA-5229)
 * Fix Ec2Snitch regression introduced by CASSANDRA-5171 (CASSANDRA-5432)
 * Add nodetool enablebackup/disablebackup (CASSANDRA-5556)
 * cqlsh: fix DESCRIBE after case insensitive USE (CASSANDRA-5567)
Merged from 1.1
 * Add retry mechanism to OTC for non-droppable_verbs (CASSANDRA-5393)
 * Use allocator information to improve memtable memory usage estimate
   (CASSANDRA-5497)
 * Fix trying to load deleted row into row cache on startup (CASSANDRA-4463)
 * fsync leveled manifest to avoid corruption (CASSANDRA-5535)
 * Fix Bound intersection computation (CASSANDRA-5551)
 * sstablescrub now respects max memory size in cassandra.in.sh (CASSANDRA-5562)


1.2.4
 * Ensure that PerRowSecondaryIndex updates see the most recent values
   (CASSANDRA-5397)
 * avoid duplicate index entries ind PrecompactedRow and
   ParallelCompactionIterable (CASSANDRA-5395)
 * remove the index entry on oldColumn when new column is a tombstone
   (CASSANDRA-5395)
 * Change default stream throughput from 400 to 200 mbps (CASSANDRA-5036)
 * Gossiper logs DOWN for symmetry with UP (CASSANDRA-5187)
 * Fix mixing prepared statements between keyspaces (CASSANDRA-5352)
 * Fix consistency level during bootstrap - strike 3 (CASSANDRA-5354)
 * Fix transposed arguments in AlreadyExistsException (CASSANDRA-5362)
 * Improve asynchronous hint delivery (CASSANDRA-5179)
 * Fix Guava dependency version (12.0 -> 13.0.1) for Maven (CASSANDRA-5364)
 * Validate that provided CQL3 collection value are < 64K (CASSANDRA-5355)
 * Make upgradeSSTable skip current version sstables by default (CASSANDRA-5366)
 * Optimize min/max timestamp collection (CASSANDRA-5373)
 * Invalid streamId in cql binary protocol when using invalid CL
   (CASSANDRA-5164)
 * Fix validation for IN where clauses with collections (CASSANDRA-5376)
 * Copy resultSet on count query to avoid ConcurrentModificationException
   (CASSANDRA-5382)
 * Correctly typecheck in CQL3 even with ReversedType (CASSANDRA-5386)
 * Fix streaming compressed files when using encryption (CASSANDRA-5391)
 * cassandra-all 1.2.0 pom missing netty dependency (CASSANDRA-5392)
 * Fix writetime/ttl functions on null values (CASSANDRA-5341)
 * Fix NPE during cql3 select with token() (CASSANDRA-5404)
 * IndexHelper.skipBloomFilters won't skip non-SHA filters (CASSANDRA-5385)
 * cqlsh: Print maps ordered by key, sort sets (CASSANDRA-5413)
 * Add null syntax support in CQL3 for inserts (CASSANDRA-3783)
 * Allow unauthenticated set_keyspace() calls (CASSANDRA-5423)
 * Fix potential incremental backups race (CASSANDRA-5410)
 * Fix prepared BATCH statements with batch-level timestamps (CASSANDRA-5415)
 * Allow overriding superuser setup delay (CASSANDRA-5430)
 * cassandra-shuffle with JMX usernames and passwords (CASSANDRA-5431)
Merged from 1.1:
 * cli: Quote ks and cf names in schema output when needed (CASSANDRA-5052)
 * Fix bad default for min/max timestamp in SSTableMetadata (CASSANDRA-5372)
 * Fix cf name extraction from manifest in Directories.migrateFile()
   (CASSANDRA-5242)
 * Support pluggable internode authentication (CASSANDRA-5401)


1.2.3
 * add check for sstable overlap within a level on startup (CASSANDRA-5327)
 * replace ipv6 colons in jmx object names (CASSANDRA-5298, 5328)
 * Avoid allocating SSTableBoundedScanner during repair when the range does
   not intersect the sstable (CASSANDRA-5249)
 * Don't lowercase property map keys (this breaks NTS) (CASSANDRA-5292)
 * Fix composite comparator with super columns (CASSANDRA-5287)
 * Fix insufficient validation of UPDATE queries against counter cfs
   (CASSANDRA-5300)
 * Fix PropertyFileSnitch default DC/Rack behavior (CASSANDRA-5285)
 * Handle null values when executing prepared statement (CASSANDRA-5081)
 * Add netty to pom dependencies (CASSANDRA-5181)
 * Include type arguments in Thrift CQLPreparedResult (CASSANDRA-5311)
 * Fix compaction not removing columns when bf_fp_ratio is 1 (CASSANDRA-5182)
 * cli: Warn about missing CQL3 tables in schema descriptions (CASSANDRA-5309)
 * Re-enable unknown option in replication/compaction strategies option for
   backward compatibility (CASSANDRA-4795)
 * Add binary protocol support to stress (CASSANDRA-4993)
 * cqlsh: Fix COPY FROM value quoting and null handling (CASSANDRA-5305)
 * Fix repair -pr for vnodes (CASSANDRA-5329)
 * Relax CL for auth queries for non-default users (CASSANDRA-5310)
 * Fix AssertionError during repair (CASSANDRA-5245)
 * Don't announce migrations to pre-1.2 nodes (CASSANDRA-5334)
Merged from 1.1:
 * Update offline scrub for 1.0 -> 1.1 directory structure (CASSANDRA-5195)
 * add tmp flag to Descriptor hashcode (CASSANDRA-4021)
 * fix logging of "Found table data in data directories" when only system tables
   are present (CASSANDRA-5289)
 * cli: Add JMX authentication support (CASSANDRA-5080)
 * nodetool: ability to repair specific range (CASSANDRA-5280)
 * Fix possible assertion triggered in SliceFromReadCommand (CASSANDRA-5284)
 * cqlsh: Add inet type support on Windows (ipv4-only) (CASSANDRA-4801)
 * Fix race when initializing ColumnFamilyStore (CASSANDRA-5350)
 * Add UseTLAB JVM flag (CASSANDRA-5361)


1.2.2
 * fix potential for multiple concurrent compactions of the same sstables
   (CASSANDRA-5256)
 * avoid no-op caching of byte[] on commitlog append (CASSANDRA-5199)
 * fix symlinks under data dir not working (CASSANDRA-5185)
 * fix bug in compact storage metadata handling (CASSANDRA-5189)
 * Validate login for USE queries (CASSANDRA-5207)
 * cli: remove default username and password (CASSANDRA-5208)
 * configure populate_io_cache_on_flush per-CF (CASSANDRA-4694)
 * allow configuration of internode socket buffer (CASSANDRA-3378)
 * Make sstable directory picking blacklist-aware again (CASSANDRA-5193)
 * Correctly expire gossip states for edge cases (CASSANDRA-5216)
 * Improve handling of directory creation failures (CASSANDRA-5196)
 * Expose secondary indicies to the rest of nodetool (CASSANDRA-4464)
 * Binary protocol: avoid sending notification for 0.0.0.0 (CASSANDRA-5227)
 * add UseCondCardMark XX jvm settings on jdk 1.7 (CASSANDRA-4366)
 * CQL3 refactor to allow conversion function (CASSANDRA-5226)
 * Fix drop of sstables in some circumstance (CASSANDRA-5232)
 * Implement caching of authorization results (CASSANDRA-4295)
 * Add support for LZ4 compression (CASSANDRA-5038)
 * Fix missing columns in wide rows queries (CASSANDRA-5225)
 * Simplify auth setup and make system_auth ks alterable (CASSANDRA-5112)
 * Stop compactions from hanging during bootstrap (CASSANDRA-5244)
 * fix compressed streaming sending extra chunk (CASSANDRA-5105)
 * Add CQL3-based implementations of IAuthenticator and IAuthorizer
   (CASSANDRA-4898)
 * Fix timestamp-based tomstone removal logic (CASSANDRA-5248)
 * cli: Add JMX authentication support (CASSANDRA-5080)
 * Fix forceFlush behavior (CASSANDRA-5241)
 * cqlsh: Add username autocompletion (CASSANDRA-5231)
 * Fix CQL3 composite partition key error (CASSANDRA-5240)
 * Allow IN clause on last clustering key (CASSANDRA-5230)
Merged from 1.1:
 * fix start key/end token validation for wide row iteration (CASSANDRA-5168)
 * add ConfigHelper support for Thrift frame and max message sizes (CASSANDRA-5188)
 * fix nodetool repair not fail on node down (CASSANDRA-5203)
 * always collect tombstone hints (CASSANDRA-5068)
 * Fix error when sourcing file in cqlsh (CASSANDRA-5235)


1.2.1
 * stream undelivered hints on decommission (CASSANDRA-5128)
 * GossipingPropertyFileSnitch loads saved dc/rack info if needed (CASSANDRA-5133)
 * drain should flush system CFs too (CASSANDRA-4446)
 * add inter_dc_tcp_nodelay setting (CASSANDRA-5148)
 * re-allow wrapping ranges for start_token/end_token range pairitspwng (CASSANDRA-5106)
 * fix validation compaction of empty rows (CASSANDRA-5136)
 * nodetool methods to enable/disable hint storage/delivery (CASSANDRA-4750)
 * disallow bloom filter false positive chance of 0 (CASSANDRA-5013)
 * add threadpool size adjustment methods to JMXEnabledThreadPoolExecutor and
   CompactionManagerMBean (CASSANDRA-5044)
 * fix hinting for dropped local writes (CASSANDRA-4753)
 * off-heap cache doesn't need mutable column container (CASSANDRA-5057)
 * apply disk_failure_policy to bad disks on initial directory creation
   (CASSANDRA-4847)
 * Optimize name-based queries to use ArrayBackedSortedColumns (CASSANDRA-5043)
 * Fall back to old manifest if most recent is unparseable (CASSANDRA-5041)
 * pool [Compressed]RandomAccessReader objects on the partitioned read path
   (CASSANDRA-4942)
 * Add debug logging to list filenames processed by Directories.migrateFile
   method (CASSANDRA-4939)
 * Expose black-listed directories via JMX (CASSANDRA-4848)
 * Log compaction merge counts (CASSANDRA-4894)
 * Minimize byte array allocation by AbstractData{Input,Output} (CASSANDRA-5090)
 * Add SSL support for the binary protocol (CASSANDRA-5031)
 * Allow non-schema system ks modification for shuffle to work (CASSANDRA-5097)
 * cqlsh: Add default limit to SELECT statements (CASSANDRA-4972)
 * cqlsh: fix DESCRIBE for 1.1 cfs in CQL3 (CASSANDRA-5101)
 * Correctly gossip with nodes >= 1.1.7 (CASSANDRA-5102)
 * Ensure CL guarantees on digest mismatch (CASSANDRA-5113)
 * Validate correctly selects on composite partition key (CASSANDRA-5122)
 * Fix exception when adding collection (CASSANDRA-5117)
 * Handle states for non-vnode clusters correctly (CASSANDRA-5127)
 * Refuse unrecognized replication and compaction strategy options (CASSANDRA-4795)
 * Pick the correct value validator in sstable2json for cql3 tables (CASSANDRA-5134)
 * Validate login for describe_keyspace, describe_keyspaces and set_keyspace
   (CASSANDRA-5144)
 * Fix inserting empty maps (CASSANDRA-5141)
 * Don't remove tokens from System table for node we know (CASSANDRA-5121)
 * fix streaming progress report for compresed files (CASSANDRA-5130)
 * Coverage analysis for low-CL queries (CASSANDRA-4858)
 * Stop interpreting dates as valid timeUUID value (CASSANDRA-4936)
 * Adds E notation for floating point numbers (CASSANDRA-4927)
 * Detect (and warn) unintentional use of the cql2 thrift methods when cql3 was
   intended (CASSANDRA-5172)
 * cli: Quote ks and cf names in schema output when needed (CASSANDRA-5052)
 * Fix cf name extraction from manifest in Directories.migrateFile() (CASSANDRA-5242)
 * Replace mistaken usage of commons-logging with slf4j (CASSANDRA-5464)
 * Ensure Jackson dependency matches lib (CASSANDRA-5126)
 * Expose droppable tombstone ratio stats over JMX (CASSANDRA-5159)
Merged from 1.1:
 * Simplify CompressedRandomAccessReader to work around JDK FD bug (CASSANDRA-5088)
 * Improve handling a changing target throttle rate mid-compaction (CASSANDRA-5087)
 * Pig: correctly decode row keys in widerow mode (CASSANDRA-5098)
 * nodetool repair command now prints progress (CASSANDRA-4767)
 * fix user defined compaction to run against 1.1 data directory (CASSANDRA-5118)
 * Fix CQL3 BATCH authorization caching (CASSANDRA-5145)
 * fix get_count returns incorrect value with TTL (CASSANDRA-5099)
 * better handling for mid-compaction failure (CASSANDRA-5137)
 * convert default marshallers list to map for better readability (CASSANDRA-5109)
 * fix ConcurrentModificationException in getBootstrapSource (CASSANDRA-5170)
 * fix sstable maxtimestamp for row deletes and pre-1.1.1 sstables (CASSANDRA-5153)
 * Fix thread growth on node removal (CASSANDRA-5175)
 * Make Ec2Region's datacenter name configurable (CASSANDRA-5155)


1.2.0
 * Disallow counters in collections (CASSANDRA-5082)
 * cqlsh: add unit tests (CASSANDRA-3920)
 * fix default bloom_filter_fp_chance for LeveledCompactionStrategy (CASSANDRA-5093)
Merged from 1.1:
 * add validation for get_range_slices with start_key and end_token (CASSANDRA-5089)


1.2.0-rc2
 * fix nodetool ownership display with vnodes (CASSANDRA-5065)
 * cqlsh: add DESCRIBE KEYSPACES command (CASSANDRA-5060)
 * Fix potential infinite loop when reloading CFS (CASSANDRA-5064)
 * Fix SimpleAuthorizer example (CASSANDRA-5072)
 * cqlsh: force CL.ONE for tracing and system.schema* queries (CASSANDRA-5070)
 * Includes cassandra-shuffle in the debian package (CASSANDRA-5058)
Merged from 1.1:
 * fix multithreaded compaction deadlock (CASSANDRA-4492)
 * fix temporarily missing schema after upgrade from pre-1.1.5 (CASSANDRA-5061)
 * Fix ALTER TABLE overriding compression options with defaults
   (CASSANDRA-4996, 5066)
 * fix specifying and altering crc_check_chance (CASSANDRA-5053)
 * fix Murmur3Partitioner ownership% calculation (CASSANDRA-5076)
 * Don't expire columns sooner than they should in 2ndary indexes (CASSANDRA-5079)


1.2-rc1
 * rename rpc_timeout settings to request_timeout (CASSANDRA-5027)
 * add BF with 0.1 FP to LCS by default (CASSANDRA-5029)
 * Fix preparing insert queries (CASSANDRA-5016)
 * Fix preparing queries with counter increment (CASSANDRA-5022)
 * Fix preparing updates with collections (CASSANDRA-5017)
 * Don't generate UUID based on other node address (CASSANDRA-5002)
 * Fix message when trying to alter a clustering key type (CASSANDRA-5012)
 * Update IAuthenticator to match the new IAuthorizer (CASSANDRA-5003)
 * Fix inserting only a key in CQL3 (CASSANDRA-5040)
 * Fix CQL3 token() function when used with strings (CASSANDRA-5050)
Merged from 1.1:
 * reduce log spam from invalid counter shards (CASSANDRA-5026)
 * Improve schema propagation performance (CASSANDRA-5025)
 * Fix for IndexHelper.IndexFor throws OOB Exception (CASSANDRA-5030)
 * cqlsh: make it possible to describe thrift CFs (CASSANDRA-4827)
 * cqlsh: fix timestamp formatting on some platforms (CASSANDRA-5046)


1.2-beta3
 * make consistency level configurable in cqlsh (CASSANDRA-4829)
 * fix cqlsh rendering of blob fields (CASSANDRA-4970)
 * fix cqlsh DESCRIBE command (CASSANDRA-4913)
 * save truncation position in system table (CASSANDRA-4906)
 * Move CompressionMetadata off-heap (CASSANDRA-4937)
 * allow CLI to GET cql3 columnfamily data (CASSANDRA-4924)
 * Fix rare race condition in getExpireTimeForEndpoint (CASSANDRA-4402)
 * acquire references to overlapping sstables during compaction so bloom filter
   doesn't get free'd prematurely (CASSANDRA-4934)
 * Don't share slice query filter in CQL3 SelectStatement (CASSANDRA-4928)
 * Separate tracing from Log4J (CASSANDRA-4861)
 * Exclude gcable tombstones from merkle-tree computation (CASSANDRA-4905)
 * Better printing of AbstractBounds for tracing (CASSANDRA-4931)
 * Optimize mostRecentTombstone check in CC.collectAllData (CASSANDRA-4883)
 * Change stream session ID to UUID to avoid collision from same node (CASSANDRA-4813)
 * Use Stats.db when bulk loading if present (CASSANDRA-4957)
 * Skip repair on system_trace and keyspaces with RF=1 (CASSANDRA-4956)
 * (cql3) Remove arbitrary SELECT limit (CASSANDRA-4918)
 * Correctly handle prepared operation on collections (CASSANDRA-4945)
 * Fix CQL3 LIMIT (CASSANDRA-4877)
 * Fix Stress for CQL3 (CASSANDRA-4979)
 * Remove cassandra specific exceptions from JMX interface (CASSANDRA-4893)
 * (CQL3) Force using ALLOW FILTERING on potentially inefficient queries (CASSANDRA-4915)
 * (cql3) Fix adding column when the table has collections (CASSANDRA-4982)
 * (cql3) Fix allowing collections with compact storage (CASSANDRA-4990)
 * (cql3) Refuse ttl/writetime function on collections (CASSANDRA-4992)
 * Replace IAuthority with new IAuthorizer (CASSANDRA-4874)
 * clqsh: fix KEY pseudocolumn escaping when describing Thrift tables
   in CQL3 mode (CASSANDRA-4955)
 * add basic authentication support for Pig CassandraStorage (CASSANDRA-3042)
 * fix CQL2 ALTER TABLE compaction_strategy_class altering (CASSANDRA-4965)
Merged from 1.1:
 * Fall back to old describe_splits if d_s_ex is not available (CASSANDRA-4803)
 * Improve error reporting when streaming ranges fail (CASSANDRA-5009)
 * Fix cqlsh timestamp formatting of timezone info (CASSANDRA-4746)
 * Fix assertion failure with leveled compaction (CASSANDRA-4799)
 * Check for null end_token in get_range_slice (CASSANDRA-4804)
 * Remove all remnants of removed nodes (CASSANDRA-4840)
 * Add aut-reloading of the log4j file in debian package (CASSANDRA-4855)
 * Fix estimated row cache entry size (CASSANDRA-4860)
 * reset getRangeSlice filter after finishing a row for get_paged_slice
   (CASSANDRA-4919)
 * expunge row cache post-truncate (CASSANDRA-4940)
 * Allow static CF definition with compact storage (CASSANDRA-4910)
 * Fix endless loop/compaction of schema_* CFs due to broken timestamps (CASSANDRA-4880)
 * Fix 'wrong class type' assertion in CounterColumn (CASSANDRA-4976)


1.2-beta2
 * fp rate of 1.0 disables BF entirely; LCS defaults to 1.0 (CASSANDRA-4876)
 * off-heap bloom filters for row keys (CASSANDRA_4865)
 * add extension point for sstable components (CASSANDRA-4049)
 * improve tracing output (CASSANDRA-4852, 4862)
 * make TRACE verb droppable (CASSANDRA-4672)
 * fix BulkLoader recognition of CQL3 columnfamilies (CASSANDRA-4755)
 * Sort commitlog segments for replay by id instead of mtime (CASSANDRA-4793)
 * Make hint delivery asynchronous (CASSANDRA-4761)
 * Pluggable Thrift transport factories for CLI and cqlsh (CASSANDRA-4609, 4610)
 * cassandra-cli: allow Double value type to be inserted to a column (CASSANDRA-4661)
 * Add ability to use custom TServerFactory implementations (CASSANDRA-4608)
 * optimize batchlog flushing to skip successful batches (CASSANDRA-4667)
 * include metadata for system keyspace itself in schema tables (CASSANDRA-4416)
 * add check to PropertyFileSnitch to verify presence of location for
   local node (CASSANDRA-4728)
 * add PBSPredictor consistency modeler (CASSANDRA-4261)
 * remove vestiges of Thrift unframed mode (CASSANDRA-4729)
 * optimize single-row PK lookups (CASSANDRA-4710)
 * adjust blockFor calculation to account for pending ranges due to node
   movement (CASSANDRA-833)
 * Change CQL version to 3.0.0 and stop accepting 3.0.0-beta1 (CASSANDRA-4649)
 * (CQL3) Make prepared statement global instead of per connection
   (CASSANDRA-4449)
 * Fix scrubbing of CQL3 created tables (CASSANDRA-4685)
 * (CQL3) Fix validation when using counter and regular columns in the same
   table (CASSANDRA-4706)
 * Fix bug starting Cassandra with simple authentication (CASSANDRA-4648)
 * Add support for batchlog in CQL3 (CASSANDRA-4545, 4738)
 * Add support for multiple column family outputs in CFOF (CASSANDRA-4208)
 * Support repairing only the local DC nodes (CASSANDRA-4747)
 * Use rpc_address for binary protocol and change default port (CASSANDRA-4751)
 * Fix use of collections in prepared statements (CASSANDRA-4739)
 * Store more information into peers table (CASSANDRA-4351, 4814)
 * Configurable bucket size for size tiered compaction (CASSANDRA-4704)
 * Run leveled compaction in parallel (CASSANDRA-4310)
 * Fix potential NPE during CFS reload (CASSANDRA-4786)
 * Composite indexes may miss results (CASSANDRA-4796)
 * Move consistency level to the protocol level (CASSANDRA-4734, 4824)
 * Fix Subcolumn slice ends not respected (CASSANDRA-4826)
 * Fix Assertion error in cql3 select (CASSANDRA-4783)
 * Fix list prepend logic (CQL3) (CASSANDRA-4835)
 * Add booleans as literals in CQL3 (CASSANDRA-4776)
 * Allow renaming PK columns in CQL3 (CASSANDRA-4822)
 * Fix binary protocol NEW_NODE event (CASSANDRA-4679)
 * Fix potential infinite loop in tombstone compaction (CASSANDRA-4781)
 * Remove system tables accounting from schema (CASSANDRA-4850)
 * (cql3) Force provided columns in clustering key order in
   'CLUSTERING ORDER BY' (CASSANDRA-4881)
 * Fix composite index bug (CASSANDRA-4884)
 * Fix short read protection for CQL3 (CASSANDRA-4882)
 * Add tracing support to the binary protocol (CASSANDRA-4699)
 * (cql3) Don't allow prepared marker inside collections (CASSANDRA-4890)
 * Re-allow order by on non-selected columns (CASSANDRA-4645)
 * Bug when composite index is created in a table having collections (CASSANDRA-4909)
 * log index scan subject in CompositesSearcher (CASSANDRA-4904)
Merged from 1.1:
 * add get[Row|Key]CacheEntries to CacheServiceMBean (CASSANDRA-4859)
 * fix get_paged_slice to wrap to next row correctly (CASSANDRA-4816)
 * fix indexing empty column values (CASSANDRA-4832)
 * allow JdbcDate to compose null Date objects (CASSANDRA-4830)
 * fix possible stackoverflow when compacting 1000s of sstables
   (CASSANDRA-4765)
 * fix wrong leveled compaction progress calculation (CASSANDRA-4807)
 * add a close() method to CRAR to prevent leaking file descriptors (CASSANDRA-4820)
 * fix potential infinite loop in get_count (CASSANDRA-4833)
 * fix compositeType.{get/from}String methods (CASSANDRA-4842)
 * (CQL) fix CREATE COLUMNFAMILY permissions check (CASSANDRA-4864)
 * Fix DynamicCompositeType same type comparison (CASSANDRA-4711)
 * Fix duplicate SSTable reference when stream session failed (CASSANDRA-3306)
 * Allow static CF definition with compact storage (CASSANDRA-4910)
 * Fix endless loop/compaction of schema_* CFs due to broken timestamps (CASSANDRA-4880)
 * Fix 'wrong class type' assertion in CounterColumn (CASSANDRA-4976)


1.2-beta1
 * add atomic_batch_mutate (CASSANDRA-4542, -4635)
 * increase default max_hint_window_in_ms to 3h (CASSANDRA-4632)
 * include message initiation time to replicas so they can more
   accurately drop timed-out requests (CASSANDRA-2858)
 * fix clientutil.jar dependencies (CASSANDRA-4566)
 * optimize WriteResponse (CASSANDRA-4548)
 * new metrics (CASSANDRA-4009)
 * redesign KEYS indexes to avoid read-before-write (CASSANDRA-2897)
 * debug tracing (CASSANDRA-1123)
 * parallelize row cache loading (CASSANDRA-4282)
 * Make compaction, flush JBOD-aware (CASSANDRA-4292)
 * run local range scans on the read stage (CASSANDRA-3687)
 * clean up ioexceptions (CASSANDRA-2116)
 * add disk_failure_policy (CASSANDRA-2118)
 * Introduce new json format with row level deletion (CASSANDRA-4054)
 * remove redundant "name" column from schema_keyspaces (CASSANDRA-4433)
 * improve "nodetool ring" handling of multi-dc clusters (CASSANDRA-3047)
 * update NTS calculateNaturalEndpoints to be O(N log N) (CASSANDRA-3881)
 * split up rpc timeout by operation type (CASSANDRA-2819)
 * rewrite key cache save/load to use only sequential i/o (CASSANDRA-3762)
 * update MS protocol with a version handshake + broadcast address id
   (CASSANDRA-4311)
 * multithreaded hint replay (CASSANDRA-4189)
 * add inter-node message compression (CASSANDRA-3127)
 * remove COPP (CASSANDRA-2479)
 * Track tombstone expiration and compact when tombstone content is
   higher than a configurable threshold, default 20% (CASSANDRA-3442, 4234)
 * update MurmurHash to version 3 (CASSANDRA-2975)
 * (CLI) track elapsed time for `delete' operation (CASSANDRA-4060)
 * (CLI) jline version is bumped to 1.0 to properly  support
   'delete' key function (CASSANDRA-4132)
 * Save IndexSummary into new SSTable 'Summary' component (CASSANDRA-2392, 4289)
 * Add support for range tombstones (CASSANDRA-3708)
 * Improve MessagingService efficiency (CASSANDRA-3617)
 * Avoid ID conflicts from concurrent schema changes (CASSANDRA-3794)
 * Set thrift HSHA server thread limit to unlimited by default (CASSANDRA-4277)
 * Avoids double serialization of CF id in RowMutation messages
   (CASSANDRA-4293)
 * stream compressed sstables directly with java nio (CASSANDRA-4297)
 * Support multiple ranges in SliceQueryFilter (CASSANDRA-3885)
 * Add column metadata to system column families (CASSANDRA-4018)
 * (cql3) Always use composite types by default (CASSANDRA-4329)
 * (cql3) Add support for set, map and list (CASSANDRA-3647)
 * Validate date type correctly (CASSANDRA-4441)
 * (cql3) Allow definitions with only a PK (CASSANDRA-4361)
 * (cql3) Add support for row key composites (CASSANDRA-4179)
 * improve DynamicEndpointSnitch by using reservoir sampling (CASSANDRA-4038)
 * (cql3) Add support for 2ndary indexes (CASSANDRA-3680)
 * (cql3) fix defining more than one PK to be invalid (CASSANDRA-4477)
 * remove schema agreement checking from all external APIs (Thrift, CQL and CQL3) (CASSANDRA-4487)
 * add Murmur3Partitioner and make it default for new installations (CASSANDRA-3772, 4621)
 * (cql3) update pseudo-map syntax to use map syntax (CASSANDRA-4497)
 * Finer grained exceptions hierarchy and provides error code with exceptions (CASSANDRA-3979)
 * Adds events push to binary protocol (CASSANDRA-4480)
 * Rewrite nodetool help (CASSANDRA-2293)
 * Make CQL3 the default for CQL (CASSANDRA-4640)
 * update stress tool to be able to use CQL3 (CASSANDRA-4406)
 * Accept all thrift update on CQL3 cf but don't expose their metadata (CASSANDRA-4377)
 * Replace Throttle with Guava's RateLimiter for HintedHandOff (CASSANDRA-4541)
 * fix counter add/get using CQL2 and CQL3 in stress tool (CASSANDRA-4633)
 * Add sstable count per level to cfstats (CASSANDRA-4537)
 * (cql3) Add ALTER KEYSPACE statement (CASSANDRA-4611)
 * (cql3) Allow defining default consistency levels (CASSANDRA-4448)
 * (cql3) Fix queries using LIMIT missing results (CASSANDRA-4579)
 * fix cross-version gossip messaging (CASSANDRA-4576)
 * added inet data type (CASSANDRA-4627)


1.1.6
 * Wait for writes on synchronous read digest mismatch (CASSANDRA-4792)
 * fix commitlog replay for nanotime-infected sstables (CASSANDRA-4782)
 * preflight check ttl for maximum of 20 years (CASSANDRA-4771)
 * (Pig) fix widerow input with single column rows (CASSANDRA-4789)
 * Fix HH to compact with correct gcBefore, which avoids wiping out
   undelivered hints (CASSANDRA-4772)
 * LCS will merge up to 32 L0 sstables as intended (CASSANDRA-4778)
 * NTS will default unconfigured DC replicas to zero (CASSANDRA-4675)
 * use default consistency level in counter validation if none is
   explicitly provide (CASSANDRA-4700)
 * Improve IAuthority interface by introducing fine-grained
   access permissions and grant/revoke commands (CASSANDRA-4490, 4644)
 * fix assumption error in CLI when updating/describing keyspace
   (CASSANDRA-4322)
 * Adds offline sstablescrub to debian packaging (CASSANDRA-4642)
 * Automatic fixing of overlapping leveled sstables (CASSANDRA-4644)
 * fix error when using ORDER BY with extended selections (CASSANDRA-4689)
 * (CQL3) Fix validation for IN queries for non-PK cols (CASSANDRA-4709)
 * fix re-created keyspace disappering after 1.1.5 upgrade
   (CASSANDRA-4698, 4752)
 * (CLI) display elapsed time in 2 fraction digits (CASSANDRA-3460)
 * add authentication support to sstableloader (CASSANDRA-4712)
 * Fix CQL3 'is reversed' logic (CASSANDRA-4716, 4759)
 * (CQL3) Don't return ReversedType in result set metadata (CASSANDRA-4717)
 * Backport adding AlterKeyspace statement (CASSANDRA-4611)
 * (CQL3) Correcty accept upper-case data types (CASSANDRA-4770)
 * Add binary protocol events for schema changes (CASSANDRA-4684)
Merged from 1.0:
 * Switch from NBHM to CHM in MessagingService's callback map, which
   prevents OOM in long-running instances (CASSANDRA-4708)


1.1.5
 * add SecondaryIndex.reload API (CASSANDRA-4581)
 * use millis + atomicint for commitlog segment creation instead of
   nanotime, which has issues under some hypervisors (CASSANDRA-4601)
 * fix FD leak in slice queries (CASSANDRA-4571)
 * avoid recursion in leveled compaction (CASSANDRA-4587)
 * increase stack size under Java7 to 180K
 * Log(info) schema changes (CASSANDRA-4547)
 * Change nodetool setcachecapcity to manipulate global caches (CASSANDRA-4563)
 * (cql3) fix setting compaction strategy (CASSANDRA-4597)
 * fix broken system.schema_* timestamps on system startup (CASSANDRA-4561)
 * fix wrong skip of cache saving (CASSANDRA-4533)
 * Avoid NPE when lost+found is in data dir (CASSANDRA-4572)
 * Respect five-minute flush moratorium after initial CL replay (CASSANDRA-4474)
 * Adds ntp as recommended in debian packaging (CASSANDRA-4606)
 * Configurable transport in CF Record{Reader|Writer} (CASSANDRA-4558)
 * (cql3) fix potential NPE with both equal and unequal restriction (CASSANDRA-4532)
 * (cql3) improves ORDER BY validation (CASSANDRA-4624)
 * Fix potential deadlock during counter writes (CASSANDRA-4578)
 * Fix cql error with ORDER BY when using IN (CASSANDRA-4612)
Merged from 1.0:
 * increase Xss to 160k to accomodate latest 1.6 JVMs (CASSANDRA-4602)
 * fix toString of hint destination tokens (CASSANDRA-4568)
 * Fix multiple values for CurrentLocal NodeID (CASSANDRA-4626)


1.1.4
 * fix offline scrub to catch >= out of order rows (CASSANDRA-4411)
 * fix cassandra-env.sh on RHEL and other non-dash-based systems
   (CASSANDRA-4494)
Merged from 1.0:
 * (Hadoop) fix setting key length for old-style mapred api (CASSANDRA-4534)
 * (Hadoop) fix iterating through a resultset consisting entirely
   of tombstoned rows (CASSANDRA-4466)


1.1.3
 * (cqlsh) add COPY TO (CASSANDRA-4434)
 * munmap commitlog segments before rename (CASSANDRA-4337)
 * (JMX) rename getRangeKeySample to sampleKeyRange to avoid returning
   multi-MB results as an attribute (CASSANDRA-4452)
 * flush based on data size, not throughput; overwritten columns no
   longer artificially inflate liveRatio (CASSANDRA-4399)
 * update default commitlog segment size to 32MB and total commitlog
   size to 32/1024 MB for 32/64 bit JVMs, respectively (CASSANDRA-4422)
 * avoid using global partitioner to estimate ranges in index sstables
   (CASSANDRA-4403)
 * restore pre-CASSANDRA-3862 approach to removing expired tombstones
   from row cache during compaction (CASSANDRA-4364)
 * (stress) support for CQL prepared statements (CASSANDRA-3633)
 * Correctly catch exception when Snappy cannot be loaded (CASSANDRA-4400)
 * (cql3) Support ORDER BY when IN condition is given in WHERE clause (CASSANDRA-4327)
 * (cql3) delete "component_index" column on DROP TABLE call (CASSANDRA-4420)
 * change nanoTime() to currentTimeInMillis() in schema related code (CASSANDRA-4432)
 * add a token generation tool (CASSANDRA-3709)
 * Fix LCS bug with sstable containing only 1 row (CASSANDRA-4411)
 * fix "Can't Modify Index Name" problem on CF update (CASSANDRA-4439)
 * Fix assertion error in getOverlappingSSTables during repair (CASSANDRA-4456)
 * fix nodetool's setcompactionthreshold command (CASSANDRA-4455)
 * Ensure compacted files are never used, to avoid counter overcount (CASSANDRA-4436)
Merged from 1.0:
 * Push the validation of secondary index values to the SecondaryIndexManager (CASSANDRA-4240)
 * allow dropping columns shadowed by not-yet-expired supercolumn or row
   tombstones in PrecompactedRow (CASSANDRA-4396)


1.1.2
 * Fix cleanup not deleting index entries (CASSANDRA-4379)
 * Use correct partitioner when saving + loading caches (CASSANDRA-4331)
 * Check schema before trying to export sstable (CASSANDRA-2760)
 * Raise a meaningful exception instead of NPE when PFS encounters
   an unconfigured node + no default (CASSANDRA-4349)
 * fix bug in sstable blacklisting with LCS (CASSANDRA-4343)
 * LCS no longer promotes tiny sstables out of L0 (CASSANDRA-4341)
 * skip tombstones during hint replay (CASSANDRA-4320)
 * fix NPE in compactionstats (CASSANDRA-4318)
 * enforce 1m min keycache for auto (CASSANDRA-4306)
 * Have DeletedColumn.isMFD always return true (CASSANDRA-4307)
 * (cql3) exeption message for ORDER BY constraints said primary filter can be
    an IN clause, which is misleading (CASSANDRA-4319)
 * (cql3) Reject (not yet supported) creation of 2ndardy indexes on tables with
   composite primary keys (CASSANDRA-4328)
 * Set JVM stack size to 160k for java 7 (CASSANDRA-4275)
 * cqlsh: add COPY command to load data from CSV flat files (CASSANDRA-4012)
 * CFMetaData.fromThrift to throw ConfigurationException upon error (CASSANDRA-4353)
 * Use CF comparator to sort indexed columns in SecondaryIndexManager
   (CASSANDRA-4365)
 * add strategy_options to the KSMetaData.toString() output (CASSANDRA-4248)
 * (cql3) fix range queries containing unqueried results (CASSANDRA-4372)
 * (cql3) allow updating column_alias types (CASSANDRA-4041)
 * (cql3) Fix deletion bug (CASSANDRA-4193)
 * Fix computation of overlapping sstable for leveled compaction (CASSANDRA-4321)
 * Improve scrub and allow to run it offline (CASSANDRA-4321)
 * Fix assertionError in StorageService.bulkLoad (CASSANDRA-4368)
 * (cqlsh) add option to authenticate to a keyspace at startup (CASSANDRA-4108)
 * (cqlsh) fix ASSUME functionality (CASSANDRA-4352)
 * Fix ColumnFamilyRecordReader to not return progress > 100% (CASSANDRA-3942)
Merged from 1.0:
 * Set gc_grace on index CF to 0 (CASSANDRA-4314)


1.1.1
 * add populate_io_cache_on_flush option (CASSANDRA-2635)
 * allow larger cache capacities than 2GB (CASSANDRA-4150)
 * add getsstables command to nodetool (CASSANDRA-4199)
 * apply parent CF compaction settings to secondary index CFs (CASSANDRA-4280)
 * preserve commitlog size cap when recycling segments at startup
   (CASSANDRA-4201)
 * (Hadoop) fix split generation regression (CASSANDRA-4259)
 * ignore min/max compactions settings in LCS, while preserving
   behavior that min=max=0 disables autocompaction (CASSANDRA-4233)
 * log number of rows read from saved cache (CASSANDRA-4249)
 * calculate exact size required for cleanup operations (CASSANDRA-1404)
 * avoid blocking additional writes during flush when the commitlog
   gets behind temporarily (CASSANDRA-1991)
 * enable caching on index CFs based on data CF cache setting (CASSANDRA-4197)
 * warn on invalid replication strategy creation options (CASSANDRA-4046)
 * remove [Freeable]Memory finalizers (CASSANDRA-4222)
 * include tombstone size in ColumnFamily.size, which can prevent OOM
   during sudden mass delete operations by yielding a nonzero liveRatio
   (CASSANDRA-3741)
 * Open 1 sstableScanner per level for leveled compaction (CASSANDRA-4142)
 * Optimize reads when row deletion timestamps allow us to restrict
   the set of sstables we check (CASSANDRA-4116)
 * add support for commitlog archiving and point-in-time recovery
   (CASSANDRA-3690)
 * avoid generating redundant compaction tasks during streaming
   (CASSANDRA-4174)
 * add -cf option to nodetool snapshot, and takeColumnFamilySnapshot to
   StorageService mbean (CASSANDRA-556)
 * optimize cleanup to drop entire sstables where possible (CASSANDRA-4079)
 * optimize truncate when autosnapshot is disabled (CASSANDRA-4153)
 * update caches to use byte[] keys to reduce memory overhead (CASSANDRA-3966)
 * add column limit to cli (CASSANDRA-3012, 4098)
 * clean up and optimize DataOutputBuffer, used by CQL compression and
   CompositeType (CASSANDRA-4072)
 * optimize commitlog checksumming (CASSANDRA-3610)
 * identify and blacklist corrupted SSTables from future compactions
   (CASSANDRA-2261)
 * Move CfDef and KsDef validation out of thrift (CASSANDRA-4037)
 * Expose API to repair a user provided range (CASSANDRA-3912)
 * Add way to force the cassandra-cli to refresh its schema (CASSANDRA-4052)
 * Avoid having replicate on write tasks stacking up at CL.ONE (CASSANDRA-2889)
 * (cql3) Backwards compatibility for composite comparators in non-cql3-aware
   clients (CASSANDRA-4093)
 * (cql3) Fix order by for reversed queries (CASSANDRA-4160)
 * (cql3) Add ReversedType support (CASSANDRA-4004)
 * (cql3) Add timeuuid type (CASSANDRA-4194)
 * (cql3) Minor fixes (CASSANDRA-4185)
 * (cql3) Fix prepared statement in BATCH (CASSANDRA-4202)
 * (cql3) Reduce the list of reserved keywords (CASSANDRA-4186)
 * (cql3) Move max/min compaction thresholds to compaction strategy options
   (CASSANDRA-4187)
 * Fix exception during move when localhost is the only source (CASSANDRA-4200)
 * (cql3) Allow paging through non-ordered partitioner results (CASSANDRA-3771)
 * (cql3) Fix drop index (CASSANDRA-4192)
 * (cql3) Don't return range ghosts anymore (CASSANDRA-3982)
 * fix re-creating Keyspaces/ColumnFamilies with the same name as dropped
   ones (CASSANDRA-4219)
 * fix SecondaryIndex LeveledManifest save upon snapshot (CASSANDRA-4230)
 * fix missing arrayOffset in FBUtilities.hash (CASSANDRA-4250)
 * (cql3) Add name of parameters in CqlResultSet (CASSANDRA-4242)
 * (cql3) Correctly validate order by queries (CASSANDRA-4246)
 * rename stress to cassandra-stress for saner packaging (CASSANDRA-4256)
 * Fix exception on colum metadata with non-string comparator (CASSANDRA-4269)
 * Check for unknown/invalid compression options (CASSANDRA-4266)
 * (cql3) Adds simple access to column timestamp and ttl (CASSANDRA-4217)
 * (cql3) Fix range queries with secondary indexes (CASSANDRA-4257)
 * Better error messages from improper input in cli (CASSANDRA-3865)
 * Try to stop all compaction upon Keyspace or ColumnFamily drop (CASSANDRA-4221)
 * (cql3) Allow keyspace properties to contain hyphens (CASSANDRA-4278)
 * (cql3) Correctly validate keyspace access in create table (CASSANDRA-4296)
 * Avoid deadlock in migration stage (CASSANDRA-3882)
 * Take supercolumn names and deletion info into account in memtable throughput
   (CASSANDRA-4264)
 * Add back backward compatibility for old style replication factor (CASSANDRA-4294)
 * Preserve compatibility with pre-1.1 index queries (CASSANDRA-4262)
Merged from 1.0:
 * Fix super columns bug where cache is not updated (CASSANDRA-4190)
 * fix maxTimestamp to include row tombstones (CASSANDRA-4116)
 * (CLI) properly handle quotes in create/update keyspace commands (CASSANDRA-4129)
 * Avoids possible deadlock during bootstrap (CASSANDRA-4159)
 * fix stress tool that hangs forever on timeout or error (CASSANDRA-4128)
 * stress tool to return appropriate exit code on failure (CASSANDRA-4188)
 * fix compaction NPE when out of disk space and assertions disabled
   (CASSANDRA-3985)
 * synchronize LCS getEstimatedTasks to avoid CME (CASSANDRA-4255)
 * ensure unique streaming session id's (CASSANDRA-4223)
 * kick off background compaction when min/max thresholds change
   (CASSANDRA-4279)
 * improve ability of STCS.getBuckets to deal with 100s of 1000s of
   sstables, such as when convertinb back from LCS (CASSANDRA-4287)
 * Oversize integer in CQL throws NumberFormatException (CASSANDRA-4291)
 * fix 1.0.x node join to mixed version cluster, other nodes >= 1.1 (CASSANDRA-4195)
 * Fix LCS splitting sstable base on uncompressed size (CASSANDRA-4419)
 * Push the validation of secondary index values to the SecondaryIndexManager (CASSANDRA-4240)
 * Don't purge columns during upgradesstables (CASSANDRA-4462)
 * Make cqlsh work with piping (CASSANDRA-4113)
 * Validate arguments for nodetool decommission (CASSANDRA-4061)
 * Report thrift status in nodetool info (CASSANDRA-4010)


1.1.0-final
 * average a reduced liveRatio estimate with the previous one (CASSANDRA-4065)
 * Allow KS and CF names up to 48 characters (CASSANDRA-4157)
 * fix stress build (CASSANDRA-4140)
 * add time remaining estimate to nodetool compactionstats (CASSANDRA-4167)
 * (cql) fix NPE in cql3 ALTER TABLE (CASSANDRA-4163)
 * (cql) Add support for CL.TWO and CL.THREE in CQL (CASSANDRA-4156)
 * (cql) Fix type in CQL3 ALTER TABLE preventing update (CASSANDRA-4170)
 * (cql) Throw invalid exception from CQL3 on obsolete options (CASSANDRA-4171)
 * (cqlsh) fix recognizing uppercase SELECT keyword (CASSANDRA-4161)
 * Pig: wide row support (CASSANDRA-3909)
Merged from 1.0:
 * avoid streaming empty files with bulk loader if sstablewriter errors out
   (CASSANDRA-3946)


1.1-rc1
 * Include stress tool in binary builds (CASSANDRA-4103)
 * (Hadoop) fix wide row iteration when last row read was deleted
   (CASSANDRA-4154)
 * fix read_repair_chance to really default to 0.1 in the cli (CASSANDRA-4114)
 * Adds caching and bloomFilterFpChange to CQL options (CASSANDRA-4042)
 * Adds posibility to autoconfigure size of the KeyCache (CASSANDRA-4087)
 * fix KEYS index from skipping results (CASSANDRA-3996)
 * Remove sliced_buffer_size_in_kb dead option (CASSANDRA-4076)
 * make loadNewSStable preserve sstable version (CASSANDRA-4077)
 * Respect 1.0 cache settings as much as possible when upgrading
   (CASSANDRA-4088)
 * relax path length requirement for sstable files when upgrading on
   non-Windows platforms (CASSANDRA-4110)
 * fix terminination of the stress.java when errors were encountered
   (CASSANDRA-4128)
 * Move CfDef and KsDef validation out of thrift (CASSANDRA-4037)
 * Fix get_paged_slice (CASSANDRA-4136)
 * CQL3: Support slice with exclusive start and stop (CASSANDRA-3785)
Merged from 1.0:
 * support PropertyFileSnitch in bulk loader (CASSANDRA-4145)
 * add auto_snapshot option allowing disabling snapshot before drop/truncate
   (CASSANDRA-3710)
 * allow short snitch names (CASSANDRA-4130)


1.1-beta2
 * rename loaded sstables to avoid conflicts with local snapshots
   (CASSANDRA-3967)
 * start hint replay as soon as FD notifies that the target is back up
   (CASSANDRA-3958)
 * avoid unproductive deserializing of cached rows during compaction
   (CASSANDRA-3921)
 * fix concurrency issues with CQL keyspace creation (CASSANDRA-3903)
 * Show Effective Owership via Nodetool ring <keyspace> (CASSANDRA-3412)
 * Update ORDER BY syntax for CQL3 (CASSANDRA-3925)
 * Fix BulkRecordWriter to not throw NPE if reducer gets no map data from Hadoop (CASSANDRA-3944)
 * Fix bug with counters in super columns (CASSANDRA-3821)
 * Remove deprecated merge_shard_chance (CASSANDRA-3940)
 * add a convenient way to reset a node's schema (CASSANDRA-2963)
 * fix for intermittent SchemaDisagreementException (CASSANDRA-3884)
 * CLI `list <CF>` to limit number of columns and their order (CASSANDRA-3012)
 * ignore deprecated KsDef/CfDef/ColumnDef fields in native schema (CASSANDRA-3963)
 * CLI to report when unsupported column_metadata pair was given (CASSANDRA-3959)
 * reincarnate removed and deprecated KsDef/CfDef attributes (CASSANDRA-3953)
 * Fix race between writes and read for cache (CASSANDRA-3862)
 * perform static initialization of StorageProxy on start-up (CASSANDRA-3797)
 * support trickling fsync() on writes (CASSANDRA-3950)
 * expose counters for unavailable/timeout exceptions given to thrift clients (CASSANDRA-3671)
 * avoid quadratic startup time in LeveledManifest (CASSANDRA-3952)
 * Add type information to new schema_ columnfamilies and remove thrift
   serialization for schema (CASSANDRA-3792)
 * add missing column validator options to the CLI help (CASSANDRA-3926)
 * skip reading saved key cache if CF's caching strategy is NONE or ROWS_ONLY (CASSANDRA-3954)
 * Unify migration code (CASSANDRA-4017)
Merged from 1.0:
 * cqlsh: guess correct version of Python for Arch Linux (CASSANDRA-4090)
 * (CLI) properly handle quotes in create/update keyspace commands (CASSANDRA-4129)
 * Avoids possible deadlock during bootstrap (CASSANDRA-4159)
 * fix stress tool that hangs forever on timeout or error (CASSANDRA-4128)
 * Fix super columns bug where cache is not updated (CASSANDRA-4190)
 * stress tool to return appropriate exit code on failure (CASSANDRA-4188)


1.0.9
 * improve index sampling performance (CASSANDRA-4023)
 * always compact away deleted hints immediately after handoff (CASSANDRA-3955)
 * delete hints from dropped ColumnFamilies on handoff instead of
   erroring out (CASSANDRA-3975)
 * add CompositeType ref to the CLI doc for create/update column family (CASSANDRA-3980)
 * Pig: support Counter ColumnFamilies (CASSANDRA-3973)
 * Pig: Composite column support (CASSANDRA-3684)
 * Avoid NPE during repair when a keyspace has no CFs (CASSANDRA-3988)
 * Fix division-by-zero error on get_slice (CASSANDRA-4000)
 * don't change manifest level for cleanup, scrub, and upgradesstables
   operations under LeveledCompactionStrategy (CASSANDRA-3989, 4112)
 * fix race leading to super columns assertion failure (CASSANDRA-3957)
 * fix NPE on invalid CQL delete command (CASSANDRA-3755)
 * allow custom types in CLI's assume command (CASSANDRA-4081)
 * fix totalBytes count for parallel compactions (CASSANDRA-3758)
 * fix intermittent NPE in get_slice (CASSANDRA-4095)
 * remove unnecessary asserts in native code interfaces (CASSANDRA-4096)
 * Validate blank keys in CQL to avoid assertion errors (CASSANDRA-3612)
 * cqlsh: fix bad decoding of some column names (CASSANDRA-4003)
 * cqlsh: fix incorrect padding with unicode chars (CASSANDRA-4033)
 * Fix EC2 snitch incorrectly reporting region (CASSANDRA-4026)
 * Shut down thrift during decommission (CASSANDRA-4086)
 * Expose nodetool cfhistograms for 2ndary indexes (CASSANDRA-4063)
Merged from 0.8:
 * Fix ConcurrentModificationException in gossiper (CASSANDRA-4019)


1.1-beta1
 * (cqlsh)
   + add SOURCE and CAPTURE commands, and --file option (CASSANDRA-3479)
   + add ALTER COLUMNFAMILY WITH (CASSANDRA-3523)
   + bundle Python dependencies with Cassandra (CASSANDRA-3507)
   + added to Debian package (CASSANDRA-3458)
   + display byte data instead of erroring out on decode failure
     (CASSANDRA-3874)
 * add nodetool rebuild_index (CASSANDRA-3583)
 * add nodetool rangekeysample (CASSANDRA-2917)
 * Fix streaming too much data during move operations (CASSANDRA-3639)
 * Nodetool and CLI connect to localhost by default (CASSANDRA-3568)
 * Reduce memory used by primary index sample (CASSANDRA-3743)
 * (Hadoop) separate input/output configurations (CASSANDRA-3197, 3765)
 * avoid returning internal Cassandra classes over JMX (CASSANDRA-2805)
 * add row-level isolation via SnapTree (CASSANDRA-2893)
 * Optimize key count estimation when opening sstable on startup
   (CASSANDRA-2988)
 * multi-dc replication optimization supporting CL > ONE (CASSANDRA-3577)
 * add command to stop compactions (CASSANDRA-1740, 3566, 3582)
 * multithreaded streaming (CASSANDRA-3494)
 * removed in-tree redhat spec (CASSANDRA-3567)
 * "defragment" rows for name-based queries under STCS, again (CASSANDRA-2503)
 * Recycle commitlog segments for improved performance
   (CASSANDRA-3411, 3543, 3557, 3615)
 * update size-tiered compaction to prioritize small tiers (CASSANDRA-2407)
 * add message expiration logic to OutboundTcpConnection (CASSANDRA-3005)
 * off-heap cache to use sun.misc.Unsafe instead of JNA (CASSANDRA-3271)
 * EACH_QUORUM is only supported for writes (CASSANDRA-3272)
 * replace compactionlock use in schema migration by checking CFS.isValid
   (CASSANDRA-3116)
 * recognize that "SELECT first ... *" isn't really "SELECT *" (CASSANDRA-3445)
 * Use faster bytes comparison (CASSANDRA-3434)
 * Bulk loader is no longer a fat client, (HADOOP) bulk load output format
   (CASSANDRA-3045)
 * (Hadoop) add support for KeyRange.filter
 * remove assumption that keys and token are in bijection
   (CASSANDRA-1034, 3574, 3604)
 * always remove endpoints from delevery queue in HH (CASSANDRA-3546)
 * fix race between cf flush and its 2ndary indexes flush (CASSANDRA-3547)
 * fix potential race in AES when a repair fails (CASSANDRA-3548)
 * Remove columns shadowed by a deleted container even when we cannot purge
   (CASSANDRA-3538)
 * Improve memtable slice iteration performance (CASSANDRA-3545)
 * more efficient allocation of small bloom filters (CASSANDRA-3618)
 * Use separate writer thread in SSTableSimpleUnsortedWriter (CASSANDRA-3619)
 * fsync the directory after new sstable or commitlog segment are created (CASSANDRA-3250)
 * fix minor issues reported by FindBugs (CASSANDRA-3658)
 * global key/row caches (CASSANDRA-3143, 3849)
 * optimize memtable iteration during range scan (CASSANDRA-3638)
 * introduce 'crc_check_chance' in CompressionParameters to support
   a checksum percentage checking chance similarly to read-repair (CASSANDRA-3611)
 * a way to deactivate global key/row cache on per-CF basis (CASSANDRA-3667)
 * fix LeveledCompactionStrategy broken because of generation pre-allocation
   in LeveledManifest (CASSANDRA-3691)
 * finer-grained control over data directories (CASSANDRA-2749)
 * Fix ClassCastException during hinted handoff (CASSANDRA-3694)
 * Upgrade Thrift to 0.7 (CASSANDRA-3213)
 * Make stress.java insert operation to use microseconds (CASSANDRA-3725)
 * Allows (internally) doing a range query with a limit of columns instead of
   rows (CASSANDRA-3742)
 * Allow rangeSlice queries to be start/end inclusive/exclusive (CASSANDRA-3749)
 * Fix BulkLoader to support new SSTable layout and add stream
   throttling to prevent an NPE when there is no yaml config (CASSANDRA-3752)
 * Allow concurrent schema migrations (CASSANDRA-1391, 3832)
 * Add SnapshotCommand to trigger snapshot on remote node (CASSANDRA-3721)
 * Make CFMetaData conversions to/from thrift/native schema inverses
   (CASSANDRA_3559)
 * Add initial code for CQL 3.0-beta (CASSANDRA-2474, 3781, 3753)
 * Add wide row support for ColumnFamilyInputFormat (CASSANDRA-3264)
 * Allow extending CompositeType comparator (CASSANDRA-3657)
 * Avoids over-paging during get_count (CASSANDRA-3798)
 * Add new command to rebuild a node without (repair) merkle tree calculations
   (CASSANDRA-3483, 3922)
 * respect not only row cache capacity but caching mode when
   trying to read data (CASSANDRA-3812)
 * fix system tests (CASSANDRA-3827)
 * CQL support for altering row key type in ALTER TABLE (CASSANDRA-3781)
 * turn compression on by default (CASSANDRA-3871)
 * make hexToBytes refuse invalid input (CASSANDRA-2851)
 * Make secondary indexes CF inherit compression and compaction from their
   parent CF (CASSANDRA-3877)
 * Finish cleanup up tombstone purge code (CASSANDRA-3872)
 * Avoid NPE on aboarted stream-out sessions (CASSANDRA-3904)
 * BulkRecordWriter throws NPE for counter columns (CASSANDRA-3906)
 * Support compression using BulkWriter (CASSANDRA-3907)


1.0.8
 * fix race between cleanup and flush on secondary index CFSes (CASSANDRA-3712)
 * avoid including non-queried nodes in rangeslice read repair
   (CASSANDRA-3843)
 * Only snapshot CF being compacted for snapshot_before_compaction
   (CASSANDRA-3803)
 * Log active compactions in StatusLogger (CASSANDRA-3703)
 * Compute more accurate compaction score per level (CASSANDRA-3790)
 * Return InvalidRequest when using a keyspace that doesn't exist
   (CASSANDRA-3764)
 * disallow user modification of System keyspace (CASSANDRA-3738)
 * allow using sstable2json on secondary index data (CASSANDRA-3738)
 * (cqlsh) add DESCRIBE COLUMNFAMILIES (CASSANDRA-3586)
 * (cqlsh) format blobs correctly and use colors to improve output
   readability (CASSANDRA-3726)
 * synchronize BiMap of bootstrapping tokens (CASSANDRA-3417)
 * show index options in CLI (CASSANDRA-3809)
 * add optional socket timeout for streaming (CASSANDRA-3838)
 * fix truncate not to leave behind non-CFS backed secondary indexes
   (CASSANDRA-3844)
 * make CLI `show schema` to use output stream directly instead
   of StringBuilder (CASSANDRA-3842)
 * remove the wait on hint future during write (CASSANDRA-3870)
 * (cqlsh) ignore missing CfDef opts (CASSANDRA-3933)
 * (cqlsh) look for cqlshlib relative to realpath (CASSANDRA-3767)
 * Fix short read protection (CASSANDRA-3934)
 * Make sure infered and actual schema match (CASSANDRA-3371)
 * Fix NPE during HH delivery (CASSANDRA-3677)
 * Don't put boostrapping node in 'hibernate' status (CASSANDRA-3737)
 * Fix double quotes in windows bat files (CASSANDRA-3744)
 * Fix bad validator lookup (CASSANDRA-3789)
 * Fix soft reset in EC2MultiRegionSnitch (CASSANDRA-3835)
 * Don't leave zombie connections with THSHA thrift server (CASSANDRA-3867)
 * (cqlsh) fix deserialization of data (CASSANDRA-3874)
 * Fix removetoken force causing an inconsistent state (CASSANDRA-3876)
 * Fix ahndling of some types with Pig (CASSANDRA-3886)
 * Don't allow to drop the system keyspace (CASSANDRA-3759)
 * Make Pig deletes disabled by default and configurable (CASSANDRA-3628)
Merged from 0.8:
 * (Pig) fix CassandraStorage to use correct comparator in Super ColumnFamily
   case (CASSANDRA-3251)
 * fix thread safety issues in commitlog replay, primarily affecting
   systems with many (100s) of CF definitions (CASSANDRA-3751)
 * Fix relevant tombstone ignored with super columns (CASSANDRA-3875)


1.0.7
 * fix regression in HH page size calculation (CASSANDRA-3624)
 * retry failed stream on IOException (CASSANDRA-3686)
 * allow configuring bloom_filter_fp_chance (CASSANDRA-3497)
 * attempt hint delivery every ten minutes, or when failure detector
   notifies us that a node is back up, whichever comes first.  hint
   handoff throttle delay default changed to 1ms, from 50 (CASSANDRA-3554)
 * add nodetool setstreamthroughput (CASSANDRA-3571)
 * fix assertion when dropping a columnfamily with no sstables (CASSANDRA-3614)
 * more efficient allocation of small bloom filters (CASSANDRA-3618)
 * CLibrary.createHardLinkWithExec() to check for errors (CASSANDRA-3101)
 * Avoid creating empty and non cleaned writer during compaction (CASSANDRA-3616)
 * stop thrift service in shutdown hook so we can quiesce MessagingService
   (CASSANDRA-3335)
 * (CQL) compaction_strategy_options and compression_parameters for
   CREATE COLUMNFAMILY statement (CASSANDRA-3374)
 * Reset min/max compaction threshold when creating size tiered compaction
   strategy (CASSANDRA-3666)
 * Don't ignore IOException during compaction (CASSANDRA-3655)
 * Fix assertion error for CF with gc_grace=0 (CASSANDRA-3579)
 * Shutdown ParallelCompaction reducer executor after use (CASSANDRA-3711)
 * Avoid < 0 value for pending tasks in leveled compaction (CASSANDRA-3693)
 * (Hadoop) Support TimeUUID in Pig CassandraStorage (CASSANDRA-3327)
 * Check schema is ready before continuing boostrapping (CASSANDRA-3629)
 * Catch overflows during parsing of chunk_length_kb (CASSANDRA-3644)
 * Improve stream protocol mismatch errors (CASSANDRA-3652)
 * Avoid multiple thread doing HH to the same target (CASSANDRA-3681)
 * Add JMX property for rp_timeout_in_ms (CASSANDRA-2940)
 * Allow DynamicCompositeType to compare component of different types
   (CASSANDRA-3625)
 * Flush non-cfs backed secondary indexes (CASSANDRA-3659)
 * Secondary Indexes should report memory consumption (CASSANDRA-3155)
 * fix for SelectStatement start/end key are not set correctly
   when a key alias is involved (CASSANDRA-3700)
 * fix CLI `show schema` command insert of an extra comma in
   column_metadata (CASSANDRA-3714)
Merged from 0.8:
 * avoid logging (harmless) exception when GC takes < 1ms (CASSANDRA-3656)
 * prevent new nodes from thinking down nodes are up forever (CASSANDRA-3626)
 * use correct list of replicas for LOCAL_QUORUM reads when read repair
   is disabled (CASSANDRA-3696)
 * block on flush before compacting hints (may prevent OOM) (CASSANDRA-3733)


1.0.6
 * (CQL) fix cqlsh support for replicate_on_write (CASSANDRA-3596)
 * fix adding to leveled manifest after streaming (CASSANDRA-3536)
 * filter out unavailable cipher suites when using encryption (CASSANDRA-3178)
 * (HADOOP) add old-style api support for CFIF and CFRR (CASSANDRA-2799)
 * Support TimeUUIDType column names in Stress.java tool (CASSANDRA-3541)
 * (CQL) INSERT/UPDATE/DELETE/TRUNCATE commands should allow CF names to
   be qualified by keyspace (CASSANDRA-3419)
 * always remove endpoints from delevery queue in HH (CASSANDRA-3546)
 * fix race between cf flush and its 2ndary indexes flush (CASSANDRA-3547)
 * fix potential race in AES when a repair fails (CASSANDRA-3548)
 * fix default value validation usage in CLI SET command (CASSANDRA-3553)
 * Optimize componentsFor method for compaction and startup time
   (CASSANDRA-3532)
 * (CQL) Proper ColumnFamily metadata validation on CREATE COLUMNFAMILY
   (CASSANDRA-3565)
 * fix compression "chunk_length_kb" option to set correct kb value for
   thrift/avro (CASSANDRA-3558)
 * fix missing response during range slice repair (CASSANDRA-3551)
 * 'describe ring' moved from CLI to nodetool and available through JMX (CASSANDRA-3220)
 * add back partitioner to sstable metadata (CASSANDRA-3540)
 * fix NPE in get_count for counters (CASSANDRA-3601)
Merged from 0.8:
 * remove invalid assertion that table was opened before dropping it
   (CASSANDRA-3580)
 * range and index scans now only send requests to enough replicas to
   satisfy requested CL + RR (CASSANDRA-3598)
 * use cannonical host for local node in nodetool info (CASSANDRA-3556)
 * remove nonlocal DC write optimization since it only worked with
   CL.ONE or CL.LOCAL_QUORUM (CASSANDRA-3577, 3585)
 * detect misuses of CounterColumnType (CASSANDRA-3422)
 * turn off string interning in json2sstable, take 2 (CASSANDRA-2189)
 * validate compression parameters on add/update of the ColumnFamily
   (CASSANDRA-3573)
 * Check for 0.0.0.0 is incorrect in CFIF (CASSANDRA-3584)
 * Increase vm.max_map_count in debian packaging (CASSANDRA-3563)
 * gossiper will never add itself to saved endpoints (CASSANDRA-3485)


1.0.5
 * revert CASSANDRA-3407 (see CASSANDRA-3540)
 * fix assertion error while forwarding writes to local nodes (CASSANDRA-3539)


1.0.4
 * fix self-hinting of timed out read repair updates and make hinted handoff
   less prone to OOMing a coordinator (CASSANDRA-3440)
 * expose bloom filter sizes via JMX (CASSANDRA-3495)
 * enforce RP tokens 0..2**127 (CASSANDRA-3501)
 * canonicalize paths exposed through JMX (CASSANDRA-3504)
 * fix "liveSize" stat when sstables are removed (CASSANDRA-3496)
 * add bloom filter FP rates to nodetool cfstats (CASSANDRA-3347)
 * record partitioner in sstable metadata component (CASSANDRA-3407)
 * add new upgradesstables nodetool command (CASSANDRA-3406)
 * skip --debug requirement to see common exceptions in CLI (CASSANDRA-3508)
 * fix incorrect query results due to invalid max timestamp (CASSANDRA-3510)
 * make sstableloader recognize compressed sstables (CASSANDRA-3521)
 * avoids race in OutboundTcpConnection in multi-DC setups (CASSANDRA-3530)
 * use SETLOCAL in cassandra.bat (CASSANDRA-3506)
 * fix ConcurrentModificationException in Table.all() (CASSANDRA-3529)
Merged from 0.8:
 * fix concurrence issue in the FailureDetector (CASSANDRA-3519)
 * fix array out of bounds error in counter shard removal (CASSANDRA-3514)
 * avoid dropping tombstones when they might still be needed to shadow
   data in a different sstable (CASSANDRA-2786)


1.0.3
 * revert name-based query defragmentation aka CASSANDRA-2503 (CASSANDRA-3491)
 * fix invalidate-related test failures (CASSANDRA-3437)
 * add next-gen cqlsh to bin/ (CASSANDRA-3188, 3131, 3493)
 * (CQL) fix handling of rows with no columns (CASSANDRA-3424, 3473)
 * fix querying supercolumns by name returning only a subset of
   subcolumns or old subcolumn versions (CASSANDRA-3446)
 * automatically compute sha1 sum for uncompressed data files (CASSANDRA-3456)
 * fix reading metadata/statistics component for version < h (CASSANDRA-3474)
 * add sstable forward-compatibility (CASSANDRA-3478)
 * report compression ratio in CFSMBean (CASSANDRA-3393)
 * fix incorrect size exception during streaming of counters (CASSANDRA-3481)
 * (CQL) fix for counter decrement syntax (CASSANDRA-3418)
 * Fix race introduced by CASSANDRA-2503 (CASSANDRA-3482)
 * Fix incomplete deletion of delivered hints (CASSANDRA-3466)
 * Avoid rescheduling compactions when no compaction was executed
   (CASSANDRA-3484)
 * fix handling of the chunk_length_kb compression options (CASSANDRA-3492)
Merged from 0.8:
 * fix updating CF row_cache_provider (CASSANDRA-3414)
 * CFMetaData.convertToThrift method to set RowCacheProvider (CASSANDRA-3405)
 * acquire compactionlock during truncate (CASSANDRA-3399)
 * fix displaying cfdef entries for super columnfamilies (CASSANDRA-3415)
 * Make counter shard merging thread safe (CASSANDRA-3178)
 * Revert CASSANDRA-2855
 * Fix bug preventing the use of efficient cross-DC writes (CASSANDRA-3472)
 * `describe ring` command for CLI (CASSANDRA-3220)
 * (Hadoop) skip empty rows when entire row is requested, redux (CASSANDRA-2855)


1.0.2
 * "defragment" rows for name-based queries under STCS (CASSANDRA-2503)
 * Add timing information to cassandra-cli GET/SET/LIST queries (CASSANDRA-3326)
 * Only create one CompressionMetadata object per sstable (CASSANDRA-3427)
 * cleanup usage of StorageService.setMode() (CASSANDRA-3388)
 * Avoid large array allocation for compressed chunk offsets (CASSANDRA-3432)
 * fix DecimalType bytebuffer marshalling (CASSANDRA-3421)
 * fix bug that caused first column in per row indexes to be ignored
   (CASSANDRA-3441)
 * add JMX call to clean (failed) repair sessions (CASSANDRA-3316)
 * fix sstableloader reference acquisition bug (CASSANDRA-3438)
 * fix estimated row size regression (CASSANDRA-3451)
 * make sure we don't return more columns than asked (CASSANDRA-3303, 3395)
Merged from 0.8:
 * acquire compactionlock during truncate (CASSANDRA-3399)
 * fix displaying cfdef entries for super columnfamilies (CASSANDRA-3415)


1.0.1
 * acquire references during index build to prevent delete problems
   on Windows (CASSANDRA-3314)
 * describe_ring should include datacenter/topology information (CASSANDRA-2882)
 * Thrift sockets are not properly buffered (CASSANDRA-3261)
 * performance improvement for bytebufferutil compare function (CASSANDRA-3286)
 * add system.versions ColumnFamily (CASSANDRA-3140)
 * reduce network copies (CASSANDRA-3333, 3373)
 * limit nodetool to 32MB of heap (CASSANDRA-3124)
 * (CQL) update parser to accept "timestamp" instead of "date" (CASSANDRA-3149)
 * Fix CLI `show schema` to include "compression_options" (CASSANDRA-3368)
 * Snapshot to include manifest under LeveledCompactionStrategy (CASSANDRA-3359)
 * (CQL) SELECT query should allow CF name to be qualified by keyspace (CASSANDRA-3130)
 * (CQL) Fix internal application error specifying 'using consistency ...'
   in lower case (CASSANDRA-3366)
 * fix Deflate compression when compression actually makes the data bigger
   (CASSANDRA-3370)
 * optimize UUIDGen to avoid lock contention on InetAddress.getLocalHost
   (CASSANDRA-3387)
 * tolerate index being dropped mid-mutation (CASSANDRA-3334, 3313)
 * CompactionManager is now responsible for checking for new candidates
   post-task execution, enabling more consistent leveled compaction
   (CASSANDRA-3391)
 * Cache HSHA threads (CASSANDRA-3372)
 * use CF/KS names as snapshot prefix for drop + truncate operations
   (CASSANDRA-2997)
 * Break bloom filters up to avoid heap fragmentation (CASSANDRA-2466)
 * fix cassandra hanging on jsvc stop (CASSANDRA-3302)
 * Avoid leveled compaction getting blocked on errors (CASSANDRA-3408)
 * Make reloading the compaction strategy safe (CASSANDRA-3409)
 * ignore 0.8 hints even if compaction begins before we try to purge
   them (CASSANDRA-3385)
 * remove procrun (bin\daemon) from Cassandra source tree and
   artifacts (CASSANDRA-3331)
 * make cassandra compile under JDK7 (CASSANDRA-3275)
 * remove dependency of clientutil.jar to FBUtilities (CASSANDRA-3299)
 * avoid truncation errors by using long math on long values (CASSANDRA-3364)
 * avoid clock drift on some Windows machine (CASSANDRA-3375)
 * display cache provider in cli 'describe keyspace' command (CASSANDRA-3384)
 * fix incomplete topology information in describe_ring (CASSANDRA-3403)
 * expire dead gossip states based on time (CASSANDRA-2961)
 * improve CompactionTask extensibility (CASSANDRA-3330)
 * Allow one leveled compaction task to kick off another (CASSANDRA-3363)
 * allow encryption only between datacenters (CASSANDRA-2802)
Merged from 0.8:
 * fix truncate allowing data to be replayed post-restart (CASSANDRA-3297)
 * make iwriter final in IndexWriter to avoid NPE (CASSANDRA-2863)
 * (CQL) update grammar to require key clause in DELETE statement
   (CASSANDRA-3349)
 * (CQL) allow numeric keyspace names in USE statement (CASSANDRA-3350)
 * (Hadoop) skip empty rows when slicing the entire row (CASSANDRA-2855)
 * Fix handling of tombstone by SSTableExport/Import (CASSANDRA-3357)
 * fix ColumnIndexer to use long offsets (CASSANDRA-3358)
 * Improved CLI exceptions (CASSANDRA-3312)
 * Fix handling of tombstone by SSTableExport/Import (CASSANDRA-3357)
 * Only count compaction as active (for throttling) when they have
   successfully acquired the compaction lock (CASSANDRA-3344)
 * Display CLI version string on startup (CASSANDRA-3196)
 * (Hadoop) make CFIF try rpc_address or fallback to listen_address
   (CASSANDRA-3214)
 * (Hadoop) accept comma delimited lists of initial thrift connections
   (CASSANDRA-3185)
 * ColumnFamily min_compaction_threshold should be >= 2 (CASSANDRA-3342)
 * (Pig) add 0.8+ types and key validation type in schema (CASSANDRA-3280)
 * Fix completely removing column metadata using CLI (CASSANDRA-3126)
 * CLI `describe cluster;` output should be on separate lines for separate versions
   (CASSANDRA-3170)
 * fix changing durable_writes keyspace option during CF creation
   (CASSANDRA-3292)
 * avoid locking on update when no indexes are involved (CASSANDRA-3386)
 * fix assertionError during repair with ordered partitioners (CASSANDRA-3369)
 * correctly serialize key_validation_class for avro (CASSANDRA-3391)
 * don't expire counter tombstone after streaming (CASSANDRA-3394)
 * prevent nodes that failed to join from hanging around forever
   (CASSANDRA-3351)
 * remove incorrect optimization from slice read path (CASSANDRA-3390)
 * Fix race in AntiEntropyService (CASSANDRA-3400)


1.0.0-final
 * close scrubbed sstable fd before deleting it (CASSANDRA-3318)
 * fix bug preventing obsolete commitlog segments from being removed
   (CASSANDRA-3269)
 * tolerate whitespace in seed CDL (CASSANDRA-3263)
 * Change default heap thresholds to max(min(1/2 ram, 1G), min(1/4 ram, 8GB))
   (CASSANDRA-3295)
 * Fix broken CompressedRandomAccessReaderTest (CASSANDRA-3298)
 * (CQL) fix type information returned for wildcard queries (CASSANDRA-3311)
 * add estimated tasks to LeveledCompactionStrategy (CASSANDRA-3322)
 * avoid including compaction cache-warming in keycache stats (CASSANDRA-3325)
 * run compaction and hinted handoff threads at MIN_PRIORITY (CASSANDRA-3308)
 * default hsha thrift server to cpu core count in rpc pool (CASSANDRA-3329)
 * add bin\daemon to binary tarball for Windows service (CASSANDRA-3331)
 * Fix places where uncompressed size of sstables was use in place of the
   compressed one (CASSANDRA-3338)
 * Fix hsha thrift server (CASSANDRA-3346)
 * Make sure repair only stream needed sstables (CASSANDRA-3345)


1.0.0-rc2
 * Log a meaningful warning when a node receives a message for a repair session
   that doesn't exist anymore (CASSANDRA-3256)
 * test for NUMA policy support as well as numactl presence (CASSANDRA-3245)
 * Fix FD leak when internode encryption is enabled (CASSANDRA-3257)
 * Remove incorrect assertion in mergeIterator (CASSANDRA-3260)
 * FBUtilities.hexToBytes(String) to throw NumberFormatException when string
   contains non-hex characters (CASSANDRA-3231)
 * Keep SimpleSnitch proximity ordering unchanged from what the Strategy
   generates, as intended (CASSANDRA-3262)
 * remove Scrub from compactionstats when finished (CASSANDRA-3255)
 * fix counter entry in jdbc TypesMap (CASSANDRA-3268)
 * fix full queue scenario for ParallelCompactionIterator (CASSANDRA-3270)
 * fix bootstrap process (CASSANDRA-3285)
 * don't try delivering hints if when there isn't any (CASSANDRA-3176)
 * CLI documentation change for ColumnFamily `compression_options` (CASSANDRA-3282)
 * ignore any CF ids sent by client for adding CF/KS (CASSANDRA-3288)
 * remove obsolete hints on first startup (CASSANDRA-3291)
 * use correct ISortedColumns for time-optimized reads (CASSANDRA-3289)
 * Evict gossip state immediately when a token is taken over by a new IP
   (CASSANDRA-3259)


1.0.0-rc1
 * Update CQL to generate microsecond timestamps by default (CASSANDRA-3227)
 * Fix counting CFMetadata towards Memtable liveRatio (CASSANDRA-3023)
 * Kill server on wrapped OOME such as from FileChannel.map (CASSANDRA-3201)
 * remove unnecessary copy when adding to row cache (CASSANDRA-3223)
 * Log message when a full repair operation completes (CASSANDRA-3207)
 * Fix streamOutSession keeping sstables references forever if the remote end
   dies (CASSANDRA-3216)
 * Remove dynamic_snitch boolean from example configuration (defaulting to
   true) and set default badness threshold to 0.1 (CASSANDRA-3229)
 * Base choice of random or "balanced" token on bootstrap on whether
   schema definitions were found (CASSANDRA-3219)
 * Fixes for LeveledCompactionStrategy score computation, prioritization,
   scheduling, and performance (CASSANDRA-3224, 3234)
 * parallelize sstable open at server startup (CASSANDRA-2988)
 * fix handling of exceptions writing to OutboundTcpConnection (CASSANDRA-3235)
 * Allow using quotes in "USE <keyspace>;" CLI command (CASSANDRA-3208)
 * Don't allow any cache loading exceptions to halt startup (CASSANDRA-3218)
 * Fix sstableloader --ignores option (CASSANDRA-3247)
 * File descriptor limit increased in packaging (CASSANDRA-3206)
 * Fix deadlock in commit log during flush (CASSANDRA-3253)


1.0.0-beta1
 * removed binarymemtable (CASSANDRA-2692)
 * add commitlog_total_space_in_mb to prevent fragmented logs (CASSANDRA-2427)
 * removed commitlog_rotation_threshold_in_mb configuration (CASSANDRA-2771)
 * make AbstractBounds.normalize de-overlapp overlapping ranges (CASSANDRA-2641)
 * replace CollatingIterator, ReducingIterator with MergeIterator
   (CASSANDRA-2062)
 * Fixed the ability to set compaction strategy in cli using create column
   family command (CASSANDRA-2778)
 * clean up tmp files after failed compaction (CASSANDRA-2468)
 * restrict repair streaming to specific columnfamilies (CASSANDRA-2280)
 * don't bother persisting columns shadowed by a row tombstone (CASSANDRA-2589)
 * reset CF and SC deletion times after gc_grace (CASSANDRA-2317)
 * optimize away seek when compacting wide rows (CASSANDRA-2879)
 * single-pass streaming (CASSANDRA-2677, 2906, 2916, 3003)
 * use reference counting for deleting sstables instead of relying on GC
   (CASSANDRA-2521, 3179)
 * store hints as serialized mutations instead of pointers to data row
   (CASSANDRA-2045)
 * store hints in the coordinator node instead of in the closest replica
   (CASSANDRA-2914)
 * add row_cache_keys_to_save CF option (CASSANDRA-1966)
 * check column family validity in nodetool repair (CASSANDRA-2933)
 * use lazy initialization instead of class initialization in NodeId
   (CASSANDRA-2953)
 * add paging to get_count (CASSANDRA-2894)
 * fix "short reads" in [multi]get (CASSANDRA-2643, 3157, 3192)
 * add optional compression for sstables (CASSANDRA-47, 2994, 3001, 3128)
 * add scheduler JMX metrics (CASSANDRA-2962)
 * add block level checksum for compressed data (CASSANDRA-1717)
 * make column family backed column map pluggable and introduce unsynchronized
   ArrayList backed one to speedup reads (CASSANDRA-2843, 3165, 3205)
 * refactoring of the secondary index api (CASSANDRA-2982)
 * make CL > ONE reads wait for digest reconciliation before returning
   (CASSANDRA-2494)
 * fix missing logging for some exceptions (CASSANDRA-2061)
 * refactor and optimize ColumnFamilyStore.files(...) and Descriptor.fromFilename(String)
   and few other places responsible for work with SSTable files (CASSANDRA-3040)
 * Stop reading from sstables once we know we have the most recent columns,
   for query-by-name requests (CASSANDRA-2498)
 * Add query-by-column mode to stress.java (CASSANDRA-3064)
 * Add "install" command to cassandra.bat (CASSANDRA-292)
 * clean up KSMetadata, CFMetadata from unnecessary
   Thrift<->Avro conversion methods (CASSANDRA-3032)
 * Add timeouts to client request schedulers (CASSANDRA-3079, 3096)
 * Cli to use hashes rather than array of hashes for strategy options (CASSANDRA-3081)
 * LeveledCompactionStrategy (CASSANDRA-1608, 3085, 3110, 3087, 3145, 3154, 3182)
 * Improvements of the CLI `describe` command (CASSANDRA-2630)
 * reduce window where dropped CF sstables may not be deleted (CASSANDRA-2942)
 * Expose gossip/FD info to JMX (CASSANDRA-2806)
 * Fix streaming over SSL when compressed SSTable involved (CASSANDRA-3051)
 * Add support for pluggable secondary index implementations (CASSANDRA-3078)
 * remove compaction_thread_priority setting (CASSANDRA-3104)
 * generate hints for replicas that timeout, not just replicas that are known
   to be down before starting (CASSANDRA-2034)
 * Add throttling for internode streaming (CASSANDRA-3080)
 * make the repair of a range repair all replica (CASSANDRA-2610, 3194)
 * expose the ability to repair the first range (as returned by the
   partitioner) of a node (CASSANDRA-2606)
 * Streams Compression (CASSANDRA-3015)
 * add ability to use multiple threads during a single compaction
   (CASSANDRA-2901)
 * make AbstractBounds.normalize support overlapping ranges (CASSANDRA-2641)
 * fix of the CQL count() behavior (CASSANDRA-3068)
 * use TreeMap backed column families for the SSTable simple writers
   (CASSANDRA-3148)
 * fix inconsistency of the CLI syntax when {} should be used instead of [{}]
   (CASSANDRA-3119)
 * rename CQL type names to match expected SQL behavior (CASSANDRA-3149, 3031)
 * Arena-based allocation for memtables (CASSANDRA-2252, 3162, 3163, 3168)
 * Default RR chance to 0.1 (CASSANDRA-3169)
 * Add RowLevel support to secondary index API (CASSANDRA-3147)
 * Make SerializingCacheProvider the default if JNA is available (CASSANDRA-3183)
 * Fix backwards compatibilty for CQL memtable properties (CASSANDRA-3190)
 * Add five-minute delay before starting compactions on a restarted server
   (CASSANDRA-3181)
 * Reduce copies done for intra-host messages (CASSANDRA-1788, 3144)
 * support of compaction strategy option for stress.java (CASSANDRA-3204)
 * make memtable throughput and column count thresholds no-ops (CASSANDRA-2449)
 * Return schema information along with the resultSet in CQL (CASSANDRA-2734)
 * Add new DecimalType (CASSANDRA-2883)
 * Fix assertion error in RowRepairResolver (CASSANDRA-3156)
 * Reduce unnecessary high buffer sizes (CASSANDRA-3171)
 * Pluggable compaction strategy (CASSANDRA-1610)
 * Add new broadcast_address config option (CASSANDRA-2491)


0.8.7
 * Kill server on wrapped OOME such as from FileChannel.map (CASSANDRA-3201)
 * Allow using quotes in "USE <keyspace>;" CLI command (CASSANDRA-3208)
 * Log message when a full repair operation completes (CASSANDRA-3207)
 * Don't allow any cache loading exceptions to halt startup (CASSANDRA-3218)
 * Fix sstableloader --ignores option (CASSANDRA-3247)
 * File descriptor limit increased in packaging (CASSANDRA-3206)
 * Log a meaningfull warning when a node receive a message for a repair session
   that doesn't exist anymore (CASSANDRA-3256)
 * Fix FD leak when internode encryption is enabled (CASSANDRA-3257)
 * FBUtilities.hexToBytes(String) to throw NumberFormatException when string
   contains non-hex characters (CASSANDRA-3231)
 * Keep SimpleSnitch proximity ordering unchanged from what the Strategy
   generates, as intended (CASSANDRA-3262)
 * remove Scrub from compactionstats when finished (CASSANDRA-3255)
 * Fix tool .bat files when CASSANDRA_HOME contains spaces (CASSANDRA-3258)
 * Force flush of status table when removing/updating token (CASSANDRA-3243)
 * Evict gossip state immediately when a token is taken over by a new IP (CASSANDRA-3259)
 * Fix bug where the failure detector can take too long to mark a host
   down (CASSANDRA-3273)
 * (Hadoop) allow wrapping ranges in queries (CASSANDRA-3137)
 * (Hadoop) check all interfaces for a match with split location
   before falling back to random replica (CASSANDRA-3211)
 * (Hadoop) Make Pig storage handle implements LoadMetadata (CASSANDRA-2777)
 * (Hadoop) Fix exception during PIG 'dump' (CASSANDRA-2810)
 * Fix stress COUNTER_GET option (CASSANDRA-3301)
 * Fix missing fields in CLI `show schema` output (CASSANDRA-3304)
 * Nodetool no longer leaks threads and closes JMX connections (CASSANDRA-3309)
 * fix truncate allowing data to be replayed post-restart (CASSANDRA-3297)
 * Move SimpleAuthority and SimpleAuthenticator to examples (CASSANDRA-2922)
 * Fix handling of tombstone by SSTableExport/Import (CASSANDRA-3357)
 * Fix transposition in cfHistograms (CASSANDRA-3222)
 * Allow using number as DC name when creating keyspace in CQL (CASSANDRA-3239)
 * Force flush of system table after updating/removing a token (CASSANDRA-3243)


0.8.6
 * revert CASSANDRA-2388
 * change TokenRange.endpoints back to listen/broadcast address to match
   pre-1777 behavior, and add TokenRange.rpc_endpoints instead (CASSANDRA-3187)
 * avoid trying to watch cassandra-topology.properties when loaded from jar
   (CASSANDRA-3138)
 * prevent users from creating keyspaces with LocalStrategy replication
   (CASSANDRA-3139)
 * fix CLI `show schema;` to output correct keyspace definition statement
   (CASSANDRA-3129)
 * CustomTThreadPoolServer to log TTransportException at DEBUG level
   (CASSANDRA-3142)
 * allow topology sort to work with non-unique rack names between
   datacenters (CASSANDRA-3152)
 * Improve caching of same-version Messages on digest and repair paths
   (CASSANDRA-3158)
 * Randomize choice of first replica for counter increment (CASSANDRA-2890)
 * Fix using read_repair_chance instead of merge_shard_change (CASSANDRA-3202)
 * Avoid streaming data to nodes that already have it, on move as well as
   decommission (CASSANDRA-3041)
 * Fix divide by zero error in GCInspector (CASSANDRA-3164)
 * allow quoting of the ColumnFamily name in CLI `create column family`
   statement (CASSANDRA-3195)
 * Fix rolling upgrade from 0.7 to 0.8 problem (CASSANDRA-3166)
 * Accomodate missing encryption_options in IncomingTcpConnection.stream
   (CASSANDRA-3212)


0.8.5
 * fix NPE when encryption_options is unspecified (CASSANDRA-3007)
 * include column name in validation failure exceptions (CASSANDRA-2849)
 * make sure truncate clears out the commitlog so replay won't re-
   populate with truncated data (CASSANDRA-2950)
 * fix NPE when debug logging is enabled and dropped CF is present
   in a commitlog segment (CASSANDRA-3021)
 * fix cassandra.bat when CASSANDRA_HOME contains spaces (CASSANDRA-2952)
 * fix to SSTableSimpleUnsortedWriter bufferSize calculation (CASSANDRA-3027)
 * make cleanup and normal compaction able to skip empty rows
   (rows containing nothing but expired tombstones) (CASSANDRA-3039)
 * work around native memory leak in com.sun.management.GarbageCollectorMXBean
   (CASSANDRA-2868)
 * validate that column names in column_metadata are not equal to key_alias
   on create/update of the ColumnFamily and CQL 'ALTER' statement (CASSANDRA-3036)
 * return an InvalidRequestException if an indexed column is assigned
   a value larger than 64KB (CASSANDRA-3057)
 * fix of numeric-only and string column names handling in CLI "drop index"
   (CASSANDRA-3054)
 * prune index scan resultset back to original request for lazy
   resultset expansion case (CASSANDRA-2964)
 * (Hadoop) fail jobs when Cassandra node has failed but TaskTracker
   has not (CASSANDRA-2388)
 * fix dynamic snitch ignoring nodes when read_repair_chance is zero
   (CASSANDRA-2662)
 * avoid retaining references to dropped CFS objects in
   CompactionManager.estimatedCompactions (CASSANDRA-2708)
 * expose rpc timeouts per host in MessagingServiceMBean (CASSANDRA-2941)
 * avoid including cwd in classpath for deb and rpm packages (CASSANDRA-2881)
 * remove gossip state when a new IP takes over a token (CASSANDRA-3071)
 * allow sstable2json to work on index sstable files (CASSANDRA-3059)
 * always hint counters (CASSANDRA-3099)
 * fix log4j initialization in EmbeddedCassandraService (CASSANDRA-2857)
 * remove gossip state when a new IP takes over a token (CASSANDRA-3071)
 * work around native memory leak in com.sun.management.GarbageCollectorMXBean
    (CASSANDRA-2868)
 * fix UnavailableException with writes at CL.EACH_QUORM (CASSANDRA-3084)
 * fix parsing of the Keyspace and ColumnFamily names in numeric
   and string representations in CLI (CASSANDRA-3075)
 * fix corner cases in Range.differenceToFetch (CASSANDRA-3084)
 * fix ip address String representation in the ring cache (CASSANDRA-3044)
 * fix ring cache compatibility when mixing pre-0.8.4 nodes with post-
   in the same cluster (CASSANDRA-3023)
 * make repair report failure when a node participating dies (instead of
   hanging forever) (CASSANDRA-2433)
 * fix handling of the empty byte buffer by ReversedType (CASSANDRA-3111)
 * Add validation that Keyspace names are case-insensitively unique (CASSANDRA-3066)
 * catch invalid key_validation_class before instantiating UpdateColumnFamily (CASSANDRA-3102)
 * make Range and Bounds objects client-safe (CASSANDRA-3108)
 * optionally skip log4j configuration (CASSANDRA-3061)
 * bundle sstableloader with the debian package (CASSANDRA-3113)
 * don't try to build secondary indexes when there is none (CASSANDRA-3123)
 * improve SSTableSimpleUnsortedWriter speed for large rows (CASSANDRA-3122)
 * handle keyspace arguments correctly in nodetool snapshot (CASSANDRA-3038)
 * Fix SSTableImportTest on windows (CASSANDRA-3043)
 * expose compactionThroughputMbPerSec through JMX (CASSANDRA-3117)
 * log keyspace and CF of large rows being compacted


0.8.4
 * change TokenRing.endpoints to be a list of rpc addresses instead of
   listen/broadcast addresses (CASSANDRA-1777)
 * include files-to-be-streamed in StreamInSession.getSources (CASSANDRA-2972)
 * use JAVA env var in cassandra-env.sh (CASSANDRA-2785, 2992)
 * avoid doing read for no-op replicate-on-write at CL=1 (CASSANDRA-2892)
 * refuse counter write for CL.ANY (CASSANDRA-2990)
 * switch back to only logging recent dropped messages (CASSANDRA-3004)
 * always deserialize RowMutation for counters (CASSANDRA-3006)
 * ignore saved replication_factor strategy_option for NTS (CASSANDRA-3011)
 * make sure pre-truncate CL segments are discarded (CASSANDRA-2950)


0.8.3
 * add ability to drop local reads/writes that are going to timeout
   (CASSANDRA-2943)
 * revamp token removal process, keep gossip states for 3 days (CASSANDRA-2496)
 * don't accept extra args for 0-arg nodetool commands (CASSANDRA-2740)
 * log unavailableexception details at debug level (CASSANDRA-2856)
 * expose data_dir though jmx (CASSANDRA-2770)
 * don't include tmp files as sstable when create cfs (CASSANDRA-2929)
 * log Java classpath on startup (CASSANDRA-2895)
 * keep gossipped version in sync with actual on migration coordinator
   (CASSANDRA-2946)
 * use lazy initialization instead of class initialization in NodeId
   (CASSANDRA-2953)
 * check column family validity in nodetool repair (CASSANDRA-2933)
 * speedup bytes to hex conversions dramatically (CASSANDRA-2850)
 * Flush memtables on shutdown when durable writes are disabled
   (CASSANDRA-2958)
 * improved POSIX compatibility of start scripts (CASsANDRA-2965)
 * add counter support to Hadoop InputFormat (CASSANDRA-2981)
 * fix bug where dirty commitlog segments were removed (and avoid keeping
   segments with no post-flush activity permanently dirty) (CASSANDRA-2829)
 * fix throwing exception with batch mutation of counter super columns
   (CASSANDRA-2949)
 * ignore system tables during repair (CASSANDRA-2979)
 * throw exception when NTS is given replication_factor as an option
   (CASSANDRA-2960)
 * fix assertion error during compaction of counter CFs (CASSANDRA-2968)
 * avoid trying to create index names, when no index exists (CASSANDRA-2867)
 * don't sample the system table when choosing a bootstrap token
   (CASSANDRA-2825)
 * gossiper notifies of local state changes (CASSANDRA-2948)
 * add asynchronous and half-sync/half-async (hsha) thrift servers
   (CASSANDRA-1405)
 * fix potential use of free'd native memory in SerializingCache
   (CASSANDRA-2951)
 * prune index scan resultset back to original request for lazy
   resultset expansion case (CASSANDRA-2964)
 * (Hadoop) fail jobs when Cassandra node has failed but TaskTracker
    has not (CASSANDRA-2388)


0.8.2
 * CQL:
   - include only one row per unique key for IN queries (CASSANDRA-2717)
   - respect client timestamp on full row deletions (CASSANDRA-2912)
 * improve thread-safety in StreamOutSession (CASSANDRA-2792)
 * allow deleting a row and updating indexed columns in it in the
   same mutation (CASSANDRA-2773)
 * Expose number of threads blocked on submitting memtable to flush
   in JMX (CASSANDRA-2817)
 * add ability to return "endpoints" to nodetool (CASSANDRA-2776)
 * Add support for multiple (comma-delimited) coordinator addresses
   to ColumnFamilyInputFormat (CASSANDRA-2807)
 * fix potential NPE while scheduling read repair for range slice
   (CASSANDRA-2823)
 * Fix race in SystemTable.getCurrentLocalNodeId (CASSANDRA-2824)
 * Correctly set default for replicate_on_write (CASSANDRA-2835)
 * improve nodetool compactionstats formatting (CASSANDRA-2844)
 * fix index-building status display (CASSANDRA-2853)
 * fix CLI perpetuating obsolete KsDef.replication_factor (CASSANDRA-2846)
 * improve cli treatment of multiline comments (CASSANDRA-2852)
 * handle row tombstones correctly in EchoedRow (CASSANDRA-2786)
 * add MessagingService.get[Recently]DroppedMessages and
   StorageService.getExceptionCount (CASSANDRA-2804)
 * fix possibility of spurious UnavailableException for LOCAL_QUORUM
   reads with dynamic snitch + read repair disabled (CASSANDRA-2870)
 * add ant-optional as dependence for the debian package (CASSANDRA-2164)
 * add option to specify limit for get_slice in the CLI (CASSANDRA-2646)
 * decrease HH page size (CASSANDRA-2832)
 * reset cli keyspace after dropping the current one (CASSANDRA-2763)
 * add KeyRange option to Hadoop inputformat (CASSANDRA-1125)
 * fix protocol versioning (CASSANDRA-2818, 2860)
 * support spaces in path to log4j configuration (CASSANDRA-2383)
 * avoid including inferred types in CF update (CASSANDRA-2809)
 * fix JMX bulkload call (CASSANDRA-2908)
 * fix updating KS with durable_writes=false (CASSANDRA-2907)
 * add simplified facade to SSTableWriter for bulk loading use
   (CASSANDRA-2911)
 * fix re-using index CF sstable names after drop/recreate (CASSANDRA-2872)
 * prepend CF to default index names (CASSANDRA-2903)
 * fix hint replay (CASSANDRA-2928)
 * Properly synchronize repair's merkle tree computation (CASSANDRA-2816)


0.8.1
 * CQL:
   - support for insert, delete in BATCH (CASSANDRA-2537)
   - support for IN to SELECT, UPDATE (CASSANDRA-2553)
   - timestamp support for INSERT, UPDATE, and BATCH (CASSANDRA-2555)
   - TTL support (CASSANDRA-2476)
   - counter support (CASSANDRA-2473)
   - ALTER COLUMNFAMILY (CASSANDRA-1709)
   - DROP INDEX (CASSANDRA-2617)
   - add SCHEMA/TABLE as aliases for KS/CF (CASSANDRA-2743)
   - server handles wait-for-schema-agreement (CASSANDRA-2756)
   - key alias support (CASSANDRA-2480)
 * add support for comparator parameters and a generic ReverseType
   (CASSANDRA-2355)
 * add CompositeType and DynamicCompositeType (CASSANDRA-2231)
 * optimize batches containing multiple updates to the same row
   (CASSANDRA-2583)
 * adjust hinted handoff page size to avoid OOM with large columns
   (CASSANDRA-2652)
 * mark BRAF buffer invalid post-flush so we don't re-flush partial
   buffers again, especially on CL writes (CASSANDRA-2660)
 * add DROP INDEX support to CLI (CASSANDRA-2616)
 * don't perform HH to client-mode [storageproxy] nodes (CASSANDRA-2668)
 * Improve forceDeserialize/getCompactedRow encapsulation (CASSANDRA-2659)
 * Don't write CounterUpdateColumn to disk in tests (CASSANDRA-2650)
 * Add sstable bulk loading utility (CASSANDRA-1278)
 * avoid replaying hints to dropped columnfamilies (CASSANDRA-2685)
 * add placeholders for missing rows in range query pseudo-RR (CASSANDRA-2680)
 * remove no-op HHOM.renameHints (CASSANDRA-2693)
 * clone super columns to avoid modifying them during flush (CASSANDRA-2675)
 * allow writes to bypass the commitlog for certain keyspaces (CASSANDRA-2683)
 * avoid NPE when bypassing commitlog during memtable flush (CASSANDRA-2781)
 * Added support for making bootstrap retry if nodes flap (CASSANDRA-2644)
 * Added statusthrift to nodetool to report if thrift server is running (CASSANDRA-2722)
 * Fixed rows being cached if they do not exist (CASSANDRA-2723)
 * Support passing tableName and cfName to RowCacheProviders (CASSANDRA-2702)
 * close scrub file handles (CASSANDRA-2669)
 * throttle migration replay (CASSANDRA-2714)
 * optimize column serializer creation (CASSANDRA-2716)
 * Added support for making bootstrap retry if nodes flap (CASSANDRA-2644)
 * Added statusthrift to nodetool to report if thrift server is running
   (CASSANDRA-2722)
 * Fixed rows being cached if they do not exist (CASSANDRA-2723)
 * fix truncate/compaction race (CASSANDRA-2673)
 * workaround large resultsets causing large allocation retention
   by nio sockets (CASSANDRA-2654)
 * fix nodetool ring use with Ec2Snitch (CASSANDRA-2733)
 * fix removing columns and subcolumns that are supressed by a row or
   supercolumn tombstone during replica resolution (CASSANDRA-2590)
 * support sstable2json against snapshot sstables (CASSANDRA-2386)
 * remove active-pull schema requests (CASSANDRA-2715)
 * avoid marking entire list of sstables as actively being compacted
   in multithreaded compaction (CASSANDRA-2765)
 * seek back after deserializing a row to update cache with (CASSANDRA-2752)
 * avoid skipping rows in scrub for counter column family (CASSANDRA-2759)
 * fix ConcurrentModificationException in repair when dealing with 0.7 node
   (CASSANDRA-2767)
 * use threadsafe collections for StreamInSession (CASSANDRA-2766)
 * avoid infinite loop when creating merkle tree (CASSANDRA-2758)
 * avoids unmarking compacting sstable prematurely in cleanup (CASSANDRA-2769)
 * fix NPE when the commit log is bypassed (CASSANDRA-2718)
 * don't throw an exception in SS.isRPCServerRunning (CASSANDRA-2721)
 * make stress.jar executable (CASSANDRA-2744)
 * add daemon mode to java stress (CASSANDRA-2267)
 * expose the DC and rack of a node through JMX and nodetool ring (CASSANDRA-2531)
 * fix cache mbean getSize (CASSANDRA-2781)
 * Add Date, Float, Double, and Boolean types (CASSANDRA-2530)
 * Add startup flag to renew counter node id (CASSANDRA-2788)
 * add jamm agent to cassandra.bat (CASSANDRA-2787)
 * fix repair hanging if a neighbor has nothing to send (CASSANDRA-2797)
 * purge tombstone even if row is in only one sstable (CASSANDRA-2801)
 * Fix wrong purge of deleted cf during compaction (CASSANDRA-2786)
 * fix race that could result in Hadoop writer failing to throw an
   exception encountered after close() (CASSANDRA-2755)
 * fix scan wrongly throwing assertion error (CASSANDRA-2653)
 * Always use even distribution for merkle tree with RandomPartitionner
   (CASSANDRA-2841)
 * fix describeOwnership for OPP (CASSANDRA-2800)
 * ensure that string tokens do not contain commas (CASSANDRA-2762)


0.8.0-final
 * fix CQL grammar warning and cqlsh regression from CASSANDRA-2622
 * add ant generate-cql-html target (CASSANDRA-2526)
 * update CQL consistency levels (CASSANDRA-2566)
 * debian packaging fixes (CASSANDRA-2481, 2647)
 * fix UUIDType, IntegerType for direct buffers (CASSANDRA-2682, 2684)
 * switch to native Thrift for Hadoop map/reduce (CASSANDRA-2667)
 * fix StackOverflowError when building from eclipse (CASSANDRA-2687)
 * only provide replication_factor to strategy_options "help" for
   SimpleStrategy, OldNetworkTopologyStrategy (CASSANDRA-2678, 2713)
 * fix exception adding validators to non-string columns (CASSANDRA-2696)
 * avoid instantiating DatabaseDescriptor in JDBC (CASSANDRA-2694)
 * fix potential stack overflow during compaction (CASSANDRA-2626)
 * clone super columns to avoid modifying them during flush (CASSANDRA-2675)
 * reset underlying iterator in EchoedRow constructor (CASSANDRA-2653)


0.8.0-rc1
 * faster flushes and compaction from fixing excessively pessimistic
   rebuffering in BRAF (CASSANDRA-2581)
 * fix returning null column values in the python cql driver (CASSANDRA-2593)
 * fix merkle tree splitting exiting early (CASSANDRA-2605)
 * snapshot_before_compaction directory name fix (CASSANDRA-2598)
 * Disable compaction throttling during bootstrap (CASSANDRA-2612)
 * fix CQL treatment of > and < operators in range slices (CASSANDRA-2592)
 * fix potential double-application of counter updates on commitlog replay
   by moving replay position from header to sstable metadata (CASSANDRA-2419)
 * JDBC CQL driver exposes getColumn for access to timestamp
 * JDBC ResultSetMetadata properties added to AbstractType
 * r/m clustertool (CASSANDRA-2607)
 * add support for presenting row key as a column in CQL result sets
   (CASSANDRA-2622)
 * Don't allow {LOCAL|EACH}_QUORUM unless strategy is NTS (CASSANDRA-2627)
 * validate keyspace strategy_options during CQL create (CASSANDRA-2624)
 * fix empty Result with secondary index when limit=1 (CASSANDRA-2628)
 * Fix regression where bootstrapping a node with no schema fails
   (CASSANDRA-2625)
 * Allow removing LocationInfo sstables (CASSANDRA-2632)
 * avoid attempting to replay mutations from dropped keyspaces (CASSANDRA-2631)
 * avoid using cached position of a key when GT is requested (CASSANDRA-2633)
 * fix counting bloom filter true positives (CASSANDRA-2637)
 * initialize local ep state prior to gossip startup if needed (CASSANDRA-2638)
 * fix counter increment lost after restart (CASSANDRA-2642)
 * add quote-escaping via backslash to CLI (CASSANDRA-2623)
 * fix pig example script (CASSANDRA-2487)
 * fix dynamic snitch race in adding latencies (CASSANDRA-2618)
 * Start/stop cassandra after more important services such as mdadm in
   debian packaging (CASSANDRA-2481)


0.8.0-beta2
 * fix NPE compacting index CFs (CASSANDRA-2528)
 * Remove checking all column families on startup for compaction candidates
   (CASSANDRA-2444)
 * validate CQL create keyspace options (CASSANDRA-2525)
 * fix nodetool setcompactionthroughput (CASSANDRA-2550)
 * move	gossip heartbeat back to its own thread (CASSANDRA-2554)
 * validate cql TRUNCATE columnfamily before truncating (CASSANDRA-2570)
 * fix batch_mutate for mixed standard-counter mutations (CASSANDRA-2457)
 * disallow making schema changes to system keyspace (CASSANDRA-2563)
 * fix sending mutation messages multiple times (CASSANDRA-2557)
 * fix incorrect use of NBHM.size in ReadCallback that could cause
   reads to time out even when responses were received (CASSANDRA-2552)
 * trigger read repair correctly for LOCAL_QUORUM reads (CASSANDRA-2556)
 * Allow configuring the number of compaction thread (CASSANDRA-2558)
 * forceUserDefinedCompaction will attempt to compact what it is given
   even if the pessimistic estimate is that there is not enough disk space;
   automatic compactions will only compact 2 or more sstables (CASSANDRA-2575)
 * refuse to apply migrations with older timestamps than the current
   schema (CASSANDRA-2536)
 * remove unframed Thrift transport option
 * include indexes in snapshots (CASSANDRA-2596)
 * improve ignoring of obsolete mutations in index maintenance (CASSANDRA-2401)
 * recognize attempt to drop just the index while leaving the column
   definition alone (CASSANDRA-2619)


0.8.0-beta1
 * remove Avro RPC support (CASSANDRA-926)
 * support for columns that act as incr/decr counters
   (CASSANDRA-1072, 1937, 1944, 1936, 2101, 2093, 2288, 2105, 2384, 2236, 2342,
   2454)
 * CQL (CASSANDRA-1703, 1704, 1705, 1706, 1707, 1708, 1710, 1711, 1940,
   2124, 2302, 2277, 2493)
 * avoid double RowMutation serialization on write path (CASSANDRA-1800)
 * make NetworkTopologyStrategy the default (CASSANDRA-1960)
 * configurable internode encryption (CASSANDRA-1567, 2152)
 * human readable column names in sstable2json output (CASSANDRA-1933)
 * change default JMX port to 7199 (CASSANDRA-2027)
 * backwards compatible internal messaging (CASSANDRA-1015)
 * atomic switch of memtables and sstables (CASSANDRA-2284)
 * add pluggable SeedProvider (CASSANDRA-1669)
 * Fix clustertool to not throw exception when calling get_endpoints (CASSANDRA-2437)
 * upgrade to thrift 0.6 (CASSANDRA-2412)
 * repair works on a token range instead of full ring (CASSANDRA-2324)
 * purge tombstones from row cache (CASSANDRA-2305)
 * push replication_factor into strategy_options (CASSANDRA-1263)
 * give snapshots the same name on each node (CASSANDRA-1791)
 * remove "nodetool loadbalance" (CASSANDRA-2448)
 * multithreaded compaction (CASSANDRA-2191)
 * compaction throttling (CASSANDRA-2156)
 * add key type information and alias (CASSANDRA-2311, 2396)
 * cli no longer divides read_repair_chance by 100 (CASSANDRA-2458)
 * made CompactionInfo.getTaskType return an enum (CASSANDRA-2482)
 * add a server-wide cap on measured memtable memory usage and aggressively
   flush to keep under that threshold (CASSANDRA-2006)
 * add unified UUIDType (CASSANDRA-2233)
 * add off-heap row cache support (CASSANDRA-1969)


0.7.5
 * improvements/fixes to PIG driver (CASSANDRA-1618, CASSANDRA-2387,
   CASSANDRA-2465, CASSANDRA-2484)
 * validate index names (CASSANDRA-1761)
 * reduce contention on Table.flusherLock (CASSANDRA-1954)
 * try harder to detect failures during streaming, cleaning up temporary
   files more reliably (CASSANDRA-2088)
 * shut down server for OOM on a Thrift thread (CASSANDRA-2269)
 * fix tombstone handling in repair and sstable2json (CASSANDRA-2279)
 * preserve version when streaming data from old sstables (CASSANDRA-2283)
 * don't start repair if a neighboring node is marked as dead (CASSANDRA-2290)
 * purge tombstones from row cache (CASSANDRA-2305)
 * Avoid seeking when sstable2json exports the entire file (CASSANDRA-2318)
 * clear Built flag in system table when dropping an index (CASSANDRA-2320)
 * don't allow arbitrary argument for stress.java (CASSANDRA-2323)
 * validate values for index predicates in get_indexed_slice (CASSANDRA-2328)
 * queue secondary indexes for flush before the parent (CASSANDRA-2330)
 * allow job configuration to set the CL used in Hadoop jobs (CASSANDRA-2331)
 * add memtable_flush_queue_size defaulting to 4 (CASSANDRA-2333)
 * Allow overriding of initial_token, storage_port and rpc_port from system
   properties (CASSANDRA-2343)
 * fix comparator used for non-indexed secondary expressions in index scan
   (CASSANDRA-2347)
 * ensure size calculation and write phase of large-row compaction use
   the same threshold for TTL expiration (CASSANDRA-2349)
 * fix race when iterating CFs during add/drop (CASSANDRA-2350)
 * add ConsistencyLevel command to CLI (CASSANDRA-2354)
 * allow negative numbers in the cli (CASSANDRA-2358)
 * hard code serialVersionUID for tokens class (CASSANDRA-2361)
 * fix potential infinite loop in ByteBufferUtil.inputStream (CASSANDRA-2365)
 * fix encoding bugs in HintedHandoffManager, SystemTable when default
   charset is not UTF8 (CASSANDRA-2367)
 * avoids having removed node reappearing in Gossip (CASSANDRA-2371)
 * fix incorrect truncation of long to int when reading columns via block
   index (CASSANDRA-2376)
 * fix NPE during stream session (CASSANDRA-2377)
 * fix race condition that could leave orphaned data files when dropping CF or
   KS (CASSANDRA-2381)
 * fsync statistics component on write (CASSANDRA-2382)
 * fix duplicate results from CFS.scan (CASSANDRA-2406)
 * add IntegerType to CLI help (CASSANDRA-2414)
 * avoid caching token-only decoratedkeys (CASSANDRA-2416)
 * convert mmap assertion to if/throw so scrub can catch it (CASSANDRA-2417)
 * don't overwrite gc log (CASSANDR-2418)
 * invalidate row cache for streamed row to avoid inconsitencies
   (CASSANDRA-2420)
 * avoid copies in range/index scans (CASSANDRA-2425)
 * make sure we don't wipe data during cleanup if the node has not join
   the ring (CASSANDRA-2428)
 * Try harder to close files after compaction (CASSANDRA-2431)
 * re-set bootstrapped flag after move finishes (CASSANDRA-2435)
 * display validation_class in CLI 'describe keyspace' (CASSANDRA-2442)
 * make cleanup compactions cleanup the row cache (CASSANDRA-2451)
 * add column fields validation to scrub (CASSANDRA-2460)
 * use 64KB flush buffer instead of in_memory_compaction_limit (CASSANDRA-2463)
 * fix backslash substitutions in CLI (CASSANDRA-2492)
 * disable cache saving for system CFS (CASSANDRA-2502)
 * fixes for verifying destination availability under hinted conditions
   so UE can be thrown intead of timing out (CASSANDRA-2514)
 * fix update of validation class in column metadata (CASSANDRA-2512)
 * support LOCAL_QUORUM, EACH_QUORUM CLs outside of NTS (CASSANDRA-2516)
 * preserve version when streaming data from old sstables (CASSANDRA-2283)
 * fix backslash substitutions in CLI (CASSANDRA-2492)
 * count a row deletion as one operation towards memtable threshold
   (CASSANDRA-2519)
 * support LOCAL_QUORUM, EACH_QUORUM CLs outside of NTS (CASSANDRA-2516)


0.7.4
 * add nodetool join command (CASSANDRA-2160)
 * fix secondary indexes on pre-existing or streamed data (CASSANDRA-2244)
 * initialize endpoint in gossiper earlier (CASSANDRA-2228)
 * add ability to write to Cassandra from Pig (CASSANDRA-1828)
 * add rpc_[min|max]_threads (CASSANDRA-2176)
 * add CL.TWO, CL.THREE (CASSANDRA-2013)
 * avoid exporting an un-requested row in sstable2json, when exporting
   a key that does not exist (CASSANDRA-2168)
 * add incremental_backups option (CASSANDRA-1872)
 * add configurable row limit to Pig loadfunc (CASSANDRA-2276)
 * validate column values in batches as well as single-Column inserts
   (CASSANDRA-2259)
 * move sample schema from cassandra.yaml to schema-sample.txt,
   a cli scripts (CASSANDRA-2007)
 * avoid writing empty rows when scrubbing tombstoned rows (CASSANDRA-2296)
 * fix assertion error in range and index scans for CL < ALL
   (CASSANDRA-2282)
 * fix commitlog replay when flush position refers to data that didn't
   get synced before server died (CASSANDRA-2285)
 * fix fd leak in sstable2json with non-mmap'd i/o (CASSANDRA-2304)
 * reduce memory use during streaming of multiple sstables (CASSANDRA-2301)
 * purge tombstoned rows from cache after GCGraceSeconds (CASSANDRA-2305)
 * allow zero replicas in a NTS datacenter (CASSANDRA-1924)
 * make range queries respect snitch for local replicas (CASSANDRA-2286)
 * fix HH delivery when column index is larger than 2GB (CASSANDRA-2297)
 * make 2ary indexes use parent CF flush thresholds during initial build
   (CASSANDRA-2294)
 * update memtable_throughput to be a long (CASSANDRA-2158)


0.7.3
 * Keep endpoint state until aVeryLongTime (CASSANDRA-2115)
 * lower-latency read repair (CASSANDRA-2069)
 * add hinted_handoff_throttle_delay_in_ms option (CASSANDRA-2161)
 * fixes for cache save/load (CASSANDRA-2172, -2174)
 * Handle whole-row deletions in CFOutputFormat (CASSANDRA-2014)
 * Make memtable_flush_writers flush in parallel (CASSANDRA-2178)
 * Add compaction_preheat_key_cache option (CASSANDRA-2175)
 * refactor stress.py to have only one copy of the format string
   used for creating row keys (CASSANDRA-2108)
 * validate index names for \w+ (CASSANDRA-2196)
 * Fix Cassandra cli to respect timeout if schema does not settle
   (CASSANDRA-2187)
 * fix for compaction and cleanup writing old-format data into new-version
   sstable (CASSANDRA-2211, -2216)
 * add nodetool scrub (CASSANDRA-2217, -2240)
 * fix sstable2json large-row pagination (CASSANDRA-2188)
 * fix EOFing on requests for the last bytes in a file (CASSANDRA-2213)
 * fix BufferedRandomAccessFile bugs (CASSANDRA-2218, -2241)
 * check for memtable flush_after_mins exceeded every 10s (CASSANDRA-2183)
 * fix cache saving on Windows (CASSANDRA-2207)
 * add validateSchemaAgreement call + synchronization to schema
   modification operations (CASSANDRA-2222)
 * fix for reversed slice queries on large rows (CASSANDRA-2212)
 * fat clients were writing local data (CASSANDRA-2223)
 * set DEFAULT_MEMTABLE_LIFETIME_IN_MINS to 24h
 * improve detection and cleanup of partially-written sstables
   (CASSANDRA-2206)
 * fix supercolumn de/serialization when subcolumn comparator is different
   from supercolumn's (CASSANDRA-2104)
 * fix starting up on Windows when CASSANDRA_HOME contains whitespace
   (CASSANDRA-2237)
 * add [get|set][row|key]cacheSavePeriod to JMX (CASSANDRA-2100)
 * fix Hadoop ColumnFamilyOutputFormat dropping of mutations
   when batch fills up (CASSANDRA-2255)
 * move file deletions off of scheduledtasks executor (CASSANDRA-2253)


0.7.2
 * copy DecoratedKey.key when inserting into caches to avoid retaining
   a reference to the underlying buffer (CASSANDRA-2102)
 * format subcolumn names with subcomparator (CASSANDRA-2136)
 * fix column bloom filter deserialization (CASSANDRA-2165)


0.7.1
 * refactor MessageDigest creation code. (CASSANDRA-2107)
 * buffer network stack to avoid inefficient small TCP messages while avoiding
   the nagle/delayed ack problem (CASSANDRA-1896)
 * check log4j configuration for changes every 10s (CASSANDRA-1525, 1907)
 * more-efficient cross-DC replication (CASSANDRA-1530, -2051, -2138)
 * avoid polluting page cache with commitlog or sstable writes
   and seq scan operations (CASSANDRA-1470)
 * add RMI authentication options to nodetool (CASSANDRA-1921)
 * make snitches configurable at runtime (CASSANDRA-1374)
 * retry hadoop split requests on connection failure (CASSANDRA-1927)
 * implement describeOwnership for BOP, COPP (CASSANDRA-1928)
 * make read repair behave as expected for ConsistencyLevel > ONE
   (CASSANDRA-982, 2038)
 * distributed test harness (CASSANDRA-1859, 1964)
 * reduce flush lock contention (CASSANDRA-1930)
 * optimize supercolumn deserialization (CASSANDRA-1891)
 * fix CFMetaData.apply to only compare objects of the same class
   (CASSANDRA-1962)
 * allow specifying specific SSTables to compact from JMX (CASSANDRA-1963)
 * fix race condition in MessagingService.targets (CASSANDRA-1959, 2094, 2081)
 * refuse to open sstables from a future version (CASSANDRA-1935)
 * zero-copy reads (CASSANDRA-1714)
 * fix copy bounds for word Text in wordcount demo (CASSANDRA-1993)
 * fixes for contrib/javautils (CASSANDRA-1979)
 * check more frequently for memtable expiration (CASSANDRA-2000)
 * fix writing SSTable column count statistics (CASSANDRA-1976)
 * fix streaming of multiple CFs during bootstrap (CASSANDRA-1992)
 * explicitly set JVM GC new generation size with -Xmn (CASSANDRA-1968)
 * add short options for CLI flags (CASSANDRA-1565)
 * make keyspace argument to "describe keyspace" in CLI optional
   when authenticated to keyspace already (CASSANDRA-2029)
 * added option to specify -Dcassandra.join_ring=false on startup
   to allow "warm spare" nodes or performing JMX maintenance before
   joining the ring (CASSANDRA-526)
 * log migrations at INFO (CASSANDRA-2028)
 * add CLI verbose option in file mode (CASSANDRA-2030)
 * add single-line "--" comments to CLI (CASSANDRA-2032)
 * message serialization tests (CASSANDRA-1923)
 * switch from ivy to maven-ant-tasks (CASSANDRA-2017)
 * CLI attempts to block for new schema to propagate (CASSANDRA-2044)
 * fix potential overflow in nodetool cfstats (CASSANDRA-2057)
 * add JVM shutdownhook to sync commitlog (CASSANDRA-1919)
 * allow nodes to be up without being part of  normal traffic (CASSANDRA-1951)
 * fix CLI "show keyspaces" with null options on NTS (CASSANDRA-2049)
 * fix possible ByteBuffer race conditions (CASSANDRA-2066)
 * reduce garbage generated by MessagingService to prevent load spikes
   (CASSANDRA-2058)
 * fix math in RandomPartitioner.describeOwnership (CASSANDRA-2071)
 * fix deletion of sstable non-data components (CASSANDRA-2059)
 * avoid blocking gossip while deleting handoff hints (CASSANDRA-2073)
 * ignore messages from newer versions, keep track of nodes in gossip
   regardless of version (CASSANDRA-1970)
 * cache writing moved to CompactionManager to reduce i/o contention and
   updated to use non-cache-polluting writes (CASSANDRA-2053)
 * page through large rows when exporting to JSON (CASSANDRA-2041)
 * add flush_largest_memtables_at and reduce_cache_sizes_at options
   (CASSANDRA-2142)
 * add cli 'describe cluster' command (CASSANDRA-2127)
 * add cli support for setting username/password at 'connect' command
   (CASSANDRA-2111)
 * add -D option to Stress.java to allow reading hosts from a file
   (CASSANDRA-2149)
 * bound hints CF throughput between 32M and 256M (CASSANDRA-2148)
 * continue starting when invalid saved cache entries are encountered
   (CASSANDRA-2076)
 * add max_hint_window_in_ms option (CASSANDRA-1459)


0.7.0-final
 * fix offsets to ByteBuffer.get (CASSANDRA-1939)


0.7.0-rc4
 * fix cli crash after backgrounding (CASSANDRA-1875)
 * count timeouts in storageproxy latencies, and include latency
   histograms in StorageProxyMBean (CASSANDRA-1893)
 * fix CLI get recognition of supercolumns (CASSANDRA-1899)
 * enable keepalive on intra-cluster sockets (CASSANDRA-1766)
 * count timeouts towards dynamicsnitch latencies (CASSANDRA-1905)
 * Expose index-building status in JMX + cli schema description
   (CASSANDRA-1871)
 * allow [LOCAL|EACH]_QUORUM to be used with non-NetworkTopology
   replication Strategies
 * increased amount of index locks for faster commitlog replay
 * collect secondary index tombstones immediately (CASSANDRA-1914)
 * revert commitlog changes from #1780 (CASSANDRA-1917)
 * change RandomPartitioner min token to -1 to avoid collision w/
   tokens on actual nodes (CASSANDRA-1901)
 * examine the right nibble when validating TimeUUID (CASSANDRA-1910)
 * include secondary indexes in cleanup (CASSANDRA-1916)
 * CFS.scrubDataDirectories should also cleanup invalid secondary indexes
   (CASSANDRA-1904)
 * ability to disable/enable gossip on nodes to force them down
   (CASSANDRA-1108)


0.7.0-rc3
 * expose getNaturalEndpoints in StorageServiceMBean taking byte[]
   key; RMI cannot serialize ByteBuffer (CASSANDRA-1833)
 * infer org.apache.cassandra.locator for replication strategy classes
   when not otherwise specified
 * validation that generates less garbage (CASSANDRA-1814)
 * add TTL support to CLI (CASSANDRA-1838)
 * cli defaults to bytestype for subcomparator when creating
   column families (CASSANDRA-1835)
 * unregister index MBeans when index is dropped (CASSANDRA-1843)
 * make ByteBufferUtil.clone thread-safe (CASSANDRA-1847)
 * change exception for read requests during bootstrap from
   InvalidRequest to Unavailable (CASSANDRA-1862)
 * respect row-level tombstones post-flush in range scans
   (CASSANDRA-1837)
 * ReadResponseResolver check digests against each other (CASSANDRA-1830)
 * return InvalidRequest when remove of subcolumn without supercolumn
   is requested (CASSANDRA-1866)
 * flush before repair (CASSANDRA-1748)
 * SSTableExport validates key order (CASSANDRA-1884)
 * large row support for SSTableExport (CASSANDRA-1867)
 * Re-cache hot keys post-compaction without hitting disk (CASSANDRA-1878)
 * manage read repair in coordinator instead of data source, to
   provide latency information to dynamic snitch (CASSANDRA-1873)


0.7.0-rc2
 * fix live-column-count of slice ranges including tombstoned supercolumn
   with live subcolumn (CASSANDRA-1591)
 * rename o.a.c.internal.AntientropyStage -> AntiEntropyStage,
   o.a.c.request.Request_responseStage -> RequestResponseStage,
   o.a.c.internal.Internal_responseStage -> InternalResponseStage
 * add AbstractType.fromString (CASSANDRA-1767)
 * require index_type to be present when specifying index_name
   on ColumnDef (CASSANDRA-1759)
 * fix add/remove index bugs in CFMetadata (CASSANDRA-1768)
 * rebuild Strategy during system_update_keyspace (CASSANDRA-1762)
 * cli updates prompt to ... in continuation lines (CASSANDRA-1770)
 * support multiple Mutations per key in hadoop ColumnFamilyOutputFormat
   (CASSANDRA-1774)
 * improvements to Debian init script (CASSANDRA-1772)
 * use local classloader to check for version.properties (CASSANDRA-1778)
 * Validate that column names in column_metadata are valid for the
   defined comparator, and decode properly in cli (CASSANDRA-1773)
 * use cross-platform newlines in cli (CASSANDRA-1786)
 * add ExpiringColumn support to sstable import/export (CASSANDRA-1754)
 * add flush for each append to periodic commitlog mode; added
   periodic_without_flush option to disable this (CASSANDRA-1780)
 * close file handle used for post-flush truncate (CASSANDRA-1790)
 * various code cleanup (CASSANDRA-1793, -1794, -1795)
 * fix range queries against wrapped range (CASSANDRA-1781)
 * fix consistencylevel calculations for NetworkTopologyStrategy
   (CASSANDRA-1804)
 * cli support index type enum names (CASSANDRA-1810)
 * improved validation of column_metadata (CASSANDRA-1813)
 * reads at ConsistencyLevel > 1 throw UnavailableException
   immediately if insufficient live nodes exist (CASSANDRA-1803)
 * copy bytebuffers for local writes to avoid retaining the entire
   Thrift frame (CASSANDRA-1801)
 * fix NPE adding index to column w/o prior metadata (CASSANDRA-1764)
 * reduce fat client timeout (CASSANDRA-1730)
 * fix botched merge of CASSANDRA-1316


0.7.0-rc1
 * fix compaction and flush races with schema updates (CASSANDRA-1715)
 * add clustertool, config-converter, sstablekeys, and schematool
   Windows .bat files (CASSANDRA-1723)
 * reject range queries received during bootstrap (CASSANDRA-1739)
 * fix wrapping-range queries on non-minimum token (CASSANDRA-1700)
 * add nodetool cfhistogram (CASSANDRA-1698)
 * limit repaired ranges to what the nodes have in common (CASSANDRA-1674)
 * index scan treats missing columns as not matching secondary
   expressions (CASSANDRA-1745)
 * Fix misuse of DataOutputBuffer.getData in AntiEntropyService
   (CASSANDRA-1729)
 * detect and warn when obsolete version of JNA is present (CASSANDRA-1760)
 * reduce fat client timeout (CASSANDRA-1730)
 * cleanup smallest CFs first to increase free temp space for larger ones
   (CASSANDRA-1811)
 * Update windows .bat files to work outside of main Cassandra
   directory (CASSANDRA-1713)
 * fix read repair regression from 0.6.7 (CASSANDRA-1727)
 * more-efficient read repair (CASSANDRA-1719)
 * fix hinted handoff replay (CASSANDRA-1656)
 * log type of dropped messages (CASSANDRA-1677)
 * upgrade to SLF4J 1.6.1
 * fix ByteBuffer bug in ExpiringColumn.updateDigest (CASSANDRA-1679)
 * fix IntegerType.getString (CASSANDRA-1681)
 * make -Djava.net.preferIPv4Stack=true the default (CASSANDRA-628)
 * add INTERNAL_RESPONSE verb to differentiate from responses related
   to client requests (CASSANDRA-1685)
 * log tpstats when dropping messages (CASSANDRA-1660)
 * include unreachable nodes in describeSchemaVersions (CASSANDRA-1678)
 * Avoid dropping messages off the client request path (CASSANDRA-1676)
 * fix jna errno reporting (CASSANDRA-1694)
 * add friendlier error for UnknownHostException on startup (CASSANDRA-1697)
 * include jna dependency in RPM package (CASSANDRA-1690)
 * add --skip-keys option to stress.py (CASSANDRA-1696)
 * improve cli handling of non-string keys and column names
   (CASSANDRA-1701, -1693)
 * r/m extra subcomparator line in cli keyspaces output (CASSANDRA-1712)
 * add read repair chance to cli "show keyspaces"
 * upgrade to ConcurrentLinkedHashMap 1.1 (CASSANDRA-975)
 * fix index scan routing (CASSANDRA-1722)
 * fix tombstoning of supercolumns in range queries (CASSANDRA-1734)
 * clear endpoint cache after updating keyspace metadata (CASSANDRA-1741)
 * fix wrapping-range queries on non-minimum token (CASSANDRA-1700)
 * truncate includes secondary indexes (CASSANDRA-1747)
 * retain reference to PendingFile sstables (CASSANDRA-1749)
 * fix sstableimport regression (CASSANDRA-1753)
 * fix for bootstrap when no non-system tables are defined (CASSANDRA-1732)
 * handle replica unavailability in index scan (CASSANDRA-1755)
 * fix service initialization order deadlock (CASSANDRA-1756)
 * multi-line cli commands (CASSANDRA-1742)
 * fix race between snapshot and compaction (CASSANDRA-1736)
 * add listEndpointsPendingHints, deleteHintsForEndpoint JMX methods
   (CASSANDRA-1551)


0.7.0-beta3
 * add strategy options to describe_keyspace output (CASSANDRA-1560)
 * log warning when using randomly generated token (CASSANDRA-1552)
 * re-organize JMX into .db, .net, .internal, .request (CASSANDRA-1217)
 * allow nodes to change IPs between restarts (CASSANDRA-1518)
 * remember ring state between restarts by default (CASSANDRA-1518)
 * flush index built flag so we can read it before log replay (CASSANDRA-1541)
 * lock row cache updates to prevent race condition (CASSANDRA-1293)
 * remove assertion causing rare (and harmless) error messages in
   commitlog (CASSANDRA-1330)
 * fix moving nodes with no keyspaces defined (CASSANDRA-1574)
 * fix unbootstrap when no data is present in a transfer range (CASSANDRA-1573)
 * take advantage of AVRO-495 to simplify our avro IDL (CASSANDRA-1436)
 * extend authorization hierarchy to column family (CASSANDRA-1554)
 * deletion support in secondary indexes (CASSANDRA-1571)
 * meaningful error message for invalid replication strategy class
   (CASSANDRA-1566)
 * allow keyspace creation with RF > N (CASSANDRA-1428)
 * improve cli error handling (CASSANDRA-1580)
 * add cache save/load ability (CASSANDRA-1417, 1606, 1647)
 * add StorageService.getDrainProgress (CASSANDRA-1588)
 * Disallow bootstrap to an in-use token (CASSANDRA-1561)
 * Allow dynamic secondary index creation and destruction (CASSANDRA-1532)
 * log auto-guessed memtable thresholds (CASSANDRA-1595)
 * add ColumnDef support to cli (CASSANDRA-1583)
 * reduce index sample time by 75% (CASSANDRA-1572)
 * add cli support for column, strategy metadata (CASSANDRA-1578, 1612)
 * add cli support for schema modification (CASSANDRA-1584)
 * delete temp files on failed compactions (CASSANDRA-1596)
 * avoid blocking for dead nodes during removetoken (CASSANDRA-1605)
 * remove ConsistencyLevel.ZERO (CASSANDRA-1607)
 * expose in-progress compaction type in jmx (CASSANDRA-1586)
 * removed IClock & related classes from internals (CASSANDRA-1502)
 * fix removing tokens from SystemTable on decommission and removetoken
   (CASSANDRA-1609)
 * include CF metadata in cli 'show keyspaces' (CASSANDRA-1613)
 * switch from Properties to HashMap in PropertyFileSnitch to
   avoid synchronization bottleneck (CASSANDRA-1481)
 * PropertyFileSnitch configuration file renamed to
   cassandra-topology.properties
 * add cli support for get_range_slices (CASSANDRA-1088, CASSANDRA-1619)
 * Make memtable flush thresholds per-CF instead of global
   (CASSANDRA-1007, 1637)
 * add cli support for binary data without CfDef hints (CASSANDRA-1603)
 * fix building SSTable statistics post-stream (CASSANDRA-1620)
 * fix potential infinite loop in 2ary index queries (CASSANDRA-1623)
 * allow creating NTS keyspaces with no replicas configured (CASSANDRA-1626)
 * add jmx histogram of sstables accessed per read (CASSANDRA-1624)
 * remove system_rename_column_family and system_rename_keyspace from the
   client API until races can be fixed (CASSANDRA-1630, CASSANDRA-1585)
 * add cli sanity tests (CASSANDRA-1582)
 * update GC settings in cassandra.bat (CASSANDRA-1636)
 * cli support for index queries (CASSANDRA-1635)
 * cli support for updating schema memtable settings (CASSANDRA-1634)
 * cli --file option (CASSANDRA-1616)
 * reduce automatically chosen memtable sizes by 50% (CASSANDRA-1641)
 * move endpoint cache from snitch to strategy (CASSANDRA-1643)
 * fix commitlog recovery deleting the newly-created segment as well as
   the old ones (CASSANDRA-1644)
 * upgrade to Thrift 0.5 (CASSANDRA-1367)
 * renamed CL.DCQUORUM to LOCAL_QUORUM and DCQUORUMSYNC to EACH_QUORUM
 * cli truncate support (CASSANDRA-1653)
 * update GC settings in cassandra.bat (CASSANDRA-1636)
 * avoid logging when a node's ip/token is gossipped back to it (CASSANDRA-1666)


0.7-beta2
 * always use UTF-8 for hint keys (CASSANDRA-1439)
 * remove cassandra.yaml dependency from Hadoop and Pig (CASSADRA-1322)
 * expose CfDef metadata in describe_keyspaces (CASSANDRA-1363)
 * restore use of mmap_index_only option (CASSANDRA-1241)
 * dropping a keyspace with no column families generated an error
   (CASSANDRA-1378)
 * rename RackAwareStrategy to OldNetworkTopologyStrategy, RackUnawareStrategy
   to SimpleStrategy, DatacenterShardStrategy to NetworkTopologyStrategy,
   AbstractRackAwareSnitch to AbstractNetworkTopologySnitch (CASSANDRA-1392)
 * merge StorageProxy.mutate, mutateBlocking (CASSANDRA-1396)
 * faster UUIDType, LongType comparisons (CASSANDRA-1386, 1393)
 * fix setting read_repair_chance from CLI addColumnFamily (CASSANDRA-1399)
 * fix updates to indexed columns (CASSANDRA-1373)
 * fix race condition leaving to FileNotFoundException (CASSANDRA-1382)
 * fix sharded lock hash on index write path (CASSANDRA-1402)
 * add support for GT/E, LT/E in subordinate index clauses (CASSANDRA-1401)
 * cfId counter got out of sync when CFs were added (CASSANDRA-1403)
 * less chatty schema updates (CASSANDRA-1389)
 * rename column family mbeans. 'type' will now include either
   'IndexColumnFamilies' or 'ColumnFamilies' depending on the CFS type.
   (CASSANDRA-1385)
 * disallow invalid keyspace and column family names. This includes name that
   matches a '^\w+' regex. (CASSANDRA-1377)
 * use JNA, if present, to take snapshots (CASSANDRA-1371)
 * truncate hints if starting 0.7 for the first time (CASSANDRA-1414)
 * fix FD leak in single-row slicepredicate queries (CASSANDRA-1416)
 * allow index expressions against columns that are not part of the
   SlicePredicate (CASSANDRA-1410)
 * config-converter properly handles snitches and framed support
   (CASSANDRA-1420)
 * remove keyspace argument from multiget_count (CASSANDRA-1422)
 * allow specifying cassandra.yaml location as (local or remote) URL
   (CASSANDRA-1126)
 * fix using DynamicEndpointSnitch with NetworkTopologyStrategy
   (CASSANDRA-1429)
 * Add CfDef.default_validation_class (CASSANDRA-891)
 * fix EstimatedHistogram.max (CASSANDRA-1413)
 * quorum read optimization (CASSANDRA-1622)
 * handle zero-length (or missing) rows during HH paging (CASSANDRA-1432)
 * include secondary indexes during schema migrations (CASSANDRA-1406)
 * fix commitlog header race during schema change (CASSANDRA-1435)
 * fix ColumnFamilyStoreMBeanIterator to use new type name (CASSANDRA-1433)
 * correct filename generated by xml->yaml converter (CASSANDRA-1419)
 * add CMSInitiatingOccupancyFraction=75 and UseCMSInitiatingOccupancyOnly
   to default JVM options
 * decrease jvm heap for cassandra-cli (CASSANDRA-1446)
 * ability to modify keyspaces and column family definitions on a live cluster
   (CASSANDRA-1285)
 * support for Hadoop Streaming [non-jvm map/reduce via stdin/out]
   (CASSANDRA-1368)
 * Move persistent sstable stats from the system table to an sstable component
   (CASSANDRA-1430)
 * remove failed bootstrap attempt from pending ranges when gossip times
   it out after 1h (CASSANDRA-1463)
 * eager-create tcp connections to other cluster members (CASSANDRA-1465)
 * enumerate stages and derive stage from message type instead of
   transmitting separately (CASSANDRA-1465)
 * apply reversed flag during collation from different data sources
   (CASSANDRA-1450)
 * make failure to remove commitlog segment non-fatal (CASSANDRA-1348)
 * correct ordering of drain operations so CL.recover is no longer
   necessary (CASSANDRA-1408)
 * removed keyspace from describe_splits method (CASSANDRA-1425)
 * rename check_schema_agreement to describe_schema_versions
   (CASSANDRA-1478)
 * fix QUORUM calculation for RF > 3 (CASSANDRA-1487)
 * remove tombstones during non-major compactions when bloom filter
   verifies that row does not exist in other sstables (CASSANDRA-1074)
 * nodes that coordinated a loadbalance in the past could not be seen by
   newly added nodes (CASSANDRA-1467)
 * exposed endpoint states (gossip details) via jmx (CASSANDRA-1467)
 * ensure that compacted sstables are not included when new readers are
   instantiated (CASSANDRA-1477)
 * by default, calculate heap size and memtable thresholds at runtime (CASSANDRA-1469)
 * fix races dealing with adding/dropping keyspaces and column families in
   rapid succession (CASSANDRA-1477)
 * clean up of Streaming system (CASSANDRA-1503, 1504, 1506)
 * add options to configure Thrift socket keepalive and buffer sizes (CASSANDRA-1426)
 * make contrib CassandraServiceDataCleaner recursive (CASSANDRA-1509)
 * min, max compaction threshold are configurable and persistent
   per-ColumnFamily (CASSANDRA-1468)
 * fix replaying the last mutation in a commitlog unnecessarily
   (CASSANDRA-1512)
 * invoke getDefaultUncaughtExceptionHandler from DTPE with the original
   exception rather than the ExecutionException wrapper (CASSANDRA-1226)
 * remove Clock from the Thrift (and Avro) API (CASSANDRA-1501)
 * Close intra-node sockets when connection is broken (CASSANDRA-1528)
 * RPM packaging spec file (CASSANDRA-786)
 * weighted request scheduler (CASSANDRA-1485)
 * treat expired columns as deleted (CASSANDRA-1539)
 * make IndexInterval configurable (CASSANDRA-1488)
 * add describe_snitch to Thrift API (CASSANDRA-1490)
 * MD5 authenticator compares plain text submitted password with MD5'd
   saved property, instead of vice versa (CASSANDRA-1447)
 * JMX MessagingService pending and completed counts (CASSANDRA-1533)
 * fix race condition processing repair responses (CASSANDRA-1511)
 * make repair blocking (CASSANDRA-1511)
 * create EndpointSnitchInfo and MBean to expose rack and DC (CASSANDRA-1491)
 * added option to contrib/word_count to output results back to Cassandra
   (CASSANDRA-1342)
 * rewrite Hadoop ColumnFamilyRecordWriter to pool connections, retry to
   multiple Cassandra nodes, and smooth impact on the Cassandra cluster
   by using smaller batch sizes (CASSANDRA-1434)
 * fix setting gc_grace_seconds via CLI (CASSANDRA-1549)
 * support TTL'd index values (CASSANDRA-1536)
 * make removetoken work like decommission (CASSANDRA-1216)
 * make cli comparator-aware and improve quote rules (CASSANDRA-1523,-1524)
 * make nodetool compact and cleanup blocking (CASSANDRA-1449)
 * add memtable, cache information to GCInspector logs (CASSANDRA-1558)
 * enable/disable HintedHandoff via JMX (CASSANDRA-1550)
 * Ignore stray files in the commit log directory (CASSANDRA-1547)
 * Disallow bootstrap to an in-use token (CASSANDRA-1561)


0.7-beta1
 * sstable versioning (CASSANDRA-389)
 * switched to slf4j logging (CASSANDRA-625)
 * add (optional) expiration time for column (CASSANDRA-699)
 * access levels for authentication/authorization (CASSANDRA-900)
 * add ReadRepairChance to CF definition (CASSANDRA-930)
 * fix heisenbug in system tests, especially common on OS X (CASSANDRA-944)
 * convert to byte[] keys internally and all public APIs (CASSANDRA-767)
 * ability to alter schema definitions on a live cluster (CASSANDRA-44)
 * renamed configuration file to cassandra.xml, and log4j.properties to
   log4j-server.properties, which must now be loaded from
   the classpath (which is how our scripts in bin/ have always done it)
   (CASSANDRA-971)
 * change get_count to require a SlicePredicate. create multi_get_count
   (CASSANDRA-744)
 * re-organized endpointsnitch implementations and added SimpleSnitch
   (CASSANDRA-994)
 * Added preload_row_cache option (CASSANDRA-946)
 * add CRC to commitlog header (CASSANDRA-999)
 * removed deprecated batch_insert and get_range_slice methods (CASSANDRA-1065)
 * add truncate thrift method (CASSANDRA-531)
 * http mini-interface using mx4j (CASSANDRA-1068)
 * optimize away copy of sliced row on memtable read path (CASSANDRA-1046)
 * replace constant-size 2GB mmaped segments and special casing for index
   entries spanning segment boundaries, with SegmentedFile that computes
   segments that always contain entire entries/rows (CASSANDRA-1117)
 * avoid reading large rows into memory during compaction (CASSANDRA-16)
 * added hadoop OutputFormat (CASSANDRA-1101)
 * efficient Streaming (no more anticompaction) (CASSANDRA-579)
 * split commitlog header into separate file and add size checksum to
   mutations (CASSANDRA-1179)
 * avoid allocating a new byte[] for each mutation on replay (CASSANDRA-1219)
 * revise HH schema to be per-endpoint (CASSANDRA-1142)
 * add joining/leaving status to nodetool ring (CASSANDRA-1115)
 * allow multiple repair sessions per node (CASSANDRA-1190)
 * optimize away MessagingService for local range queries (CASSANDRA-1261)
 * make framed transport the default so malformed requests can't OOM the
   server (CASSANDRA-475)
 * significantly faster reads from row cache (CASSANDRA-1267)
 * take advantage of row cache during range queries (CASSANDRA-1302)
 * make GCGraceSeconds a per-ColumnFamily value (CASSANDRA-1276)
 * keep persistent row size and column count statistics (CASSANDRA-1155)
 * add IntegerType (CASSANDRA-1282)
 * page within a single row during hinted handoff (CASSANDRA-1327)
 * push DatacenterShardStrategy configuration into keyspace definition,
   eliminating datacenter.properties. (CASSANDRA-1066)
 * optimize forward slices starting with '' and single-index-block name
   queries by skipping the column index (CASSANDRA-1338)
 * streaming refactor (CASSANDRA-1189)
 * faster comparison for UUID types (CASSANDRA-1043)
 * secondary index support (CASSANDRA-749 and subtasks)
 * make compaction buckets deterministic (CASSANDRA-1265)


0.6.6
 * Allow using DynamicEndpointSnitch with RackAwareStrategy (CASSANDRA-1429)
 * remove the remaining vestiges of the unfinished DatacenterShardStrategy
   (replaced by NetworkTopologyStrategy in 0.7)


0.6.5
 * fix key ordering in range query results with RandomPartitioner
   and ConsistencyLevel > ONE (CASSANDRA-1145)
 * fix for range query starting with the wrong token range (CASSANDRA-1042)
 * page within a single row during hinted handoff (CASSANDRA-1327)
 * fix compilation on non-sun JDKs (CASSANDRA-1061)
 * remove String.trim() call on row keys in batch mutations (CASSANDRA-1235)
 * Log summary of dropped messages instead of spamming log (CASSANDRA-1284)
 * add dynamic endpoint snitch (CASSANDRA-981)
 * fix streaming for keyspaces with hyphens in their name (CASSANDRA-1377)
 * fix errors in hard-coded bloom filter optKPerBucket by computing it
   algorithmically (CASSANDRA-1220
 * remove message deserialization stage, and uncap read/write stages
   so slow reads/writes don't block gossip processing (CASSANDRA-1358)
 * add jmx port configuration to Debian package (CASSANDRA-1202)
 * use mlockall via JNA, if present, to prevent Linux from swapping
   out parts of the JVM (CASSANDRA-1214)


0.6.4
 * avoid queuing multiple hint deliveries for the same endpoint
   (CASSANDRA-1229)
 * better performance for and stricter checking of UTF8 column names
   (CASSANDRA-1232)
 * extend option to lower compaction priority to hinted handoff
   as well (CASSANDRA-1260)
 * log errors in gossip instead of re-throwing (CASSANDRA-1289)
 * avoid aborting commitlog replay prematurely if a flushed-but-
   not-removed commitlog segment is encountered (CASSANDRA-1297)
 * fix duplicate rows being read during mapreduce (CASSANDRA-1142)
 * failure detection wasn't closing command sockets (CASSANDRA-1221)
 * cassandra-cli.bat works on windows (CASSANDRA-1236)
 * pre-emptively drop requests that cannot be processed within RPCTimeout
   (CASSANDRA-685)
 * add ack to Binary write verb and update CassandraBulkLoader
   to wait for acks for each row (CASSANDRA-1093)
 * added describe_partitioner Thrift method (CASSANDRA-1047)
 * Hadoop jobs no longer require the Cassandra storage-conf.xml
   (CASSANDRA-1280, CASSANDRA-1047)
 * log thread pool stats when GC is excessive (CASSANDRA-1275)
 * remove gossip message size limit (CASSANDRA-1138)
 * parallelize local and remote reads during multiget, and respect snitch
   when determining whether to do local read for CL.ONE (CASSANDRA-1317)
 * fix read repair to use requested consistency level on digest mismatch,
   rather than assuming QUORUM (CASSANDRA-1316)
 * process digest mismatch re-reads in parallel (CASSANDRA-1323)
 * switch hints CF comparator to BytesType (CASSANDRA-1274)


0.6.3
 * retry to make streaming connections up to 8 times. (CASSANDRA-1019)
 * reject describe_ring() calls on invalid keyspaces (CASSANDRA-1111)
 * fix cache size calculation for size of 100% (CASSANDRA-1129)
 * fix cache capacity only being recalculated once (CASSANDRA-1129)
 * remove hourly scan of all hints on the off chance that the gossiper
   missed a status change; instead, expose deliverHintsToEndpoint to JMX
   so it can be done manually, if necessary (CASSANDRA-1141)
 * don't reject reads at CL.ALL (CASSANDRA-1152)
 * reject deletions to supercolumns in CFs containing only standard
   columns (CASSANDRA-1139)
 * avoid preserving login information after client disconnects
   (CASSANDRA-1057)
 * prefer sun jdk to openjdk in debian init script (CASSANDRA-1174)
 * detect partioner config changes between restarts and fail fast
   (CASSANDRA-1146)
 * use generation time to resolve node token reassignment disagreements
   (CASSANDRA-1118)
 * restructure the startup ordering of Gossiper and MessageService to avoid
   timing anomalies (CASSANDRA-1160)
 * detect incomplete commit log hearders (CASSANDRA-1119)
 * force anti-entropy service to stream files on the stream stage to avoid
   sending streams out of order (CASSANDRA-1169)
 * remove inactive stream managers after AES streams files (CASSANDRA-1169)
 * allow removing entire row through batch_mutate Deletion (CASSANDRA-1027)
 * add JMX metrics for row-level bloom filter false positives (CASSANDRA-1212)
 * added a redhat init script to contrib (CASSANDRA-1201)
 * use midpoint when bootstrapping a new machine into range with not
   much data yet instead of random token (CASSANDRA-1112)
 * kill server on OOM in executor stage as well as Thrift (CASSANDRA-1226)
 * remove opportunistic repairs, when two machines with overlapping replica
   responsibilities happen to finish major compactions of the same CF near
   the same time.  repairs are now fully manual (CASSANDRA-1190)
 * add ability to lower compaction priority (default is no change from 0.6.2)
   (CASSANDRA-1181)


0.6.2
 * fix contrib/word_count build. (CASSANDRA-992)
 * split CommitLogExecutorService into BatchCommitLogExecutorService and
   PeriodicCommitLogExecutorService (CASSANDRA-1014)
 * add latency histograms to CFSMBean (CASSANDRA-1024)
 * make resolving timestamp ties deterministic by using value bytes
   as a tiebreaker (CASSANDRA-1039)
 * Add option to turn off Hinted Handoff (CASSANDRA-894)
 * fix windows startup (CASSANDRA-948)
 * make concurrent_reads, concurrent_writes configurable at runtime via JMX
   (CASSANDRA-1060)
 * disable GCInspector on non-Sun JVMs (CASSANDRA-1061)
 * fix tombstone handling in sstable rows with no other data (CASSANDRA-1063)
 * fix size of row in spanned index entries (CASSANDRA-1056)
 * install json2sstable, sstable2json, and sstablekeys to Debian package
 * StreamingService.StreamDestinations wouldn't empty itself after streaming
   finished (CASSANDRA-1076)
 * added Collections.shuffle(splits) before returning the splits in
   ColumnFamilyInputFormat (CASSANDRA-1096)
 * do not recalculate cache capacity post-compaction if it's been manually
   modified (CASSANDRA-1079)
 * better defaults for flush sorter + writer executor queue sizes
   (CASSANDRA-1100)
 * windows scripts for SSTableImport/Export (CASSANDRA-1051)
 * windows script for nodetool (CASSANDRA-1113)
 * expose PhiConvictThreshold (CASSANDRA-1053)
 * make repair of RF==1 a no-op (CASSANDRA-1090)
 * improve default JVM GC options (CASSANDRA-1014)
 * fix SlicePredicate serialization inside Hadoop jobs (CASSANDRA-1049)
 * close Thrift sockets in Hadoop ColumnFamilyRecordReader (CASSANDRA-1081)


0.6.1
 * fix NPE in sstable2json when no excluded keys are given (CASSANDRA-934)
 * keep the replica set constant throughout the read repair process
   (CASSANDRA-937)
 * allow querying getAllRanges with empty token list (CASSANDRA-933)
 * fix command line arguments inversion in clustertool (CASSANDRA-942)
 * fix race condition that could trigger a false-positive assertion
   during post-flush discard of old commitlog segments (CASSANDRA-936)
 * fix neighbor calculation for anti-entropy repair (CASSANDRA-924)
 * perform repair even for small entropy differences (CASSANDRA-924)
 * Use hostnames in CFInputFormat to allow Hadoop's naive string-based
   locality comparisons to work (CASSANDRA-955)
 * cache read-only BufferedRandomAccessFile length to avoid
   3 system calls per invocation (CASSANDRA-950)
 * nodes with IPv6 (and no IPv4) addresses could not join cluster
   (CASSANDRA-969)
 * Retrieve the correct number of undeleted columns, if any, from
   a supercolumn in a row that had been deleted previously (CASSANDRA-920)
 * fix index scans that cross the 2GB mmap boundaries for both mmap
   and standard i/o modes (CASSANDRA-866)
 * expose drain via nodetool (CASSANDRA-978)


0.6.0-RC1
 * JMX drain to flush memtables and run through commit log (CASSANDRA-880)
 * Bootstrapping can skip ranges under the right conditions (CASSANDRA-902)
 * fix merging row versions in range_slice for CL > ONE (CASSANDRA-884)
 * default write ConsistencyLeven chaned from ZERO to ONE
 * fix for index entries spanning mmap buffer boundaries (CASSANDRA-857)
 * use lexical comparison if time part of TimeUUIDs are the same
   (CASSANDRA-907)
 * bound read, mutation, and response stages to fix possible OOM
   during log replay (CASSANDRA-885)
 * Use microseconds-since-epoch (UTC) in cli, instead of milliseconds
 * Treat batch_mutate Deletion with null supercolumn as "apply this predicate
   to top level supercolumns" (CASSANDRA-834)
 * Streaming destination nodes do not update their JMX status (CASSANDRA-916)
 * Fix internal RPC timeout calculation (CASSANDRA-911)
 * Added Pig loadfunc to contrib/pig (CASSANDRA-910)


0.6.0-beta3
 * fix compaction bucketing bug (CASSANDRA-814)
 * update windows batch file (CASSANDRA-824)
 * deprecate KeysCachedFraction configuration directive in favor
   of KeysCached; move to unified-per-CF key cache (CASSANDRA-801)
 * add invalidateRowCache to ColumnFamilyStoreMBean (CASSANDRA-761)
 * send Handoff hints to natural locations to reduce load on
   remaining nodes in a failure scenario (CASSANDRA-822)
 * Add RowWarningThresholdInMB configuration option to warn before very
   large rows get big enough to threaten node stability, and -x option to
   be able to remove them with sstable2json if the warning is unheeded
   until it's too late (CASSANDRA-843)
 * Add logging of GC activity (CASSANDRA-813)
 * fix ConcurrentModificationException in commitlog discard (CASSANDRA-853)
 * Fix hardcoded row count in Hadoop RecordReader (CASSANDRA-837)
 * Add a jmx status to the streaming service and change several DEBUG
   messages to INFO (CASSANDRA-845)
 * fix classpath in cassandra-cli.bat for Windows (CASSANDRA-858)
 * allow re-specifying host, port to cassandra-cli if invalid ones
   are first tried (CASSANDRA-867)
 * fix race condition handling rpc timeout in the coordinator
   (CASSANDRA-864)
 * Remove CalloutLocation and StagingFileDirectory from storage-conf files
   since those settings are no longer used (CASSANDRA-878)
 * Parse a long from RowWarningThresholdInMB instead of an int (CASSANDRA-882)
 * Remove obsolete ControlPort code from DatabaseDescriptor (CASSANDRA-886)
 * move skipBytes side effect out of assert (CASSANDRA-899)
 * add "double getLoad" to StorageServiceMBean (CASSANDRA-898)
 * track row stats per CF at compaction time (CASSANDRA-870)
 * disallow CommitLogDirectory matching a DataFileDirectory (CASSANDRA-888)
 * default key cache size is 200k entries, changed from 10% (CASSANDRA-863)
 * add -Dcassandra-foreground=yes to cassandra.bat
 * exit if cluster name is changed unexpectedly (CASSANDRA-769)


0.6.0-beta1/beta2
 * add batch_mutate thrift command, deprecating batch_insert (CASSANDRA-336)
 * remove get_key_range Thrift API, deprecated in 0.5 (CASSANDRA-710)
 * add optional login() Thrift call for authentication (CASSANDRA-547)
 * support fat clients using gossiper and StorageProxy to perform
   replication in-process [jvm-only] (CASSANDRA-535)
 * support mmapped I/O for reads, on by default on 64bit JVMs
   (CASSANDRA-408, CASSANDRA-669)
 * improve insert concurrency, particularly during Hinted Handoff
   (CASSANDRA-658)
 * faster network code (CASSANDRA-675)
 * stress.py moved to contrib (CASSANDRA-635)
 * row caching [must be explicitly enabled per-CF in config] (CASSANDRA-678)
 * present a useful measure of compaction progress in JMX (CASSANDRA-599)
 * add bin/sstablekeys (CASSNADRA-679)
 * add ConsistencyLevel.ANY (CASSANDRA-687)
 * make removetoken remove nodes from gossip entirely (CASSANDRA-644)
 * add ability to set cache sizes at runtime (CASSANDRA-708)
 * report latency and cache hit rate statistics with lifetime totals
   instead of average over the last minute (CASSANDRA-702)
 * support get_range_slice for RandomPartitioner (CASSANDRA-745)
 * per-keyspace replication factory and replication strategy (CASSANDRA-620)
 * track latency in microseconds (CASSANDRA-733)
 * add describe_ Thrift methods, deprecating get_string_property and
   get_string_list_property
 * jmx interface for tracking operation mode and streams in general.
   (CASSANDRA-709)
 * keep memtables in sorted order to improve range query performance
   (CASSANDRA-799)
 * use while loop instead of recursion when trimming sstables compaction list
   to avoid blowing stack in pathological cases (CASSANDRA-804)
 * basic Hadoop map/reduce support (CASSANDRA-342)


0.5.1
 * ensure all files for an sstable are streamed to the same directory.
   (CASSANDRA-716)
 * more accurate load estimate for bootstrapping (CASSANDRA-762)
 * tolerate dead or unavailable bootstrap target on write (CASSANDRA-731)
 * allow larger numbers of keys (> 140M) in a sstable bloom filter
   (CASSANDRA-790)
 * include jvm argument improvements from CASSANDRA-504 in debian package
 * change streaming chunk size to 32MB to accomodate Windows XP limitations
   (was 64MB) (CASSANDRA-795)
 * fix get_range_slice returning results in the wrong order (CASSANDRA-781)


0.5.0 final
 * avoid attempting to delete temporary bootstrap files twice (CASSANDRA-681)
 * fix bogus NaN in nodeprobe cfstats output (CASSANDRA-646)
 * provide a policy for dealing with single thread executors w/ a full queue
   (CASSANDRA-694)
 * optimize inner read in MessagingService, vastly improving multiple-node
   performance (CASSANDRA-675)
 * wait for table flush before streaming data back to a bootstrapping node.
   (CASSANDRA-696)
 * keep track of bootstrapping sources by table so that bootstrapping doesn't
   give the indication of finishing early (CASSANDRA-673)


0.5.0 RC3
 * commit the correct version of the patch for CASSANDRA-663


0.5.0 RC2 (unreleased)
 * fix bugs in converting get_range_slice results to Thrift
   (CASSANDRA-647, CASSANDRA-649)
 * expose java.util.concurrent.TimeoutException in StorageProxy methods
   (CASSANDRA-600)
 * TcpConnectionManager was holding on to disconnected connections,
   giving the false indication they were being used. (CASSANDRA-651)
 * Remove duplicated write. (CASSANDRA-662)
 * Abort bootstrap if IP is already in the token ring (CASSANDRA-663)
 * increase default commitlog sync period, and wait for last sync to
   finish before submitting another (CASSANDRA-668)


0.5.0 RC1
 * Fix potential NPE in get_range_slice (CASSANDRA-623)
 * add CRC32 to commitlog entries (CASSANDRA-605)
 * fix data streaming on windows (CASSANDRA-630)
 * GC compacted sstables after cleanup and compaction (CASSANDRA-621)
 * Speed up anti-entropy validation (CASSANDRA-629)
 * Fix anti-entropy assertion error (CASSANDRA-639)
 * Fix pending range conflicts when bootstapping or moving
   multiple nodes at once (CASSANDRA-603)
 * Handle obsolete gossip related to node movement in the case where
   one or more nodes is down when the movement occurs (CASSANDRA-572)
 * Include dead nodes in gossip to avoid a variety of problems
   and fix HH to removed nodes (CASSANDRA-634)
 * return an InvalidRequestException for mal-formed SlicePredicates
   (CASSANDRA-643)
 * fix bug determining closest neighbor for use in multiple datacenters
   (CASSANDRA-648)
 * Vast improvements in anticompaction speed (CASSANDRA-607)
 * Speed up log replay and writes by avoiding redundant serializations
   (CASSANDRA-652)


0.5.0 beta 2
 * Bootstrap improvements (several tickets)
 * add nodeprobe repair anti-entropy feature (CASSANDRA-193, CASSANDRA-520)
 * fix possibility of partition when many nodes restart at once
   in clusters with multiple seeds (CASSANDRA-150)
 * fix NPE in get_range_slice when no data is found (CASSANDRA-578)
 * fix potential NPE in hinted handoff (CASSANDRA-585)
 * fix cleanup of local "system" keyspace (CASSANDRA-576)
 * improve computation of cluster load balance (CASSANDRA-554)
 * added super column read/write, column count, and column/row delete to
   cassandra-cli (CASSANDRA-567, CASSANDRA-594)
 * fix returning live subcolumns of deleted supercolumns (CASSANDRA-583)
 * respect JAVA_HOME in bin/ scripts (several tickets)
 * add StorageService.initClient for fat clients on the JVM (CASSANDRA-535)
   (see contrib/client_only for an example of use)
 * make consistency_level functional in get_range_slice (CASSANDRA-568)
 * optimize key deserialization for RandomPartitioner (CASSANDRA-581)
 * avoid GCing tombstones except on major compaction (CASSANDRA-604)
 * increase failure conviction threshold, resulting in less nodes
   incorrectly (and temporarily) marked as down (CASSANDRA-610)
 * respect memtable thresholds during log replay (CASSANDRA-609)
 * support ConsistencyLevel.ALL on read (CASSANDRA-584)
 * add nodeprobe removetoken command (CASSANDRA-564)


0.5.0 beta
 * Allow multiple simultaneous flushes, improving flush throughput
   on multicore systems (CASSANDRA-401)
 * Split up locks to improve write and read throughput on multicore systems
   (CASSANDRA-444, CASSANDRA-414)
 * More efficient use of memory during compaction (CASSANDRA-436)
 * autobootstrap option: when enabled, all non-seed nodes will attempt
   to bootstrap when started, until bootstrap successfully
   completes. -b option is removed.  (CASSANDRA-438)
 * Unless a token is manually specified in the configuration xml,
   a bootstraping node will use a token that gives it half the
   keys from the most-heavily-loaded node in the cluster,
   instead of generating a random token.
   (CASSANDRA-385, CASSANDRA-517)
 * Miscellaneous bootstrap fixes (several tickets)
 * Ability to change a node's token even after it has data on it
   (CASSANDRA-541)
 * Ability to decommission a live node from the ring (CASSANDRA-435)
 * Semi-automatic loadbalancing via nodeprobe (CASSANDRA-192)
 * Add ability to set compaction thresholds at runtime via
   JMX / nodeprobe.  (CASSANDRA-465)
 * Add "comment" field to ColumnFamily definition. (CASSANDRA-481)
 * Additional JMX metrics (CASSANDRA-482)
 * JSON based export and import tools (several tickets)
 * Hinted Handoff fixes (several tickets)
 * Add key cache to improve read performance (CASSANDRA-423)
 * Simplified construction of custom ReplicationStrategy classes
   (CASSANDRA-497)
 * Graphical application (Swing) for ring integrity verification and
   visualization was added to contrib (CASSANDRA-252)
 * Add DCQUORUM, DCQUORUMSYNC consistency levels and corresponding
   ReplicationStrategy / EndpointSnitch classes.  Experimental.
   (CASSANDRA-492)
 * Web client interface added to contrib (CASSANDRA-457)
 * More-efficient flush for Random, CollatedOPP partitioners
   for normal writes (CASSANDRA-446) and bulk load (CASSANDRA-420)
 * Add MemtableFlushAfterMinutes, a global replacement for the old
   per-CF FlushPeriodInMinutes setting (CASSANDRA-463)
 * optimizations to slice reading (CASSANDRA-350) and supercolumn
   queries (CASSANDRA-510)
 * force binding to given listenaddress for nodes with multiple
   interfaces (CASSANDRA-546)
 * stress.py benchmarking tool improvements (several tickets)
 * optimized replica placement code (CASSANDRA-525)
 * faster log replay on restart (CASSANDRA-539, CASSANDRA-540)
 * optimized local-node writes (CASSANDRA-558)
 * added get_range_slice, deprecating get_key_range (CASSANDRA-344)
 * expose TimedOutException to thrift (CASSANDRA-563)


0.4.2
 * Add validation disallowing null keys (CASSANDRA-486)
 * Fix race conditions in TCPConnectionManager (CASSANDRA-487)
 * Fix using non-utf8-aware comparison as a sanity check.
   (CASSANDRA-493)
 * Improve default garbage collector options (CASSANDRA-504)
 * Add "nodeprobe flush" (CASSANDRA-505)
 * remove NotFoundException from get_slice throws list (CASSANDRA-518)
 * fix get (not get_slice) of entire supercolumn (CASSANDRA-508)
 * fix null token during bootstrap (CASSANDRA-501)


0.4.1
 * Fix FlushPeriod columnfamily configuration regression
   (CASSANDRA-455)
 * Fix long column name support (CASSANDRA-460)
 * Fix for serializing a row that only contains tombstones
   (CASSANDRA-458)
 * Fix for discarding unneeded commitlog segments (CASSANDRA-459)
 * Add SnapshotBeforeCompaction configuration option (CASSANDRA-426)
 * Fix compaction abort under insufficient disk space (CASSANDRA-473)
 * Fix reading subcolumn slice from tombstoned CF (CASSANDRA-484)
 * Fix race condition in RVH causing occasional NPE (CASSANDRA-478)


0.4.0
 * fix get_key_range problems when a node is down (CASSANDRA-440)
   and add UnavailableException to more Thrift methods
 * Add example EndPointSnitch contrib code (several tickets)


0.4.0 RC2
 * fix SSTable generation clash during compaction (CASSANDRA-418)
 * reject method calls with null parameters (CASSANDRA-308)
 * properly order ranges in nodeprobe output (CASSANDRA-421)
 * fix logging of certain errors on executor threads (CASSANDRA-425)


0.4.0 RC1
 * Bootstrap feature is live; use -b on startup (several tickets)
 * Added multiget api (CASSANDRA-70)
 * fix Deadlock with SelectorManager.doProcess and TcpConnection.write
   (CASSANDRA-392)
 * remove key cache b/c of concurrency bugs in third-party
   CLHM library (CASSANDRA-405)
 * update non-major compaction logic to use two threshold values
   (CASSANDRA-407)
 * add periodic / batch commitlog sync modes (several tickets)
 * inline BatchMutation into batch_insert params (CASSANDRA-403)
 * allow setting the logging level at runtime via mbean (CASSANDRA-402)
 * change default comparator to BytesType (CASSANDRA-400)
 * add forwards-compatible ConsistencyLevel parameter to get_key_range
   (CASSANDRA-322)
 * r/m special case of blocking for local destination when writing with
   ConsistencyLevel.ZERO (CASSANDRA-399)
 * Fixes to make BinaryMemtable [bulk load interface] useful (CASSANDRA-337);
   see contrib/bmt_example for an example of using it.
 * More JMX properties added (several tickets)
 * Thrift changes (several tickets)
    - Merged _super get methods with the normal ones; return values
      are now of ColumnOrSuperColumn.
    - Similarly, merged batch_insert_super into batch_insert.



0.4.0 beta
 * On-disk data format has changed to allow billions of keys/rows per
   node instead of only millions
 * Multi-keyspace support
 * Scan all sstables for all queries to avoid situations where
   different types of operation on the same ColumnFamily could
   disagree on what data was present
 * Snapshot support via JMX
 * Thrift API has changed a _lot_:
    - removed time-sorted CFs; instead, user-defined comparators
      may be defined on the column names, which are now byte arrays.
      Default comparators are provided for UTF8, Bytes, Ascii, Long (i64),
      and UUID types.
    - removed colon-delimited strings in thrift api in favor of explicit
      structs such as ColumnPath, ColumnParent, etc.  Also normalized
      thrift struct and argument naming.
    - Added columnFamily argument to get_key_range.
    - Change signature of get_slice to accept starting and ending
      columns as well as an offset.  (This allows use of indexes.)
      Added "ascending" flag to allow reasonably-efficient reverse
      scans as well.  Removed get_slice_by_range as redundant.
    - get_key_range operates on one CF at a time
    - changed `block` boolean on insert methods to ConsistencyLevel enum,
      with options of NONE, ONE, QUORUM, and ALL.
    - added similar consistency_level parameter to read methods
    - column-name-set slice with no names given now returns zero columns
      instead of all of them.  ("all" can run your server out of memory.
      use a range-based slice with a high max column count instead.)
 * Removed the web interface. Node information can now be obtained by
   using the newly introduced nodeprobe utility.
 * More JMX stats
 * Remove magic values from internals (e.g. special key to indicate
   when to flush memtables)
 * Rename configuration "table" to "keyspace"
 * Moved to crash-only design; no more shutdown (just kill the process)
 * Lots of bug fixes

Full list of issues resolved in 0.4 is at https://issues.apache.org/jira/secure/IssueNavigator.jspa?reset=true&&pid=12310865&fixfor=12313862&resolution=1&sorter/field=issuekey&sorter/order=DESC


0.3.0 RC3
 * Fix potential deadlock under load in TCPConnection.
   (CASSANDRA-220)


0.3.0 RC2
 * Fix possible data loss when server is stopped after replaying
   log but before new inserts force memtable flush.
   (CASSANDRA-204)
 * Added BUGS file


0.3.0 RC1
 * Range queries on keys, including user-defined key collation
 * Remove support
 * Workarounds for a weird bug in JDK select/register that seems
   particularly common on VM environments. Cassandra should deploy
   fine on EC2 now
 * Much improved infrastructure: the beginnings of a decent test suite
   ("ant test" for unit tests; "nosetests" for system tests), code
   coverage reporting, etc.
 * Expanded node status reporting via JMX
 * Improved error reporting/logging on both server and client
 * Reduced memory footprint in default configuration
 * Combined blocking and non-blocking versions of insert APIs
 * Added FlushPeriodInMinutes configuration parameter to force
   flushing of infrequently-updated ColumnFamilies<|MERGE_RESOLUTION|>--- conflicted
+++ resolved
@@ -1,4 +1,3 @@
-<<<<<<< HEAD
 4.0
  * Avoid leaking threads when failing anticompactions and rate limit anticompactions (CASSANDRA-15002)
  * Validate token() arguments early instead of throwing NPE at execution (CASSANDRA-14989)
@@ -343,11 +342,7 @@
  * nodetool clearsnapshot requires --all to clear all snapshots (CASSANDRA-13391)
  * Correctly count range tombstones in traces and tombstone thresholds (CASSANDRA-8527)
  * cqlshrc.sample uses incorrect option for time formatting (CASSANDRA-14243)
-=======
-3.11.5
-Merged from 3.0:
  * Anti-compaction temporarily corrupts sstable state for readers (CASSANDRA-15004)
->>>>>>> 9199e591
 
 
 3.11.4
