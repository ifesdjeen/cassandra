--- conflicted
+++ resolved
@@ -69,11 +69,7 @@
  * NoReplicationTokenAllocator should work with zero replication factor (CASSANDRA-12983)
  * Address message coalescing regression (CASSANDRA-12676)
 Merged from 3.0:
-<<<<<<< HEAD
-=======
  * Fix hint delivery when using ext+internal IPs with prefer_local enabled (CASSANDRA-13020)
- * Fix possible NPE on upgrade to 3.0/3.X in case of IO errors (CASSANDRA-13389)
->>>>>>> 420c91c9
  * Legacy deserializer can create empty range tombstones (CASSANDRA-13341)
  * Legacy caching options can prevent 3.0 upgrade (CASSANDRA-13384)
  * Use the Kernel32 library to retrieve the PID on Windows and fix startup checks (CASSANDRA-13333)
