# cython: profile=True

# Licensed to the Apache Software Foundation (ASF) under one
# or more contributor license agreements.  See the NOTICE file
# distributed with this work for additional information
# regarding copyright ownership.  The ASF licenses this file
# to you under the Apache License, Version 2.0 (the
# "License"); you may not use this file except in compliance
# with the License.  You may obtain a copy of the License at
#
#     http://www.apache.org/licenses/LICENSE-2.0
#
# Unless required by applicable law or agreed to in writing, software
# distributed under the License is distributed on an "AS IS" BASIS,
# WITHOUT WARRANTIES OR CONDITIONS OF ANY KIND, either express or implied.
# See the License for the specific language governing permissions and
# limitations under the License.

import ConfigParser
import csv
import datetime
import json
import glob
import multiprocessing as mp
import os
import platform
import random
import re
import struct
import sys
import time
import traceback

from bisect import bisect_right
from calendar import timegm
from collections import defaultdict, namedtuple
from decimal import Decimal
from random import randrange
from StringIO import StringIO
from select import select
from threading import Lock
from uuid import UUID
from util import profile_on, profile_off

from cassandra.cluster import Cluster
from cassandra.cqltypes import ReversedType, UserType
from cassandra.metadata import protect_name, protect_names, protect_value
from cassandra.policies import RetryPolicy, WhiteListRoundRobinPolicy, DCAwareRoundRobinPolicy
from cassandra.query import BatchStatement, BatchType, SimpleStatement, tuple_factory
from cassandra.util import Date, Time

from cql3handling import CqlRuleSet
from displaying import NO_COLOR_MAP
from formatting import format_value_default, DateTimeFormat, EMPTY, get_formatter
from sslhandling import ssl_settings

PROFILE_ON = False
STRACE_ON = False
IS_LINUX = platform.system() == 'Linux'

CopyOptions = namedtuple('CopyOptions', 'copy dialect unrecognized')


def safe_normpath(fname):
    """
    :return the normalized path but only if there is a filename, we don't want to convert
    an empty string (which means no file name) to a dot. Also expand any user variables such as ~ to the full path
    """
    return os.path.normpath(os.path.expanduser(fname)) if fname else fname


class OneWayChannel(object):
    """
    A one way pipe protected by two process level locks, one for reading and one for writing.
    """
    def __init__(self):
        self.reader, self.writer = mp.Pipe(duplex=False)
        self.rlock = mp.Lock()
        self.wlock = mp.Lock()

    def send(self, obj):
        with self.wlock:
            self.writer.send(obj)

    def recv(self):
        with self.rlock:
            return self.reader.recv()

    def close(self):
        self.reader.close()
        self.writer.close()


class OneWayChannels(object):
    """
    A group of one way channels.
    """
    def __init__(self, num_channels):
        self.channels = [OneWayChannel() for _ in xrange(num_channels)]
        self._readers = [ch.reader for ch in self.channels]
        self._rlocks = [ch.rlock for ch in self.channels]
        self._rlocks_by_readers = dict([(ch.reader, ch.rlock) for ch in self.channels])
        self.num_channels = num_channels

        self.recv = self.recv_select if IS_LINUX else self.recv_polling

    def recv_select(self, timeout):
        """
        Implementation of the recv method for Linux, where select is available. Receive an object from
        all pipes that are ready for reading without blocking.
        """
        readable, _, _ = select(self._readers, [], [], timeout)
        for r in readable:
            with self._rlocks_by_readers[r]:
                try:
                    yield r.recv()
                except EOFError:
                    continue

    def recv_polling(self, timeout):
        """
        Implementation of the recv method for platforms where select() is not available for pipes.
        We poll on all of the readers with a very small timeout. We stop when the timeout specified
        has been received but we may exceed it since we check all processes during each sweep.
        """
        start = time.time()
        while True:
            for i, r in enumerate(self._readers):
                with self._rlocks[i]:
                    if r.poll(0.000000001):
                        try:
                            yield r.recv()
                        except EOFError:
                            continue

            if time.time() - start > timeout:
                break

    def close(self):
        for ch in self.channels:
            try:
                ch.close()
            except:
                pass


class CopyTask(object):
    """
    A base class for ImportTask and ExportTask
    """
    def __init__(self, shell, ks, table, columns, fname, opts, protocol_version, config_file, direction):
        self.shell = shell
        self.ks = ks
        self.table = table
        self.local_dc = shell.conn.metadata.get_host(shell.hostname).datacenter
        self.fname = safe_normpath(fname)
        self.protocol_version = protocol_version
        self.config_file = config_file
        # do not display messages when exporting to STDOUT
        self.printmsg = self._printmsg if self.fname is not None or direction == 'from' else lambda _, eol='\n': None
        self.options = self.parse_options(opts, direction)

        self.num_processes = self.options.copy['numprocesses']
        if direction == 'in':
            self.num_processes += 1  # add the feeder process

        self.printmsg('Using %d child processes' % (self.num_processes,))

        self.processes = []
        self.inmsg = OneWayChannels(self.num_processes)
        self.outmsg = OneWayChannels(self.num_processes)

        self.columns = CopyTask.get_columns(shell, ks, table, columns)
        self.time_start = time.time()

    @staticmethod
    def _printmsg(msg, eol='\n'):
        sys.stdout.write(msg + eol)
        sys.stdout.flush()

    def maybe_read_config_file(self, opts, direction):
        """
        Read optional sections from a configuration file that  was specified in the command options or from the default
        cqlshrc configuration file if none was specified.
        """
        config_file = opts.pop('configfile', '')
        if not config_file:
            config_file = self.config_file

        if not os.path.isfile(config_file):
            return opts

        configs = ConfigParser.RawConfigParser()
        configs.readfp(open(config_file))

        ret = dict()
        config_sections = list(['copy', 'copy-%s' % (direction,),
                                'copy:%s.%s' % (self.ks, self.table),
                                'copy-%s:%s.%s' % (direction, self.ks, self.table)])

        for section in config_sections:
            if configs.has_section(section):
                options = dict(configs.items(section))
                self.printmsg("Reading options from %s:[%s]: %s" % (config_file, section, options))
                ret.update(options)

        # Update this last so the command line options take precedence over the configuration file options
        if opts:
            self.printmsg("Reading options from the command line: %s" % (opts,))
            ret.update(opts)

        if self.shell.debug:  # this is important for testing, do not remove
            self.printmsg("Using options: '%s'" % (ret,))

        return ret

    @staticmethod
    def clean_options(opts):
        """
        Convert all option values to valid string literals unless they are path names
        """
        return dict([(k, v.decode('string_escape') if k not in ['errfile', 'ratefile'] else v)
                     for k, v, in opts.iteritems()])

    def parse_options(self, opts, direction):
        """
        Parse options for import (COPY FROM) and export (COPY TO) operations.
        Extract from opts csv and dialect options.

        :return: 3 dictionaries: the csv options, the dialect options, any unrecognized options.
        """
        shell = self.shell
        opts = self.clean_options(self.maybe_read_config_file(opts, direction))

        dialect_options = dict()
        dialect_options['quotechar'] = opts.pop('quote', '"')
        dialect_options['escapechar'] = opts.pop('escape', '\\')
        dialect_options['delimiter'] = opts.pop('delimiter', ',')
        if dialect_options['quotechar'] == dialect_options['escapechar']:
            dialect_options['doublequote'] = True
            del dialect_options['escapechar']
        else:
            dialect_options['doublequote'] = False

        copy_options = dict()
        copy_options['nullval'] = opts.pop('null', '')
        copy_options['header'] = bool(opts.pop('header', '').lower() == 'true')
        copy_options['encoding'] = opts.pop('encoding', 'utf8')
        copy_options['maxrequests'] = int(opts.pop('maxrequests', 6))
        copy_options['pagesize'] = int(opts.pop('pagesize', 1000))
        # by default the page timeout is 10 seconds per 1000 entries
        # in the page size or 10 seconds if pagesize is smaller
        copy_options['pagetimeout'] = int(opts.pop('pagetimeout', max(10, 10 * (copy_options['pagesize'] / 1000))))
        copy_options['maxattempts'] = int(opts.pop('maxattempts', 5))
        copy_options['dtformats'] = DateTimeFormat(opts.pop('datetimeformat', shell.display_timestamp_format),
                                                   shell.display_date_format, shell.display_nanotime_format)
        copy_options['float_precision'] = shell.display_float_precision
        copy_options['chunksize'] = int(opts.pop('chunksize', 5000))
        copy_options['ingestrate'] = int(opts.pop('ingestrate', 100000))
        copy_options['maxbatchsize'] = int(opts.pop('maxbatchsize', 20))
        copy_options['minbatchsize'] = int(opts.pop('minbatchsize', 10))
        copy_options['reportfrequency'] = float(opts.pop('reportfrequency', 0.25))
        copy_options['consistencylevel'] = shell.consistency_level
        copy_options['decimalsep'] = opts.pop('decimalsep', '.')
        copy_options['thousandssep'] = opts.pop('thousandssep', '')
        copy_options['boolstyle'] = [s.strip() for s in opts.pop('boolstyle', 'True, False').split(',')]
        copy_options['numprocesses'] = int(opts.pop('numprocesses', self.get_num_processes(cap=16)))
        copy_options['begintoken'] = opts.pop('begintoken', '')
        copy_options['endtoken'] = opts.pop('endtoken', '')
        copy_options['maxrows'] = int(opts.pop('maxrows', '-1'))
        copy_options['skiprows'] = int(opts.pop('skiprows', '0'))
        copy_options['skipcols'] = opts.pop('skipcols', '')
        copy_options['maxparseerrors'] = int(opts.pop('maxparseerrors', '-1'))
        copy_options['maxinserterrors'] = int(opts.pop('maxinserterrors', '-1'))
        copy_options['errfile'] = safe_normpath(opts.pop('errfile', 'import_%s_%s.err' % (self.ks, self.table,)))
        copy_options['ratefile'] = safe_normpath(opts.pop('ratefile', ''))
        copy_options['maxoutputsize'] = int(opts.pop('maxoutputsize', '-1'))
<<<<<<< HEAD
        copy_options['ttl'] = int(opts.pop('ttl', -1))
=======
        copy_options['preparedstatements'] = bool(opts.pop('preparedstatements', 'true').lower() == 'true')
>>>>>>> 49c616cf

        self.check_options(copy_options)
        return CopyOptions(copy=copy_options, dialect=dialect_options, unrecognized=opts)

    @staticmethod
    def check_options(copy_options):
        """
        Check any options that require a sanity check beyond a simple type conversion and if required
        raise a value error:

        - boolean styles must be exactly 2, they must be different and they cannot be empty
        """
        bool_styles = copy_options['boolstyle']
        if len(bool_styles) != 2 or bool_styles[0] == bool_styles[1] or not bool_styles[0] or not bool_styles[1]:
            raise ValueError("Invalid boolean styles %s" % copy_options['boolstyle'])

    @staticmethod
    def get_num_processes(cap):
        """
        Pick a reasonable number of child processes. We need to leave at
        least one core for the parent process.
        """
        return max(1, min(cap, CopyTask.get_num_cores() - 1))

    @staticmethod
    def get_num_cores():
        """
        Return the number of cores if available.
        """
        try:
            return mp.cpu_count()
        except NotImplementedError:
            return 1

    @staticmethod
    def describe_interval(seconds):
        desc = []
        for length, unit in ((86400, 'day'), (3600, 'hour'), (60, 'minute')):
            num = int(seconds) / length
            if num > 0:
                desc.append('%d %s' % (num, unit))
                if num > 1:
                    desc[-1] += 's'
            seconds %= length
        words = '%.03f seconds' % seconds
        if len(desc) > 1:
            words = ', '.join(desc) + ', and ' + words
        elif len(desc) == 1:
            words = desc[0] + ' and ' + words
        return words

    @staticmethod
    def get_columns(shell, ks, table, columns):
        """
        Return all columns if none were specified or only the columns specified.
        Possible enhancement: introduce a regex like syntax (^) to allow users
        to specify all columns except a few.
        """
        return shell.get_column_names(ks, table) if not columns else columns

    def close(self):
        self.stop_processes()
        self.inmsg.close()
        self.outmsg.close()

    def num_live_processes(self):
        return sum(1 for p in self.processes if p.is_alive())

    @staticmethod
    def get_pid():
        return os.getpid() if hasattr(os, 'getpid') else None

    @staticmethod
    def trace_process(pid):
        if pid and STRACE_ON:
            os.system("strace -vvvv -c -o strace.{pid}.out -e trace=all -p {pid}&".format(pid=pid))

    def start_processes(self):
        for i, process in enumerate(self.processes):
            process.start()
            self.trace_process(process.pid)

        self.trace_process(self.get_pid())

    def stop_processes(self):
        for process in self.processes:
            process.terminate()

    def make_params(self):
        """
        Return a dictionary of parameters to be used by the worker processes.
        On Windows this dictionary must be pickle-able.
        """
        shell = self.shell
        return dict(ks=self.ks,
                    table=self.table,
                    local_dc=self.local_dc,
                    columns=self.columns,
                    options=self.options,
                    connect_timeout=shell.conn.connect_timeout,
                    hostname=shell.hostname,
                    port=shell.port,
                    ssl=shell.ssl,
                    auth_provider=shell.auth_provider,
                    cql_version=shell.conn.cql_version,
                    config_file=self.config_file,
                    protocol_version=self.protocol_version,
                    debug=shell.debug
                    )

    def update_params(self, params, i):
        """
        Add the communication channels to the parameters to be passed to the worker process:
            inmsg is the message queue flowing from parent to child process, so outmsg from the parent point
            of view and, vice-versa,  outmsg is the message queue flowing from child to parent, so inmsg
            from the parent point of view, hence the two are swapped below.
        """
        params['inmsg'] = self.outmsg.channels[i]
        params['outmsg'] = self.inmsg.channels[i]
        return params


class ExportWriter(object):
    """
    A class that writes to one or more csv files, or STDOUT
    """

    def __init__(self, fname, shell, columns, options):
        self.fname = fname
        self.shell = shell
        self.columns = columns
        self.options = options
        self.header = options.copy['header']
        self.max_output_size = long(options.copy['maxoutputsize'])
        self.current_dest = None
        self.num_files = 0

        if self.max_output_size > 0:
            if fname is not None:
                self.write = self._write_with_split
                self.num_written = 0
            else:
                shell.printerr("WARNING: maxoutputsize {} ignored when writing to STDOUT".format(self.max_output_size))
                self.write = self._write_without_split
        else:
            self.write = self._write_without_split

    def open(self):
        self.current_dest = self._get_dest(self.fname)
        if self.current_dest is None:
            return False

        if self.header:
            writer = csv.writer(self.current_dest.output, **self.options.dialect)
            writer.writerow(self.columns)

        return True

    def close(self):
        self._close_current_dest()

    def _next_dest(self):
        self._close_current_dest()
        self.current_dest = self._get_dest(self.fname + '.%d' % (self.num_files,))

    def _get_dest(self, source_name):
        """
        Open the output file if any or else use stdout. Return a namedtuple
        containing the out and a boolean indicating if the output should be closed.
        """
        CsvDest = namedtuple('CsvDest', 'output close')

        if self.fname is None:
            return CsvDest(output=sys.stdout, close=False)
        else:
            try:
                ret = CsvDest(output=open(source_name, 'wb'), close=True)
                self.num_files += 1
                return ret
            except IOError, e:
                self.shell.printerr("Can't open %r for writing: %s" % (source_name, e))
                return None

    def _close_current_dest(self):
        if self.current_dest and self.current_dest.close:
            self.current_dest.output.close()
            self.current_dest = None

    def _write_without_split(self, data, _):
        """
         Write the data to the current destination output.
        """
        self.current_dest.output.write(data)

    def _write_with_split(self, data, num):
        """
         Write the data to the current destination output if we still
         haven't reached the maximum number of rows. Otherwise split
         the rows between the current destination and the next.
        """
        if (self.num_written + num) > self.max_output_size:
            num_remaining = self.max_output_size - self.num_written
            last_switch = 0
            for i, row in enumerate(filter(None, data.split(os.linesep))):
                if i == num_remaining:
                    self._next_dest()
                    last_switch = i
                    num_remaining += self.max_output_size
                self.current_dest.output.write(row + '\n')

            self.num_written = num - last_switch
        else:
            self.num_written += num
            self.current_dest.output.write(data)


class ExportTask(CopyTask):
    """
    A class that exports data to .csv by instantiating one or more processes that work in parallel (ExportProcess).
    """
    def __init__(self, shell, ks, table, columns, fname, opts, protocol_version, config_file):
        CopyTask.__init__(self, shell, ks, table, columns, fname, opts, protocol_version, config_file, 'to')

        options = self.options
        self.begin_token = long(options.copy['begintoken']) if options.copy['begintoken'] else None
        self.end_token = long(options.copy['endtoken']) if options.copy['endtoken'] else None
        self.writer = ExportWriter(fname, shell, columns, options)

    def run(self):
        """
        Initiates the export by starting the worker processes.
        Then hand over control to export_records.
        """
        shell = self.shell

        if self.options.unrecognized:
            shell.printerr('Unrecognized COPY TO options: %s' % ', '.join(self.options.unrecognized.keys()))
            return

        if not self.columns:
            shell.printerr("No column specified")
            return 0

        ranges = self.get_ranges()
        if not ranges:
            return 0

        if not self.writer.open():
            return 0

        self.printmsg("\nStarting copy of %s.%s with columns %s." % (self.ks, self.table, self.columns))

        params = self.make_params()
        for i in xrange(self.num_processes):
            self.processes.append(ExportProcess(self.update_params(params, i)))

        self.start_processes()

        try:
            self.export_records(ranges)
        finally:
            self.close()

    def close(self):
        CopyTask.close(self)
        self.writer.close()

    def get_ranges(self):
        """
        return a queue of tuples, where the first tuple entry is a token range (from, to]
        and the second entry is a list of hosts that own that range. Each host is responsible
        for all the tokens in the range (from, to].

        The ring information comes from the driver metadata token map, which is built by
        querying System.PEERS.

        We only consider replicas that are in the local datacenter. If there are no local replicas
        we use the cqlsh session host.
        """
        shell = self.shell
        hostname = shell.hostname
        local_dc = self.local_dc
        ranges = dict()
        min_token = self.get_min_token()
        begin_token = self.begin_token
        end_token = self.end_token

        def make_range(prev, curr):
            """
            Return the intersection of (prev, curr) and (begin_token, end_token),
            return None if the intersection is empty
            """
            ret = (prev, curr)
            if begin_token:
                if ret[1] < begin_token:
                    return None
                elif ret[0] < begin_token:
                    ret = (begin_token, ret[1])

            if end_token:
                if ret[0] > end_token:
                    return None
                elif ret[1] > end_token:
                    ret = (ret[0], end_token)

            return ret

        def make_range_data(replicas=None):
            hosts = []
            if replicas:
                for r in replicas:
                    if r.is_up and r.datacenter == local_dc:
                        hosts.append(r.address)
            if not hosts:
                hosts.append(hostname)  # fallback to default host if no replicas in current dc
            return {'hosts': tuple(hosts), 'attempts': 0, 'rows': 0}

        if begin_token and begin_token < min_token:
            shell.printerr('Begin token %d must be bigger or equal to min token %d' % (begin_token, min_token))
            return ranges

        if begin_token and end_token and begin_token > end_token:
            shell.printerr('Begin token %d must be smaller than end token %d' % (begin_token, end_token))
            return ranges

        if shell.conn.metadata.token_map is None or min_token is None:
            ranges[(begin_token, end_token)] = make_range_data()
            return ranges

        ring = shell.get_ring(self.ks).items()
        ring.sort()

        if not ring:
            #  If the ring is empty we get the entire ring from the host we are currently connected to
            ranges[(begin_token, end_token)] = make_range_data()
        elif len(ring) == 1:
            #  If there is only one token we get the entire ring from the replicas for that token
            ranges[(begin_token, end_token)] = make_range_data(ring[0][1])
        else:
            # else we loop on the ring
            first_range_data = None
            previous = None
            for token, replicas in ring:
                if not first_range_data:
                    first_range_data = make_range_data(replicas)  # we use it at the end when wrapping around

                if token.value == min_token:
                    continue  # avoids looping entire ring

                current_range = make_range(previous, token.value)
                if not current_range:
                    continue

                ranges[current_range] = make_range_data(replicas)
                previous = token.value

            #  For the last ring interval we query the same replicas that hold the first token in the ring
            if previous is not None and (not end_token or previous < end_token):
                ranges[(previous, end_token)] = first_range_data

        if not ranges:
            shell.printerr('Found no ranges to query, check begin and end tokens: %s - %s' % (begin_token, end_token))

        return ranges

    def get_min_token(self):
        """
        :return the minimum token, which depends on the partitioner.
        For partitioners that do not support tokens we return None, in
        this cases we will not work in parallel, we'll just send all requests
        to the cqlsh session host.
        """
        partitioner = self.shell.conn.metadata.partitioner

        if partitioner.endswith('RandomPartitioner'):
            return -1
        elif partitioner.endswith('Murmur3Partitioner'):
            return -(2 ** 63)   # Long.MIN_VALUE in Java
        else:
            return None

    def send_work(self, ranges, tokens_to_send):
        i = 0
        for token_range in tokens_to_send:
            self.outmsg.channels[i].send((token_range, ranges[token_range]))
            ranges[token_range]['attempts'] += 1

            i = i + 1 if i < self.num_processes - 1 else 0

    def export_records(self, ranges):
        """
        Send records to child processes and monitor them by collecting their results
        or any errors. We terminate when we have processed all the ranges or when one child
        process has died (since in this case we will never get any ACK for the ranges
        processed by it and at the moment we don't keep track of which ranges a
        process is handling).
        """
        shell = self.shell
        processes = self.processes
        meter = RateMeter(log_fcn=self.printmsg,
                          update_interval=self.options.copy['reportfrequency'],
                          log_file=self.options.copy['ratefile'])
        total_requests = len(ranges)
        max_attempts = self.options.copy['maxattempts']

        self.send_work(ranges, ranges.keys())

        num_processes = len(processes)
        succeeded = 0
        failed = 0
        while (failed + succeeded) < total_requests and self.num_live_processes() == num_processes:
            for token_range, result in self.inmsg.recv(timeout=0.1):
                if token_range is None and result is None:  # a request has finished
                    succeeded += 1
                elif isinstance(result, Exception):  # an error occurred
                    if token_range is None:  # the entire process failed
                        shell.printerr('Error from worker process: %s' % (result))
                    else:   # only this token_range failed, retry up to max_attempts if no rows received yet,
                            # If rows were already received we'd risk duplicating data.
                            # Note that there is still a slight risk of duplicating data, even if we have
                            # an error with no rows received yet, it's just less likely. To avoid retrying on
                            # all timeouts would however mean we could risk not exporting some rows.
                        if ranges[token_range]['attempts'] < max_attempts and ranges[token_range]['rows'] == 0:
                            shell.printerr('Error for %s: %s (will try again later attempt %d of %d)'
                                           % (token_range, result, ranges[token_range]['attempts'], max_attempts))
                            self.send_work(ranges, [token_range])
                        else:
                            shell.printerr('Error for %s: %s (permanently given up after %d rows and %d attempts)'
                                           % (token_range, result, ranges[token_range]['rows'],
                                              ranges[token_range]['attempts']))
                            failed += 1
                else:  # partial result received
                    data, num = result
                    self.writer.write(data, num)
                    meter.increment(n=num)
                    ranges[token_range]['rows'] += num

        if self.num_live_processes() < len(processes):
            for process in processes:
                if not process.is_alive():
                    shell.printerr('Child process %d died with exit code %d' % (process.pid, process.exitcode))

        if succeeded < total_requests:
            shell.printerr('Exported %d ranges out of %d total ranges, some records might be missing'
                           % (succeeded, total_requests))

        self.printmsg("\n%d rows exported to %d files in %s." %
                      (meter.get_total_records(),
                       self.writer.num_files,
                       self.describe_interval(time.time() - self.time_start)))


class FilesReader(object):
    """
    A wrapper around a csv reader to keep track of when we have
    exhausted reading input files. We are passed a comma separated
    list of paths, where each path is a valid glob expression.
    We generate a source generator and we read each source one
    by one.
    """
    def __init__(self, fname, options):
        self.chunk_size = options.copy['chunksize']
        self.header = options.copy['header']
        self.max_rows = options.copy['maxrows']
        self.skip_rows = options.copy['skiprows']
        self.fname = fname
        self.sources = None  # must be created later due to pickle problems on Windows
        self.num_sources = 0
        self.current_source = None
        self.num_read = 0

    def get_source(self, paths):
        """
         Return a source generator. Each source is a named tuple
         wrapping the source input, file name and a boolean indicating
         if it requires closing.
        """
        def make_source(fname):
            try:
                return open(fname, 'rb')
            except IOError, e:
                self.printmsg("Can't open %r for reading: %s" % (fname, e))
                return None

        for path in paths.split(','):
            path = path.strip()
            if os.path.isfile(path):
                yield make_source(path)
            else:
                for f in glob.glob(path):
                    yield (make_source(f))

    @staticmethod
    def printmsg(msg, eol='\n'):
        sys.stdout.write(msg + eol)
        sys.stdout.flush()

    def start(self):
        self.sources = self.get_source(self.fname)
        self.next_source()

    @property
    def exhausted(self):
        return not self.current_source

    def next_source(self):
        """
         Close the current source, if any, and open the next one. Return true
         if there is another source, false otherwise.
        """
        self.close_current_source()
        while self.current_source is None:
            try:
                self.current_source = self.sources.next()
                if self.current_source:
                    self.num_sources += 1
            except StopIteration:
                return False

        if self.header:
            self.current_source.next()

        return True

    def close_current_source(self):
        if not self.current_source:
            return

        self.current_source.close()
        self.current_source = None

    def close(self):
        self.close_current_source()

    def read_rows(self, max_rows):
        if not self.current_source:
            return []

        rows = []
        for i in xrange(min(max_rows, self.chunk_size)):
            try:
                row = self.current_source.next()
                self.num_read += 1

                if 0 <= self.max_rows < self.num_read:
                    self.next_source()
                    break

                if self.num_read > self.skip_rows:
                    rows.append(row)

            except StopIteration:
                self.next_source()
                break

        return filter(None, rows)


class PipeReader(object):
    """
    A class for reading rows received on a pipe, this is used for reading input from STDIN
    """
    def __init__(self, inmsg, options):
        self.inmsg = inmsg
        self.chunk_size = options.copy['chunksize']
        self.header = options.copy['header']
        self.max_rows = options.copy['maxrows']
        self.skip_rows = options.copy['skiprows']
        self.num_read = 0
        self.exhausted = False
        self.num_sources = 1

    def start(self):
        pass

    def read_rows(self, max_rows):
        rows = []
        for i in xrange(min(max_rows, self.chunk_size)):
            row = self.inmsg.recv()
            if row is None:
                self.exhausted = True
                break

            self.num_read += 1
            if 0 <= self.max_rows < self.num_read:
                self.exhausted = True
                break  # max rows exceeded

            if self.header or self.num_read < self.skip_rows:
                self.header = False  # skip header or initial skip_rows rows
                continue

            rows.append(row)

        return rows


class ImportProcessResult(object):
    """
    An object sent from ImportProcess instances to the parent import task in order to indicate progress.
    """
    def __init__(self, imported=0):
        self.imported = imported


class FeedingProcessResult(object):
    """
    An object sent from FeedingProcess instances to the parent import task in order to indicate progress.
    """
    def __init__(self, sent, reader):
        self.sent = sent
        self.num_sources = reader.num_sources
        self.skip_rows = reader.skip_rows


class ImportTaskError(object):
    """
    An object sent from child processes (feeder or workers) to the parent import task to indicate an error.
    """
    def __init__(self, name, msg, rows=None, attempts=1, final=True):
        self.name = name
        self.msg = msg
        self.rows = rows if rows else []
        self.attempts = attempts
        self.final = final

    def is_parse_error(self):
        """
        We treat read and parse errors as unrecoverable and we have different global counters for giving up when
        a maximum has been reached. We consider value and type errors as parse errors as well since they
        are typically non recoverable.
        """
        name = self.name
        return name.startswith('ValueError') or name.startswith('TypeError') or \
            name.startswith('ParseError') or name.startswith('IndexError') or name.startswith('ReadError')


class ImportErrorHandler(object):
    """
    A class for managing import errors
    """
    def __init__(self, task):
        self.shell = task.shell
        self.options = task.options
        self.printmsg = task.printmsg
        self.max_attempts = self.options.copy['maxattempts']
        self.max_parse_errors = self.options.copy['maxparseerrors']
        self.max_insert_errors = self.options.copy['maxinserterrors']
        self.err_file = self.options.copy['errfile']
        self.parse_errors = 0
        self.insert_errors = 0
        self.num_rows_failed = 0

        if os.path.isfile(self.err_file):
            now = datetime.datetime.now()
            old_err_file = self.err_file + now.strftime('.%Y%m%d_%H%M%S')
            self.printmsg("Renaming existing %s to %s\n" % (self.err_file, old_err_file))
            os.rename(self.err_file, old_err_file)

    def max_exceeded(self):
        if self.insert_errors > self.max_insert_errors >= 0:
            self.shell.printerr("Exceeded maximum number of insert errors %d" % self.max_insert_errors)
            return True

        if self.parse_errors > self.max_parse_errors >= 0:
            self.shell.printerr("Exceeded maximum number of parse errors %d" % self.max_parse_errors)
            return True

        return False

    def add_failed_rows(self, rows):
        self.num_rows_failed += len(rows)

        with open(self.err_file, "a") as f:
            writer = csv.writer(f, **self.options.dialect)
            for row in rows:
                writer.writerow(row)

    def handle_error(self, err):
        """
        Handle an error by printing the appropriate error message and incrementing the correct counter.
        """
        shell = self.shell

        if err.is_parse_error():
            self.parse_errors += len(err.rows)
            self.add_failed_rows(err.rows)
            shell.printerr("Failed to import %d rows: %s - %s,  given up without retries"
                           % (len(err.rows), err.name, err.msg))
        else:
            self.insert_errors += len(err.rows)
            if not err.final:
                shell.printerr("Failed to import %d rows: %s - %s,  will retry later, attempt %d of %d"
                               % (len(err.rows), err.name, err.msg, err.attempts, self.max_attempts))
            else:
                self.add_failed_rows(err.rows)
                shell.printerr("Failed to import %d rows: %s - %s,  given up after %d attempts"
                               % (len(err.rows), err.name, err.msg, err.attempts))


class ImportTask(CopyTask):
    """
    A class to import data from .csv by instantiating one or more processes
    that work in parallel (ImportProcess).
    """
    def __init__(self, shell, ks, table, columns, fname, opts, protocol_version, config_file):
        CopyTask.__init__(self, shell, ks, table, columns, fname, opts, protocol_version, config_file, 'from')

        options = self.options
        self.skip_columns = [c.strip() for c in self.options.copy['skipcols'].split(',')]
        self.valid_columns = [c for c in self.columns if c not in self.skip_columns]
        self.table_meta = self.shell.get_table_meta(self.ks, self.table)
        self.receive_meter = RateMeter(log_fcn=self.printmsg,
                                       update_interval=options.copy['reportfrequency'],
                                       log_file=options.copy['ratefile'])
        self.error_handler = ImportErrorHandler(self)
        self.feeding_result = None
        self.sent = 0

    def make_params(self):
        ret = CopyTask.make_params(self)
        ret['skip_columns'] = self.skip_columns
        ret['valid_columns'] = self.valid_columns
        return ret

    def run(self):
        shell = self.shell

        if self.options.unrecognized:
            shell.printerr('Unrecognized COPY FROM options: %s' % ', '.join(self.options.unrecognized.keys()))
            return

        if not self.valid_columns:
            shell.printerr("No column specified")
            return 0

        for c in self.table_meta.primary_key:
            if c.name not in self.valid_columns:
                shell.printerr("Primary key column '%s' missing or skipped" % (c.name,))
                return 0

        self.printmsg("\nStarting copy of %s.%s with columns %s." % (self.ks, self.table, self.valid_columns))

        try:
            params = self.make_params()

            for i in range(self.num_processes - 1):
                self.processes.append(ImportProcess(self.update_params(params, i)))

            feeder = FeedingProcess(self.outmsg.channels[-1], self.inmsg.channels[-1],
                                    self.outmsg.channels[:-1], self.fname, self.options)
            self.processes.append(feeder)

            self.start_processes()

            pr = profile_on() if PROFILE_ON else None

            self.import_records()

            if pr:
                profile_off(pr, file_name='parent_profile_%d.txt' % (os.getpid(),))

        except Exception, exc:
            shell.printerr(str(exc))
            if shell.debug:
                traceback.print_exc()
            return 0
        finally:
            self.close()

    def send_stdin_rows(self):
        """
        We need to pass stdin rows to the feeder process as it is not safe to pickle or share stdin
        directly (in case of file the child process would close it). This is a very primitive support
        for STDIN import in that we we won't start reporting progress until STDIN is fully consumed. I
        think this is reasonable.
        """
        shell = self.shell

        self.printmsg("[Use \. on a line by itself to end input]")
        for row in shell.use_stdin_reader(prompt='[copy] ', until=r'.'):
            self.outmsg.channels[-1].send(row)

        self.outmsg.channels[-1].send(None)
        if shell.tty:
            print

    def import_records(self):
        """
        Keep on running until we have stuff to receive or send and until all processes are running.
        Send data (batches or retries) up to the max ingest rate. If we are waiting for stuff to
        receive check the incoming queue.
        """
        if not self.fname:
            self.send_stdin_rows()

        while self.feeding_result is None or self.receive_meter.total_records < self.feeding_result.sent:
            self.receive_results()

            if self.error_handler.max_exceeded() or not self.all_processes_running():
                break

        if self.error_handler.num_rows_failed:
            self.shell.printerr("Failed to process %d rows; failed rows written to %s" %
                                (self.error_handler.num_rows_failed,
                                 self.error_handler.err_file))

        if not self.all_processes_running():
            self.shell.printerr("{} child process(es) died unexpectedly, aborting"
                                .format(self.num_processes - self.num_live_processes()))
        else:
            # it is only safe to write to processes if they are all running because the feeder process
            # at the moment hangs whilst sending messages to a crashed worker process; in future
            # we could do something about this by using a BoundedSemaphore to keep track of how many messages are
            # queued on a pipe
            for i, _ in enumerate(self.processes):
                self.outmsg.channels[i].send(None)

            if PROFILE_ON:
                # allow time for worker processes to write profile results (only works if processes received
                # the poison pill above)
                time.sleep(5)

        self.printmsg("\n%d rows imported from %d files in %s (%d skipped)." %
                      (self.receive_meter.get_total_records(),
                       self.feeding_result.num_sources if self.feeding_result else 0,
                       self.describe_interval(time.time() - self.time_start),
                       self.feeding_result.skip_rows if self.feeding_result else 0))

    def all_processes_running(self):
        return self.num_live_processes() == len(self.processes)

    def receive_results(self):
        """
        Receive results from the worker processes, which will send the number of rows imported
        or from the feeder process, which will send the number of rows sent when it has finished sending rows.
        """
        aggregate_result = ImportProcessResult()
        try:
            for result in self.inmsg.recv(timeout=0.1):
                if isinstance(result, ImportProcessResult):
                    aggregate_result.imported += result.imported
                elif isinstance(result, ImportTaskError):
                    self.error_handler.handle_error(result)
                elif isinstance(result, FeedingProcessResult):
                    self.feeding_result = result
                else:
                    raise ValueError("Unexpected result: %s" % (result,))
        finally:
            self.receive_meter.increment(aggregate_result.imported)


class FeedingProcess(mp.Process):
    """
    A process that reads from import sources and sends chunks to worker processes.
    """
    def __init__(self, inmsg, outmsg, worker_channels, fname, options):
        mp.Process.__init__(self, target=self.run)
        self.inmsg = inmsg
        self.outmsg = outmsg
        self.worker_channels = worker_channels
        self.reader = FilesReader(fname, options) if fname else PipeReader(inmsg, options)
        self.send_meter = RateMeter(log_fcn=None, update_interval=1)
        self.ingest_rate = options.copy['ingestrate']
        self.num_worker_processes = options.copy['numprocesses']
        self.chunk_id = 0

    def run(self):
        pr = profile_on() if PROFILE_ON else None

        self.inner_run()

        if pr:
            profile_off(pr, file_name='feeder_profile_%d.txt' % (os.getpid(),))

    def inner_run(self):
        """
        Send one batch per worker process to the queue unless we have exceeded the ingest rate.
        In the export case we queue everything and let the worker processes throttle using max_requests,
        here we throttle using the ingest rate in the feeding process because of memory usage concerns.
        When finished we send back to the parent process the total number of rows sent.
        """
        reader = self.reader
        reader.start()
        channels = self.worker_channels
        sent = 0

        while not reader.exhausted:
            for ch in channels:
                try:
                    max_rows = self.ingest_rate - self.send_meter.current_record
                    if max_rows <= 0:
                        self.send_meter.maybe_update(sleep=False)
                        continue

                    rows = reader.read_rows(max_rows)
                    if rows:
                        sent += self.send_chunk(ch, rows)
                except Exception, exc:
                    self.outmsg.send(ImportTaskError(exc.__class__.__name__, exc.message))

                if reader.exhausted:
                    break

        # send back to the parent process the number of rows sent to the worker processes
        self.outmsg.send(FeedingProcessResult(sent, reader))

        # wait for poison pill (None)
        self.inmsg.recv()

    def send_chunk(self, ch, rows):
        self.chunk_id += 1
        num_rows = len(rows)
        self.send_meter.increment(num_rows)
        ch.send({'id': self.chunk_id, 'rows': rows, 'imported': 0, 'num_rows_sent': num_rows})
        return num_rows

    def close(self):
        self.reader.close()
        self.inmsg.close()
        self.outmsg.close()

        for ch in self.worker_channels:
            ch.close()


class ChildProcess(mp.Process):
    """
    An child worker process, this is for common functionality between ImportProcess and ExportProcess.
    """

    def __init__(self, params, target):
        mp.Process.__init__(self, target=target)
        self.inmsg = params['inmsg']
        self.outmsg = params['outmsg']
        self.ks = params['ks']
        self.table = params['table']
        self.local_dc = params['local_dc']
        self.columns = params['columns']
        self.debug = params['debug']
        self.port = params['port']
        self.hostname = params['hostname']
        self.connect_timeout = params['connect_timeout']
        self.cql_version = params['cql_version']
        self.auth_provider = params['auth_provider']
        self.ssl = params['ssl']
        self.protocol_version = params['protocol_version']
        self.config_file = params['config_file']

        options = params['options']
        self.date_time_format = options.copy['dtformats']
        self.consistency_level = options.copy['consistencylevel']
        self.decimal_sep = options.copy['decimalsep']
        self.thousands_sep = options.copy['thousandssep']
        self.boolean_styles = options.copy['boolstyle']
        self.max_attempts = options.copy['maxattempts']
        # Here we inject some failures for testing purposes, only if this environment variable is set
        if os.environ.get('CQLSH_COPY_TEST_FAILURES', ''):
            self.test_failures = json.loads(os.environ.get('CQLSH_COPY_TEST_FAILURES', ''))
        else:
            self.test_failures = None

    def printdebugmsg(self, text):
        if self.debug:
            sys.stdout.write(text + '\n')

    def close(self):
        self.printdebugmsg("Closing queues...")
        self.inmsg.close()
        self.outmsg.close()


class ExpBackoffRetryPolicy(RetryPolicy):
    """
    A retry policy with exponential back-off for read timeouts and write timeouts
    """
    def __init__(self, parent_process):
        RetryPolicy.__init__(self)
        self.max_attempts = parent_process.max_attempts
        self.printdebugmsg = parent_process.printdebugmsg

    def on_read_timeout(self, query, consistency, required_responses,
                        received_responses, data_retrieved, retry_num):
        return self._handle_timeout(consistency, retry_num)

    def on_write_timeout(self, query, consistency, write_type,
                         required_responses, received_responses, retry_num):
        return self._handle_timeout(consistency, retry_num)

    def _handle_timeout(self, consistency, retry_num):
        delay = self.backoff(retry_num)
        if delay > 0:
            self.printdebugmsg("Timeout received, retrying after %d seconds" % (delay,))
            time.sleep(delay)
            return self.RETRY, consistency
        elif delay == 0:
            self.printdebugmsg("Timeout received, retrying immediately")
            return self.RETRY, consistency
        else:
            self.printdebugmsg("Timeout received, giving up after %d attempts" % (retry_num + 1))
            return self.RETHROW, None

    def backoff(self, retry_num):
        """
        Perform exponential back-off up to a maximum number of times, where
        this maximum is per query.
        To back-off we should wait a random number of seconds
        between 0 and 2^c - 1, where c is the number of total failures.
        randrange() excludes the last value, so we drop the -1.

        :return : the number of seconds to wait for, -1 if we should not retry
        """
        if retry_num >= self.max_attempts:
            return -1

        delay = randrange(0, pow(2, retry_num + 1))
        return delay


class ExportSession(object):
    """
    A class for connecting to a cluster and storing the number
    of requests that this connection is processing. It wraps the methods
    for executing a query asynchronously and for shutting down the
    connection to the cluster.
    """
    def __init__(self, cluster, export_process):
        session = cluster.connect(export_process.ks)
        session.row_factory = tuple_factory
        session.default_fetch_size = export_process.options.copy['pagesize']
        session.default_timeout = export_process.options.copy['pagetimeout']

        export_process.printdebugmsg("Created connection to %s with page size %d and timeout %d seconds per page"
                                     % (cluster.contact_points, session.default_fetch_size, session.default_timeout))

        self.cluster = cluster
        self.session = session
        self.requests = 1
        self.lock = Lock()
        self.consistency_level = export_process.consistency_level

    def add_request(self):
        with self.lock:
            self.requests += 1

    def complete_request(self):
        with self.lock:
            self.requests -= 1

    def num_requests(self):
        with self.lock:
            return self.requests

    def execute_async(self, query):
        return self.session.execute_async(SimpleStatement(query, consistency_level=self.consistency_level))

    def shutdown(self):
        self.cluster.shutdown()


class ExportProcess(ChildProcess):
    """
    An child worker process for the export task, ExportTask.
    """

    def __init__(self, params):
        ChildProcess.__init__(self, params=params, target=self.run)
        options = params['options']
        self.encoding = options.copy['encoding']
        self.float_precision = options.copy['float_precision']
        self.nullval = options.copy['nullval']
        self.max_requests = options.copy['maxrequests']

        self.hosts_to_sessions = dict()
        self.formatters = dict()
        self.options = options

    def run(self):
        try:
            self.inner_run()
        finally:
            self.close()

    def inner_run(self):
        """
        The parent sends us (range, info) on the inbound queue (inmsg)
        in order to request us to process a range, for which we can
        select any of the hosts in info, which also contains other information for this
        range such as the number of attempts already performed. We can signal errors
        on the outbound queue (outmsg) by sending (range, error) or
        we can signal a global error by sending (None, error).
        We terminate when the inbound queue is closed.
        """
        while True:
            if self.num_requests() > self.max_requests:
                time.sleep(0.001)  # 1 millisecond
                continue

            token_range, info = self.inmsg.recv()
            self.start_request(token_range, info)

    @staticmethod
    def get_error_message(err, print_traceback=False):
        if isinstance(err, str):
            msg = err
        elif isinstance(err, BaseException):
            msg = "%s - %s" % (err.__class__.__name__, err)
            if print_traceback:
                traceback.print_exc(err)
        else:
            msg = str(err)
        return msg

    def report_error(self, err, token_range=None):
        msg = self.get_error_message(err, print_traceback=self.debug)
        self.printdebugmsg(msg)
        self.outmsg.send((token_range, Exception(msg)))

    def start_request(self, token_range, info):
        """
        Begin querying a range by executing an async query that
        will later on invoke the callbacks attached in attach_callbacks.
        """
        session = self.get_session(info['hosts'], token_range)
        if session:
            metadata = session.cluster.metadata.keyspaces[self.ks].tables[self.table]
            query = self.prepare_query(metadata.partition_key, token_range, info['attempts'])
            future = session.execute_async(query)
            self.attach_callbacks(token_range, future, session)

    def num_requests(self):
        return sum(session.num_requests() for session in self.hosts_to_sessions.values())

    def get_session(self, hosts, token_range):
        """
        We return a session connected to one of the hosts passed in, which are valid replicas for
        the token range. We sort replicas by favouring those without any active requests yet or with the
        smallest number of requests. If we fail to connect we report an error so that the token will
        be retried again later.

        :return: An ExportSession connected to the chosen host.
        """
        # sorted replicas favouring those with no connections yet
        hosts = sorted(hosts,
                       key=lambda hh: 0 if hh not in self.hosts_to_sessions else self.hosts_to_sessions[hh].requests)

        errors = []
        ret = None
        for host in hosts:
            try:
                ret = self.connect(host)
            except Exception, e:
                errors.append(self.get_error_message(e))

            if ret:
                if errors:
                    self.printdebugmsg("Warning: failed to connect to some replicas: %s" % (errors,))
                return ret

        self.report_error("Failed to connect to all replicas %s for %s, errors: %s" % (hosts, token_range, errors))
        return None

    def connect(self, host):
        if host in self.hosts_to_sessions.keys():
            session = self.hosts_to_sessions[host]
            session.add_request()
            return session

        new_cluster = Cluster(
            contact_points=(host,),
            port=self.port,
            cql_version=self.cql_version,
            protocol_version=self.protocol_version,
            auth_provider=self.auth_provider,
            ssl_options=ssl_settings(host, self.config_file) if self.ssl else None,
            load_balancing_policy=WhiteListRoundRobinPolicy([host]),
            default_retry_policy=ExpBackoffRetryPolicy(self),
            compression=None,
            control_connection_timeout=self.connect_timeout,
            connect_timeout=self.connect_timeout,
            idle_heartbeat_interval=0)
        session = ExportSession(new_cluster, self)
        self.hosts_to_sessions[host] = session
        return session

    def attach_callbacks(self, token_range, future, session):
        def result_callback(rows):
            if future.has_more_pages:
                future.start_fetching_next_page()
                self.write_rows_to_csv(token_range, rows)
            else:
                self.write_rows_to_csv(token_range, rows)
                self.outmsg.send((None, None))
                session.complete_request()

        def err_callback(err):
            self.report_error(err, token_range)
            session.complete_request()

        future.add_callbacks(callback=result_callback, errback=err_callback)

    def write_rows_to_csv(self, token_range, rows):
        if not rows:
            return  # no rows in this range

        try:
            output = StringIO()
            writer = csv.writer(output, **self.options.dialect)

            for row in rows:
                writer.writerow(map(self.format_value, row))

            data = (output.getvalue(), len(rows))
            self.outmsg.send((token_range, data))
            output.close()

        except Exception, e:
            self.report_error(e, token_range)

    def format_value(self, val):
        if val is None or val == EMPTY:
            return format_value_default(self.nullval, colormap=NO_COLOR_MAP)

        ctype = type(val)
        formatter = self.formatters.get(ctype, None)
        if not formatter:
            formatter = get_formatter(ctype)
            self.formatters[ctype] = formatter

        return formatter(val, encoding=self.encoding, colormap=NO_COLOR_MAP, date_time_format=self.date_time_format,
                         float_precision=self.float_precision, nullval=self.nullval, quote=False,
                         decimal_sep=self.decimal_sep, thousands_sep=self.thousands_sep,
                         boolean_styles=self.boolean_styles)

    def close(self):
        ChildProcess.close(self)
        for session in self.hosts_to_sessions.values():
            session.shutdown()

    def prepare_query(self, partition_key, token_range, attempts):
        """
        Return the export query or a fake query with some failure injected.
        """
        if self.test_failures:
            return self.maybe_inject_failures(partition_key, token_range, attempts)
        else:
            return self.prepare_export_query(partition_key, token_range)

    def maybe_inject_failures(self, partition_key, token_range, attempts):
        """
        Examine self.test_failures and see if token_range is either a token range
        supposed to cause a failure (failing_range) or to terminate the worker process
        (exit_range). If not then call prepare_export_query(), which implements the
        normal behavior.
        """
        start_token, end_token = token_range

        if not start_token or not end_token:
            # exclude first and last ranges to make things simpler
            return self.prepare_export_query(partition_key, token_range)

        if 'failing_range' in self.test_failures:
            failing_range = self.test_failures['failing_range']
            if start_token >= failing_range['start'] and end_token <= failing_range['end']:
                if attempts < failing_range['num_failures']:
                    return 'SELECT * from bad_table'

        if 'exit_range' in self.test_failures:
            exit_range = self.test_failures['exit_range']
            if start_token >= exit_range['start'] and end_token <= exit_range['end']:
                sys.exit(1)

        return self.prepare_export_query(partition_key, token_range)

    def prepare_export_query(self, partition_key, token_range):
        """
        Return a query where we select all the data for this token range
        """
        pk_cols = ", ".join(protect_names(col.name for col in partition_key))
        columnlist = ', '.join(protect_names(self.columns))
        start_token, end_token = token_range
        query = 'SELECT %s FROM %s.%s' % (columnlist, protect_name(self.ks), protect_name(self.table))
        if start_token is not None or end_token is not None:
            query += ' WHERE'
        if start_token is not None:
            query += ' token(%s) > %s' % (pk_cols, start_token)
        if start_token is not None and end_token is not None:
            query += ' AND'
        if end_token is not None:
            query += ' token(%s) <= %s' % (pk_cols, end_token)
        return query


class ParseError(Exception):
    """ We failed to parse an import record """
    pass


class ImportConversion(object):
    """
    A class for converting strings to values when importing from csv, used by ImportProcess,
    the parent.
    """
    def __init__(self, parent, table_meta, statement=None):
        self.ks = parent.ks
        self.table = parent.table
        self.columns = parent.valid_columns
        self.nullval = parent.nullval
        self.printdebugmsg = parent.printdebugmsg
        self.decimal_sep = parent.decimal_sep
        self.thousands_sep = parent.thousands_sep
        self.boolean_styles = parent.boolean_styles
        self.date_time_format = parent.date_time_format.timestamp_format

        self.table_meta = table_meta
        self.primary_key_indexes = [self.columns.index(col.name) for col in self.table_meta.primary_key]
        self.partition_key_indexes = [self.columns.index(col.name) for col in self.table_meta.partition_key]

        if statement is None:
            self.use_prepared_statements = False
            statement = self._get_primary_key_statement(parent, table_meta)
        else:
            self.use_prepared_statements = True

        self.proto_version = statement.protocol_version

        # the cql types and converters for the prepared statement, either the full statement or only the primary keys
        self.cqltypes = [c.type for c in statement.column_metadata]
        self.converters = [self._get_converter(c.type) for c in statement.column_metadata]

        # the cql types for the entire statement, these are the same as the types above but
        # only when using prepared statements
        self.coltypes = [table_meta.columns[name].cql_type for name in parent.valid_columns]
        # these functions are used for non-prepared statements to protect values with quotes if required
        self.protectors = [protect_value if t in ('ascii', 'text', 'timestamp', 'date', 'time', 'inet') else lambda v: v
                           for t in self.coltypes]

    @staticmethod
    def _get_primary_key_statement(parent, table_meta):
        """
        We prepare a query statement to find out the types of the partition key columns so we can
        route the update query to the correct replicas. As far as I understood this is the easiest
        way to find out the types of the partition columns, we will never use this prepared statement
        """
        where_clause = ' AND '.join(['%s = ?' % (protect_name(c.name)) for c in table_meta.partition_key])
        select_query = 'SELECT * FROM %s.%s WHERE %s' % (protect_name(parent.ks),
                                                         protect_name(parent.table),
                                                         where_clause)
        return parent.session.prepare(select_query)

    def _get_converter(self, cql_type):
        """
        Return a function that converts a string into a value the can be passed
        into BoundStatement.bind() for the given cql type. See cassandra.cqltypes
        for more details.
        """
        def unprotect(v):
            if v is not None:
                return CqlRuleSet.dequote_value(v)

        def convert(t, v):
            return converters.get(t.typename, convert_unknown)(unprotect(v), ct=t)

        def convert_blob(v, **_):
            return bytearray.fromhex(v[2:])

        def convert_text(v, **_):
            return v

        def convert_uuid(v, **_):
            return UUID(v)

        def convert_bool(v, **_):
            return True if v.lower() == self.boolean_styles[0].lower() else False

        def get_convert_integer_fcn(adapter=int):
            """
            Return a slow and a fast integer conversion function depending on self.thousands_sep
            """
            if self.thousands_sep:
                return lambda v, ct=cql_type: adapter(v.replace(self.thousands_sep, ''))
            else:
                return lambda v, ct=cql_type: adapter(v)

        def get_convert_decimal_fcn(adapter=float):
            """
            Return a slow and a fast decimal conversion function depending on self.thousands_sep and self.decimal_sep
            """
            if self.thousands_sep and self.decimal_sep:
                return lambda v, ct=cql_type: adapter(v.replace(self.thousands_sep, '').replace(self.decimal_sep, '.'))
            elif self.thousands_sep:
                return lambda v, ct=cql_type: adapter(v.replace(self.thousands_sep, ''))
            elif self.decimal_sep:
                return lambda v, ct=cql_type: adapter(v.replace(self.decimal_sep, '.'))
            else:
                return lambda v, ct=cql_type: adapter(v)

        def split(val, sep=','):
            """
            Split into a list of values whenever we encounter a separator but
            ignore separators inside parentheses or single quotes, except for the two
            outermost parentheses, which will be ignored. We expect val to be at least
            2 characters long (the two outer parentheses).
            """
            ret = []
            last = 1
            level = 0
            quote = False
            for i, c in enumerate(val):
                if c == '{' or c == '[' or c == '(':
                    level += 1
                elif c == '}' or c == ']' or c == ')':
                    level -= 1
                elif c == '\'':
                    quote = not quote
                elif c == sep and level == 1 and not quote:
                    ret.append(val[last:i])
                    last = i + 1
            else:
                if last < len(val) - 1:
                    ret.append(val[last:-1])

            return ret

        # this should match all possible CQL and CQLSH datetime formats
        p = re.compile("(\d{4})\-(\d{2})\-(\d{2})\s?(?:'T')?" +  # YYYY-MM-DD[( |'T')]
                       "(?:(\d{2}):(\d{2})(?::(\d{2})(?:\.(\d{1,6}))?))?" +  # [HH:MM[:SS[.NNNNNN]]]
                       "(?:([+\-])(\d{2}):?(\d{2}))?")  # [(+|-)HH[:]MM]]

        def convert_datetime(val, **_):
            try:
                tval = time.strptime(val, self.date_time_format)
                return timegm(tval) * 1e3  # scale seconds to millis for the raw value
            except ValueError:
                pass  # if it's not in the default format we try CQL formats

            m = p.match(val)
            if not m:
                try:
                    # in case of overflow COPY TO prints dates as milliseconds from the epoch, see
                    # deserialize_date_fallback_int in cqlsh.py
                    return int(val)
                except ValueError:
                    raise ValueError("can't interpret %r as a date with format %s or as int" % (val,
                                                                                                self.date_time_format))

            # https://docs.python.org/2/library/time.html#time.struct_time
            tval = time.struct_time((int(m.group(1)), int(m.group(2)), int(m.group(3)),  # year, month, day
                                    int(m.group(4)) if m.group(4) else 0,  # hour
                                    int(m.group(5)) if m.group(5) else 0,  # minute
                                    int(m.group(6)) if m.group(6) else 0,  # second
                                    0, 1, -1))  # day of week, day of year, dst-flag

            # convert sub-seconds (a number between 1 and 6 digits) to milliseconds
            milliseconds = 0 if not m.group(7) else int(m.group(7)) * pow(10, 3 - len(m.group(7)))

            if m.group(8):
                offset = (int(m.group(9)) * 3600 + int(m.group(10)) * 60) * int(m.group(8) + '1')
            else:
                offset = -time.timezone

            # scale seconds to millis for the raw value
            return ((timegm(tval) + offset) * 1e3) + milliseconds

        def convert_date(v, **_):
            return Date(v)

        def convert_time(v, **_):
            return Time(v)

        def convert_tuple(val, ct=cql_type):
            return tuple(convert(t, v) for t, v in zip(ct.subtypes, split(val)))

        def convert_list(val, ct=cql_type):
            return list(convert(ct.subtypes[0], v) for v in split(val))

        def convert_set(val, ct=cql_type):
            return frozenset(convert(ct.subtypes[0], v) for v in split(val))

        def convert_map(val, ct=cql_type):
            """
            We need to pass to BoundStatement.bind() a dict() because it calls iteritems(),
            except we can't create a dict with another dict as the key, hence we use a class
            that adds iteritems to a frozen set of tuples (which is how dict are normally made
            immutable in python).
            """
            class ImmutableDict(frozenset):
                iteritems = frozenset.__iter__

            return ImmutableDict(frozenset((convert(ct.subtypes[0], v[0]), convert(ct.subtypes[1], v[1]))
                                 for v in [split('{%s}' % vv, sep=':') for vv in split(val)]))

        def convert_user_type(val, ct=cql_type):
            """
            A user type is a dictionary except that we must convert each key into
            an attribute, so we are using named tuples. It must also be hashable,
            so we cannot use dictionaries. Maybe there is a way to instantiate ct
            directly but I could not work it out.
            """
            vals = [v for v in [split('{%s}' % vv, sep=':') for vv in split(val)]]
            ret_type = namedtuple(ct.typename, [unprotect(v[0]) for v in vals])
            return ret_type(*tuple(convert(t, v[1]) for t, v in zip(ct.subtypes, vals)))

        def convert_single_subtype(val, ct=cql_type):
            return converters.get(ct.subtypes[0].typename, convert_unknown)(val, ct=ct.subtypes[0])

        def convert_unknown(val, ct=cql_type):
            if issubclass(ct, UserType):
                return convert_user_type(val, ct=ct)
            elif issubclass(ct, ReversedType):
                return convert_single_subtype(val, ct=ct)

            self.printdebugmsg("Unknown type %s (%s) for val %s" % (ct, ct.typename, val))
            return val

        converters = {
            'blob': convert_blob,
            'decimal': get_convert_decimal_fcn(adapter=Decimal),
            'uuid': convert_uuid,
            'boolean': convert_bool,
            'tinyint': get_convert_integer_fcn(),
            'ascii': convert_text,
            'float': get_convert_decimal_fcn(),
            'double': get_convert_decimal_fcn(),
            'bigint': get_convert_integer_fcn(adapter=long),
            'int': get_convert_integer_fcn(),
            'varint': get_convert_integer_fcn(),
            'inet': convert_text,
            'counter': get_convert_integer_fcn(adapter=long),
            'timestamp': convert_datetime,
            'timeuuid': convert_uuid,
            'date': convert_date,
            'smallint': get_convert_integer_fcn(),
            'time': convert_time,
            'text': convert_text,
            'varchar': convert_text,
            'list': convert_list,
            'set': convert_set,
            'map': convert_map,
            'tuple': convert_tuple,
            'frozen': convert_single_subtype,
        }

        return converters.get(cql_type.typename, convert_unknown)

    def convert_row(self, row):
        """
        Convert the row into a list of parsed values if using prepared statements, else simply apply the
        protection functions to escape values with quotes when required. Also check on the row length and
        make sure primary partition key values aren't missing.
        """
        converters = self.converters if self.use_prepared_statements else self.protectors

        if len(row) != len(converters):
            raise ParseError('Invalid row length %d should be %d' % (len(row), len(converters)))

        for i in self.primary_key_indexes:
            if row[i] == self.nullval:
                raise ParseError(self.get_null_primary_key_message(i))

        try:
            return [conv(val) for conv, val in zip(converters, row)]
        except Exception, e:
            raise ParseError(e.message)

    def get_null_primary_key_message(self, idx):
        message = "Cannot insert null value for primary key column '%s'." % (self.columns[idx],)
        if self.nullval == '':
            message += " If you want to insert empty strings, consider using" \
                       " the WITH NULL=<marker> option for COPY."
        return message

    def get_row_partition_key_values_fcn(self):
        """
        Return a function to convert a row into a string composed of the partition key values serialized
        and binary packed (the tokens on the ring). Depending on whether we are using prepared statements, we
        may have to convert the primary key values first, so we have two different serialize_value implementations.
        We also return different functions depending on how many partition key indexes we have (single or multiple).
        See also BoundStatement.routing_key.
        """
        def serialize_value_prepared(n, v):
            return self.cqltypes[n].serialize(v, self.proto_version)

        def serialize_value_not_prepared(n, v):
            return self.cqltypes[n].serialize(self.converters[n](v), self.proto_version)

        partition_key_indexes = self.partition_key_indexes
        serialize = serialize_value_prepared if self.use_prepared_statements else serialize_value_not_prepared

        def serialize_row_single(row):
            return serialize(partition_key_indexes[0], row[partition_key_indexes[0]])

        def serialize_row_multiple(row):
            pk_values = []
            for i in partition_key_indexes:
                val = serialize(i, row[i])
                l = len(val)
                pk_values.append(struct.pack(">H%dsB" % l, l, val, 0))
            return b"".join(pk_values)

        if len(partition_key_indexes) == 1:
            return serialize_row_single
        return serialize_row_multiple


class TokenMap(object):
    """
    A wrapper around the metadata token map to speed things up by caching ring token *values* and
    replicas. It is very important that we use the token values, which are primitive types, rather
    than the tokens classes when calling bisect_right() in split_batches(). If we use primitive values,
    the bisect is done in compiled code whilst with token classes each comparison requires a call
    into the interpreter to perform the cmp operation defined in Python. A simple test with 1 million bisect
    operations on an array of 2048 tokens was done in 0.37 seconds with primitives and 2.25 seconds with
    token classes. This is significant for large datasets because we need to do a bisect for each single row,
    and if VNODES are used, the size of the token map can get quite large too.
    """
    def __init__(self, ks, hostname, local_dc, session):

        self.ks = ks
        self.hostname = hostname
        self.local_dc = local_dc
        self.metadata = session.cluster.metadata

        self._initialize_ring()

        # Note that refresh metadata is disabled by default and we currenlty do not intercept it
        # If hosts are added, removed or moved during a COPY operation our token map is no longer optimal
        # However we can cope with hosts going down and up since we filter for replicas that are up when
        # making each batch

    def _initialize_ring(self):
        token_map = self.metadata.token_map
        if token_map is None:
            self.ring = [0]
            self.replicas = [(self.metadata.get_host(self.hostname),)]
            self.pk_to_token_value = lambda pk: 0
            return

        token_map.rebuild_keyspace(self.ks, build_if_absent=True)
        tokens_to_hosts = token_map.tokens_to_hosts_by_ks.get(self.ks, None)
        from_key = token_map.token_class.from_key

        self.ring = [token.value for token in token_map.ring]
        self.replicas = [tuple(tokens_to_hosts[token]) for token in token_map.ring]
        self.pk_to_token_value = lambda pk: from_key(pk).value

    @staticmethod
    def get_ring_pos(ring, val):
        idx = bisect_right(ring, val)
        return idx if idx < len(ring) else 0

    def filter_replicas(self, hosts):
        shuffled = tuple(sorted(hosts, key=lambda k: random.random()))
        return filter(lambda r: r.is_up and r.datacenter == self.local_dc, shuffled) if hosts else ()


class FastTokenAwarePolicy(DCAwareRoundRobinPolicy):
    """
    Send to any replicas attached to the query, or else fall back to DCAwareRoundRobinPolicy
    """

    def __init__(self, local_dc='', used_hosts_per_remote_dc=0):
        DCAwareRoundRobinPolicy.__init__(self, local_dc, used_hosts_per_remote_dc)

    def make_query_plan(self, working_keyspace=None, query=None):
        """
        Extend TokenAwarePolicy.make_query_plan() so that we choose the same replicas in preference
        and most importantly we avoid repeating the (slow) bisect
        """
        replicas = query.replicas if hasattr(query, 'replicas') else []
        for r in replicas:
            yield r

        for r in DCAwareRoundRobinPolicy.make_query_plan(self, working_keyspace, query):
            if r not in replicas:
                yield r


class ImportProcess(ChildProcess):

    def __init__(self, params):
        ChildProcess.__init__(self, params=params, target=self.run)

        self.skip_columns = params['skip_columns']
        self.valid_columns = params['valid_columns']
        self.skip_column_indexes = [i for i, c in enumerate(self.columns) if c in self.skip_columns]

        options = params['options']
        self.nullval = options.copy['nullval']
        self.max_attempts = options.copy['maxattempts']
        self.min_batch_size = options.copy['minbatchsize']
        self.max_batch_size = options.copy['maxbatchsize']
<<<<<<< HEAD
        self.ttl = options.copy['ttl']
=======
        self.use_prepared_statements = options.copy['preparedstatements']
        self.dialect_options = options.dialect
>>>>>>> 49c616cf
        self._session = None
        self.query = None
        self.conv = None
        self.make_statement = None

    @property
    def session(self):
        if not self._session:
            cluster = Cluster(
                contact_points=(self.hostname,),
                port=self.port,
                cql_version=self.cql_version,
                protocol_version=self.protocol_version,
                auth_provider=self.auth_provider,
                load_balancing_policy=FastTokenAwarePolicy(local_dc=self.local_dc),
                ssl_options=ssl_settings(self.hostname, self.config_file) if self.ssl else None,
                default_retry_policy=ExpBackoffRetryPolicy(self),
                compression=None,
                control_connection_timeout=self.connect_timeout,
                connect_timeout=self.connect_timeout,
                idle_heartbeat_interval=0)

            self._session = cluster.connect(self.ks)
            self._session.default_timeout = None
        return self._session

    def run(self):
        try:
            pr = profile_on() if PROFILE_ON else None

            self.inner_run(*self.make_params())

            if pr:
                profile_off(pr, file_name='worker_profile_%d.txt' % (os.getpid(),))

        except Exception, exc:
            if self.debug:
                traceback.print_exc(exc)

        finally:
            self.close()

    def close(self):
        if self._session:
            self._session.cluster.shutdown()
        ChildProcess.close(self)

    def make_params(self):
        metadata = self.session.cluster.metadata
        table_meta = metadata.keyspaces[self.ks].tables[self.table]

        prepared_statement = None
        is_counter = ("counter" in [table_meta.columns[name].cql_type for name in self.valid_columns])
        if is_counter:
            query = 'UPDATE %s.%s SET %%s WHERE %%s' % (protect_name(self.ks), protect_name(self.table))
            make_statement = self.wrap_make_statement(self.make_counter_batch_statement)
        elif self.use_prepared_statements:
            query = 'INSERT INTO %s.%s (%s) VALUES (%s)' % (protect_name(self.ks),
                                                            protect_name(self.table),
                                                            ', '.join(protect_names(self.valid_columns),),
                                                            ', '.join(['?' for _ in self.valid_columns]))

            query = self.session.prepare(query)
            query.consistency_level = self.consistency_level
            prepared_statement = query
            make_statement = self.wrap_make_statement(self.make_prepared_batch_statement)
        else:
            query = 'INSERT INTO %s.%s (%s) VALUES (%%s)' % (protect_name(self.ks),
                                                             protect_name(self.table),
                                                             ', '.join(protect_names(self.valid_columns),))
            make_statement = self.wrap_make_statement(self.make_non_prepared_batch_statement)

        conv = ImportConversion(self, table_meta, prepared_statement)
        tm = TokenMap(self.ks, self.hostname, self.local_dc, self.session)
        return query, conv, tm, make_statement

    def inner_run(self, query, conv, tm, make_statement):
        """
        Main run method. Note that we bind self methods that are called inside loops
        for performance reasons.
        """
<<<<<<< HEAD
        query = 'INSERT INTO %s.%s (%s) VALUES (%s)' % (protect_name(self.ks),
                                                        protect_name(self.table),
                                                        ', '.join(protect_names(self.valid_columns),),
                                                        ', '.join(['?' for _ in self.valid_columns]))
        if self.ttl >= 0:
            query += 'USING TTL %s' % (self.ttl,)
=======
        self.query = query
        self.conv = conv
        self.make_statement = make_statement
>>>>>>> 49c616cf

        convert_rows = self.convert_rows
        split_into_batches = self.split_into_batches
        result_callback = self.result_callback
        err_callback = self.err_callback
        session = self.session

        while True:
            chunk = self.inmsg.recv()
            if chunk is None:
                break

            try:
                chunk['rows'] = convert_rows(conv, chunk)
                for replicas, batch in split_into_batches(chunk, conv, tm):
                    statement = make_statement(query, conv, chunk, batch, replicas)
                    future = session.execute_async(statement)
                    future.add_callbacks(callback=result_callback, callback_args=(batch, chunk),
                                         errback=err_callback, errback_args=(batch, chunk, replicas))

            except Exception, exc:
                self.report_error(exc, chunk, chunk['rows'])

    def wrap_make_statement(self, inner_make_statement):
        def make_statement(query, conv, chunk, batch, replicas):
            try:
                return inner_make_statement(query, conv, batch, replicas)
            except Exception, exc:
                print "Failed to make batch statement: {}".format(exc)
                self.report_error(exc, chunk, batch['rows'])
                return None

        def make_statement_with_failures(query, conv, chunk, batch, replicas):
            failed_batch = self.maybe_inject_failures(batch)
            if failed_batch:
                return failed_batch
            return make_statement(query, conv, chunk, batch, replicas)

        return make_statement_with_failures if self.test_failures else make_statement

    def make_counter_batch_statement(self, query, conv, batch, replicas):
        statement = BatchStatement(batch_type=BatchType.COUNTER, consistency_level=self.consistency_level)
        statement.replicas = replicas
        statement.keyspace = self.ks
        for row in batch['rows']:
            where_clause = []
            set_clause = []
            for i, value in enumerate(row):
                if i in conv.primary_key_indexes:
                    where_clause.append("%s=%s" % (self.valid_columns[i], value))
                else:
                    set_clause.append("%s=%s+%s" % (self.valid_columns[i], self.valid_columns[i], value))

            full_query_text = query % (','.join(set_clause), ' AND '.join(where_clause))
            statement.add(full_query_text)
        return statement

    def make_prepared_batch_statement(self, query, _, batch, replicas):
        """
        Return a batch statement. This is an optimized version of:

            statement = BatchStatement(batch_type=BatchType.UNLOGGED, consistency_level=self.consistency_level)
            for row in batch['rows']:
                statement.add(query, row)

        We could optimize further by removing bound_statements altogether but we'd have to duplicate much
        more driver's code (BoundStatement.bind()).
        """
        statement = BatchStatement(batch_type=BatchType.UNLOGGED, consistency_level=self.consistency_level)
        statement.replicas = replicas
        statement.keyspace = self.ks
        statement._statements_and_parameters = [(True, query.query_id, query.bind(r).values) for r in batch['rows']]
        return statement

    def make_non_prepared_batch_statement(self, query, _, batch, replicas):
        statement = BatchStatement(batch_type=BatchType.UNLOGGED, consistency_level=self.consistency_level)
        statement.replicas = replicas
        statement.keyspace = self.ks
        statement._statements_and_parameters = [(False, query % (','.join(r),), ()) for r in batch['rows']]
        return statement

    def convert_rows(self, conv, chunk):
        """
        Return converted rows and report any errors during conversion.
        """
        def filter_row_values(row):
            return [v for i, v in enumerate(row) if i not in self.skip_column_indexes]

        if self.skip_column_indexes:
            rows = [filter_row_values(r) for r in list(csv.reader(chunk['rows'], **self.dialect_options))]
        else:
            rows = list(csv.reader(chunk['rows'], **self.dialect_options))

        errors = defaultdict(list)

        def convert_row(r):
            try:
                return conv.convert_row(r)
            except Exception, err:
                errors[err.message].append(r)
                return None

        converted_rows = filter(None, [convert_row(r) for r in rows])

        if errors:
            for msg, rows in errors.iteritems():
                self.report_error(ParseError(msg), chunk, rows)
        return converted_rows

    def maybe_inject_failures(self, batch):
        """
        Examine self.test_failures and see if token_range is either a token range
        supposed to cause a failure (failing_range) or to terminate the worker process
        (exit_range). If not then call prepare_export_query(), which implements the
        normal behavior.
        """
        if 'failing_batch' in self.test_failures:
            failing_batch = self.test_failures['failing_batch']
            if failing_batch['id'] == batch['id']:
                if batch['attempts'] < failing_batch['failures']:
                    statement = SimpleStatement("INSERT INTO badtable (a, b) VALUES (1, 2)",
                                                consistency_level=self.consistency_level)
                    return statement

        if 'exit_batch' in self.test_failures:
            exit_batch = self.test_failures['exit_batch']
            if exit_batch['id'] == batch['id']:
                sys.exit(1)

        return None  # carry on as normal

    @staticmethod
    def make_batch(batch_id, rows, attempts=1):
        return {'id': batch_id, 'rows': rows, 'attempts': attempts}

    def split_into_batches(self, chunk, conv, tm):
        """
        Batch rows by ring position or replica.
        If there are at least min_batch_size rows for a ring position then split these rows into
        groups of max_batch_size and send a batch for each group, using all replicas for this ring position.
        Otherwise, we are forced to batch by replica, and here unfortunately we can only choose one replica to
        guarantee common replicas across partition keys. We are typically able
        to batch by ring position for small clusters or when VNODES are not used. For large clusters with VNODES
        it may not be possible, in this case it helps to increase the CHUNK SIZE but up to a limit, otherwise
        we may choke the cluster.
        """

        rows_by_ring_pos = defaultdict(list)
        errors = defaultdict(list)

        min_batch_size = self.min_batch_size
        max_batch_size = self.max_batch_size
        ring = tm.ring

        get_row_partition_key_values = conv.get_row_partition_key_values_fcn()
        pk_to_token_value = tm.pk_to_token_value
        get_ring_pos = tm.get_ring_pos
        make_batch = self.make_batch

        for row in chunk['rows']:
            try:
                pk = get_row_partition_key_values(row)
                rows_by_ring_pos[get_ring_pos(ring, pk_to_token_value(pk))].append(row)
            except Exception, e:
                errors[e.message].append(row)

        if errors:
            for msg, rows in errors.iteritems():
                self.report_error(ParseError(msg), chunk, rows)

        replicas = tm.replicas
        filter_replicas = tm.filter_replicas
        rows_by_replica = defaultdict(list)
        for ring_pos, rows in rows_by_ring_pos.iteritems():
            if len(rows) > min_batch_size:
                for i in xrange(0, len(rows), max_batch_size):
                    yield filter_replicas(replicas[ring_pos]), make_batch(chunk['id'], rows[i:i + max_batch_size])
            else:
                # select only the first valid replica to guarantee more overlap or none at all
                rows_by_replica[filter_replicas(replicas[ring_pos])[:1]].extend(rows)

        # Now send the batches by replica
        for replicas, rows in rows_by_replica.iteritems():
            for i in xrange(0, len(rows), max_batch_size):
                yield replicas, make_batch(chunk['id'], rows[i:i + max_batch_size])

    def result_callback(self, _, batch, chunk):
        self.update_chunk(batch['rows'], chunk)

    def err_callback(self, response, batch, chunk, replicas):
        err_is_final = batch['attempts'] >= self.max_attempts
        self.report_error(response, chunk, batch['rows'], batch['attempts'], err_is_final)
        if not err_is_final:
            batch['attempts'] += 1
            statement = self.make_statement(self.query, self.conv, chunk, batch, replicas)
            future = self.session.execute_async(statement)
            future.add_callbacks(callback=self.result_callback, callback_args=(batch, chunk),
                                 errback=self.err_callback, errback_args=(batch, chunk, replicas))

    def report_error(self, err, chunk, rows=None, attempts=1, final=True):
        if self.debug:
            traceback.print_exc(err)
        self.outmsg.send(ImportTaskError(err.__class__.__name__, err.message, rows, attempts, final))
        if final:
            self.update_chunk(rows, chunk)

    def update_chunk(self, rows, chunk):
        chunk['imported'] += len(rows)
        if chunk['imported'] == chunk['num_rows_sent']:
            self.outmsg.send(ImportProcessResult(chunk['num_rows_sent']))


class RateMeter(object):

    def __init__(self, log_fcn, update_interval=0.25, log_file=''):
        self.log_fcn = log_fcn  # the function for logging, may be None to disable logging
        self.update_interval = update_interval  # how often we update in seconds
        self.log_file = log_file  # an optional file where to log statistics in addition to stdout
        self.start_time = time.time()  # the start time
        self.last_checkpoint_time = self.start_time  # last time we logged
        self.current_rate = 0.0  # rows per second
        self.current_record = 0  # number of records since we last updated
        self.total_records = 0   # total number of records

        if os.path.isfile(self.log_file):
            os.unlink(self.log_file)

    def increment(self, n=1):
        self.current_record += n
        self.maybe_update()

    def maybe_update(self, sleep=False):
        if self.current_record == 0:
            return

        new_checkpoint_time = time.time()
        time_difference = new_checkpoint_time - self.last_checkpoint_time
        if time_difference >= self.update_interval:
            self.update(new_checkpoint_time)
            self.log_message()
        elif sleep:
            remaining_time = time_difference - self.update_interval
            if remaining_time > 0.000001:
                time.sleep(remaining_time)

    def update(self, new_checkpoint_time):
        time_difference = new_checkpoint_time - self.last_checkpoint_time
        if time_difference >= 1e-09:
            self.current_rate = self.get_new_rate(self.current_record / time_difference)

        self.last_checkpoint_time = new_checkpoint_time
        self.total_records += self.current_record
        self.current_record = 0

    def get_new_rate(self, new_rate):
        """
         return the rate of the last period: this is the new rate but
         averaged with the last rate to smooth a bit
        """
        if self.current_rate == 0.0:
            return new_rate
        else:
            return (self.current_rate + new_rate) / 2.0

    def get_avg_rate(self):
        """
         return the average rate since we started measuring
        """
        time_difference = time.time() - self.start_time
        return self.total_records / time_difference if time_difference >= 1e-09 else 0

    def log_message(self):
        if not self.log_fcn:
            return

        output = 'Processed: %d rows; Rate: %7.0f rows/s; Avg. rate: %7.0f rows/s\r' % \
                 (self.total_records, self.current_rate, self.get_avg_rate())
        self.log_fcn(output, eol='\r')
        if self.log_file:
            with open(self.log_file, "a") as f:
                f.write(output + '\n')

    def get_total_records(self):
        self.update(time.time())
        self.log_message()
        return self.total_records<|MERGE_RESOLUTION|>--- conflicted
+++ resolved
@@ -275,11 +275,8 @@
         copy_options['errfile'] = safe_normpath(opts.pop('errfile', 'import_%s_%s.err' % (self.ks, self.table,)))
         copy_options['ratefile'] = safe_normpath(opts.pop('ratefile', ''))
         copy_options['maxoutputsize'] = int(opts.pop('maxoutputsize', '-1'))
-<<<<<<< HEAD
+        copy_options['preparedstatements'] = bool(opts.pop('preparedstatements', 'true').lower() == 'true')
         copy_options['ttl'] = int(opts.pop('ttl', -1))
-=======
-        copy_options['preparedstatements'] = bool(opts.pop('preparedstatements', 'true').lower() == 'true')
->>>>>>> 49c616cf
 
         self.check_options(copy_options)
         return CopyOptions(copy=copy_options, dialect=dialect_options, unrecognized=opts)
@@ -1972,12 +1969,9 @@
         self.max_attempts = options.copy['maxattempts']
         self.min_batch_size = options.copy['minbatchsize']
         self.max_batch_size = options.copy['maxbatchsize']
-<<<<<<< HEAD
+        self.use_prepared_statements = options.copy['preparedstatements']
         self.ttl = options.copy['ttl']
-=======
-        self.use_prepared_statements = options.copy['preparedstatements']
         self.dialect_options = options.dialect
->>>>>>> 49c616cf
         self._session = None
         self.query = None
         self.conv = None
@@ -2039,7 +2033,8 @@
                                                             protect_name(self.table),
                                                             ', '.join(protect_names(self.valid_columns),),
                                                             ', '.join(['?' for _ in self.valid_columns]))
-
+            if self.ttl >= 0:
+                query += 'USING TTL %s' % (self.ttl,)
             query = self.session.prepare(query)
             query.consistency_level = self.consistency_level
             prepared_statement = query
@@ -2048,6 +2043,8 @@
             query = 'INSERT INTO %s.%s (%s) VALUES (%%s)' % (protect_name(self.ks),
                                                              protect_name(self.table),
                                                              ', '.join(protect_names(self.valid_columns),))
+            if self.ttl >= 0:
+                query += 'USING TTL %s' % (self.ttl,)
             make_statement = self.wrap_make_statement(self.make_non_prepared_batch_statement)
 
         conv = ImportConversion(self, table_meta, prepared_statement)
@@ -2059,18 +2056,9 @@
         Main run method. Note that we bind self methods that are called inside loops
         for performance reasons.
         """
-<<<<<<< HEAD
-        query = 'INSERT INTO %s.%s (%s) VALUES (%s)' % (protect_name(self.ks),
-                                                        protect_name(self.table),
-                                                        ', '.join(protect_names(self.valid_columns),),
-                                                        ', '.join(['?' for _ in self.valid_columns]))
-        if self.ttl >= 0:
-            query += 'USING TTL %s' % (self.ttl,)
-=======
         self.query = query
         self.conv = conv
         self.make_statement = make_statement
->>>>>>> 49c616cf
 
         convert_rows = self.convert_rows
         split_into_batches = self.split_into_batches
