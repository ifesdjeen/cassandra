<!--
  ~ Licensed to the Apache Software Foundation (ASF) under one
  ~ or more contributor license agreements.  See the NOTICE file
  ~ distributed with this work for additional information
  ~ regarding copyright ownership.  The ASF licenses this file
  ~ to you under the Apache License, Version 2.0 (the
  ~ "License"); you may not use this file except in compliance
  ~ with the License.  You may obtain a copy of the License at
  ~
  ~     http://www.apache.org/licenses/LICENSE-2.0
  ~
  ~ Unless required by applicable law or agreed to in writing, software
  ~ distributed under the License is distributed on an "AS IS" BASIS,
  ~ WITHOUT WARRANTIES OR CONDITIONS OF ANY KIND, either express or implied.
  ~ See the License for the specific language governing permissions and
  ~ limitations under the License.
  -->
<!--
  copy suppressions / false positives here if there are any, how to do it is explained in
  https://jeremylong.github.io/DependencyCheck/general/suppression.html
-->
<suppressions xmlns="https://jeremylong.github.io/DependencyCheck/dependency-suppression.1.3.xsd">
    <suppress>
        <!-- not applicable since 4.0 -->
        <packageUrl regex="true">^pkg:maven/com\.datastax\.cassandra/cassandra\-driver\-core@.*$</packageUrl>
        <cve>CVE-2018-8016</cve>
        <cve>CVE-2020-13946</cve>
        <cve>CVE-2020-17516</cve>
        <cve>CVE-2021-44521</cve>
    </suppress>
    <suppress>
        <!--  https://issues.apache.org/jira/browse/CASSANDRA-17907 -->
        <packageUrl regex="true">^pkg:maven/org\.yaml/snakeyaml@.*$</packageUrl>
        <cve>CVE-2022-25857</cve>
        <cve>CVE-2022-38749</cve>
        <cve>CVE-2022-38750</cve>
        <cve>CVE-2022-38751</cve>
        <cve>CVE-2022-38752</cve>
    </suppress>
    <suppress>
        <!-- dependency checker identified this as a completely different package (wire) -->
        <packageUrl regex="true">^pkg:maven/net\.openhft/chronicle\-wire@.*$</packageUrl>
        <cpe>cpe:/a:wire:wire</cpe>
    </suppress>
    <suppress>
        <!-- not applicable https://nvd.nist.gov/vuln/detail/CVE-2020-8908 -->
        <packageUrl regex="true">^pkg:maven/com\.google\.guava/guava@.*$</packageUrl>
        <cve>CVE-2020-8908</cve>
    </suppress>
    <!-- netty's http stuff is not applicable here -->
    <suppress>
        <packageUrl regex="true">^pkg:maven/io\.netty/netty\-all@.*$</packageUrl>
        <cve>CVE-2021-21290</cve>
        <cve>CVE-2021-21295</cve>
        <cve>CVE-2021-21409</cve>
        <cve>CVE-2021-37136</cve>
        <cve>CVE-2021-37137</cve>
        <cve>CVE-2021-43797</cve>
        <cve>CVE-2022-24823</cve>
    </suppress>
<<<<<<< HEAD
=======

    <!-- https://issues.apache.org/jira/browse/CASSANDRA-14183 -->
    <suppress>
        <packageUrl regex="true">^pkg:maven/ch\.qos\.logback/logback\-core@.*$</packageUrl>
        <cve>CVE-2017-5929</cve>
    </suppress>
    <suppress>
        <packageUrl regex="true">^pkg:maven/ch\.qos\.logback/logback\-classic@.*$</packageUrl>
        <cve>CVE-2017-5929</cve>
    </suppress>

    <!-- this was fixed in 3.0.22 -->
    <suppress>
        <packageUrl regex="true">^pkg:maven/com\.datastax\.cassandra/cassandra\-driver\-core@.*$</packageUrl>
        <cve>CVE-2020-13946</cve>
        <cve>CVE-2020-17516</cve>
        <cve>CVE-2021-44521</cve>
    </suppress>

    <!-- https://issues.apache.org/jira/browse/CASSANDRA-14760 -->
    <suppress>
        <packageUrl regex="true">^pkg:maven/com\.google\.guava/guava@.*$</packageUrl>
        <cve>CVE-2018-10237</cve>
        <cve>CVE-2020-8908</cve>
    </suppress>

    <!-- https://issues.apache.org/jira/browse/CASSANDRA-16606 -->
    <suppress>
        <packageUrl regex="true">^pkg:maven/org\.apache\.thrift/libthrift@.*$</packageUrl>
        <cve>CVE-2015-3254</cve>
        <cve>CVE-2016-5397</cve>
        <cve>CVE-2018-1320</cve>
        <cve>CVE-2018-11798</cve>
        <cve>CVE-2019-0205</cve>
    </suppress>

    <!-- https://issues.apache.org/jira/browse/CASSANDRA-17966 -->
    <suppress>
        <packageUrl regex="true">^pkg:maven/com\.fasterxml\.jackson\.core/jackson\-databind@.*$</packageUrl>
        <cve>CVE-2022-42003</cve>
        <cve>CVE-2022-42004</cve>
    </suppress>

>>>>>>> 2e652854
</suppressions><|MERGE_RESOLUTION|>--- conflicted
+++ resolved
@@ -58,44 +58,6 @@
         <cve>CVE-2021-43797</cve>
         <cve>CVE-2022-24823</cve>
     </suppress>
-<<<<<<< HEAD
-=======
-
-    <!-- https://issues.apache.org/jira/browse/CASSANDRA-14183 -->
-    <suppress>
-        <packageUrl regex="true">^pkg:maven/ch\.qos\.logback/logback\-core@.*$</packageUrl>
-        <cve>CVE-2017-5929</cve>
-    </suppress>
-    <suppress>
-        <packageUrl regex="true">^pkg:maven/ch\.qos\.logback/logback\-classic@.*$</packageUrl>
-        <cve>CVE-2017-5929</cve>
-    </suppress>
-
-    <!-- this was fixed in 3.0.22 -->
-    <suppress>
-        <packageUrl regex="true">^pkg:maven/com\.datastax\.cassandra/cassandra\-driver\-core@.*$</packageUrl>
-        <cve>CVE-2020-13946</cve>
-        <cve>CVE-2020-17516</cve>
-        <cve>CVE-2021-44521</cve>
-    </suppress>
-
-    <!-- https://issues.apache.org/jira/browse/CASSANDRA-14760 -->
-    <suppress>
-        <packageUrl regex="true">^pkg:maven/com\.google\.guava/guava@.*$</packageUrl>
-        <cve>CVE-2018-10237</cve>
-        <cve>CVE-2020-8908</cve>
-    </suppress>
-
-    <!-- https://issues.apache.org/jira/browse/CASSANDRA-16606 -->
-    <suppress>
-        <packageUrl regex="true">^pkg:maven/org\.apache\.thrift/libthrift@.*$</packageUrl>
-        <cve>CVE-2015-3254</cve>
-        <cve>CVE-2016-5397</cve>
-        <cve>CVE-2018-1320</cve>
-        <cve>CVE-2018-11798</cve>
-        <cve>CVE-2019-0205</cve>
-    </suppress>
-
     <!-- https://issues.apache.org/jira/browse/CASSANDRA-17966 -->
     <suppress>
         <packageUrl regex="true">^pkg:maven/com\.fasterxml\.jackson\.core/jackson\-databind@.*$</packageUrl>
@@ -103,5 +65,4 @@
         <cve>CVE-2022-42004</cve>
     </suppress>
 
->>>>>>> 2e652854
 </suppressions>