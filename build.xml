--- conflicted
+++ resolved
@@ -604,11 +604,7 @@
 	  </dependency>
           <dependency groupId="com.google.code.findbugs" artifactId="jsr305" version="2.0.2" />
           <dependency groupId="com.clearspring.analytics" artifactId="stream" version="2.5.2" />
-<<<<<<< HEAD
-          <!--dependency groupId="com.datastax.cassandra" artifactId="cassandra-driver-core" version="3.6.0" classifier="shaded">
-=======
-          <dependency groupId="com.datastax.cassandra" artifactId="cassandra-driver-core" version="3.9.0" classifier="shaded">
->>>>>>> 8330aa17
+          <!--dependency groupId="com.datastax.cassandra" artifactId="cassandra-driver-core" version="3.9.0" classifier="shaded">
             <exclusion groupId="io.netty" artifactId="netty-buffer"/>
             <exclusion groupId="io.netty" artifactId="netty-codec"/>
             <exclusion groupId="io.netty" artifactId="netty-handler"/>
