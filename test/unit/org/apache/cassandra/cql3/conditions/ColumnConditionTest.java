--- conflicted
+++ resolved
@@ -26,6 +26,7 @@
 import org.apache.cassandra.cql3.*;
 import org.apache.cassandra.cql3.terms.Constants;
 import org.apache.cassandra.cql3.terms.MultiElements;
+import org.apache.cassandra.cql3.terms.Term;
 import org.apache.cassandra.cql3.terms.Terms;
 import org.apache.cassandra.db.Clustering;
 import org.apache.cassandra.db.marshal.Int32Type;
@@ -132,15 +133,10 @@
 
     private static boolean appliesListCondition(List<ByteBuffer> rowValue, Operator op, List<ByteBuffer> conditionValue)
     {
-<<<<<<< HEAD
         ListType<Integer> type = ListType.getInstance(Int32Type.instance, true);
         ColumnMetadata definition = ColumnMetadata.regularColumn("ks", "cf", "c", type);
-        ColumnCondition condition = ColumnCondition.condition(definition, op, Terms.of(new MultiElements.Value(type, conditionValue)));
-=======
-        ColumnMetadata definition = ColumnMetadata.regularColumn("ks", "cf", "c", ListType.getInstance(Int32Type.instance, true));
-        Term term = conditionValue == null ? Constants.NULL_VALUE : new Lists.Value(conditionValue);
+        Term term = conditionValue == null ? Constants.NULL_VALUE : new MultiElements.Value(type, conditionValue);
         ColumnCondition condition = ColumnCondition.condition(definition, op, Terms.of(term));
->>>>>>> 43d99c22
         ColumnCondition.Bound bound = condition.bind(QueryOptions.DEFAULT);
         return bound.appliesTo(newRow(definition, rowValue));
     }
@@ -163,15 +159,10 @@
 
     private static boolean appliesSetCondition(SortedSet<ByteBuffer> rowValue, Operator op, SortedSet<ByteBuffer> conditionValue)
     {
-<<<<<<< HEAD
         SetType<Integer> type = SetType.getInstance(Int32Type.instance, true);
-        ColumnMetadata definition = ColumnMetadata.regularColumn("ks", "cf", "c", type);
-        ColumnCondition condition = ColumnCondition.condition(definition, op, Terms.of(new MultiElements.Value(type, new ArrayList<>(conditionValue))));
-=======
         ColumnMetadata definition = ColumnMetadata.regularColumn("ks", "cf", "c", SetType.getInstance(Int32Type.instance, true));
-        Term term = conditionValue == null ? Constants.NULL_VALUE : new Sets.Value(conditionValue);
+        Term term = conditionValue == null ? Constants.NULL_VALUE : new MultiElements.Value(type, new ArrayList<>(conditionValue));
         ColumnCondition condition = ColumnCondition.condition(definition, op, Terms.of(term));
->>>>>>> 43d99c22
         ColumnCondition.Bound bound = condition.bind(QueryOptions.DEFAULT);
         return bound.appliesTo(newRow(definition, rowValue));
     }
@@ -186,21 +177,24 @@
 
     private static boolean appliesMapCondition(Map<ByteBuffer, ByteBuffer> rowValue, Operator op, SortedMap<ByteBuffer, ByteBuffer> conditionValue)
     {
-<<<<<<< HEAD
         MapType<Integer, Integer> type = MapType.getInstance(Int32Type.instance, Int32Type.instance, true);
         ColumnMetadata definition = ColumnMetadata.regularColumn("ks", "cf", "c", type);
-        List<ByteBuffer> value = new ArrayList<>(conditionValue.size() * 2);
-        for (Map.Entry<ByteBuffer, ByteBuffer> entry: conditionValue.entrySet())
+        Term term;
+        if (conditionValue == null)
         {
-            value.add(entry.getKey());
-            value.add(entry.getValue());
+            term = Constants.NULL_VALUE;
         }
-        ColumnCondition condition = ColumnCondition.condition(definition, op, Terms.of(new MultiElements.Value(type, value)));
-=======
-        ColumnMetadata definition = ColumnMetadata.regularColumn("ks", "cf", "c", MapType.getInstance(Int32Type.instance, Int32Type.instance, true));
-        Term term = conditionValue == null ? Constants.NULL_VALUE : new Maps.Value(conditionValue);
+        else
+        {
+            List<ByteBuffer> value = new ArrayList<>(conditionValue.size() * 2);
+            for (Map.Entry<ByteBuffer, ByteBuffer> entry : conditionValue.entrySet())
+            {
+                value.add(entry.getKey());
+                value.add(entry.getValue());
+            }
+            term = new MultiElements.Value(type, value);
+        }
         ColumnCondition condition = ColumnCondition.condition(definition, op, Terms.of(term));
->>>>>>> 43d99c22
         ColumnCondition.Bound bound = condition.bind(QueryOptions.DEFAULT);
         return bound.appliesTo(newRow(definition, rowValue));
     }
@@ -218,7 +212,7 @@
             fail("Expected InvalidRequestException was not thrown");
         } catch (InvalidRequestException e)
         {
-            Assert.assertTrue("Expected error message to contain '" + errorMessage + "', but got '" + e.getMessage() + "'",
+            Assert.assertTrue("Expected error message to contain '" + errorMessage + "', but got '" + e.getMessage() + '\'',
                               e.getMessage().contains(errorMessage));
         }
     }
