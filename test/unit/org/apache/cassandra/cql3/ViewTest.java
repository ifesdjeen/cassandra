--- conflicted
+++ resolved
@@ -53,6 +53,7 @@
 import org.apache.cassandra.transport.ProtocolVersion;
 import org.apache.cassandra.utils.FBUtilities;
 
+import static junit.framework.Assert.fail;
 import static org.junit.Assert.assertEquals;
 import static org.junit.Assert.assertTrue;
 
@@ -228,7 +229,7 @@
         try
         {
             createView("mv_test", "CREATE MATERIALIZED VIEW %s AS SELECT * FROM %%s");
-            Assert.fail("Should fail if no primary key is filtered as NOT NULL");
+            fail("Should fail if no primary key is filtered as NOT NULL");
         }
         catch (Exception e)
         {
@@ -238,7 +239,7 @@
         try
         {
             createView("mv_test", "CREATE MATERIALIZED VIEW %s AS SELECT * FROM %%s WHERE bigintval IS NOT NULL AND asciival IS NOT NULL PRIMARY KEY (bigintval, k, asciival)");
-            Assert.fail("Should fail if compound primary is not completely filtered as NOT NULL");
+            fail("Should fail if compound primary is not completely filtered as NOT NULL");
         }
         catch (Exception e)
         {
@@ -254,7 +255,7 @@
         try
         {
             createView("mv_test", "CREATE MATERIALIZED VIEW %s AS SELECT * FROM %%s");
-            Assert.fail("Should fail if no primary key is filtered as NOT NULL");
+            fail("Should fail if no primary key is filtered as NOT NULL");
         }
         catch (Exception e)
         {
@@ -280,7 +281,7 @@
         try
         {
             createView("mv_static", "CREATE MATERIALIZED VIEW %%s AS SELECT * FROM %s WHERE sval IS NOT NULL AND k IS NOT NULL AND c IS NOT NULL PRIMARY KEY (sval,k,c)");
-            Assert.fail("Use of static column in a MV primary key should fail");
+            fail("Use of static column in a MV primary key should fail");
         }
         catch (InvalidQueryException e)
         {
@@ -289,7 +290,7 @@
         try
         {
             createView("mv_static", "CREATE MATERIALIZED VIEW %%s AS SELECT val, sval FROM %s WHERE val IS NOT NULL AND  k IS NOT NULL AND c IS NOT NULL PRIMARY KEY (val, k, c)");
-            Assert.fail("Explicit select of static column in MV should fail");
+            fail("Explicit select of static column in MV should fail");
         }
         catch (InvalidQueryException e)
         {
@@ -298,7 +299,7 @@
         try
         {
             createView("mv_static", "CREATE MATERIALIZED VIEW %s AS SELECT * FROM %%s WHERE val IS NOT NULL AND k IS NOT NULL AND c IS NOT NULL PRIMARY KEY (val,k,c)");
-            Assert.fail("Implicit select of static column in MV should fail");
+            fail("Implicit select of static column in MV should fail");
         }
         catch (InvalidQueryException e)
         {
@@ -402,7 +403,7 @@
         try
         {
             createView("mv_counter", "CREATE MATERIALIZED VIEW %s AS SELECT * FROM %%s WHERE count IS NOT NULL AND k IS NOT NULL PRIMARY KEY (count,k)");
-            Assert.fail("MV on counter should fail");
+            fail("MV on counter should fail");
         }
         catch (InvalidQueryException e)
         {
@@ -424,7 +425,7 @@
         try
         {
             createView("mv_super_column", "CREATE MATERIALIZED VIEW %s AS SELECT * FROM " + keyspace + "." + table + " WHERE key IS NOT NULL AND column1 IS NOT NULL PRIMARY KEY (key,column1)");
-            Assert.fail("MV on SuperColumn table should fail");
+            fail("MV on SuperColumn table should fail");
         }
         catch (InvalidQueryException e)
         {
@@ -445,7 +446,7 @@
         try
         {
             createView("mv_duration", "CREATE MATERIALIZED VIEW %s AS SELECT * FROM %%s WHERE result IS NOT NULL AND k IS NOT NULL PRIMARY KEY (result,k)");
-            Assert.fail("MV on duration should fail");
+            fail("MV on duration should fail");
         }
         catch (InvalidQueryException e)
         {
@@ -737,12 +738,12 @@
                 createView("mv1_" + def.name, query);
 
                 if (def.type.isMultiCell())
-                    Assert.fail("MV on a multicell should fail " + def);
+                    fail("MV on a multicell should fail " + def);
             }
             catch (InvalidQueryException e)
             {
                 if (!def.type.isMultiCell() && !def.isPartitionKey())
-                    Assert.fail("MV creation failed on " + def);
+                    fail("MV creation failed on " + def);
             }
 
 
@@ -754,12 +755,12 @@
                 createView("mv2_" + def.name, query);
 
                 if (def.type.isMultiCell())
-                    Assert.fail("MV on a multicell should fail " + def);
+                    fail("MV on a multicell should fail " + def);
             }
             catch (InvalidQueryException e)
             {
                 if (!def.type.isMultiCell() && !def.isPartitionKey())
-                    Assert.fail("MV creation failed on " + def);
+                    fail("MV creation failed on " + def);
             }
 
             try
@@ -769,12 +770,12 @@
                 createView("mv3_" + def.name, query);
 
                 if (def.type.isMultiCell())
-                    Assert.fail("MV on a multicell should fail " + def);
+                    fail("MV on a multicell should fail " + def);
             }
             catch (InvalidQueryException e)
             {
                 if (!def.type.isMultiCell() && !def.isPartitionKey())
-                    Assert.fail("MV creation failed on " + def);
+                    fail("MV creation failed on " + def);
             }
 
 
@@ -784,7 +785,7 @@
                                + (def.name.toString().equals("asciival") ? "" : "AND asciival IS NOT NULL ") + "PRIMARY KEY ((" + def.name + ", k), asciival)";
                 createView("mv3_" + def.name, query);
 
-                Assert.fail("Should fail on duplicate name");
+                fail("Should fail on duplicate name");
             }
             catch (Exception e)
             {
@@ -795,7 +796,7 @@
                 String query = "CREATE MATERIALIZED VIEW %s AS SELECT * FROM %%s WHERE " + def.name + " IS NOT NULL AND k IS NOT NULL "
                                + (def.name.toString().equals("asciival") ? "" : "AND asciival IS NOT NULL ") + "PRIMARY KEY ((" + def.name + ", k), nonexistentcolumn)";
                 createView("mv3_" + def.name, query);
-                Assert.fail("Should fail with unknown base column");
+                fail("Should fail with unknown base column");
             }
             catch (InvalidQueryException e)
             {
@@ -1246,7 +1247,7 @@
         try
         {
             createView("mv_de", "CREATE MATERIALIZED VIEW %s AS SELECT * FROM %%s WHERE a IS NOT NULL AND b IS NOT NULL AND c IS NOT NULL AND d IS NOT NULL AND e IS NOT NULL PRIMARY KEY ((d, a), b, e, c)");
-            Assert.fail("Should have rejected a query including multiple non-primary key base columns");
+            fail("Should have rejected a query including multiple non-primary key base columns");
         }
         catch (Exception e)
         {
@@ -1255,7 +1256,7 @@
         try
         {
             createView("mv_de", "CREATE MATERIALIZED VIEW %s AS SELECT * FROM %%s WHERE a IS NOT NULL AND b IS NOT NULL AND c IS NOT NULL AND d IS NOT NULL AND e IS NOT NULL PRIMARY KEY ((a, b), c, d, e)");
-            Assert.fail("Should have rejected a query including multiple non-primary key base columns");
+            fail("Should have rejected a query including multiple non-primary key base columns");
         }
         catch (Exception e)
         {
@@ -1325,7 +1326,7 @@
         try
         {
             createView("mv_ttl1", "CREATE MATERIALIZED VIEW %s AS SELECT * FROM %%s WHERE k IS NOT NULL AND c IS NOT NULL PRIMARY KEY (k,c) WITH default_time_to_live = 30");
-            Assert.fail("Should fail if TTL is provided for materialized view");
+            fail("Should fail if TTL is provided for materialized view");
         }
         catch (Exception e)
         {
@@ -1346,7 +1347,7 @@
         try
         {
             executeNet(protocolVersion, "ALTER MATERIALIZED VIEW %s WITH default_time_to_live = 30");
-            Assert.fail("Should fail if TTL is provided while altering materialized view");
+            fail("Should fail if TTL is provided while altering materialized view");
         }
         catch (Exception e)
         {
@@ -1421,7 +1422,6 @@
          execute("CREATE MATERIALIZED VIEW myview AS SELECT a, b FROM \"\" WHERE b IS NOT NULL PRIMARY KEY (b, a)");
      }
 
-<<<<<<< HEAD
     /**
      * Tests that a client warning is issued on materialized view creation.
      */
@@ -1457,7 +1457,7 @@
         {
             DatabaseDescriptor.setEnableMaterializedViews(false);
             createView("view1", "CREATE MATERIALIZED VIEW %s AS SELECT v FROM %%s WHERE k IS NOT NULL AND v IS NOT NULL PRIMARY KEY (v, k)");
-            Assert.fail("Should not be able to create a materialized view if they are disabled");
+            fail("Should not be able to create a materialized view if they are disabled");
         }
         catch (Throwable e)
         {
@@ -1469,7 +1469,7 @@
             DatabaseDescriptor.setEnableMaterializedViews(enableMaterializedViews);
         }
     }
-=======
+
     @Test
     public void viewOnCompactTableTest() throws Throwable
     {
@@ -1483,10 +1483,8 @@
         }
         catch (Throwable t)
         {
-            Assert.assertEquals("Unknown column name detected in CREATE MATERIALIZED VIEW statement : value",
+            Assert.assertEquals("Undefined column name value",
                                 t.getMessage());
         }
     }
-
->>>>>>> b907dc96
 }