--- conflicted
+++ resolved
@@ -216,13 +216,8 @@
             // The goal is to bound maximum hints traffic going towards a particular node from the rest of the cluster,
             // not total outgoing hints traffic from this node. This is why the rate limiter is not shared between
             // all the dispatch tasks (as there will be at most one dispatch task for a particular host id at a time).
-<<<<<<< HEAD
-            int nodesCount = Math.max(1, StorageService.instance.getTokenMetadata().getAllEndpoints().size() - 1);
+            int nodesCount = isTransfer ? 1 : Math.max(1, StorageService.instance.getTokenMetadata().getAllEndpoints().size() - 1);
             double throttleInBytes = DatabaseDescriptor.getHintedHandoffThrottleInKiB() * 1024.0 / nodesCount;
-=======
-            int nodesCount = isTransfer ? 1 : Math.max(1, StorageService.instance.getTokenMetadata().getAllEndpoints().size() - 1);
-            double throttleInBytes = DatabaseDescriptor.getHintedHandoffThrottleInKB() * 1024.0 / nodesCount;
->>>>>>> 0974a365
             this.rateLimiter = RateLimiter.create(throttleInBytes == 0 ? Double.MAX_VALUE : throttleInBytes);
         }
 
@@ -230,6 +225,7 @@
         {
             this(store, hostId, false);
         }
+
 
         public void run()
         {
