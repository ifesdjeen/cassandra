--- conflicted
+++ resolved
@@ -1873,15 +1873,7 @@
      */
     private boolean hasKeySpace(boolean printError)
     {
-<<<<<<< HEAD
-        if (keySpace == null)
-        {
-            sessionState.out.println("Not authenticated to a working keyspace.");
-            return false;
-        }
-=======
         boolean hasKeyspace = keySpace != null;
->>>>>>> 98708d81
 
         if (!hasKeyspace && printError)
             sessionState.err.println("Not authorized to a working keyspace.");
@@ -2157,10 +2149,6 @@
 
         int argCount = statement.getChildCount();
 
-<<<<<<< HEAD
-        keyspacesMap.remove(keySpace);
-        KsDef currentKeySpace = getKSMetaData(keySpace);
-=======
         if (keySpace == null && argCount == 0)
         {
             sessionState.out.println("Authenticate to a Keyspace, before using `describe` or `describe <column_family>`");
@@ -2173,7 +2161,6 @@
             keyspacesMap.remove(keySpace);
             currentKeySpace = getKSMetaData(keySpace);
         }
->>>>>>> 98708d81
 
         if (argCount > 1) // in case somebody changes Cli grammar
             throw new RuntimeException("`describe` command take maximum one argument. See `help describe;`");
