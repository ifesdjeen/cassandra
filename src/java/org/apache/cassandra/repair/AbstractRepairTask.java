--- conflicted
+++ resolved
@@ -66,7 +66,6 @@
         for (CommonRange commonRange : commonRanges)
         {
             logger.info("Starting RepairSession for {}", commonRange);
-<<<<<<< HEAD
             RepairSession session = coordinator.ctx.repair().submitRepairSession(parentSession,
                                                                                  commonRange,
                                                                                  keyspace,
@@ -78,23 +77,8 @@
                                                                                  options.repairPaxos(),
                                                                                  options.paxosOnly(),
                                                                                  executor,
+                                                                                 validationScheduler,
                                                                                  cfnames);
-=======
-            RepairSession session = ActiveRepairService.instance.submitRepairSession(parentSession,
-                                                                                     commonRange,
-                                                                                     keyspace,
-                                                                                     options.getParallelism(),
-                                                                                     isIncremental,
-                                                                                     options.isPullRepair(),
-                                                                                     options.getPreviewKind(),
-                                                                                     options.optimiseStreams(),
-                                                                                     options.repairPaxos(),
-                                                                                     options.paxosOnly(),
-                                                                                     executor,
-                                                                                     validationScheduler,
-                                                                                     cfnames);
-
->>>>>>> 89a81559
             if (session == null)
                 continue;
             session.addCallback(new RepairSessionCallback(session));
