/*
 * Licensed to the Apache Software Foundation (ASF) under one
 * or more contributor license agreements.  See the NOTICE file
 * distributed with this work for additional information
 * regarding copyright ownership.  The ASF licenses this file
 * to you under the Apache License, Version 2.0 (the
 * "License"); you may not use this file except in compliance
 * with the License.  You may obtain a copy of the License at
 *
 *     http://www.apache.org/licenses/LICENSE-2.0
 *
 * Unless required by applicable law or agreed to in writing, software
 * distributed under the License is distributed on an "AS IS" BASIS,
 * WITHOUT WARRANTIES OR CONDITIONS OF ANY KIND, either express or implied.
 * See the License for the specific language governing permissions and
 * limitations under the License.
 */
package org.apache.cassandra.service.pager;

import java.util.Optional;

import org.slf4j.Logger;
import org.slf4j.LoggerFactory;

import org.apache.cassandra.db.*;
import org.apache.cassandra.db.filter.DataLimits;
import org.apache.cassandra.db.rows.Row;
import org.apache.cassandra.dht.*;
import org.apache.cassandra.exceptions.RequestExecutionException;

/**
 * Pages a RangeSliceCommand whose predicate is a slice query.
 *
 * Note: this only work for CQL3 queries for now (because thrift queries expect
 * a different limit on the rows than on the columns, which complicates it).
 */
public class RangeSliceQueryPager extends AbstractQueryPager
{
    private static final Logger logger = LoggerFactory.getLogger(RangeSliceQueryPager.class);

    private volatile DecoratedKey lastReturnedKey;
    private volatile PagingState.RowMark lastReturnedRow;

    public RangeSliceQueryPager(PartitionRangeReadCommand command, PagingState state, int protocolVersion)
    {
        super(command, protocolVersion);
        assert !command.isNamesQuery();

        if (state != null)
        {
            lastReturnedKey = command.metadata().decorateKey(state.partitionKey);
            lastReturnedRow = state.rowMark;
            restoreState(lastReturnedKey, state.remaining, state.remainingInPartition);
        }
    }

    public PagingState state()
    {
        return lastReturnedKey == null
             ? null
             : new PagingState(lastReturnedKey.getKey(), lastReturnedRow, maxRemaining(), remainingInPartition());
    }

    protected ReadCommand nextPageReadCommand(int pageSize)
    throws RequestExecutionException
    {
        DataLimits limits;
        DataRange fullRange = ((PartitionRangeReadCommand)command).dataRange();
        DataRange pageRange;
        if (lastReturnedKey == null)
        {
            pageRange = fullRange;
            limits = command.limits().forPaging(pageSize);
        }
        else
        {
            // We want to include the last returned key only if we haven't achieved our per-partition limit, otherwise, don't bother.
            boolean includeLastKey = remainingInPartition() > 0;
            AbstractBounds<PartitionPosition> bounds = makeKeyBounds(lastReturnedKey, includeLastKey);
            if (includeLastKey)
            {
                pageRange = fullRange.forPaging(bounds, command.metadata().comparator, lastReturnedRow.clustering(command.metadata()), false);
                limits = command.limits().forPaging(pageSize, lastReturnedKey.getKey(), remainingInPartition());
            }
            else
            {
                pageRange = fullRange.forSubRange(bounds);
                limits = command.limits().forPaging(pageSize);
            }
        }

<<<<<<< HEAD
        // it won't hurt for the next page command to query the index manager
        // again to check for an applicable index, so don't supply one here
        return new PartitionRangeReadCommand(command.metadata(), command.nowInSec(), command.columnFilter(), command.rowFilter(), limits, pageRange, Optional.empty());
=======
        // Same as SliceQueryPager, we ignore a deleted column
        Cell firstCell = isReversed() ? lastCell(first.cf) : firstNonStaticCell(first.cf);
        // If the row was containing only static columns it has already been returned and we can skip it.
        if (firstCell == null)
            return true;

        CFMetaData metadata = Schema.instance.getCFMetaData(command.keyspace, command.columnFamily);
        return !first.cf.deletionInfo().isDeleted(firstCell)
                && firstCell.isLive(timestamp())
                && firstCell.name().isSameCQL3RowAs(metadata.comparator, lastReturnedName);
>>>>>>> 98be5de7
    }

    protected void recordLast(DecoratedKey key, Row last)
    {
        if (last != null)
        {
            lastReturnedKey = key;
            lastReturnedRow = PagingState.RowMark.create(command.metadata(), last, protocolVersion);
        }
    }

    protected boolean isPreviouslyReturnedPartition(DecoratedKey key)
    {
        // Note that lastReturnedKey can be null, but key cannot.
        return key.equals(lastReturnedKey);
    }

    private AbstractBounds<PartitionPosition> makeKeyBounds(PartitionPosition lastReturnedKey, boolean includeLastKey)
    {
        AbstractBounds<PartitionPosition> bounds = ((PartitionRangeReadCommand)command).dataRange().keyRange();
        if (bounds instanceof Range || bounds instanceof Bounds)
        {
            return includeLastKey
                 ? new Bounds<PartitionPosition>(lastReturnedKey, bounds.right)
                 : new Range<PartitionPosition>(lastReturnedKey, bounds.right);
        }
        else
        {
            return includeLastKey
                 ? new IncludingExcludingBounds<PartitionPosition>(lastReturnedKey, bounds.right)
                 : new ExcludingBounds<PartitionPosition>(lastReturnedKey, bounds.right);
        }
    }
}<|MERGE_RESOLUTION|>--- conflicted
+++ resolved
@@ -75,7 +75,7 @@
         else
         {
             // We want to include the last returned key only if we haven't achieved our per-partition limit, otherwise, don't bother.
-            boolean includeLastKey = remainingInPartition() > 0;
+            boolean includeLastKey = remainingInPartition() > 0 && lastReturnedRow != null;
             AbstractBounds<PartitionPosition> bounds = makeKeyBounds(lastReturnedKey, includeLastKey);
             if (includeLastKey)
             {
@@ -89,22 +89,9 @@
             }
         }
 
-<<<<<<< HEAD
         // it won't hurt for the next page command to query the index manager
         // again to check for an applicable index, so don't supply one here
         return new PartitionRangeReadCommand(command.metadata(), command.nowInSec(), command.columnFilter(), command.rowFilter(), limits, pageRange, Optional.empty());
-=======
-        // Same as SliceQueryPager, we ignore a deleted column
-        Cell firstCell = isReversed() ? lastCell(first.cf) : firstNonStaticCell(first.cf);
-        // If the row was containing only static columns it has already been returned and we can skip it.
-        if (firstCell == null)
-            return true;
-
-        CFMetaData metadata = Schema.instance.getCFMetaData(command.keyspace, command.columnFamily);
-        return !first.cf.deletionInfo().isDeleted(firstCell)
-                && firstCell.isLive(timestamp())
-                && firstCell.name().isSameCQL3RowAs(metadata.comparator, lastReturnedName);
->>>>>>> 98be5de7
     }
 
     protected void recordLast(DecoratedKey key, Row last)
@@ -112,7 +99,8 @@
         if (last != null)
         {
             lastReturnedKey = key;
-            lastReturnedRow = PagingState.RowMark.create(command.metadata(), last, protocolVersion);
+            if (last.clustering() != Clustering.STATIC_CLUSTERING)
+                lastReturnedRow = PagingState.RowMark.create(command.metadata(), last, protocolVersion);
         }
     }
 
