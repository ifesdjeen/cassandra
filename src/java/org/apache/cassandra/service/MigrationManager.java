--- conflicted
+++ resolved
@@ -236,11 +236,7 @@
         oldCfm.validateCompatility(cfm);
 
         logger.info(String.format("Update ColumnFamily '%s/%s' From %s To %s", cfm.ksName, cfm.cfName, oldCfm, cfm));
-<<<<<<< HEAD
-        announce(oldCfm.toSchemaUpdate(cfm, FBUtilities.timestampMicros(), fromThrift));
-=======
-        announce(addSerializedKeyspace(oldCfm.toSchemaUpdate(cfm, FBUtilities.timestampMicros()), cfm.ksName));
->>>>>>> 5e40a3b7
+        announce(addSerializedKeyspace(oldCfm.toSchemaUpdate(cfm, FBUtilities.timestampMicros(), fromThrift), cfm.ksName));
     }
 
     public static void announceKeyspaceDrop(String ksName) throws ConfigurationException
@@ -266,7 +262,7 @@
     // Include the serialized keyspace for when a target node missed the CREATE KEYSPACE migration (see #5631).
     private static RowMutation addSerializedKeyspace(RowMutation migration, String ksName)
     {
-        migration.add(SystemTable.readSchemaRow(ksName).cf);
+        migration.add(SystemKeyspace.readSchemaRow(ksName).cf);
         return migration;
     }
 
