/*
 * Licensed to the Apache Software Foundation (ASF) under one
 * or more contributor license agreements.  See the NOTICE file
 * distributed with this work for additional information
 * regarding copyright ownership.  The ASF licenses this file
 * to you under the Apache License, Version 2.0 (the
 * "License"); you may not use this file except in compliance
 * with the License.  You may obtain a copy of the License at
 *
 *     http://www.apache.org/licenses/LICENSE-2.0
 *
 * Unless required by applicable law or agreed to in writing, software
 * distributed under the License is distributed on an "AS IS" BASIS,
 * WITHOUT WARRANTIES OR CONDITIONS OF ANY KIND, either express or implied.
 * See the License for the specific language governing permissions and
 * limitations under the License.
 */
package org.apache.cassandra.db;

import java.io.File;
import java.io.IOException;
import java.io.PrintStream;
import java.lang.management.ManagementFactory;
import java.nio.ByteBuffer;
import java.nio.file.Files;
import java.util.*;
import java.util.concurrent.*;
import java.util.concurrent.atomic.AtomicInteger;
import java.util.concurrent.atomic.AtomicReference;
import java.util.regex.Pattern;
import javax.management.*;
import javax.management.openmbean.*;

import com.google.common.annotations.VisibleForTesting;
import com.google.common.base.*;
import com.google.common.base.Throwables;
import com.google.common.collect.*;
import com.google.common.util.concurrent.*;
import org.slf4j.Logger;
import org.slf4j.LoggerFactory;

import com.clearspring.analytics.stream.Counter;
import org.apache.cassandra.cache.*;
import org.apache.cassandra.concurrent.*;
import org.apache.cassandra.config.*;
import org.apache.cassandra.db.commitlog.CommitLog;
import org.apache.cassandra.db.commitlog.ReplayPosition;
import org.apache.cassandra.db.compaction.*;
import org.apache.cassandra.db.filter.ClusteringIndexFilter;
import org.apache.cassandra.db.filter.DataLimits;
import org.apache.cassandra.db.view.TableViews;
import org.apache.cassandra.db.lifecycle.*;
import org.apache.cassandra.db.partitions.CachedPartition;
import org.apache.cassandra.db.partitions.PartitionUpdate;
import org.apache.cassandra.db.rows.CellPath;
import org.apache.cassandra.dht.*;
import org.apache.cassandra.dht.Range;
import org.apache.cassandra.exceptions.ConfigurationException;
import org.apache.cassandra.index.SecondaryIndexManager;
import org.apache.cassandra.index.internal.CassandraIndex;
import org.apache.cassandra.index.transactions.UpdateTransaction;
import org.apache.cassandra.io.FSWriteError;
import org.apache.cassandra.io.sstable.Component;
import org.apache.cassandra.io.sstable.Descriptor;
import org.apache.cassandra.io.sstable.SSTableMultiWriter;
import org.apache.cassandra.io.sstable.format.*;
import org.apache.cassandra.io.sstable.format.big.BigFormat;
import org.apache.cassandra.io.sstable.metadata.MetadataCollector;
import org.apache.cassandra.io.util.FileUtils;
import org.apache.cassandra.metrics.TableMetrics;
import org.apache.cassandra.metrics.TableMetrics.Sampler;
import org.apache.cassandra.schema.*;
import org.apache.cassandra.service.CacheService;
import org.apache.cassandra.service.StorageService;
import org.apache.cassandra.utils.*;
import org.apache.cassandra.utils.TopKSampler.SamplerResult;
import org.apache.cassandra.utils.concurrent.OpOrder;
import org.apache.cassandra.utils.concurrent.Refs;
import org.apache.cassandra.utils.memory.MemtableAllocator;
import org.json.simple.JSONArray;
import org.json.simple.JSONObject;

import static org.apache.cassandra.utils.Throwables.maybeFail;

public class ColumnFamilyStore implements ColumnFamilyStoreMBean
{
    // The directories which will be searched for sstables on cfs instantiation.
    private static volatile Directories.DataDirectory[] initialDirectories = Directories.dataDirectories;

    /**
     * A hook to add additional directories to initialDirectories.
     * Any additional directories should be added prior to ColumnFamilyStore instantiation on startup
     *
     * Since the directories used by a given table are determined by the compaction strategy,
     * it's possible for sstables to be written to directories specified outside of cassandra.yaml.
     * By adding additional directories to initialDirectories, sstables in these extra locations are
     * made discoverable on sstable instantiation.
     */
    public static synchronized void addInitialDirectories(Directories.DataDirectory[] newDirectories)
    {
        assert newDirectories != null;

        Set<Directories.DataDirectory> existing = Sets.newHashSet(initialDirectories);

        List<Directories.DataDirectory> replacementList = Lists.newArrayList(initialDirectories);
        for (Directories.DataDirectory directory: newDirectories)
        {
            if (!existing.contains(directory))
            {
                replacementList.add(directory);
            }
        }

        Directories.DataDirectory[] replacementArray = new Directories.DataDirectory[replacementList.size()];
        replacementList.toArray(replacementArray);
        initialDirectories = replacementArray;
    }

    public static Directories.DataDirectory[] getInitialDirectories()
    {
        Directories.DataDirectory[] src = initialDirectories;
        return Arrays.copyOf(src, src.length);
    }

    private static final Logger logger = LoggerFactory.getLogger(ColumnFamilyStore.class);

    private static final ExecutorService flushExecutor = new JMXEnabledThreadPoolExecutor(DatabaseDescriptor.getFlushWriters(),
                                                                                          StageManager.KEEPALIVE,
                                                                                          TimeUnit.SECONDS,
                                                                                          new LinkedBlockingQueue<Runnable>(),
                                                                                          new NamedThreadFactory("MemtableFlushWriter"),
                                                                                          "internal");

    // post-flush executor is single threaded to provide guarantee that any flush Future on a CF will never return until prior flushes have completed
    private static final ExecutorService postFlushExecutor = new JMXEnabledThreadPoolExecutor(1,
                                                                                              StageManager.KEEPALIVE,
                                                                                              TimeUnit.SECONDS,
                                                                                              new LinkedBlockingQueue<Runnable>(),
                                                                                              new NamedThreadFactory("MemtablePostFlush"),
                                                                                              "internal");

    private static final ExecutorService reclaimExecutor = new JMXEnabledThreadPoolExecutor(1,
                                                                                            StageManager.KEEPALIVE,
                                                                                            TimeUnit.SECONDS,
                                                                                            new LinkedBlockingQueue<Runnable>(),
                                                                                            new NamedThreadFactory("MemtableReclaimMemory"),
                                                                                            "internal");

    private static final String[] COUNTER_NAMES = new String[]{"raw", "count", "error", "string"};
    private static final String[] COUNTER_DESCS = new String[]
    { "partition key in raw hex bytes",
      "value of this partition for given sampler",
      "value is within the error bounds plus or minus of this",
      "the partition key turned into a human readable format" };
    private static final CompositeType COUNTER_COMPOSITE_TYPE;
    private static final TabularType COUNTER_TYPE;

    private static final String[] SAMPLER_NAMES = new String[]{"cardinality", "partitions"};
    private static final String[] SAMPLER_DESCS = new String[]
    { "cardinality of partitions",
      "list of counter results" };

    private static final String SAMPLING_RESULTS_NAME = "SAMPLING_RESULTS";
    private static final CompositeType SAMPLING_RESULT;

    static
    {
        try
        {
            OpenType<?>[] counterTypes = new OpenType[] { SimpleType.STRING, SimpleType.LONG, SimpleType.LONG, SimpleType.STRING };
            COUNTER_COMPOSITE_TYPE = new CompositeType(SAMPLING_RESULTS_NAME, SAMPLING_RESULTS_NAME, COUNTER_NAMES, COUNTER_DESCS, counterTypes);
            COUNTER_TYPE = new TabularType(SAMPLING_RESULTS_NAME, SAMPLING_RESULTS_NAME, COUNTER_COMPOSITE_TYPE, COUNTER_NAMES);

            OpenType<?>[] samplerTypes = new OpenType[] { SimpleType.LONG, COUNTER_TYPE };
            SAMPLING_RESULT = new CompositeType(SAMPLING_RESULTS_NAME, SAMPLING_RESULTS_NAME, SAMPLER_NAMES, SAMPLER_DESCS, samplerTypes);
        } catch (OpenDataException e)
        {
            throw Throwables.propagate(e);
        }
    }

    public final Keyspace keyspace;
    public final String name;
    public final CFMetaData metadata;
    private final String mbeanName;
    @Deprecated
    private final String oldMBeanName;
    private volatile boolean valid = true;

    /**
     * Memtables and SSTables on disk for this column family.
     *
     * We synchronize on the Tracker to ensure isolation when we want to make sure
     * that the memtable we're acting on doesn't change out from under us.  I.e., flush
     * syncronizes on it to make sure it can submit on both executors atomically,
     * so anyone else who wants to make sure flush doesn't interfere should as well.
     */
    private final Tracker data;

    /* The read order, used to track accesses to off-heap memtable storage */
    public final OpOrder readOrdering = new OpOrder();

    /* This is used to generate the next index for a SSTable */
    private final AtomicInteger fileIndexGenerator = new AtomicInteger(0);

    public final SecondaryIndexManager indexManager;
    public final TableViews viewManager;

    /* These are locally held copies to be changed from the config during runtime */
    private volatile DefaultValue<Integer> minCompactionThreshold;
    private volatile DefaultValue<Integer> maxCompactionThreshold;
    private volatile DefaultValue<Double> crcCheckChance;

    private final CompactionStrategyManager compactionStrategyManager;

    private volatile Directories directories;

    public final TableMetrics metric;
    public volatile long sampleLatencyNanos;
    private final ScheduledFuture<?> latencyCalculator;

    private volatile boolean compactionSpaceCheck = true;

    public static void shutdownPostFlushExecutor() throws InterruptedException
    {
        postFlushExecutor.shutdown();
        postFlushExecutor.awaitTermination(60, TimeUnit.SECONDS);
    }

    public void reload()
    {
        // metadata object has been mutated directly. make all the members jibe with new settings.

        // only update these runtime-modifiable settings if they have not been modified.
        if (!minCompactionThreshold.isModified())
            for (ColumnFamilyStore cfs : concatWithIndexes())
                cfs.minCompactionThreshold = new DefaultValue(metadata.params.compaction.minCompactionThreshold());
        if (!maxCompactionThreshold.isModified())
            for (ColumnFamilyStore cfs : concatWithIndexes())
                cfs.maxCompactionThreshold = new DefaultValue(metadata.params.compaction.maxCompactionThreshold());
        if (!crcCheckChance.isModified())
            for (ColumnFamilyStore cfs : concatWithIndexes())
                cfs.crcCheckChance = new DefaultValue(metadata.params.crcCheckChance);

        compactionStrategyManager.maybeReload(metadata);
        directories = compactionStrategyManager.getDirectories();

        scheduleFlush();

        indexManager.reload();

        // If the CF comparator has changed, we need to change the memtable,
        // because the old one still aliases the previous comparator.
        if (data.getView().getCurrentMemtable().initialComparator != metadata.comparator)
            switchMemtable();
    }

    void scheduleFlush()
    {
        int period = metadata.params.memtableFlushPeriodInMs;
        if (period > 0)
        {
            logger.trace("scheduling flush in {} ms", period);
            WrappedRunnable runnable = new WrappedRunnable()
            {
                protected void runMayThrow() throws Exception
                {
                    synchronized (data)
                    {
                        Memtable current = data.getView().getCurrentMemtable();
                        // if we're not expired, we've been hit by a scheduled flush for an already flushed memtable, so ignore
                        if (current.isExpired())
                        {
                            if (current.isClean())
                            {
                                // if we're still clean, instead of swapping just reschedule a flush for later
                                scheduleFlush();
                            }
                            else
                            {
                                // we'll be rescheduled by the constructor of the Memtable.
                                forceFlush();
                            }
                        }
                    }
                }
            };
            ScheduledExecutors.scheduledTasks.schedule(runnable, period, TimeUnit.MILLISECONDS);
        }
    }

    public static Runnable getBackgroundCompactionTaskSubmitter()
    {
        return new Runnable()
        {
            public void run()
            {
                for (Keyspace keyspace : Keyspace.all())
                    for (ColumnFamilyStore cfs : keyspace.getColumnFamilyStores())
                        CompactionManager.instance.submitBackground(cfs);
            }
        };
    }

    public void setCompactionParametersJson(String options)
    {
        setCompactionParameters(FBUtilities.fromJsonMap(options));
    }

    public String getCompactionParametersJson()
    {
        return FBUtilities.json(getCompactionParameters());
    }

    public void setCompactionParameters(Map<String, String> options)
    {
        try
        {
            CompactionParams compactionParams = CompactionParams.fromMap(options);
            compactionParams.validate();
            compactionStrategyManager.setNewLocalCompactionStrategy(compactionParams);
        }
        catch (Throwable t)
        {
            logger.error("Could not set new local compaction strategy", t);
            // dont propagate the ConfigurationException over jmx, user will only see a ClassNotFoundException
            throw new IllegalArgumentException("Could not set new local compaction strategy: "+t.getMessage());
        }
    }

    public Map<String, String> getCompactionParameters()
    {
        return compactionStrategyManager.getCompactionParams().asMap();
    }

    public Map<String,String> getCompressionParameters()
    {
        return metadata.params.compression.asMap();
    }

    public void setCompressionParameters(Map<String,String> opts)
    {
        try
        {
            metadata.compression(CompressionParams.fromMap(opts));
            metadata.params.compression.validate();
        }
        catch (ConfigurationException e)
        {
            throw new IllegalArgumentException(e.getMessage());
        }
    }

    private ColumnFamilyStore(Keyspace keyspace,
                             String columnFamilyName,
                             int generation,
                             CFMetaData metadata,
                             Directories directories,
                             boolean loadSSTables)
    {
        this(keyspace, columnFamilyName, generation, metadata, directories, loadSSTables, true);
    }


    @VisibleForTesting
    public ColumnFamilyStore(Keyspace keyspace,
                              String columnFamilyName,
                              int generation,
                              CFMetaData metadata,
                              Directories directories,
                              boolean loadSSTables,
                              boolean registerBookkeeping)
    {
        assert directories != null;
        assert metadata != null : "null metadata for " + keyspace + ":" + columnFamilyName;

        this.keyspace = keyspace;
        this.metadata = metadata;
        name = columnFamilyName;
        minCompactionThreshold = new DefaultValue<>(metadata.params.compaction.minCompactionThreshold());
        maxCompactionThreshold = new DefaultValue<>(metadata.params.compaction.maxCompactionThreshold());
        crcCheckChance = new DefaultValue<>(metadata.params.crcCheckChance);
        indexManager = new SecondaryIndexManager(this);
        viewManager = keyspace.viewManager.forTable(metadata);
        metric = new TableMetrics(this);
        fileIndexGenerator.set(generation);
        sampleLatencyNanos = TimeUnit.MILLISECONDS.toNanos(DatabaseDescriptor.getReadRpcTimeout() / 2);

        logger.info("Initializing {}.{}", keyspace.getName(), name);

        // Create Memtable only on online
        Memtable initialMemtable = null;
        if (DatabaseDescriptor.isDaemonInitialized())
            initialMemtable = new Memtable(new AtomicReference<>(CommitLog.instance.getContext()), this);
        data = new Tracker(initialMemtable, loadSSTables);

        // scan for sstables corresponding to this cf and load them
        if (data.loadsstables)
        {
            Directories.SSTableLister sstableFiles = directories.sstableLister(Directories.OnTxnErr.IGNORE).skipTemporary(true);
            Collection<SSTableReader> sstables = SSTableReader.openAll(sstableFiles.list().entrySet(), metadata);
            data.addInitialSSTables(sstables);
        }

        // compaction strategy should be created after the CFS has been prepared
        compactionStrategyManager = new CompactionStrategyManager(this);
        this.directories = compactionStrategyManager.getDirectories();

        if (maxCompactionThreshold.value() <= 0 || minCompactionThreshold.value() <=0)
        {
            logger.warn("Disabling compaction strategy by setting compaction thresholds to 0 is deprecated, set the compaction option 'enabled' to 'false' instead.");
            this.compactionStrategyManager.disable();
        }

        // create the private ColumnFamilyStores for the secondary column indexes
        for (IndexMetadata info : metadata.getIndexes())
            indexManager.addIndex(info);

        if (registerBookkeeping)
        {
            // register the mbean
            mbeanName = String.format("org.apache.cassandra.db:type=%s,keyspace=%s,table=%s",
                                         isIndex() ? "IndexTables" : "Tables",
                                         keyspace.getName(), name);
            oldMBeanName = String.format("org.apache.cassandra.db:type=%s,keyspace=%s,columnfamily=%s",
                                         isIndex() ? "IndexColumnFamilies" : "ColumnFamilies",
                                         keyspace.getName(), name);
            try
            {
                MBeanServer mbs = ManagementFactory.getPlatformMBeanServer();
                ObjectName[] objectNames = {new ObjectName(mbeanName), new ObjectName(oldMBeanName)};
                for (ObjectName objectName : objectNames)
                {
                    mbs.registerMBean(this, objectName);
                }
            }
            catch (Exception e)
            {
                throw new RuntimeException(e);
            }
            logger.trace("retryPolicy for {} is {}", name, this.metadata.params.speculativeRetry);
            latencyCalculator = ScheduledExecutors.optionalTasks.scheduleWithFixedDelay(new Runnable()
            {
                public void run()
                {
                    SpeculativeRetryParam retryPolicy = ColumnFamilyStore.this.metadata.params.speculativeRetry;
                    switch (retryPolicy.kind())
                    {
                        case PERCENTILE:
                            // get percentile in nanos
<<<<<<< HEAD
                            sampleLatencyNanos = (long) (metric.coordinatorReadLatency.getSnapshot().getValue(retryPolicy.threshold()) * 1000d);
=======
                            sampleLatencyNanos = (long) (metric.coordinatorReadLatency.getSnapshot().getValue(retryPolicy.value));
>>>>>>> 25938090
                            break;
                        case CUSTOM:
                            sampleLatencyNanos = (long) retryPolicy.threshold();
                            break;
                        default:
                            sampleLatencyNanos = Long.MAX_VALUE;
                            break;
                    }
                }
            }, DatabaseDescriptor.getReadRpcTimeout(), DatabaseDescriptor.getReadRpcTimeout(), TimeUnit.MILLISECONDS);
        }
        else
        {
            latencyCalculator = ScheduledExecutors.optionalTasks.schedule(Runnables.doNothing(), 0, TimeUnit.NANOSECONDS);
            mbeanName = null;
            oldMBeanName= null;
        }
    }

    public Directories getDirectories()
    {
        return directories;
    }

    public SSTableMultiWriter createSSTableMultiWriter(Descriptor descriptor, long keyCount, long repairedAt, int sstableLevel, SerializationHeader header, LifecycleTransaction txn)
    {
        MetadataCollector collector = new MetadataCollector(metadata.comparator).sstableLevel(sstableLevel);
        return createSSTableMultiWriter(descriptor, keyCount, repairedAt, collector, header, txn);
    }

    public SSTableMultiWriter createSSTableMultiWriter(Descriptor descriptor, long keyCount, long repairedAt, MetadataCollector metadataCollector, SerializationHeader header, LifecycleTransaction txn)
    {
        return getCompactionStrategyManager().createSSTableMultiWriter(descriptor, keyCount, repairedAt, metadataCollector, header, txn);
    }

    public boolean supportsEarlyOpen()
    {
        return compactionStrategyManager.supportsEarlyOpen();
    }

    /** call when dropping or renaming a CF. Performs mbean housekeeping and invalidates CFS to other operations */
    public void invalidate()
    {
        invalidate(true);
    }

    public void invalidate(boolean expectMBean)
    {
        // disable and cancel in-progress compactions before invalidating
        valid = false;

        try
        {
            unregisterMBean();
        }
        catch (Exception e)
        {
            if (expectMBean)
            {
                JVMStabilityInspector.inspectThrowable(e);
                // this shouldn't block anything.
                logger.warn("Failed unregistering mbean: {}", mbeanName, e);
            }
        }

        latencyCalculator.cancel(false);
        compactionStrategyManager.shutdown();
        SystemKeyspace.removeTruncationRecord(metadata.cfId);

        data.dropSSTables();
        LifecycleTransaction.waitForDeletions();
        indexManager.invalidateAllIndexesBlocking();

        invalidateCaches();
    }

    /**
     * Removes every SSTable in the directory from the Tracker's view.
     * @param directory the unreadable directory, possibly with SSTables in it, but not necessarily.
     */
    void maybeRemoveUnreadableSSTables(File directory)
    {
        data.removeUnreadableSSTables(directory);
    }

    void unregisterMBean() throws MalformedObjectNameException, InstanceNotFoundException, MBeanRegistrationException
    {
        MBeanServer mbs = ManagementFactory.getPlatformMBeanServer();
        ObjectName[] objectNames = {new ObjectName(mbeanName), new ObjectName(oldMBeanName)};
        for (ObjectName objectName : objectNames)
        {
            if (mbs.isRegistered(objectName))
                mbs.unregisterMBean(objectName);
        }

        // unregister metrics
        metric.release();
    }


    public static ColumnFamilyStore createColumnFamilyStore(Keyspace keyspace, CFMetaData metadata, boolean loadSSTables)
    {
        return createColumnFamilyStore(keyspace, metadata.cfName, metadata, loadSSTables);
    }

    public static synchronized ColumnFamilyStore createColumnFamilyStore(Keyspace keyspace,
                                                                         String columnFamily,
                                                                         CFMetaData metadata,
                                                                         boolean loadSSTables)
    {
        // get the max generation number, to prevent generation conflicts
        Directories directories = new Directories(metadata, initialDirectories);
        Directories.SSTableLister lister = directories.sstableLister(Directories.OnTxnErr.IGNORE).includeBackups(true);
        List<Integer> generations = new ArrayList<Integer>();
        for (Map.Entry<Descriptor, Set<Component>> entry : lister.list().entrySet())
        {
            Descriptor desc = entry.getKey();
            generations.add(desc.generation);
            if (!desc.isCompatible())
                throw new RuntimeException(String.format("Incompatible SSTable found. Current version %s is unable to read file: %s. Please run upgradesstables.",
                        desc.getFormat().getLatestVersion(), desc));
        }
        Collections.sort(generations);
        int value = (generations.size() > 0) ? (generations.get(generations.size() - 1)) : 0;

        return new ColumnFamilyStore(keyspace, columnFamily, value, metadata, directories, loadSSTables);
    }

    /**
     * Removes unnecessary files from the cf directory at startup: these include temp files, orphans, zero-length files
     * and compacted sstables. Files that cannot be recognized will be ignored.
     */
    public static void scrubDataDirectories(CFMetaData metadata)
    {
        Directories directories = new Directories(metadata, initialDirectories);
        Set<File> cleanedDirectories = new HashSet<>();

         // clear ephemeral snapshots that were not properly cleared last session (CASSANDRA-7357)
        clearEphemeralSnapshots(directories);

        directories.removeTemporaryDirectories();

        logger.trace("Removing temporary or obsoleted files from unfinished operations for table {}", metadata.cfName);
        LifecycleTransaction.removeUnfinishedLeftovers(metadata);

        logger.trace("Further extra check for orphan sstable files for {}", metadata.cfName);
        for (Map.Entry<Descriptor,Set<Component>> sstableFiles : directories.sstableLister(Directories.OnTxnErr.IGNORE).list().entrySet())
        {
            Descriptor desc = sstableFiles.getKey();
            File directory = desc.directory;
            Set<Component> components = sstableFiles.getValue();

            if (!cleanedDirectories.contains(directory))
            {
                cleanedDirectories.add(directory);
                for (File tmpFile : desc.getTemporaryFiles())
                    tmpFile.delete();
            }

            File dataFile = new File(desc.filenameFor(Component.DATA));
            if (components.contains(Component.DATA) && dataFile.length() > 0)
                // everything appears to be in order... moving on.
                continue;

            // missing the DATA file! all components are orphaned
            logger.warn("Removing orphans for {}: {}", desc, components);
            for (Component component : components)
            {
                File file = new File(desc.filenameFor(component));
                if (file.exists())
                    FileUtils.deleteWithConfirm(desc.filenameFor(component));
            }
        }

        // cleanup incomplete saved caches
        Pattern tmpCacheFilePattern = Pattern.compile(metadata.ksName + "-" + metadata.cfName + "-(Key|Row)Cache.*\\.tmp$");
        File dir = new File(DatabaseDescriptor.getSavedCachesLocation());

        if (dir.exists())
        {
            assert dir.isDirectory();
            for (File file : dir.listFiles())
                if (tmpCacheFilePattern.matcher(file.getName()).matches())
                    if (!file.delete())
                        logger.warn("could not delete {}", file.getAbsolutePath());
        }

        // also clean out any index leftovers.
        for (IndexMetadata index : metadata.getIndexes())
            if (!index.isCustom())
            {
                CFMetaData indexMetadata = CassandraIndex.indexCfsMetadata(metadata, index);
                scrubDataDirectories(indexMetadata);
            }
    }

    /**
     * See #{@code StorageService.loadNewSSTables(String, String)} for more info
     *
     * @param ksName The keyspace name
     * @param cfName The columnFamily name
     */
    public static synchronized void loadNewSSTables(String ksName, String cfName)
    {
        /** ks/cf existence checks will be done by open and getCFS methods for us */
        Keyspace keyspace = Keyspace.open(ksName);
        keyspace.getColumnFamilyStore(cfName).loadNewSSTables();
    }

    /**
     * #{@inheritDoc}
     */
    public synchronized void loadNewSSTables()
    {
        logger.info("Loading new SSTables for {}/{}...", keyspace.getName(), name);

        Set<Descriptor> currentDescriptors = new HashSet<>();
        for (SSTableReader sstable : getSSTables(SSTableSet.CANONICAL))
            currentDescriptors.add(sstable.descriptor);
        Set<SSTableReader> newSSTables = new HashSet<>();

        Directories.SSTableLister lister = getDirectories().sstableLister(Directories.OnTxnErr.IGNORE).skipTemporary(true);
        for (Map.Entry<Descriptor, Set<Component>> entry : lister.list().entrySet())
        {
            Descriptor descriptor = entry.getKey();

            if (currentDescriptors.contains(descriptor))
                continue; // old (initialized) SSTable found, skipping

            if (!descriptor.isCompatible())
                throw new RuntimeException(String.format("Can't open incompatible SSTable! Current version %s, found file: %s",
                        descriptor.getFormat().getLatestVersion(),
                        descriptor));

            // force foreign sstables to level 0
            try
            {
                if (new File(descriptor.filenameFor(Component.STATS)).exists())
                    descriptor.getMetadataSerializer().mutateLevel(descriptor, 0);
            }
            catch (IOException e)
            {
                SSTableReader.logOpenException(entry.getKey(), e);
                continue;
            }

            // Increment the generation until we find a filename that doesn't exist. This is needed because the new
            // SSTables that are being loaded might already use these generation numbers.
            Descriptor newDescriptor;
            do
            {
                newDescriptor = new Descriptor(descriptor.version,
                                               descriptor.directory,
                                               descriptor.ksname,
                                               descriptor.cfname,
                                               fileIndexGenerator.incrementAndGet(),
                                               descriptor.formatType,
                                               descriptor.digestComponent);
            }
            while (new File(newDescriptor.filenameFor(Component.DATA)).exists());

            logger.info("Renaming new SSTable {} to {}", descriptor, newDescriptor);
            SSTableWriter.rename(descriptor, newDescriptor, entry.getValue());

            SSTableReader reader;
            try
            {
                reader = SSTableReader.open(newDescriptor, entry.getValue(), metadata);
            }
            catch (IOException e)
            {
                SSTableReader.logOpenException(entry.getKey(), e);
                continue;
            }
            newSSTables.add(reader);
        }

        if (newSSTables.isEmpty())
        {
            logger.info("No new SSTables were found for {}/{}", keyspace.getName(), name);
            return;
        }

        logger.info("Loading new SSTables and building secondary indexes for {}/{}: {}", keyspace.getName(), name, newSSTables);

        try (Refs<SSTableReader> refs = Refs.ref(newSSTables))
        {
            data.addSSTables(newSSTables);
            indexManager.buildAllIndexesBlocking(newSSTables);
        }

        logger.info("Done loading load new SSTables for {}/{}", keyspace.getName(), name);
    }

    public void rebuildSecondaryIndex(String idxName)
    {
        rebuildSecondaryIndex(keyspace.getName(), metadata.cfName, idxName);
    }

    public static void rebuildSecondaryIndex(String ksName, String cfName, String... idxNames)
    {
        ColumnFamilyStore cfs = Keyspace.open(ksName).getColumnFamilyStore(cfName);

        Set<String> indexes = new HashSet<String>(Arrays.asList(idxNames));

        Iterable<SSTableReader> sstables = cfs.getSSTables(SSTableSet.CANONICAL);
        try (Refs<SSTableReader> refs = Refs.ref(sstables))
        {
            logger.info("User Requested secondary index re-build for {}/{} indexes: {}", ksName, cfName, Joiner.on(',').join(idxNames));
            cfs.indexManager.rebuildIndexesBlocking(refs, indexes);
        }
    }

    @Deprecated
    public String getColumnFamilyName()
    {
        return getTableName();
    }

    public String getTableName()
    {
        return name;
    }

    public String getSSTablePath(File directory)
    {
        return getSSTablePath(directory, DatabaseDescriptor.getSSTableFormat().info.getLatestVersion(), DatabaseDescriptor.getSSTableFormat());
    }

    public String getSSTablePath(File directory, SSTableFormat.Type format)
    {
        return getSSTablePath(directory, format.info.getLatestVersion(), format);
    }

    private String getSSTablePath(File directory, Version version, SSTableFormat.Type format)
    {
        Descriptor desc = new Descriptor(version,
                                         directory,
                                         keyspace.getName(),
                                         name,
                                         fileIndexGenerator.incrementAndGet(),
                                         format,
                                         Component.digestFor(BigFormat.latestVersion.uncompressedChecksumType()));
        return desc.filenameFor(Component.DATA);
    }

    /**
     * Switches the memtable iff the live memtable is the one provided
     *
     * @param memtable
     */
    public ListenableFuture<ReplayPosition> switchMemtableIfCurrent(Memtable memtable)
    {
        synchronized (data)
        {
            if (data.getView().getCurrentMemtable() == memtable)
                return switchMemtable();
        }
        return waitForFlushes();
    }

    /*
     * switchMemtable puts Memtable.getSortedContents on the writer executor.  When the write is complete,
     * we turn the writer into an SSTableReader and add it to ssTables where it is available for reads.
     * This method does not block except for synchronizing on Tracker, but the Future it returns will
     * not complete until the Memtable (and all prior Memtables) have been successfully flushed, and the CL
     * marked clean up to the position owned by the Memtable.
     */
    public ListenableFuture<ReplayPosition> switchMemtable()
    {
        synchronized (data)
        {
            logFlush();
            Flush flush = new Flush(false);
            flushExecutor.execute(flush);
            ListenableFutureTask<ReplayPosition> task = ListenableFutureTask.create(flush.postFlush);
            postFlushExecutor.submit(task);
            return task;
        }
    }

    // print out size of all memtables we're enqueuing
    private void logFlush()
    {
        // reclaiming includes that which we are GC-ing;
        float onHeapRatio = 0, offHeapRatio = 0;
        long onHeapTotal = 0, offHeapTotal = 0;
        Memtable memtable = getTracker().getView().getCurrentMemtable();
        onHeapRatio +=  memtable.getAllocator().onHeap().ownershipRatio();
        offHeapRatio += memtable.getAllocator().offHeap().ownershipRatio();
        onHeapTotal += memtable.getAllocator().onHeap().owns();
        offHeapTotal += memtable.getAllocator().offHeap().owns();

        for (ColumnFamilyStore indexCfs : indexManager.getAllIndexColumnFamilyStores())
        {
            MemtableAllocator allocator = indexCfs.getTracker().getView().getCurrentMemtable().getAllocator();
            onHeapRatio += allocator.onHeap().ownershipRatio();
            offHeapRatio += allocator.offHeap().ownershipRatio();
            onHeapTotal += allocator.onHeap().owns();
            offHeapTotal += allocator.offHeap().owns();
        }

        logger.debug("Enqueuing flush of {}: {}", name, String.format("%d (%.0f%%) on-heap, %d (%.0f%%) off-heap",
                                                                     onHeapTotal, onHeapRatio * 100, offHeapTotal, offHeapRatio * 100));
    }


    /**
     * Flush if there is unflushed data in the memtables
     *
     * @return a Future yielding the commit log position that can be guaranteed to have been successfully written
     *         to sstables for this table once the future completes
     */
    public ListenableFuture<ReplayPosition> forceFlush()
    {
        synchronized (data)
        {
            Memtable current = data.getView().getCurrentMemtable();
            for (ColumnFamilyStore cfs : concatWithIndexes())
                if (!cfs.data.getView().getCurrentMemtable().isClean())
                    return switchMemtableIfCurrent(current);
            return waitForFlushes();
        }
    }

    /**
     * Flush if there is unflushed data that was written to the CommitLog before @param flushIfDirtyBefore
     * (inclusive).
     *
     * @return a Future yielding the commit log position that can be guaranteed to have been successfully written
     *         to sstables for this table once the future completes
     */
    public ListenableFuture<ReplayPosition> forceFlush(ReplayPosition flushIfDirtyBefore)
    {
        // we don't loop through the remaining memtables since here we only care about commit log dirtiness
        // and this does not vary between a table and its table-backed indexes
        Memtable current = data.getView().getCurrentMemtable();
        if (current.mayContainDataBefore(flushIfDirtyBefore))
            return switchMemtableIfCurrent(current);
        return waitForFlushes();
    }

    /**
     * @return a Future yielding the commit log position that can be guaranteed to have been successfully written
     *         to sstables for this table once the future completes
     */
    private ListenableFuture<ReplayPosition> waitForFlushes()
    {
        // we grab the current memtable; once any preceding memtables have flushed, we know its
        // commitLogLowerBound has been set (as this it is set with the upper bound of the preceding memtable)
        final Memtable current = data.getView().getCurrentMemtable();
        ListenableFutureTask<ReplayPosition> task = ListenableFutureTask.create(new Callable<ReplayPosition>()
        {
            public ReplayPosition call()
            {
                logger.debug("forceFlush requested but everything is clean in {}", name);
                return current.getCommitLogLowerBound();
            }
        });
        postFlushExecutor.execute(task);
        return task;
    }

    public ReplayPosition forceBlockingFlush()
    {
        return FBUtilities.waitOnFuture(forceFlush());
    }

    /**
     * Both synchronises custom secondary indexes and provides ordering guarantees for futures on switchMemtable/flush
     * etc, which expect to be able to wait until the flush (and all prior flushes) requested have completed.
     */
    private final class PostFlush implements Callable<ReplayPosition>
    {
        final CountDownLatch latch = new CountDownLatch(1);
        volatile Throwable flushFailure = null;
        final List<Memtable> memtables;

        private PostFlush(List<Memtable> memtables)
        {
            this.memtables = memtables;
        }

        public ReplayPosition call()
        {
            try
            {
                // we wait on the latch for the commitLogUpperBound to be set, and so that waiters
                // on this task can rely on all prior flushes being complete
                latch.await();
            }
            catch (InterruptedException e)
            {
                throw new IllegalStateException();
            }

            ReplayPosition commitLogUpperBound = ReplayPosition.NONE;
            // If a flush errored out but the error was ignored, make sure we don't discard the commit log.
            if (flushFailure == null && !memtables.isEmpty())
            {
                Memtable memtable = memtables.get(0);
                commitLogUpperBound = memtable.getCommitLogUpperBound();
                CommitLog.instance.discardCompletedSegments(metadata.cfId, memtable.getCommitLogLowerBound(), commitLogUpperBound);
            }

            metric.pendingFlushes.dec();

            if (flushFailure != null)
                Throwables.propagate(flushFailure);

            return commitLogUpperBound;
        }
    }

    /**
     * Should only be constructed/used from switchMemtable() or truncate(), with ownership of the Tracker monitor.
     * In the constructor the current memtable(s) are swapped, and a barrier on outstanding writes is issued;
     * when run by the flushWriter the barrier is waited on to ensure all outstanding writes have completed
     * before all memtables are immediately written, and the CL is either immediately marked clean or, if
     * there are custom secondary indexes, the post flush clean up is left to update those indexes and mark
     * the CL clean
     */
    private final class Flush implements Runnable
    {
        final OpOrder.Barrier writeBarrier;
        final List<Memtable> memtables = new ArrayList<>();
        final PostFlush postFlush;
        final boolean truncate;

        private Flush(boolean truncate)
        {
            // if true, we won't flush, we'll just wait for any outstanding writes, switch the memtable, and discard
            this.truncate = truncate;

            metric.pendingFlushes.inc();
            /**
             * To ensure correctness of switch without blocking writes, run() needs to wait for all write operations
             * started prior to the switch to complete. We do this by creating a Barrier on the writeOrdering
             * that all write operations register themselves with, and assigning this barrier to the memtables,
             * after which we *.issue()* the barrier. This barrier is used to direct write operations started prior
             * to the barrier.issue() into the memtable we have switched out, and any started after to its replacement.
             * In doing so it also tells the write operations to update the commitLogUpperBound of the memtable, so
             * that we know the CL position we are dirty to, which can be marked clean when we complete.
             */
            writeBarrier = keyspace.writeOrder.newBarrier();

            // submit flushes for the memtable for any indexed sub-cfses, and our own
            AtomicReference<ReplayPosition> commitLogUpperBound = new AtomicReference<>();
            for (ColumnFamilyStore cfs : concatWithIndexes())
            {
                // switch all memtables, regardless of their dirty status, setting the barrier
                // so that we can reach a coordinated decision about cleanliness once they
                // are no longer possible to be modified
                Memtable newMemtable = new Memtable(commitLogUpperBound, cfs);
                Memtable oldMemtable = cfs.data.switchMemtable(truncate, newMemtable);
                oldMemtable.setDiscarding(writeBarrier, commitLogUpperBound);
                memtables.add(oldMemtable);
            }

            // we then ensure an atomic decision is made about the upper bound of the continuous range of commit log
            // records owned by this memtable
            setCommitLogUpperBound(commitLogUpperBound);

            // we then issue the barrier; this lets us wait for all operations started prior to the barrier to complete;
            // since this happens after wiring up the commitLogUpperBound, we also know all operations with earlier
            // replay positions have also completed, i.e. the memtables are done and ready to flush
            writeBarrier.issue();
            postFlush = new PostFlush(memtables);
        }

        public void run()
        {
            // mark writes older than the barrier as blocking progress, permitting them to exceed our memory limit
            // if they are stuck waiting on it, then wait for them all to complete
            writeBarrier.markBlocking();
            writeBarrier.await();

            // mark all memtables as flushing, removing them from the live memtable list
            for (Memtable memtable : memtables)
                memtable.cfs.data.markFlushing(memtable);

            metric.memtableSwitchCount.inc();

            try
            {
                boolean flushNonCf2i = true;
                for (Memtable memtable : memtables)
                {
                    Collection<SSTableReader> readers = Collections.emptyList();
                    if (!memtable.isClean() && !truncate)
                    {
                        // TODO: SecondaryIndex should support setBarrier(), so custom implementations can co-ordinate exactly
                        // with CL as we do with memtables/CFS-backed SecondaryIndexes.
                        if (flushNonCf2i)
                        {
                            indexManager.flushAllNonCFSBackedIndexesBlocking();
                            flushNonCf2i = false;
                        }
                        readers = memtable.flush();
                    }
                    memtable.cfs.replaceFlushed(memtable, readers);
                    reclaim(memtable);
                }
            }
            catch (Throwable e)
            {
                JVMStabilityInspector.inspectThrowable(e);
                // If we weren't killed, try to continue work but do not allow CommitLog to be discarded.
                postFlush.flushFailure = e;
            }
            finally
            {
                // signal the post-flush we've done our work
                postFlush.latch.countDown();
            }
        }

        private void reclaim(final Memtable memtable)
        {
            // issue a read barrier for reclaiming the memory, and offload the wait to another thread
            final OpOrder.Barrier readBarrier = readOrdering.newBarrier();
            readBarrier.issue();
            reclaimExecutor.execute(new WrappedRunnable()
            {
                public void runMayThrow() throws InterruptedException, ExecutionException
                {
                    readBarrier.await();
                    memtable.setDiscarded();
                }
            });
        }
    }

    // atomically set the upper bound for the commit log
    private static void setCommitLogUpperBound(AtomicReference<ReplayPosition> commitLogUpperBound)
    {
        // we attempt to set the holder to the current commit log context. at the same time all writes to the memtables are
        // also maintaining this value, so if somebody sneaks ahead of us somehow (should be rare) we simply retry,
        // so that we know all operations prior to the position have not reached it yet
        ReplayPosition lastReplayPosition;
        while (true)
        {
            lastReplayPosition = new Memtable.LastReplayPosition(CommitLog.instance.getContext());
            ReplayPosition currentLast = commitLogUpperBound.get();
            if ((currentLast == null || currentLast.compareTo(lastReplayPosition) <= 0)
                && commitLogUpperBound.compareAndSet(currentLast, lastReplayPosition))
                break;
        }
    }

    /**
     * Finds the largest memtable, as a percentage of *either* on- or off-heap memory limits, and immediately
     * queues it for flushing. If the memtable selected is flushed before this completes, no work is done.
     */
    public static class FlushLargestColumnFamily implements Runnable
    {
        public void run()
        {
            float largestRatio = 0f;
            Memtable largest = null;
            float liveOnHeap = 0, liveOffHeap = 0;
            for (ColumnFamilyStore cfs : ColumnFamilyStore.all())
            {
                // we take a reference to the current main memtable for the CF prior to snapping its ownership ratios
                // to ensure we have some ordering guarantee for performing the switchMemtableIf(), i.e. we will only
                // swap if the memtables we are measuring here haven't already been swapped by the time we try to swap them
                Memtable current = cfs.getTracker().getView().getCurrentMemtable();

                // find the total ownership ratio for the memtable and all SecondaryIndexes owned by this CF,
                // both on- and off-heap, and select the largest of the two ratios to weight this CF
                float onHeap = 0f, offHeap = 0f;
                onHeap += current.getAllocator().onHeap().ownershipRatio();
                offHeap += current.getAllocator().offHeap().ownershipRatio();

                for (ColumnFamilyStore indexCfs : cfs.indexManager.getAllIndexColumnFamilyStores())
                {
                    MemtableAllocator allocator = indexCfs.getTracker().getView().getCurrentMemtable().getAllocator();
                    onHeap += allocator.onHeap().ownershipRatio();
                    offHeap += allocator.offHeap().ownershipRatio();
                }

                float ratio = Math.max(onHeap, offHeap);
                if (ratio > largestRatio)
                {
                    largest = current;
                    largestRatio = ratio;
                }

                liveOnHeap += onHeap;
                liveOffHeap += offHeap;
            }

            if (largest != null)
            {
                float usedOnHeap = Memtable.MEMORY_POOL.onHeap.usedRatio();
                float usedOffHeap = Memtable.MEMORY_POOL.offHeap.usedRatio();
                float flushingOnHeap = Memtable.MEMORY_POOL.onHeap.reclaimingRatio();
                float flushingOffHeap = Memtable.MEMORY_POOL.offHeap.reclaimingRatio();
                float thisOnHeap = largest.getAllocator().onHeap().ownershipRatio();
                float thisOffHeap = largest.getAllocator().offHeap().ownershipRatio();
                logger.debug("Flushing largest {} to free up room. Used total: {}, live: {}, flushing: {}, this: {}",
                            largest.cfs, ratio(usedOnHeap, usedOffHeap), ratio(liveOnHeap, liveOffHeap),
                            ratio(flushingOnHeap, flushingOffHeap), ratio(thisOnHeap, thisOffHeap));
                largest.cfs.switchMemtableIfCurrent(largest);
            }
        }
    }

    private static String ratio(float onHeap, float offHeap)
    {
        return String.format("%.2f/%.2f", onHeap, offHeap);
    }

    public void maybeUpdateRowCache(DecoratedKey key)
    {
        if (!isRowCacheEnabled())
            return;

        RowCacheKey cacheKey = new RowCacheKey(metadata.ksAndCFName, key);
        invalidateCachedPartition(cacheKey);
    }

    /**
     * Insert/Update the column family for this key.
     * Caller is responsible for acquiring Keyspace.switchLock
     * param @ lock - lock that needs to be used.
     * param @ key - key for update/insert
     * param @ columnFamily - columnFamily changes
     */
    public void apply(PartitionUpdate update, UpdateTransaction indexer, OpOrder.Group opGroup, ReplayPosition replayPosition)

    {
        long start = System.nanoTime();
        Memtable mt = data.getMemtableFor(opGroup, replayPosition);
        try
        {
            long timeDelta = mt.put(update, indexer, opGroup);
            DecoratedKey key = update.partitionKey();
            maybeUpdateRowCache(key);
            metric.samplers.get(Sampler.WRITES).addSample(key.getKey(), key.hashCode(), 1);
            metric.writeLatency.addNano(System.nanoTime() - start);
            // CASSANDRA-11117 - certain resolution paths on memtable put can result in very
            // large time deltas, either through a variety of sentinel timestamps (used for empty values, ensuring
            // a minimal write, etc). This limits the time delta to the max value the histogram
            // can bucket correctly. This also filters the Long.MAX_VALUE case where there was no previous value
            // to update.
            if(timeDelta < Long.MAX_VALUE)
                metric.colUpdateTimeDeltaHistogram.update(Math.min(18165375903306L, timeDelta));
        }
        catch (RuntimeException e)
        {
            throw new RuntimeException(e.getMessage()
                                                     + " for ks: "
                                                     + keyspace.getName() + ", table: " + name, e);
        }

    }

    /**
     * @param sstables
     * @return sstables whose key range overlaps with that of the given sstables, not including itself.
     * (The given sstables may or may not overlap with each other.)
     */
    public Collection<SSTableReader> getOverlappingLiveSSTables(Iterable<SSTableReader> sstables)
    {
        logger.trace("Checking for sstables overlapping {}", sstables);

        // a normal compaction won't ever have an empty sstables list, but we create a skeleton
        // compaction controller for streaming, and that passes an empty list.
        if (!sstables.iterator().hasNext())
            return ImmutableSet.of();

        View view = data.getView();

        List<SSTableReader> sortedByFirst = Lists.newArrayList(sstables);
        Collections.sort(sortedByFirst, (o1, o2) -> o1.first.compareTo(o2.first));

        List<AbstractBounds<PartitionPosition>> bounds = new ArrayList<>();
        DecoratedKey first = null, last = null;
        /*
        normalize the intervals covered by the sstables
        assume we have sstables like this (brackets representing first/last key in the sstable);
        [   ] [   ]    [   ]   [  ]
           [   ]         [       ]
        then we can, instead of searching the interval tree 6 times, normalize the intervals and
        only query the tree 2 times, for these intervals;
        [         ]    [          ]
         */
        for (SSTableReader sstable : sortedByFirst)
        {
            if (first == null)
            {
                first = sstable.first;
                last = sstable.last;
            }
            else
            {
                if (sstable.first.compareTo(last) <= 0) // we do overlap
                {
                    if (sstable.last.compareTo(last) > 0)
                        last = sstable.last;
                }
                else
                {
                    bounds.add(AbstractBounds.bounds(first, true, last, true));
                    first = sstable.first;
                    last = sstable.last;
                }
            }
        }
        bounds.add(AbstractBounds.bounds(first, true, last, true));
        Set<SSTableReader> results = new HashSet<>();

        for (AbstractBounds<PartitionPosition> bound : bounds)
            Iterables.addAll(results, view.liveSSTablesInBounds(bound.left, bound.right));

        return Sets.difference(results, ImmutableSet.copyOf(sstables));
    }

    /**
     * like getOverlappingSSTables, but acquires references before returning
     */
    public Refs<SSTableReader> getAndReferenceOverlappingLiveSSTables(Iterable<SSTableReader> sstables)
    {
        while (true)
        {
            Iterable<SSTableReader> overlapped = getOverlappingLiveSSTables(sstables);
            Refs<SSTableReader> refs = Refs.tryRef(overlapped);
            if (refs != null)
                return refs;
        }
    }

    /*
     * Called after a BinaryMemtable flushes its in-memory data, or we add a file
     * via bootstrap. This information is cached in the ColumnFamilyStore.
     * This is useful for reads because the ColumnFamilyStore first looks in
     * the in-memory store and the into the disk to find the key. If invoked
     * during recoveryMode the onMemtableFlush() need not be invoked.
     *
     * param @ filename - filename just flushed to disk
     */
    public void addSSTable(SSTableReader sstable)
    {
        assert sstable.getColumnFamilyName().equals(name);
        addSSTables(Arrays.asList(sstable));
    }

    public void addSSTables(Collection<SSTableReader> sstables)
    {
        data.addSSTables(sstables);
        CompactionManager.instance.submitBackground(this);
    }

    /**
     * Calculate expected file size of SSTable after compaction.
     *
     * If operation type is {@code CLEANUP} and we're not dealing with an index sstable,
     * then we calculate expected file size with checking token range to be eliminated.
     *
     * Otherwise, we just add up all the files' size, which is the worst case file
     * size for compaction of all the list of files given.
     *
     * @param sstables SSTables to calculate expected compacted file size
     * @param operation Operation type
     * @return Expected file size of SSTable after compaction
     */
    public long getExpectedCompactedFileSize(Iterable<SSTableReader> sstables, OperationType operation)
    {
        if (operation != OperationType.CLEANUP || isIndex())
        {
            return SSTableReader.getTotalBytes(sstables);
        }

        // cleanup size estimation only counts bytes for keys local to this node
        long expectedFileSize = 0;
        Collection<Range<Token>> ranges = StorageService.instance.getLocalRanges(keyspace.getName());
        for (SSTableReader sstable : sstables)
        {
            List<Pair<Long, Long>> positions = sstable.getPositionsForRanges(ranges);
            for (Pair<Long, Long> position : positions)
                expectedFileSize += position.right - position.left;
        }

        double compressionRatio = metric.compressionRatio.getValue();
        if (compressionRatio > 0d)
            expectedFileSize *= compressionRatio;

        return expectedFileSize;
    }

    /*
     *  Find the maximum size file in the list .
     */
    public SSTableReader getMaxSizeFile(Iterable<SSTableReader> sstables)
    {
        long maxSize = 0L;
        SSTableReader maxFile = null;
        for (SSTableReader sstable : sstables)
        {
            if (sstable.onDiskLength() > maxSize)
            {
                maxSize = sstable.onDiskLength();
                maxFile = sstable;
            }
        }
        return maxFile;
    }

    public CompactionManager.AllSSTableOpStatus forceCleanup(int jobs) throws ExecutionException, InterruptedException
    {
        return CompactionManager.instance.performCleanup(ColumnFamilyStore.this, jobs);
    }

    public CompactionManager.AllSSTableOpStatus scrub(boolean disableSnapshot, boolean skipCorrupted, boolean checkData, int jobs) throws ExecutionException, InterruptedException
    {
        return scrub(disableSnapshot, skipCorrupted, false, checkData, jobs);
    }

    @VisibleForTesting
    public CompactionManager.AllSSTableOpStatus scrub(boolean disableSnapshot, boolean skipCorrupted, boolean alwaysFail, boolean checkData, int jobs) throws ExecutionException, InterruptedException
    {
        // skip snapshot creation during scrub, SEE JIRA 5891
        if(!disableSnapshot)
            snapshotWithoutFlush("pre-scrub-" + System.currentTimeMillis());

        try
        {
            return CompactionManager.instance.performScrub(ColumnFamilyStore.this, skipCorrupted, checkData, jobs);
        }
        catch(Throwable t)
        {
            if (!rebuildOnFailedScrub(t))
                throw t;

            return alwaysFail ? CompactionManager.AllSSTableOpStatus.ABORTED : CompactionManager.AllSSTableOpStatus.SUCCESSFUL;
        }
    }

    /**
     * CASSANDRA-5174 : For an index cfs we may be able to discard everything and just rebuild
     * the index when a scrub fails.
     *
     * @return true if we are an index cfs and we successfully rebuilt the index
     */
    public boolean rebuildOnFailedScrub(Throwable failure)
    {
        if (!isIndex() || !SecondaryIndexManager.isIndexColumnFamilyStore(this))
            return false;

        truncateBlocking();

        logger.warn("Rebuilding index for {} because of <{}>", name, failure.getMessage());

        ColumnFamilyStore parentCfs = SecondaryIndexManager.getParentCfs(this);
        assert parentCfs.indexManager.getAllIndexColumnFamilyStores().contains(this);

        String indexName = SecondaryIndexManager.getIndexName(this);

        parentCfs.rebuildSecondaryIndex(indexName);
        return true;
    }

    public CompactionManager.AllSSTableOpStatus verify(boolean extendedVerify) throws ExecutionException, InterruptedException
    {
        return CompactionManager.instance.performVerify(ColumnFamilyStore.this, extendedVerify);
    }

    public CompactionManager.AllSSTableOpStatus sstablesRewrite(boolean excludeCurrentVersion, int jobs) throws ExecutionException, InterruptedException
    {
        return CompactionManager.instance.performSSTableRewrite(ColumnFamilyStore.this, excludeCurrentVersion, jobs);
    }

    public void markObsolete(Collection<SSTableReader> sstables, OperationType compactionType)
    {
        assert !sstables.isEmpty();
        maybeFail(data.dropSSTables(Predicates.in(sstables), compactionType, null));
    }

    void replaceFlushed(Memtable memtable, Collection<SSTableReader> sstables)
    {
        compactionStrategyManager.replaceFlushed(memtable, sstables);
    }

    public boolean isValid()
    {
        return valid;
    }

    /**
     * Package protected for access from the CompactionManager.
     */
    public Tracker getTracker()
    {
        return data;
    }

    public Set<SSTableReader> getLiveSSTables()
    {
        return data.getView().liveSSTables();
    }

    public Iterable<SSTableReader> getSSTables(SSTableSet sstableSet)
    {
        return data.getView().select(sstableSet);
    }

    public Iterable<SSTableReader> getUncompactingSSTables()
    {
        return data.getUncompacting();
    }

    public boolean isFilterFullyCoveredBy(ClusteringIndexFilter filter, DataLimits limits, CachedPartition cached, int nowInSec)
    {
        // We can use the cached value only if we know that no data it doesn't contain could be covered
        // by the query filter, that is if:
        //   1) either the whole partition is cached
        //   2) or we can ensure than any data the filter selects is in the cached partition

        // We can guarantee that a partition is fully cached if the number of rows it contains is less than
        // what we're caching. Wen doing that, we should be careful about expiring cells: we should count
        // something expired that wasn't when the partition was cached, or we could decide that the whole
        // partition is cached when it's not. This is why we use CachedPartition#cachedLiveRows.
        if (cached.cachedLiveRows() < metadata.params.caching.rowsPerPartitionToCache())
            return true;

        // If the whole partition isn't cached, then we must guarantee that the filter cannot select data that
        // is not in the cache. We can guarantee that if either the filter is a "head filter" and the cached
        // partition has more live rows that queried (where live rows refers to the rows that are live now),
        // or if we can prove that everything the filter selects is in the cached partition based on its content.
        return (filter.isHeadFilter() && limits.hasEnoughLiveData(cached, nowInSec)) || filter.isFullyCoveredBy(cached);
    }

    public int gcBefore(int nowInSec)
    {
        return nowInSec - metadata.params.gcGraceSeconds;
    }

    @SuppressWarnings("resource")
    public RefViewFragment selectAndReference(Function<View, Iterable<SSTableReader>> filter)
    {
        long failingSince = -1L;
        while (true)
        {
            ViewFragment view = select(filter);
            Refs<SSTableReader> refs = Refs.tryRef(view.sstables);
            if (refs != null)
                return new RefViewFragment(view.sstables, view.memtables, refs);
            if (failingSince <= 0)
            {
                failingSince = System.nanoTime();
            }
            else if (System.nanoTime() - failingSince > TimeUnit.MILLISECONDS.toNanos(100))
            {
                List<SSTableReader> released = new ArrayList<>();
                for (SSTableReader reader : view.sstables)
                    if (reader.selfRef().globalCount() == 0)
                        released.add(reader);
                NoSpamLogger.log(logger, NoSpamLogger.Level.WARN, 1, TimeUnit.SECONDS,
                                 "Spinning trying to capture readers {}, released: {}, ", view.sstables, released);
                failingSince = System.nanoTime();
            }
        }
    }

    public ViewFragment select(Function<View, Iterable<SSTableReader>> filter)
    {
        View view = data.getView();
        List<SSTableReader> sstables = Lists.newArrayList(filter.apply(view));
        return new ViewFragment(sstables, view.getAllMemtables());
    }

    // WARNING: this returns the set of LIVE sstables only, which may be only partially written
    public List<String> getSSTablesForKey(String key)
    {
        DecoratedKey dk = decorateKey(metadata.getKeyValidator().fromString(key));
        try (OpOrder.Group op = readOrdering.start())
        {
            List<String> files = new ArrayList<>();
            for (SSTableReader sstr : select(View.select(SSTableSet.LIVE, dk)).sstables)
            {
                // check if the key actually exists in this sstable, without updating cache and stats
                if (sstr.getPosition(dk, SSTableReader.Operator.EQ, false) != null)
                    files.add(sstr.getFilename());
            }
            return files;
        }
    }


    public void beginLocalSampling(String sampler, int capacity)
    {
        metric.samplers.get(Sampler.valueOf(sampler)).beginSampling(capacity);
    }

    public CompositeData finishLocalSampling(String sampler, int count) throws OpenDataException
    {
        SamplerResult<ByteBuffer> samplerResults = metric.samplers.get(Sampler.valueOf(sampler))
                .finishSampling(count);
        TabularDataSupport result = new TabularDataSupport(COUNTER_TYPE);
        for (Counter<ByteBuffer> counter : samplerResults.topK)
        {
            byte[] key = counter.getItem().array();
            result.put(new CompositeDataSupport(COUNTER_COMPOSITE_TYPE, COUNTER_NAMES, new Object[] {
                    Hex.bytesToHex(key), // raw
                    counter.getCount(),  // count
                    counter.getError(),  // error
                    metadata.getKeyValidator().getString(ByteBuffer.wrap(key)) })); // string
        }
        return new CompositeDataSupport(SAMPLING_RESULT, SAMPLER_NAMES, new Object[]{
                samplerResults.cardinality, result});
    }

    public boolean isCompactionDiskSpaceCheckEnabled()
    {
        return compactionSpaceCheck;
    }

    public void compactionDiskSpaceCheck(boolean enable)
    {
        compactionSpaceCheck = enable;
    }

    public void cleanupCache()
    {
        Collection<Range<Token>> ranges = StorageService.instance.getLocalRanges(keyspace.getName());

        for (Iterator<RowCacheKey> keyIter = CacheService.instance.rowCache.keyIterator();
             keyIter.hasNext(); )
        {
            RowCacheKey key = keyIter.next();
            DecoratedKey dk = decorateKey(ByteBuffer.wrap(key.key));
            if (key.ksAndCFName.equals(metadata.ksAndCFName) && !Range.isInRanges(dk.getToken(), ranges))
                invalidateCachedPartition(dk);
        }

        if (metadata.isCounter())
        {
            for (Iterator<CounterCacheKey> keyIter = CacheService.instance.counterCache.keyIterator();
                 keyIter.hasNext(); )
            {
                CounterCacheKey key = keyIter.next();
                DecoratedKey dk = decorateKey(ByteBuffer.wrap(key.partitionKey));
                if (key.ksAndCFName.equals(metadata.ksAndCFName) && !Range.isInRanges(dk.getToken(), ranges))
                    CacheService.instance.counterCache.remove(key);
            }
        }
    }

    public ClusteringComparator getComparator()
    {
        return metadata.comparator;
    }

    public void snapshotWithoutFlush(String snapshotName)
    {
        snapshotWithoutFlush(snapshotName, null, false);
    }

    /**
     * @param ephemeral If this flag is set to true, the snapshot will be cleaned during next startup
     */
    public Set<SSTableReader> snapshotWithoutFlush(String snapshotName, Predicate<SSTableReader> predicate, boolean ephemeral)
    {
        Set<SSTableReader> snapshottedSSTables = new HashSet<>();
        for (ColumnFamilyStore cfs : concatWithIndexes())
        {
            final JSONArray filesJSONArr = new JSONArray();
            try (RefViewFragment currentView = cfs.selectAndReference(View.select(SSTableSet.CANONICAL, (x) -> predicate == null || predicate.apply(x))))
            {
                for (SSTableReader ssTable : currentView.sstables)
                {
                    File snapshotDirectory = Directories.getSnapshotDirectory(ssTable.descriptor, snapshotName);
                    ssTable.createLinks(snapshotDirectory.getPath()); // hard links
                    filesJSONArr.add(ssTable.descriptor.relativeFilenameFor(Component.DATA));

                    if (logger.isTraceEnabled())
                        logger.trace("Snapshot for {} keyspace data file {} created in {}", keyspace, ssTable.getFilename(), snapshotDirectory);
                    snapshottedSSTables.add(ssTable);
                }

                writeSnapshotManifest(filesJSONArr, snapshotName);
                if (!Schema.SYSTEM_KEYSPACE_NAMES.contains(metadata.ksName) && !Schema.REPLICATED_SYSTEM_KEYSPACE_NAMES.contains(metadata.ksName))
                    writeSnapshotSchema(snapshotName);
            }
        }
        if (ephemeral)
            createEphemeralSnapshotMarkerFile(snapshotName);
        return snapshottedSSTables;
    }

    private void writeSnapshotManifest(final JSONArray filesJSONArr, final String snapshotName)
    {
        final File manifestFile = getDirectories().getSnapshotManifestFile(snapshotName);

        try
        {
            if (!manifestFile.getParentFile().exists())
                manifestFile.getParentFile().mkdirs();

            try (PrintStream out = new PrintStream(manifestFile))
            {
                final JSONObject manifestJSON = new JSONObject();
                manifestJSON.put("files", filesJSONArr);
                out.println(manifestJSON.toJSONString());
            }
        }
        catch (IOException e)
        {
            throw new FSWriteError(e, manifestFile);
        }
    }

    private void writeSnapshotSchema(final String snapshotName)
    {
        final File schemaFile = getDirectories().getSnapshotSchemaFile(snapshotName);

        try
        {
            if (!schemaFile.getParentFile().exists())
                schemaFile.getParentFile().mkdirs();

            try (PrintStream out = new PrintStream(schemaFile))
            {
                for (String s: ColumnFamilyStoreCQLHelper.dumpReCreateStatements(metadata))
                    out.println(s);
            }
        }
        catch (IOException e)
        {
            throw new FSWriteError(e, schemaFile);
        }
    }

    private void createEphemeralSnapshotMarkerFile(final String snapshot)
    {
        final File ephemeralSnapshotMarker = getDirectories().getNewEphemeralSnapshotMarkerFile(snapshot);

        try
        {
            if (!ephemeralSnapshotMarker.getParentFile().exists())
                ephemeralSnapshotMarker.getParentFile().mkdirs();

            Files.createFile(ephemeralSnapshotMarker.toPath());
            logger.trace("Created ephemeral snapshot marker file on {}.", ephemeralSnapshotMarker.getAbsolutePath());
        }
        catch (IOException e)
        {
            logger.warn(String.format("Could not create marker file %s for ephemeral snapshot %s. " +
                                      "In case there is a failure in the operation that created " +
                                      "this snapshot, you may need to clean it manually afterwards.",
                                      ephemeralSnapshotMarker.getAbsolutePath(), snapshot), e);
        }
    }

    protected static void clearEphemeralSnapshots(Directories directories)
    {
        for (String ephemeralSnapshot : directories.listEphemeralSnapshots())
        {
            logger.trace("Clearing ephemeral snapshot {} leftover from previous session.", ephemeralSnapshot);
            Directories.clearSnapshot(ephemeralSnapshot, directories.getCFDirectories());
        }
    }

    public Refs<SSTableReader> getSnapshotSSTableReader(String tag) throws IOException
    {
        Map<Integer, SSTableReader> active = new HashMap<>();
        for (SSTableReader sstable : getSSTables(SSTableSet.CANONICAL))
            active.put(sstable.descriptor.generation, sstable);
        Map<Descriptor, Set<Component>> snapshots = getDirectories().sstableLister(Directories.OnTxnErr.IGNORE).snapshots(tag).list();
        Refs<SSTableReader> refs = new Refs<>();
        try
        {
            for (Map.Entry<Descriptor, Set<Component>> entries : snapshots.entrySet())
            {
                // Try acquire reference to an active sstable instead of snapshot if it exists,
                // to avoid opening new sstables. If it fails, use the snapshot reference instead.
                SSTableReader sstable = active.get(entries.getKey().generation);
                if (sstable == null || !refs.tryRef(sstable))
                {
                    if (logger.isTraceEnabled())
                        logger.trace("using snapshot sstable {}", entries.getKey());
                    // open without tracking hotness
                    sstable = SSTableReader.open(entries.getKey(), entries.getValue(), metadata, true, false);
                    refs.tryRef(sstable);
                    // release the self ref as we never add the snapshot sstable to DataTracker where it is otherwise released
                    sstable.selfRef().release();
                }
                else if (logger.isTraceEnabled())
                {
                    logger.trace("using active sstable {}", entries.getKey());
                }
            }
        }
        catch (IOException | RuntimeException e)
        {
            // In case one of the snapshot sstables fails to open,
            // we must release the references to the ones we opened so far
            refs.release();
            throw e;
        }
        return refs;
    }

    /**
     * Take a snap shot of this columnfamily store.
     *
     * @param snapshotName the name of the associated with the snapshot
     */
    public Set<SSTableReader> snapshot(String snapshotName)
    {
        return snapshot(snapshotName, null, false);
    }


    /**
     * @param ephemeral If this flag is set to true, the snapshot will be cleaned up during next startup
     */
    public Set<SSTableReader> snapshot(String snapshotName, Predicate<SSTableReader> predicate, boolean ephemeral)
    {
        forceBlockingFlush();
        return snapshotWithoutFlush(snapshotName, predicate, ephemeral);
    }

    public boolean snapshotExists(String snapshotName)
    {
        return getDirectories().snapshotExists(snapshotName);
    }

    public long getSnapshotCreationTime(String snapshotName)
    {
        return getDirectories().snapshotCreationTime(snapshotName);
    }

    /**
     * Clear all the snapshots for a given column family.
     *
     * @param snapshotName the user supplied snapshot name. If left empty,
     *                     all the snapshots will be cleaned.
     */
    public void clearSnapshot(String snapshotName)
    {
        List<File> snapshotDirs = getDirectories().getCFDirectories();
        Directories.clearSnapshot(snapshotName, snapshotDirs);
    }
    /**
     *
     * @return  Return a map of all snapshots to space being used
     * The pair for a snapshot has true size and size on disk.
     */
    public Map<String, Pair<Long,Long>> getSnapshotDetails()
    {
        return getDirectories().getSnapshotDetails();
    }

    /**
     * @return the cached partition for @param key if it is already present in the cache.
     * Not that this will not readAndCache the parition if it is not present, nor
     * are these calls counted in cache statistics.
     *
     * Note that this WILL cause deserialization of a SerializingCache partition, so if all you
     * need to know is whether a partition is present or not, use containsCachedParition instead.
     */
    public CachedPartition getRawCachedPartition(DecoratedKey key)
    {
        if (!isRowCacheEnabled())
            return null;
        IRowCacheEntry cached = CacheService.instance.rowCache.getInternal(new RowCacheKey(metadata.ksAndCFName, key));
        return cached == null || cached instanceof RowCacheSentinel ? null : (CachedPartition)cached;
    }

    private void invalidateCaches()
    {
        CacheService.instance.invalidateKeyCacheForCf(metadata.ksAndCFName);
        CacheService.instance.invalidateRowCacheForCf(metadata.ksAndCFName);
        if (metadata.isCounter())
            CacheService.instance.invalidateCounterCacheForCf(metadata.ksAndCFName);
    }

    public int invalidateRowCache(Collection<Bounds<Token>> boundsToInvalidate)
    {
        int invalidatedKeys = 0;
        for (Iterator<RowCacheKey> keyIter = CacheService.instance.rowCache.keyIterator();
             keyIter.hasNext(); )
        {
            RowCacheKey key = keyIter.next();
            DecoratedKey dk = decorateKey(ByteBuffer.wrap(key.key));
            if (key.ksAndCFName.equals(metadata.ksAndCFName) && Bounds.isInBounds(dk.getToken(), boundsToInvalidate))
            {
                invalidateCachedPartition(dk);
                invalidatedKeys++;
            }
        }
        return invalidatedKeys;
    }

    public int invalidateCounterCache(Collection<Bounds<Token>> boundsToInvalidate)
    {
        int invalidatedKeys = 0;
        for (Iterator<CounterCacheKey> keyIter = CacheService.instance.counterCache.keyIterator();
             keyIter.hasNext(); )
        {
            CounterCacheKey key = keyIter.next();
            DecoratedKey dk = decorateKey(ByteBuffer.wrap(key.partitionKey));
            if (key.ksAndCFName.equals(metadata.ksAndCFName) && Bounds.isInBounds(dk.getToken(), boundsToInvalidate))
            {
                CacheService.instance.counterCache.remove(key);
                invalidatedKeys++;
            }
        }
        return invalidatedKeys;
    }

    /**
     * @return true if @param key is contained in the row cache
     */
    public boolean containsCachedParition(DecoratedKey key)
    {
        return CacheService.instance.rowCache.getCapacity() != 0 && CacheService.instance.rowCache.containsKey(new RowCacheKey(metadata.ksAndCFName, key));
    }

    public void invalidateCachedPartition(RowCacheKey key)
    {
        CacheService.instance.rowCache.remove(key);
    }

    public void invalidateCachedPartition(DecoratedKey key)
    {
        if (!Schema.instance.hasCF(metadata.ksAndCFName))
            return; //2i don't cache rows

        invalidateCachedPartition(new RowCacheKey(metadata.ksAndCFName, key));
    }

    public ClockAndCount getCachedCounter(ByteBuffer partitionKey, Clustering clustering, ColumnDefinition column, CellPath path)
    {
        if (CacheService.instance.counterCache.getCapacity() == 0L) // counter cache disabled.
            return null;
        return CacheService.instance.counterCache.get(CounterCacheKey.create(metadata.ksAndCFName, partitionKey, clustering, column, path));
    }

    public void putCachedCounter(ByteBuffer partitionKey, Clustering clustering, ColumnDefinition column, CellPath path, ClockAndCount clockAndCount)
    {
        if (CacheService.instance.counterCache.getCapacity() == 0L) // counter cache disabled.
            return;
        CacheService.instance.counterCache.put(CounterCacheKey.create(metadata.ksAndCFName, partitionKey, clustering, column, path), clockAndCount);
    }

    public void forceMajorCompaction() throws InterruptedException, ExecutionException
    {
        forceMajorCompaction(false);
    }


    public void forceMajorCompaction(boolean splitOutput) throws InterruptedException, ExecutionException
    {
        CompactionManager.instance.performMaximal(this, splitOutput);
    }

    public static Iterable<ColumnFamilyStore> all()
    {
        List<Iterable<ColumnFamilyStore>> stores = new ArrayList<Iterable<ColumnFamilyStore>>(Schema.instance.getKeyspaces().size());
        for (Keyspace keyspace : Keyspace.all())
        {
            stores.add(keyspace.getColumnFamilyStores());
        }
        return Iterables.concat(stores);
    }

    public Iterable<DecoratedKey> keySamples(Range<Token> range)
    {
        try (RefViewFragment view = selectAndReference(View.selectFunction(SSTableSet.CANONICAL)))
        {
            Iterable<DecoratedKey>[] samples = new Iterable[view.sstables.size()];
            int i = 0;
            for (SSTableReader sstable: view.sstables)
            {
                samples[i++] = sstable.getKeySamples(range);
            }
            return Iterables.concat(samples);
        }
    }

    public long estimatedKeysForRange(Range<Token> range)
    {
        try (RefViewFragment view = selectAndReference(View.selectFunction(SSTableSet.CANONICAL)))
        {
            long count = 0;
            for (SSTableReader sstable : view.sstables)
                count += sstable.estimatedKeysForRanges(Collections.singleton(range));
            return count;
        }
    }

    /**
     * For testing.  No effort is made to clear historical or even the current memtables, nor for
     * thread safety.  All we do is wipe the sstable containers clean, while leaving the actual
     * data files present on disk.  (This allows tests to easily call loadNewSSTables on them.)
     */
    @VisibleForTesting
    public void clearUnsafe()
    {
        for (final ColumnFamilyStore cfs : concatWithIndexes())
        {
            cfs.runWithCompactionsDisabled(new Callable<Void>()
            {
                public Void call()
                {
                    cfs.data.reset(new Memtable(new AtomicReference<>(ReplayPosition.NONE), cfs));
                    return null;
                }
            }, true, false);
        }
    }

    /**
     * Truncate deletes the entire column family's data with no expensive tombstone creation
     */
    public void truncateBlocking()
    {
        // We have two goals here:
        // - truncate should delete everything written before truncate was invoked
        // - but not delete anything that isn't part of the snapshot we create.
        // We accomplish this by first flushing manually, then snapshotting, and
        // recording the timestamp IN BETWEEN those actions. Any sstables created
        // with this timestamp or greater time, will not be marked for delete.
        //
        // Bonus complication: since we store replay position in sstable metadata,
        // truncating those sstables means we will replay any CL segments from the
        // beginning if we restart before they [the CL segments] are discarded for
        // normal reasons post-truncate.  To prevent this, we store truncation
        // position in the System keyspace.
        logger.trace("truncating {}", name);

        final long truncatedAt;
        final ReplayPosition replayAfter;

        if (keyspace.getMetadata().params.durableWrites || DatabaseDescriptor.isAutoSnapshot())
        {
            replayAfter = forceBlockingFlush();
            viewManager.forceBlockingFlush();
        }
        else
        {
            // just nuke the memtable data w/o writing to disk first
            viewManager.dumpMemtables();
            try
            {
                replayAfter = dumpMemtable().get();
            }
            catch (Exception e)
            {
                throw new RuntimeException(e);
            }
        }

        long now = System.currentTimeMillis();
        // make sure none of our sstables are somehow in the future (clock drift, perhaps)
        for (ColumnFamilyStore cfs : concatWithIndexes())
            for (SSTableReader sstable : cfs.getLiveSSTables())
                now = Math.max(now, sstable.maxDataAge);
        truncatedAt = now;

        Runnable truncateRunnable = new Runnable()
        {
            public void run()
            {
                logger.debug("Discarding sstable data for truncated CF + indexes");
                data.notifyTruncated(truncatedAt);

                if (DatabaseDescriptor.isAutoSnapshot())
                    snapshot(Keyspace.getTimestampedSnapshotName(name));

                discardSSTables(truncatedAt);

                indexManager.truncateAllIndexesBlocking(truncatedAt);
                viewManager.truncateBlocking(replayAfter, truncatedAt);

                SystemKeyspace.saveTruncationRecord(ColumnFamilyStore.this, truncatedAt, replayAfter);
                logger.trace("cleaning out row cache");
                invalidateCaches();
            }
        };

        runWithCompactionsDisabled(Executors.callable(truncateRunnable), true, true);
        logger.trace("truncate complete");
    }

    /**
     * Drops current memtable without flushing to disk. This should only be called when truncating a column family which is not durable.
     */
    public Future<ReplayPosition> dumpMemtable()
    {
        synchronized (data)
        {
            final Flush flush = new Flush(true);
            flushExecutor.execute(flush);
            return postFlushExecutor.submit(flush.postFlush);
        }
    }

    public <V> V runWithCompactionsDisabled(Callable<V> callable, boolean interruptValidation, boolean interruptViews)
    {
        // synchronize so that concurrent invocations don't re-enable compactions partway through unexpectedly,
        // and so we only run one major compaction at a time
        synchronized (this)
        {
            logger.trace("Cancelling in-progress compactions for {}", metadata.cfName);

            Iterable<ColumnFamilyStore> selfWithAuxiliaryCfs = interruptViews
                                                               ? Iterables.concat(concatWithIndexes(), viewManager.allViewsCfs())
                                                               : concatWithIndexes();

            for (ColumnFamilyStore cfs : selfWithAuxiliaryCfs)
                cfs.getCompactionStrategyManager().pause();
            try
            {
                // interrupt in-progress compactions
                CompactionManager.instance.interruptCompactionForCFs(selfWithAuxiliaryCfs, interruptValidation);
                CompactionManager.instance.waitForCessation(selfWithAuxiliaryCfs);

                // doublecheck that we finished, instead of timing out
                for (ColumnFamilyStore cfs : selfWithAuxiliaryCfs)
                {
                    if (!cfs.getTracker().getCompacting().isEmpty())
                    {
                        logger.warn("Unable to cancel in-progress compactions for {}.  Perhaps there is an unusually large row in progress somewhere, or the system is simply overloaded.", metadata.cfName);
                        return null;
                    }
                }
                logger.trace("Compactions successfully cancelled");

                // run our task
                try
                {
                    return callable.call();
                }
                catch (Exception e)
                {
                    throw new RuntimeException(e);
                }
            }
            finally
            {
                for (ColumnFamilyStore cfs : selfWithAuxiliaryCfs)
                    cfs.getCompactionStrategyManager().resume();
            }
        }
    }

    public LifecycleTransaction markAllCompacting(final OperationType operationType)
    {
        Callable<LifecycleTransaction> callable = new Callable<LifecycleTransaction>()
        {
            public LifecycleTransaction call() throws Exception
            {
                assert data.getCompacting().isEmpty() : data.getCompacting();
                Iterable<SSTableReader> sstables = getLiveSSTables();
                sstables = AbstractCompactionStrategy.filterSuspectSSTables(sstables);
                sstables = ImmutableList.copyOf(sstables);
                LifecycleTransaction modifier = data.tryModify(sstables, operationType);
                assert modifier != null: "something marked things compacting while compactions are disabled";
                return modifier;
            }
        };

        return runWithCompactionsDisabled(callable, false, false);
    }


    @Override
    public String toString()
    {
        return "CFS(" +
               "Keyspace='" + keyspace.getName() + '\'' +
               ", ColumnFamily='" + name + '\'' +
               ')';
    }

    public void disableAutoCompaction()
    {
        // we don't use CompactionStrategy.pause since we don't want users flipping that on and off
        // during runWithCompactionsDisabled
        compactionStrategyManager.disable();
    }

    public void enableAutoCompaction()
    {
        enableAutoCompaction(false);
    }

    /**
     * used for tests - to be able to check things after a minor compaction
     * @param waitForFutures if we should block until autocompaction is done
     */
    @VisibleForTesting
    public void enableAutoCompaction(boolean waitForFutures)
    {
        compactionStrategyManager.enable();
        List<Future<?>> futures = CompactionManager.instance.submitBackground(this);
        if (waitForFutures)
            FBUtilities.waitOnFutures(futures);
    }

    public boolean isAutoCompactionDisabled()
    {
        return !this.compactionStrategyManager.isEnabled();
    }

    /*
     JMX getters and setters for the Default<T>s.
       - get/set minCompactionThreshold
       - get/set maxCompactionThreshold
       - get     memsize
       - get     memops
       - get/set memtime
     */

    public CompactionStrategyManager getCompactionStrategyManager()
    {
        return compactionStrategyManager;
    }

    public void setCrcCheckChance(double crcCheckChance)
    {
        try
        {
            TableParams.builder().crcCheckChance(crcCheckChance).build().validate();
            for (ColumnFamilyStore cfs : concatWithIndexes())
            {
                cfs.crcCheckChance.set(crcCheckChance);
                for (SSTableReader sstable : cfs.getSSTables(SSTableSet.LIVE))
                    sstable.setCrcCheckChance(crcCheckChance);
            }
        }
        catch (ConfigurationException e)
        {
            throw new IllegalArgumentException(e.getMessage());
        }
    }


    public Double getCrcCheckChance()
    {
        return crcCheckChance.value();
    }

    public void setCompactionThresholds(int minThreshold, int maxThreshold)
    {
        validateCompactionThresholds(minThreshold, maxThreshold);

        minCompactionThreshold.set(minThreshold);
        maxCompactionThreshold.set(maxThreshold);
        CompactionManager.instance.submitBackground(this);
    }

    public int getMinimumCompactionThreshold()
    {
        return minCompactionThreshold.value();
    }

    public void setMinimumCompactionThreshold(int minCompactionThreshold)
    {
        validateCompactionThresholds(minCompactionThreshold, maxCompactionThreshold.value());
        this.minCompactionThreshold.set(minCompactionThreshold);
    }

    public int getMaximumCompactionThreshold()
    {
        return maxCompactionThreshold.value();
    }

    public void setMaximumCompactionThreshold(int maxCompactionThreshold)
    {
        validateCompactionThresholds(minCompactionThreshold.value(), maxCompactionThreshold);
        this.maxCompactionThreshold.set(maxCompactionThreshold);
    }

    private void validateCompactionThresholds(int minThreshold, int maxThreshold)
    {
        if (minThreshold > maxThreshold)
            throw new RuntimeException(String.format("The min_compaction_threshold cannot be larger than the max_compaction_threshold. " +
                                                     "Min is '%d', Max is '%d'.", minThreshold, maxThreshold));

        if (maxThreshold == 0 || minThreshold == 0)
            throw new RuntimeException("Disabling compaction by setting min_compaction_threshold or max_compaction_threshold to 0 " +
                    "is deprecated, set the compaction strategy option 'enabled' to 'false' instead or use the nodetool command 'disableautocompaction'.");
    }

    // End JMX get/set.

    public int getMeanColumns()
    {
        long sum = 0;
        long count = 0;
        for (SSTableReader sstable : getSSTables(SSTableSet.CANONICAL))
        {
            long n = sstable.getEstimatedColumnCount().count();
            sum += sstable.getEstimatedColumnCount().mean() * n;
            count += n;
        }
        return count > 0 ? (int) (sum / count) : 0;
    }

    public double getMeanPartitionSize()
    {
        long sum = 0;
        long count = 0;
        for (SSTableReader sstable : getSSTables(SSTableSet.CANONICAL))
        {
            long n = sstable.getEstimatedPartitionSize().count();
            sum += sstable.getEstimatedPartitionSize().mean() * n;
            count += n;
        }
        return count > 0 ? sum * 1.0 / count : 0;
    }

    public long estimateKeys()
    {
        long n = 0;
        for (SSTableReader sstable : getSSTables(SSTableSet.CANONICAL))
            n += sstable.estimatedKeys();
        return n;
    }

    public IPartitioner getPartitioner()
    {
        return metadata.partitioner;
    }

    public DecoratedKey decorateKey(ByteBuffer key)
    {
        return metadata.decorateKey(key);
    }

    /** true if this CFS contains secondary index data */
    public boolean isIndex()
    {
        return metadata.isIndex();
    }

    public Iterable<ColumnFamilyStore> concatWithIndexes()
    {
        // we return the main CFS first, which we rely on for simplicity in switchMemtable(), for getting the
        // latest replay position
        return Iterables.concat(Collections.singleton(this), indexManager.getAllIndexColumnFamilyStores());
    }

    public List<String> getBuiltIndexes()
    {
       return indexManager.getBuiltIndexNames();
    }

    public int getUnleveledSSTables()
    {
        return this.compactionStrategyManager.getUnleveledSSTables();
    }

    public int[] getSSTableCountPerLevel()
    {
        return compactionStrategyManager.getSSTableCountPerLevel();
    }

    public static class ViewFragment
    {
        public final List<SSTableReader> sstables;
        public final Iterable<Memtable> memtables;

        public ViewFragment(List<SSTableReader> sstables, Iterable<Memtable> memtables)
        {
            this.sstables = sstables;
            this.memtables = memtables;
        }
    }

    public static class RefViewFragment extends ViewFragment implements AutoCloseable
    {
        public final Refs<SSTableReader> refs;

        public RefViewFragment(List<SSTableReader> sstables, Iterable<Memtable> memtables, Refs<SSTableReader> refs)
        {
            super(sstables, memtables);
            this.refs = refs;
        }

        public void release()
        {
            refs.release();
        }

        public void close()
        {
            refs.release();
        }
    }

    public boolean isEmpty()
    {
        return data.getView().isEmpty();
    }

    public boolean isRowCacheEnabled()
    {

        boolean retval = metadata.params.caching.cacheRows() && CacheService.instance.rowCache.getCapacity() > 0;
        assert(!retval || !isIndex());
        return retval;
    }

    public boolean isCounterCacheEnabled()
    {
        return metadata.isCounter() && CacheService.instance.counterCache.getCapacity() > 0;
    }

    public boolean isKeyCacheEnabled()
    {
        return metadata.params.caching.cacheKeys() && CacheService.instance.keyCache.getCapacity() > 0;
    }

    /**
     * Discard all SSTables that were created before given timestamp.
     *
     * Caller should first ensure that comapctions have quiesced.
     *
     * @param truncatedAt The timestamp of the truncation
     *                    (all SSTables before that timestamp are going be marked as compacted)
     */
    public void discardSSTables(long truncatedAt)
    {
        assert data.getCompacting().isEmpty() : data.getCompacting();

        List<SSTableReader> truncatedSSTables = new ArrayList<>();

        for (SSTableReader sstable : getSSTables(SSTableSet.LIVE))
        {
            if (!sstable.newSince(truncatedAt))
                truncatedSSTables.add(sstable);
        }

        if (!truncatedSSTables.isEmpty())
            markObsolete(truncatedSSTables, OperationType.UNKNOWN);
    }

    public double getDroppableTombstoneRatio()
    {
        double allDroppable = 0;
        long allColumns = 0;
        int localTime = (int)(System.currentTimeMillis()/1000);

        for (SSTableReader sstable : getSSTables(SSTableSet.LIVE))
        {
            allDroppable += sstable.getDroppableTombstonesBefore(localTime - sstable.metadata.params.gcGraceSeconds);
            allColumns += sstable.getEstimatedColumnCount().mean() * sstable.getEstimatedColumnCount().count();
        }
        return allColumns > 0 ? allDroppable / allColumns : 0;
    }

    public long trueSnapshotsSize()
    {
        return getDirectories().trueSnapshotsSize();
    }

    @VisibleForTesting
    void resetFileIndexGenerator()
    {
        fileIndexGenerator.set(0);
    }

    /**
     * Returns a ColumnFamilyStore by cfId if it exists, null otherwise
     * Differently from others, this method does not throw exception if the table does not exist.
     */
    public static ColumnFamilyStore getIfExists(UUID cfId)
    {
        Pair<String, String> kscf = Schema.instance.getCF(cfId);
        if (kscf == null)
            return null;

        Keyspace keyspace = Keyspace.open(kscf.left);
        if (keyspace == null)
            return null;

        return keyspace.getColumnFamilyStore(cfId);
    }

    /**
     * Returns a ColumnFamilyStore by ksname and cfname if it exists, null otherwise
     * Differently from others, this method does not throw exception if the keyspace or table does not exist.
     */
    public static ColumnFamilyStore getIfExists(String ksName, String cfName)
    {
        if (ksName == null || cfName == null)
            return null;

        Keyspace keyspace = Keyspace.open(ksName);
        if (keyspace == null)
            return null;

        UUID id = Schema.instance.getId(ksName, cfName);
        if (id == null)
            return null;

        return keyspace.getColumnFamilyStore(id);
    }
}<|MERGE_RESOLUTION|>--- conflicted
+++ resolved
@@ -448,11 +448,7 @@
                     {
                         case PERCENTILE:
                             // get percentile in nanos
-<<<<<<< HEAD
-                            sampleLatencyNanos = (long) (metric.coordinatorReadLatency.getSnapshot().getValue(retryPolicy.threshold()) * 1000d);
-=======
-                            sampleLatencyNanos = (long) (metric.coordinatorReadLatency.getSnapshot().getValue(retryPolicy.value));
->>>>>>> 25938090
+                            sampleLatencyNanos = (long) (metric.coordinatorReadLatency.getSnapshot().getValue(retryPolicy.threshold()));
                             break;
                         case CUSTOM:
                             sampleLatencyNanos = (long) retryPolicy.threshold();
