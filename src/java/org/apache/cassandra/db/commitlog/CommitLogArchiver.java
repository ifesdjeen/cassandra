--- conflicted
+++ resolved
@@ -52,17 +52,10 @@
     }
 
     public final Map<String, Future<?>> archivePending = new ConcurrentHashMap<String, Future<?>>();
-<<<<<<< HEAD
     private final ExecutorService executor = new JMXEnabledThreadPoolExecutor("CommitLogArchiver");
-    private final String archiveCommand;
-    private final String restoreCommand;
-    private final String restoreDirectories;
-=======
-    public final ExecutorService executor = new JMXEnabledThreadPoolExecutor("commitlog_archiver");
     final String archiveCommand;
     final String restoreCommand;
     final String restoreDirectories;
->>>>>>> 77c66bf9
     public final long restorePointInTime;
     public final TimeUnit precision;
 
