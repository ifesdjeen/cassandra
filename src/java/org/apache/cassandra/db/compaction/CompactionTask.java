--- conflicted
+++ resolved
@@ -138,7 +138,6 @@
         long start = System.nanoTime();
         long totalKeysWritten = 0;
 
-<<<<<<< HEAD
         try (CompactionController controller = getCompactionController(sstables);)
         {
 
@@ -174,7 +173,7 @@
                         return;
                     }
 
-                    writer.switchWriter(createCompactionWriter(sstableDirectory, keysPerSSTable, minRepairedAt));
+                    writer.switchWriter(createCompactionWriter(cfs.directories.getLocationForDisk(getWriteDirectory(estimatedTotalKeys/estimatedSSTables)), keysPerSSTable, minRepairedAt));
                     while (iter.hasNext())
                     {
                         if (ci.isStopRequested())
@@ -186,7 +185,7 @@
                             totalKeysWritten++;
                             if (newSSTableSegmentThresholdReached(writer.currentWriter()))
                             {
-                                writer.switchWriter(createCompactionWriter(sstableDirectory, keysPerSSTable, minRepairedAt));
+                                writer.switchWriter(createCompactionWriter(cfs.directories.getLocationForDisk(getWriteDirectory(estimatedTotalKeys/estimatedSSTables)), keysPerSSTable, minRepairedAt));
                             }
                         }
 
@@ -207,101 +206,6 @@
                 }
                 finally
                 {
-=======
-            long writeSize = getExpectedWriteSize() / estimatedSSTables;
-            Directories.DataDirectory dataDirectory = getWriteDirectory(writeSize);
-            SSTableWriter writer = createCompactionWriter(cfs.directories.getLocationForDisk(dataDirectory), keysPerSSTable);
-            writers.add(writer);
-            try
-            {
-                while (iter.hasNext())
-                {
-                    if (ci.isStopRequested())
-                        throw new CompactionInterruptedException(ci.getCompactionInfo());
-
-                    AbstractCompactedRow row = iter.next();
-                    RowIndexEntry indexEntry = writer.append(row);
-                    if (indexEntry == null)
-                    {
-                        controller.invalidateCachedRow(row.key);
-                        row.close();
-                        continue;
-                    }
-
-                    totalkeysWritten++;
-
-                    if (DatabaseDescriptor.getPreheatKeyCache())
-                    {
-                        for (SSTableReader sstable : actuallyCompact)
-                        {
-                            if (sstable.getCachedPosition(row.key, false) != null)
-                            {
-                                cachedKeys.put(row.key, indexEntry);
-                                break;
-                            }
-                        }
-                    }
-
-                    if (newSSTableSegmentThresholdReached(writer))
-                    {
-                        // tmp = false because later we want to query it with descriptor from SSTableReader
-                        cachedKeyMap.put(writer.descriptor.asTemporary(false), cachedKeys);
-                        returnWriteDirectory(dataDirectory, writeSize);
-                        // make sure we don't try to call returnWriteDirectory in finally {..} if we throw exception in getWriteDirectory() below:
-                        dataDirectory = null;
-                        writeSize = getExpectedWriteSize() / estimatedSSTables;
-                        dataDirectory = getWriteDirectory(writeSize);
-                        writer = createCompactionWriter(cfs.directories.getLocationForDisk(dataDirectory), keysPerSSTable);
-                        writers.add(writer);
-                        cachedKeys = new HashMap<DecoratedKey, RowIndexEntry>();
-                    }
-                }
-            }
-            finally
-            {
-                if (dataDirectory != null)
-                    returnWriteDirectory(dataDirectory, writeSize);
-            }
-
-            if (writer.getFilePointer() > 0)
-            {
-                cachedKeyMap.put(writer.descriptor.asTemporary(false), cachedKeys);
-            }
-            else
-            {
-                writer.abort();
-                writers.remove(writer);
-            }
-
-            long maxAge = getMaxDataAge(toCompact);
-            for (SSTableWriter completedWriter : writers)
-                sstables.add(completedWriter.closeAndOpenReader(maxAge));
-        }
-        catch (Throwable t)
-        {
-            for (SSTableWriter writer : writers)
-                writer.abort();
-            // also remove already completed SSTables
-            for (SSTableReader sstable : sstables)
-            {
-                sstable.markObsolete();
-                sstable.releaseReference();
-            }
-            throw Throwables.propagate(t);
-        }
-        finally
-        {
-            controller.close();
-
-            // point of no return -- the new sstables are live on disk; next we'll start deleting the old ones
-            // (in replaceCompactedSSTables)
-            if (taskId != null)
-                SystemKeyspace.finishCompaction(taskId);
-
-            if (collector != null)
-                collector.finishCompaction(ci);
->>>>>>> 2ce1ad8e
-
                     // point of no return -- the new sstables are live on disk; next we'll start deleting the old ones
                     // (in replaceCompactedSSTables)
                     if (taskId != null)
