--- conflicted
+++ resolved
@@ -53,10 +53,8 @@
 import org.apache.cassandra.dht.Token;
 import org.apache.cassandra.io.sstable.*;
 import org.apache.cassandra.io.util.FileUtils;
-<<<<<<< HEAD
 import org.apache.cassandra.metrics.CompactionMetrics;
-=======
->>>>>>> 5b511b62
+import org.apache.cassandra.io.util.RandomAccessReader;
 import org.apache.cassandra.service.AntiEntropyService;
 import org.apache.cassandra.service.CacheService;
 import org.apache.cassandra.service.StorageService;
@@ -970,38 +968,6 @@
             this(Math.max(1, DatabaseDescriptor.getConcurrentCompactors()), "CompactionExecutor");
         }
 
-<<<<<<< HEAD
-=======
-        public void beginCompaction(CompactionInfo.Holder ci)
-        {
-            compactions.add(ci);
-        }
-
-        public void finishCompaction(CompactionInfo.Holder ci)
-        {
-            compactions.remove(ci);
-            totalBytesCompacted += ci.getCompactionInfo().getTotalBytes();
-            totalCompactionsCompleted += 1;
-        }
-
-        public static List<CompactionInfo.Holder> getCompactions()
-        {
-            return new ArrayList<CompactionInfo.Holder>(compactions);
-        }
-
-        public long getTotalBytesCompacted()
-        {
-            long bytesCompletedInProgress = 0L;
-            for (CompactionInfo.Holder ci : compactions)
-                bytesCompletedInProgress += ci.getCompactionInfo().getBytesComplete();
-            return bytesCompletedInProgress + totalBytesCompacted;
-        }
-
-        public long getTotalCompactionsCompleted()
-        {
-            return totalCompactionsCompleted;
-        }
-
         protected void beforeExecute(Thread t, Runnable r)
         {
             // can't set this in Thread factory, so we do it redundantly here
@@ -1009,7 +975,6 @@
             super.beforeExecute(t, r);
         }
 
->>>>>>> 5b511b62
         // modified from DebuggableThreadPoolExecutor so that CompactionInterruptedExceptions are not logged
         @Override
         public void afterExecute(Runnable r, Throwable t)
