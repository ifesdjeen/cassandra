/*
 * Licensed to the Apache Software Foundation (ASF) under one
 * or more contributor license agreements.  See the NOTICE file
 * distributed with this work for additional information
 * regarding copyright ownership.  The ASF licenses this file
 * to you under the Apache License, Version 2.0 (the
 * "License"); you may not use this file except in compliance
 * with the License.  You may obtain a copy of the License at
 *
 *     http://www.apache.org/licenses/LICENSE-2.0
 *
 * Unless required by applicable law or agreed to in writing, software
 * distributed under the License is distributed on an "AS IS" BASIS,
 * WITHOUT WARRANTIES OR CONDITIONS OF ANY KIND, either express or implied.
 * See the License for the specific language governing permissions and
 * limitations under the License.
 */
package org.apache.cassandra.db.rows;

import java.util.*;

import com.google.common.collect.Iterators;
import com.google.common.collect.PeekingIterator;

import org.apache.cassandra.schema.ColumnMetadata;
import org.apache.cassandra.schema.TableMetadata;
import org.apache.cassandra.db.*;
import org.apache.cassandra.db.partitions.PartitionStatisticsCollector;
import org.apache.cassandra.utils.MergeIterator;

/**
 * Static utilities to work on Row objects.
 */
public abstract class Rows
{
    private Rows() {}

    public static final Row EMPTY_STATIC_ROW = BTreeRow.emptyRow(Clustering.STATIC_CLUSTERING);

    /**
     * Creates a new simple row builder.
     *
     * @param metadata the metadata of the table this is a row of.
     * @param clusteringValues the value for the clustering columns of the row to add to this build. There may be no
     * values if either the table has no clustering column, or if you want to edit the static row. Note that as a
     * shortcut it is also allowed to pass a {@code Clustering} object directly, in which case that should be the
     * only argument.
     * @return a newly created builder.
     */
    public static Row.SimpleBuilder simpleBuilder(TableMetadata metadata, Object... clusteringValues)
    {
        return new SimpleBuilders.RowBuilder(metadata, clusteringValues);
    }

    private static class StatsAccumulation
    {
        private static final long COLUMN_INCR = 1L << 32;
        private static final long CELL_INCR = 1L;

        private static long accumulateOnCell(PartitionStatisticsCollector collector, Cell<?> cell, long l)
        {
            Cells.collectStats(cell, collector);
            return l + CELL_INCR;
        }

        private static long accumulateOnColumnData(PartitionStatisticsCollector collector, ColumnData cd, long l)
        {
            if (cd.column().isSimple())
            {
                l = accumulateOnCell(collector, (Cell<?>) cd, l) + COLUMN_INCR;
            }
            else
            {
                ComplexColumnData complexData = (ComplexColumnData)cd;
                collector.update(complexData.complexDeletion());
                int startingCells = unpackCellCount(l);
                l = complexData.accumulate(StatsAccumulation::accumulateOnCell, collector, l);
                if (unpackCellCount(l) > startingCells)
                    l += COLUMN_INCR;
            }
            return l;
        }

        private static int unpackCellCount(long v)
        {
            return (int) (v & 0xFFFFFFFFL);
        }

        private static int unpackColumnCount(long v)
        {
            return (int) (v >>> 32);
        }
    }

    /**
     * Collect statistics on a given row.
     *
     * @param row the row for which to collect stats.
     * @param collector the stats collector.
     * @return the total number of cells in {@code row}.
     */
    public static int collectStats(Row row, PartitionStatisticsCollector collector)
    {
        assert !row.isEmpty();

        collector.update(row.primaryKeyLivenessInfo());
        collector.update(row.deletion().time());

        long result = row.accumulate(StatsAccumulation::accumulateOnColumnData, collector, 0);

        collector.updateColumnSetPerRow(StatsAccumulation.unpackColumnCount(result));
        return StatsAccumulation.unpackCellCount(result);
    }

    /**
     * Given the result ({@code merged}) of merging multiple {@code inputs}, signals the difference between
     * each input and {@code merged} to {@code diffListener}.
     * <p>
     * Note that this method doesn't only emit cells etc where there's a difference. The listener is informed
     * of every corresponding entity between the merged and input rows, including those that are equal.
     *
     * @param diffListener the listener to which to signal the differences between the inputs and the merged result.
     * @param merged the result of merging {@code inputs}.
     * @param inputs the inputs whose merge yielded {@code merged}.
     */
    @SuppressWarnings("resource")
    public static void diff(RowDiffListener diffListener, Row merged, Row...inputs)
    {
        Clustering<?> clustering = merged.clustering();
        LivenessInfo mergedInfo = merged.primaryKeyLivenessInfo().isEmpty() ? null : merged.primaryKeyLivenessInfo();
        Row.Deletion mergedDeletion = merged.deletion().isLive() ? null : merged.deletion();
        for (int i = 0; i < inputs.length; i++)
        {
            Row input = inputs[i];
            LivenessInfo inputInfo = input == null || input.primaryKeyLivenessInfo().isEmpty() ? null : input.primaryKeyLivenessInfo();
            Row.Deletion inputDeletion = input == null || input.deletion().isLive() ? null : input.deletion();

            if (mergedInfo != null || inputInfo != null)
                diffListener.onPrimaryKeyLivenessInfo(i, clustering, mergedInfo, inputInfo);
            if (mergedDeletion != null || inputDeletion != null)
                diffListener.onDeletion(i, clustering, mergedDeletion, inputDeletion);
        }

        List<Iterator<ColumnData>> inputIterators = new ArrayList<>(1 + inputs.length);
        inputIterators.add(merged.iterator());
        for (Row row : inputs)
            inputIterators.add(row == null ? Collections.emptyIterator() : row.iterator());

        Iterator<?> iter = MergeIterator.get(inputIterators, ColumnData.comparator, new MergeIterator.Reducer<ColumnData, Object>()
        {
            ColumnData mergedData;
            ColumnData[] inputDatas = new ColumnData[inputs.length];
            public void reduce(int idx, ColumnData current)
            {
                if (idx == 0)
                    mergedData = current;
                else
                    inputDatas[idx - 1] = current;
            }

            protected Object getReduced()
            {
                for (int i = 0 ; i != inputDatas.length ; i++)
                {
                    ColumnData input = inputDatas[i];
                    if (mergedData != null || input != null)
                    {
                        ColumnMetadata column = (mergedData != null ? mergedData : input).column;
                        if (column.isSimple())
                        {
                            diffListener.onCell(i, clustering, (Cell<?>) mergedData, (Cell<?>) input);
                        }
                        else
                        {
                            ComplexColumnData mergedData = (ComplexColumnData) this.mergedData;
                            ComplexColumnData inputData = (ComplexColumnData) input;
                            if (mergedData == null)
                            {
                                // Everything in inputData has been shadowed
                                if (!inputData.complexDeletion().isLive())
                                    diffListener.onComplexDeletion(i, clustering, column, null, inputData.complexDeletion());
                                for (Cell<?> inputCell : inputData)
                                    diffListener.onCell(i, clustering, null, inputCell);
                            }
                            else if (inputData == null)
                            {
                                // Everything in inputData is new
                                if (!mergedData.complexDeletion().isLive())
                                    diffListener.onComplexDeletion(i, clustering, column, mergedData.complexDeletion(), null);
                                for (Cell<?> mergedCell : mergedData)
                                    diffListener.onCell(i, clustering, mergedCell, null);
                            }
                            else
                            {

                                if (!mergedData.complexDeletion().isLive() || !inputData.complexDeletion().isLive())
                                    diffListener.onComplexDeletion(i, clustering, column, mergedData.complexDeletion(), inputData.complexDeletion());

                                PeekingIterator<Cell<?>> mergedCells = Iterators.peekingIterator(mergedData.iterator());
                                PeekingIterator<Cell<?>> inputCells = Iterators.peekingIterator(inputData.iterator());
                                while (mergedCells.hasNext() && inputCells.hasNext())
                                {
                                    int cmp = column.cellPathComparator().compare(mergedCells.peek().path(), inputCells.peek().path());
                                    if (cmp == 0)
                                        diffListener.onCell(i, clustering, mergedCells.next(), inputCells.next());
                                    else if (cmp < 0)
                                        diffListener.onCell(i, clustering, mergedCells.next(), null);
                                    else // cmp > 0
                                        diffListener.onCell(i, clustering, null, inputCells.next());
                                }
                                while (mergedCells.hasNext())
                                    diffListener.onCell(i, clustering, mergedCells.next(), null);
                                while (inputCells.hasNext())
                                    diffListener.onCell(i, clustering, null, inputCells.next());
                            }
                        }
                    }

                }
                return null;
            }

            protected void onKeyChange()
            {
                mergedData = null;
                Arrays.fill(inputDatas, null);
            }
        });

        while (iter.hasNext())
            iter.next();
    }

    public static Row merge(Row existing, Row update)
    {
        return merge(existing, update, ColumnData.noOp);
    }

    /**
     * Merges two rows into the given builder, mainly for merging memtable rows. In addition to reconciling the cells
     * in each row, the liveness info, and deletion times for the row and complex columns are also merged.
     * <p>
     * Note that this method assumes that the provided rows can meaningfully be reconciled together. That is,
     * that the rows share the same clustering value, and belong to the same partition.
     *
     * @param existing
     * @param update
     *
<<<<<<< HEAD
     * @return the smallest timestamp delta between corresponding rows from existing and update. A
     * timestamp delta being computed as the difference between the cells and DeletionTimes from {@code existing}
     * and those in {@code update}.
=======
     * @return the row resulting from the merge.
>>>>>>> c378874a
     */
    public static Row merge(Row existing, Row update, ColumnData.PostReconciliationFunction onReconcile)
    {
        assert existing instanceof BTreeRow;
        assert update instanceof BTreeRow;
        return BTreeRow.merge((BTreeRow) existing, (BTreeRow) update, onReconcile);
    }

    /**
     * Returns a row that is obtained from the given existing row by removing everything that is shadowed by data in
     * the update row. In other words, produces the smallest result row such that
     * {@code merge(result, update, nowInSec) == merge(existing, update, nowInSec)} after filtering by rangeDeletion.
     *
     * @param existing source row
     * @param update shadowing row
     * @param rangeDeletion extra {@code DeletionTime} from covering tombstone
     */
    public static Row removeShadowedCells(Row existing, Row update, DeletionTime rangeDeletion)
    {
        Row.Builder builder = BTreeRow.sortedBuilder();
        Clustering<?> clustering = existing.clustering();
        builder.newRow(clustering);

        DeletionTime deletion = update.deletion().time();
        if (rangeDeletion.supersedes(deletion))
            deletion = rangeDeletion;

        LivenessInfo existingInfo = existing.primaryKeyLivenessInfo();
        if (!deletion.deletes(existingInfo))
            builder.addPrimaryKeyLivenessInfo(existingInfo);
        Row.Deletion rowDeletion = existing.deletion();
        if (!deletion.supersedes(rowDeletion.time()))
            builder.addRowDeletion(rowDeletion);

        Iterator<ColumnData> a = existing.iterator();
        Iterator<ColumnData> b = update.iterator();
        ColumnData nexta = a.hasNext() ? a.next() : null, nextb = b.hasNext() ? b.next() : null;
        while (nexta != null)
        {
            int comparison = nextb == null ? -1 : nexta.column.compareTo(nextb.column);
            if (comparison <= 0)
            {
                ColumnData cura = nexta;
                ColumnMetadata column = cura.column;
                ColumnData curb = comparison == 0 ? nextb : null;
                if (column.isSimple())
                {
                    Cells.addNonShadowed((Cell<?>) cura, (Cell<?>) curb, deletion, builder);
                }
                else
                {
                    ComplexColumnData existingData = (ComplexColumnData) cura;
                    ComplexColumnData updateData = (ComplexColumnData) curb;

                    DeletionTime existingDt = existingData.complexDeletion();
                    DeletionTime updateDt = updateData == null ? DeletionTime.LIVE : updateData.complexDeletion();

                    DeletionTime maxDt = updateDt.supersedes(deletion) ? updateDt : deletion;
                    if (existingDt.supersedes(maxDt))
                    {
                        builder.addComplexDeletion(column, existingDt);
                        maxDt = existingDt;
                    }

                    Iterator<Cell<?>> existingCells = existingData.iterator();
                    Iterator<Cell<?>> updateCells = updateData == null ? null : updateData.iterator();
                    Cells.addNonShadowedComplex(column, existingCells, updateCells, maxDt, builder);
                }
                nexta = a.hasNext() ? a.next() : null;
                if (curb != null)
                    nextb = b.hasNext() ? b.next() : null;
            }
            else
            {
                nextb = b.hasNext() ? b.next() : null;
            }
        }
        Row row = builder.build();
        return row != null && !row.isEmpty() ? row : null;
    }
}<|MERGE_RESOLUTION|>--- conflicted
+++ resolved
@@ -237,8 +237,8 @@
     }
 
     /**
-     * Merges two rows into the given builder, mainly for merging memtable rows. In addition to reconciling the cells
-     * in each row, the liveness info, and deletion times for the row and complex columns are also merged.
+     * Merges two rows. In addition to reconciling the cells in each row, the liveness info, and deletion times for
+     * the row and complex columns are also merged.
      * <p>
      * Note that this method assumes that the provided rows can meaningfully be reconciled together. That is,
      * that the rows share the same clustering value, and belong to the same partition.
@@ -246,13 +246,7 @@
      * @param existing
      * @param update
      *
-<<<<<<< HEAD
-     * @return the smallest timestamp delta between corresponding rows from existing and update. A
-     * timestamp delta being computed as the difference between the cells and DeletionTimes from {@code existing}
-     * and those in {@code update}.
-=======
      * @return the row resulting from the merge.
->>>>>>> c378874a
      */
     public static Row merge(Row existing, Row update, ColumnData.PostReconciliationFunction onReconcile)
     {
