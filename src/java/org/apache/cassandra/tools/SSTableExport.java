--- conflicted
+++ resolved
@@ -316,20 +316,12 @@
 
             Iterator<OnDiskAtom> atomIterator = sstable.metadata.getOnDiskIterator(dfile, columnCount, sstable.descriptor.version);
 
-<<<<<<< HEAD
-            serializeRow(deletionInfo, atomIterator, sstable.metadata, decoratedKey, outs);
+            checkStream(outs);
 
             if (i != 0)
                 outs.println(",");
-
-            checkStream(outs);
-=======
-            if (i != 0)
-                outs.println(",");
->>>>>>> 089f92b1
             i++;
-
-            serializeRow(row, decoratedKey, outs);
+            serializeRow(deletionInfo, atomIterator, sstable.metadata, decoratedKey, outs);
         }
 
         outs.println("\n]");
