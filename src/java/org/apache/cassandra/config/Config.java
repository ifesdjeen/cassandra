/*
 * Licensed to the Apache Software Foundation (ASF) under one
 * or more contributor license agreements.  See the NOTICE file
 * distributed with this work for additional information
 * regarding copyright ownership.  The ASF licenses this file
 * to you under the Apache License, Version 2.0 (the
 * "License"); you may not use this file except in compliance
 * with the License.  You may obtain a copy of the License at
 *
 *     http://www.apache.org/licenses/LICENSE-2.0
 *
 * Unless required by applicable law or agreed to in writing, software
 * distributed under the License is distributed on an "AS IS" BASIS,
 * WITHOUT WARRANTIES OR CONDITIONS OF ANY KIND, either express or implied.
 * See the License for the specific language governing permissions and
 * limitations under the License.
 */
package org.apache.cassandra.config;

import java.lang.reflect.Field;
import java.lang.reflect.Modifier;
import java.util.ArrayList;
import java.util.List;
import java.util.Map;
import java.util.Set;
import java.util.TreeMap;
import java.util.concurrent.TimeUnit;
import java.util.function.Supplier;

import com.google.common.base.Joiner;
import com.google.common.collect.Sets;

import org.slf4j.Logger;
import org.slf4j.LoggerFactory;

/**
 * A class that contains configuration properties for the cassandra node it runs within.
 *
 * Properties declared as volatile can be mutated via JMX.
 */
public class Config
{
    private static final Logger logger = LoggerFactory.getLogger(Config.class);

    /*
     * Prefix for Java properties for internal Cassandra configuration options
     */
    public static final String PROPERTY_PREFIX = "cassandra.";

    public String cluster_name = "Test Cluster";
    public String authenticator;
    public String authorizer;
    public String role_manager;
    public volatile int permissions_validity_in_ms = 2000;
    public volatile int permissions_cache_max_entries = 1000;
    public volatile int permissions_update_interval_in_ms = -1;
    public volatile int roles_validity_in_ms = 2000;
    public volatile int roles_cache_max_entries = 1000;
    public volatile int roles_update_interval_in_ms = -1;
    public volatile int credentials_validity_in_ms = 2000;
    public volatile int credentials_cache_max_entries = 1000;
    public volatile int credentials_update_interval_in_ms = -1;

    /* Hashing strategy Random or OPHF */
    public String partitioner;

    public boolean auto_bootstrap = true;
    public volatile boolean hinted_handoff_enabled = true;
    public Set<String> hinted_handoff_disabled_datacenters = Sets.newConcurrentHashSet();
    public volatile int max_hint_window_in_ms = 3 * 3600 * 1000; // three hours
    public String hints_directory;

    public ParameterizedClass seed_provider;
    public DiskAccessMode disk_access_mode = DiskAccessMode.auto;

    public DiskFailurePolicy disk_failure_policy = DiskFailurePolicy.ignore;
    public CommitFailurePolicy commit_failure_policy = CommitFailurePolicy.stop;

    /* initial token in the ring */
    public String initial_token;
    public Integer num_tokens;
    /** Triggers automatic allocation of tokens if set, using the replication strategy of the referenced keyspace */
    public String allocate_tokens_for_keyspace = null;

    public volatile long request_timeout_in_ms = 10000L;

    public volatile long read_request_timeout_in_ms = 5000L;

    public volatile long range_request_timeout_in_ms = 10000L;

    public volatile long write_request_timeout_in_ms = 2000L;

    public volatile long counter_write_request_timeout_in_ms = 5000L;

    public volatile long cas_contention_timeout_in_ms = 1000L;

    public volatile long truncate_request_timeout_in_ms = 60000L;

    /**
     * @deprecated use {@link this#streaming_keep_alive_period_in_secs} instead
     */
    @Deprecated
    public int streaming_socket_timeout_in_ms = 86400000; //24 hours

    public Integer streaming_keep_alive_period_in_secs = 300; //5 minutes

    public boolean cross_node_timeout = false;

    public volatile long slow_query_log_timeout_in_ms = 500L;

    public volatile double phi_convict_threshold = 8.0;

    public int concurrent_reads = 32;
    public int concurrent_writes = 32;
    public int concurrent_counter_writes = 32;
    public int concurrent_materialized_view_writes = 32;

    @Deprecated
    public Integer concurrent_replicates = null;

    public int memtable_flush_writers = 0;
    public Integer memtable_heap_space_in_mb;
    public Integer memtable_offheap_space_in_mb;
    public Float memtable_cleanup_threshold = null;

    // Limit the maximum depth of repair session merkle trees
    public volatile int repair_session_max_tree_depth = 18;

    public int storage_port = 7000;
    public int ssl_storage_port = 7001;
    public String listen_address;
    public String listen_interface;
    public boolean listen_interface_prefer_ipv6 = false;
    public String broadcast_address;
    public boolean listen_on_broadcast_address = false;
    public String internode_authenticator;

    /* intentionally left set to true, despite being set to false in stock 2.2 cassandra.yaml
       we don't want to surprise Thrift users who have the setting blank in the yaml during 2.1->2.2 upgrade */
    public boolean start_rpc = true;
    public String rpc_address;
    public String rpc_interface;
    public boolean rpc_interface_prefer_ipv6 = false;
    public String broadcast_rpc_address;
    public int rpc_port = 9160;
    public int rpc_listen_backlog = 50;
    public String rpc_server_type = "sync";
    public boolean rpc_keepalive = true;
    public int rpc_min_threads = 16;
    public int rpc_max_threads = Integer.MAX_VALUE;
    public Integer rpc_send_buff_size_in_bytes;
    public Integer rpc_recv_buff_size_in_bytes;
    public int internode_send_buff_size_in_bytes = 0;
    public int internode_recv_buff_size_in_bytes = 0;

    public boolean start_native_transport = false;
    public int native_transport_port = 9042;
    public Integer native_transport_port_ssl = null;
    public int native_transport_max_threads = 128;
    public int native_transport_max_frame_size_in_mb = 256;
    public volatile long native_transport_max_concurrent_connections = -1L;
    public volatile long native_transport_max_concurrent_connections_per_ip = -1L;
    public boolean native_transport_flush_in_batches_legacy = true;
    public volatile long native_transport_max_concurrent_requests_in_bytes_per_ip = -1L;
    public volatile long native_transport_max_concurrent_requests_in_bytes = -1L;
    public Integer native_transport_max_negotiable_protocol_version = Integer.MIN_VALUE;

    @Deprecated
    public int thrift_max_message_length_in_mb = 16;
    /**
     * Max size of values in SSTables, in MegaBytes.
     * Default is the same as the native protocol frame limit: 256Mb.
     * See AbstractType for how it is used.
     */
    public int max_value_size_in_mb = 256;

    public int thrift_framed_transport_size_in_mb = 15;
    public boolean snapshot_before_compaction = false;
    public boolean auto_snapshot = true;

    /* if the size of columns or super-columns are more than this, indexing will kick in */
    public int column_index_size_in_kb = 64;
    public int column_index_cache_size_in_kb = 2;
    public volatile int batch_size_warn_threshold_in_kb = 5;
    public volatile int batch_size_fail_threshold_in_kb = 50;
    public Integer unlogged_batch_across_partitions_warn_threshold = 10;
    public volatile Integer concurrent_compactors;
    public volatile int compaction_throughput_mb_per_sec = 16;
    public volatile int compaction_large_partition_warning_threshold_mb = 100;
    public int min_free_space_per_drive_in_mb = 50;

    /**
     * @deprecated retry support removed on CASSANDRA-10992
     */
    @Deprecated
    public int max_streaming_retries = 3;

    public volatile int stream_throughput_outbound_megabits_per_sec = 200;
    public volatile int inter_dc_stream_throughput_outbound_megabits_per_sec = 200;

    public String[] data_file_directories = new String[0];

    public String saved_caches_directory;

    // Commit Log
    public String commitlog_directory;
    public Integer commitlog_total_space_in_mb;
    public CommitLogSync commitlog_sync;
    public double commitlog_sync_batch_window_in_ms = Double.NaN;
    public int commitlog_sync_period_in_ms;
    public int commitlog_segment_size_in_mb = 32;
    public ParameterizedClass commitlog_compression;
    public int commitlog_max_compression_buffers_in_pool = 3;
    public TransparentDataEncryptionOptions transparent_data_encryption_options = new TransparentDataEncryptionOptions();

    public Integer max_mutation_size_in_kb;

    // Change-data-capture logs
    public boolean cdc_enabled = false;
    public String cdc_raw_directory;
    public int cdc_total_space_in_mb = 0;
    public int cdc_free_space_check_interval_ms = 250;

    @Deprecated
    public int commitlog_periodic_queue_size = -1;

    public String endpoint_snitch;
    public boolean dynamic_snitch = true;
    public int dynamic_snitch_update_interval_in_ms = 100;
    public int dynamic_snitch_reset_interval_in_ms = 600000;
    public double dynamic_snitch_badness_threshold = 0.1;

    public String request_scheduler;
    public RequestSchedulerId request_scheduler_id;
    public RequestSchedulerOptions request_scheduler_options;

    public EncryptionOptions.ServerEncryptionOptions server_encryption_options = new EncryptionOptions.ServerEncryptionOptions();
    public EncryptionOptions.ClientEncryptionOptions client_encryption_options = new EncryptionOptions.ClientEncryptionOptions();
    // this encOptions is for backward compatibility (a warning is logged by DatabaseDescriptor)
    public EncryptionOptions.ServerEncryptionOptions encryption_options;

    public InternodeCompression internode_compression = InternodeCompression.none;

    @Deprecated
    public Integer index_interval = null;

    public int hinted_handoff_throttle_in_kb = 1024;
    public int batchlog_replay_throttle_in_kb = 1024;
    public int max_hints_delivery_threads = 2;
    public int hints_flush_period_in_ms = 10000;
    public int max_hints_file_size_in_mb = 128;
    public ParameterizedClass hints_compression;
    public int sstable_preemptive_open_interval_in_mb = 50;

    public volatile boolean incremental_backups = false;
    public boolean trickle_fsync = false;
    public int trickle_fsync_interval_in_kb = 10240;

    public Long key_cache_size_in_mb = null;
    public volatile int key_cache_save_period = 14400;
    public volatile int key_cache_keys_to_save = Integer.MAX_VALUE;

    public String row_cache_class_name = "org.apache.cassandra.cache.OHCProvider";
    public long row_cache_size_in_mb = 0;
    public volatile int row_cache_save_period = 0;
    public volatile int row_cache_keys_to_save = Integer.MAX_VALUE;

    public Long counter_cache_size_in_mb = null;
    public volatile int counter_cache_save_period = 7200;
    public volatile int counter_cache_keys_to_save = Integer.MAX_VALUE;

    public int cache_load_timeout_seconds = 30;

    private static boolean isClientMode = false;
    private static Supplier<Config> overrideLoadConfig = null;

    public Integer file_cache_size_in_mb;

    /**
     * Because of the current {@link org.apache.cassandra.utils.memory.BufferPool} slab sizes of 64 kb, we
     * store in the file cache buffers that divide 64 kb, so we need to round the buffer sizes to powers of two.
     * This boolean controls weather they are rounded up or down. Set it to true to round up to the
     * next power of two, set it to false to round down to the previous power of two. Note that buffer sizes are
     * already rounded to 4 kb and capped between 4 kb minimum and 64 kb maximum by the {@link DiskOptimizationStrategy}.
     * By default, this boolean is set to round down when {@link #disk_optimization_strategy} is {@code ssd},
     * and to round up when it is {@code spinning}.
     */
    public Boolean file_cache_round_up;

    public boolean buffer_pool_use_heap_if_exhausted = true;

    public DiskOptimizationStrategy disk_optimization_strategy = DiskOptimizationStrategy.ssd;

    public double disk_optimization_estimate_percentile = 0.95;

    public double disk_optimization_page_cross_chance = 0.1;

    public boolean inter_dc_tcp_nodelay = true;

    public MemtableAllocationType memtable_allocation_type = MemtableAllocationType.heap_buffers;

    public volatile int tombstone_warn_threshold = 1000;
    public volatile int tombstone_failure_threshold = 100000;

    public final ReplicaFilteringProtectionOptions replica_filtering_protection = new ReplicaFilteringProtectionOptions();

    public volatile Long index_summary_capacity_in_mb;
    public volatile int index_summary_resize_interval_in_minutes = 60;

    public int gc_log_threshold_in_ms = 200;
    public int gc_warn_threshold_in_ms = 0;

    // TTL for different types of trace events.
    public int tracetype_query_ttl = (int) TimeUnit.DAYS.toSeconds(1);
    public int tracetype_repair_ttl = (int) TimeUnit.DAYS.toSeconds(7);

    /*
     * Strategy to use for coalescing messages in OutboundTcpConnection.
     * Can be fixed, movingaverage, timehorizon, disabled. Setting is case and leading/trailing
     * whitespace insensitive. You can also specify a subclass of CoalescingStrategies.CoalescingStrategy by name.
     */
    public String otc_coalescing_strategy = "DISABLED";

    /*
     * How many microseconds to wait for coalescing. For fixed strategy this is the amount of time after the first
     * message is received before it will be sent with any accompanying messages. For moving average this is the
     * maximum amount of time that will be waited as well as the interval at which messages must arrive on average
     * for coalescing to be enabled.
     */
    public static final int otc_coalescing_window_us_default = 200;
    public int otc_coalescing_window_us = otc_coalescing_window_us_default;
    public int otc_coalescing_enough_coalesced_messages = 8;

    /**
     * Backlog expiration interval in milliseconds for the OutboundTcpConnection.
     */
    public static final int otc_backlog_expiration_interval_ms_default = 200;
    public volatile int otc_backlog_expiration_interval_ms = otc_backlog_expiration_interval_ms_default;

    public int windows_timer_interval = 0;

    /**
     * Size of the CQL prepared statements cache in MB.
     * Defaults to 1/256th of the heap size or 10MB, whichever is greater.
     */
    public Long prepared_statements_cache_size_mb = null;
    /**
     * Size of the Thrift prepared statements cache in MB.
     * Defaults to 1/256th of the heap size or 10MB, whichever is greater.
     */
    public Long thrift_prepared_statements_cache_size_mb = null;

    public boolean enable_user_defined_functions = false;
    public boolean enable_scripted_user_defined_functions = false;

    public boolean enable_materialized_views = true;

    public boolean enable_sasi_indexes = true;

    public volatile boolean enable_drop_compact_storage = false;

    /**
     * Optionally disable asynchronous UDF execution.
     * Disabling asynchronous UDF execution also implicitly disables the security-manager!
     * By default, async UDF execution is enabled to be able to detect UDFs that run too long / forever and be
     * able to fail fast - i.e. stop the Cassandra daemon, which is currently the only appropriate approach to
     * "tell" a user that there's something really wrong with the UDF.
     * When you disable async UDF execution, users MUST pay attention to read-timeouts since these may indicate
     * UDFs that run too long or forever - and this can destabilize the cluster.
     */
    public boolean enable_user_defined_functions_threads = true;
    /**
     * Time in milliseconds after a warning will be emitted to the log and to the client that a UDF runs too long.
     * (Only valid, if enable_user_defined_functions_threads==true)
     */
    public long user_defined_function_warn_timeout = 500;
    /**
     * Time in milliseconds after a fatal UDF run-time situation is detected and action according to
     * user_function_timeout_policy will take place.
     * (Only valid, if enable_user_defined_functions_threads==true)
     */
    public long user_defined_function_fail_timeout = 1500;
    /**
     * Defines what to do when a UDF ran longer than user_defined_function_fail_timeout.
     * Possible options are:
     * - 'die' - i.e. it is able to emit a warning to the client before the Cassandra Daemon will shut down.
     * - 'die_immediate' - shut down C* daemon immediately (effectively prevent the chance that the client will receive a warning).
     * - 'ignore' - just log - the most dangerous option.
     * (Only valid, if enable_user_defined_functions_threads==true)
     */
    public UserFunctionTimeoutPolicy user_function_timeout_policy = UserFunctionTimeoutPolicy.die;

    public volatile boolean back_pressure_enabled = false;
    public volatile ParameterizedClass back_pressure_strategy;

    /**
     * @deprecated migrate to {@link DatabaseDescriptor#isClientInitialized()}
     */
    @Deprecated
    public static boolean isClientMode()
    {
        return isClientMode;
    }

    /**
     * If true, when rows with duplicate clustering keys are detected during a read or compaction
     * a snapshot will be taken. In the read case, each a snapshot request will be issued to each
     * replica involved in the query, for compaction the snapshot will be created locally.
     * These are limited at the replica level so that only a single snapshot per-day can be taken
     * via this method.
     *
     * This requires check_for_duplicate_rows_during_reads and/or check_for_duplicate_rows_during_compaction
     * below to be enabled
     */
    public volatile boolean snapshot_on_duplicate_row_detection = false;
    /**
     * If these are enabled duplicate keys will get logged, and if snapshot_on_duplicate_row_detection
     * is enabled, the table will get snapshotted for offline investigation
     */
    public volatile boolean check_for_duplicate_rows_during_reads = true;
    public volatile boolean check_for_duplicate_rows_during_compaction = true;

<<<<<<< HEAD
    /**
     * Client mode means that the process is a pure client, that uses C* code base but does
     * not read or write local C* database files.
     *
     * @deprecated migrate to {@link DatabaseDescriptor#clientInitialization(boolean)}
     */
    @Deprecated
=======
    public volatile boolean force_new_prepared_statement_behaviour = false;

    public static boolean isClientMode()
    {
        return isClientMode;
    }

>>>>>>> 242f7f9b
    public static void setClientMode(boolean clientMode)
    {
        isClientMode = clientMode;
    }

    public static Supplier<Config> getOverrideLoadConfig()
    {
        return overrideLoadConfig;
    }

    public static void setOverrideLoadConfig(Supplier<Config> loadConfig)
    {
        overrideLoadConfig = loadConfig;
    }

    public enum CommitLogSync
    {
        periodic,
        batch
    }
    public enum InternodeCompression
    {
        all, none, dc
    }

    public enum DiskAccessMode
    {
        auto,
        mmap,
        mmap_index_only,
        standard,
    }

    public enum MemtableAllocationType
    {
        unslabbed_heap_buffers,
        heap_buffers,
        offheap_buffers,
        offheap_objects
    }

    public enum DiskFailurePolicy
    {
        best_effort,
        stop,
        ignore,
        stop_paranoid,
        die
    }

    public enum CommitFailurePolicy
    {
        stop,
        stop_commit,
        ignore,
        die,
    }

    public enum UserFunctionTimeoutPolicy
    {
        ignore,
        die,
        die_immediate
    }

    public enum RequestSchedulerId
    {
        keyspace
    }

    public enum DiskOptimizationStrategy
    {
        ssd,
        spinning
    }

    private static final List<String> SENSITIVE_KEYS = new ArrayList<String>() {{
        add("client_encryption_options");
        add("server_encryption_options");
        add("encryption_options");
    }};

    public static void log(Config config)
    {
        Map<String, String> configMap = new TreeMap<>();
        for (Field field : Config.class.getFields())
        {
            // ignore the constants
            if (Modifier.isFinal(field.getModifiers()))
                continue;

            String name = field.getName();
            if (SENSITIVE_KEYS.contains(name))
            {
                configMap.put(name, "<REDACTED>");
                continue;
            }

            String value;
            try
            {
                // Field.get() can throw NPE if the value of the field is null
                value = field.get(config).toString();
            }
            catch (NullPointerException | IllegalAccessException npe)
            {
                value = "null";
            }
            configMap.put(name, value);
        }

        logger.info("Node configuration:[{}]", Joiner.on("; ").join(configMap.entrySet()));
    }
}<|MERGE_RESOLUTION|>--- conflicted
+++ resolved
@@ -420,7 +420,7 @@
     public volatile boolean check_for_duplicate_rows_during_reads = true;
     public volatile boolean check_for_duplicate_rows_during_compaction = true;
 
-<<<<<<< HEAD
+    public volatile boolean force_new_prepared_statement_behaviour = false;
     /**
      * Client mode means that the process is a pure client, that uses C* code base but does
      * not read or write local C* database files.
@@ -428,15 +428,6 @@
      * @deprecated migrate to {@link DatabaseDescriptor#clientInitialization(boolean)}
      */
     @Deprecated
-=======
-    public volatile boolean force_new_prepared_statement_behaviour = false;
-
-    public static boolean isClientMode()
-    {
-        return isClientMode;
-    }
-
->>>>>>> 242f7f9b
     public static void setClientMode(boolean clientMode)
     {
         isClientMode = clientMode;
