--- conflicted
+++ resolved
@@ -81,15 +81,12 @@
 
     public Config loadConfig() throws ConfigurationException
     {
-<<<<<<< HEAD
-=======
         return loadConfig(getStorageConfigURL());
     }
 
     public Config loadConfig(URL url) throws ConfigurationException
     {
         InputStream input = null;
->>>>>>> 563cea14
         try
         {
             logger.info("Loading settings from {}", url);
