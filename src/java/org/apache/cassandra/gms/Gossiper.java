/*
 * Licensed to the Apache Software Foundation (ASF) under one
 * or more contributor license agreements.  See the NOTICE file
 * distributed with this work for additional information
 * regarding copyright ownership.  The ASF licenses this file
 * to you under the Apache License, Version 2.0 (the
 * "License"); you may not use this file except in compliance
 * with the License.  You may obtain a copy of the License at
 *
 *     http://www.apache.org/licenses/LICENSE-2.0
 *
 * Unless required by applicable law or agreed to in writing, software
 * distributed under the License is distributed on an "AS IS" BASIS,
 * WITHOUT WARRANTIES OR CONDITIONS OF ANY KIND, either express or implied.
 * See the License for the specific language governing permissions and
 * limitations under the License.
 */
package org.apache.cassandra.gms;

import java.net.UnknownHostException;
import java.util.*;
import java.util.Map.Entry;
import java.util.concurrent.ConcurrentHashMap;
import java.util.concurrent.ConcurrentMap;
import java.util.concurrent.ConcurrentSkipListSet;
import java.util.concurrent.CopyOnWriteArrayList;
import java.util.concurrent.ExecutionException;
import java.util.concurrent.ScheduledFuture;
import java.util.concurrent.TimeUnit;
import java.util.concurrent.TimeoutException;
import java.util.concurrent.locks.ReentrantLock;
import java.util.function.BooleanSupplier;
import java.util.function.Supplier;
import java.util.stream.Collectors;

import javax.annotation.Nullable;

import com.google.common.annotations.VisibleForTesting;
import com.google.common.base.Throwables;
import com.google.common.collect.ImmutableList;
import com.google.common.collect.ImmutableMap;
import com.google.common.collect.Iterables;
import com.google.common.collect.ImmutableSet;
import com.google.common.collect.Sets;
import com.google.common.util.concurrent.Uninterruptibles;

<<<<<<< HEAD
import org.apache.cassandra.concurrent.*;
import org.apache.cassandra.concurrent.FutureTask;
=======
import org.apache.cassandra.concurrent.JMXEnabledSingleThreadExecutor;
import org.apache.cassandra.config.CassandraRelevantProperties;
import org.apache.cassandra.exceptions.RequestFailureReason;
>>>>>>> 49dba85e
import org.apache.cassandra.locator.InetAddressAndPort;
import org.apache.cassandra.net.NoPayload;
import org.apache.cassandra.net.Verb;
import org.apache.cassandra.utils.CassandraVersion;
import org.apache.cassandra.utils.ExecutorUtils;
import org.apache.cassandra.utils.ExpiringMemoizingSupplier;
import org.apache.cassandra.utils.MBeanWrapper;
import org.apache.cassandra.utils.NoSpamLogger;
import org.apache.cassandra.utils.Pair;
import org.slf4j.Logger;
import org.slf4j.LoggerFactory;

import org.apache.cassandra.concurrent.Stage;
import org.apache.cassandra.config.DatabaseDescriptor;
import org.apache.cassandra.db.SystemKeyspace;
import org.apache.cassandra.dht.Token;
import org.apache.cassandra.net.RequestCallback;
import org.apache.cassandra.net.Message;
import org.apache.cassandra.net.MessagingService;
import org.apache.cassandra.service.StorageService;
import org.apache.cassandra.utils.FBUtilities;
import org.apache.cassandra.utils.JVMStabilityInspector;
import org.apache.cassandra.utils.RecomputingSupplier;
import org.apache.cassandra.utils.concurrent.UncheckedInterruptedException;
import org.apache.cassandra.utils.concurrent.NotScheduledFuture;

import static org.apache.cassandra.concurrent.ExecutorFactory.Global.executorFactory;
import static org.apache.cassandra.config.CassandraRelevantProperties.DISABLE_GOSSIP_ENDPOINT_REMOVAL;
import static org.apache.cassandra.config.CassandraRelevantProperties.GOSSIPER_QUARANTINE_DELAY;
import static org.apache.cassandra.config.CassandraRelevantProperties.GOSSIPER_SKIP_WAITING_TO_SETTLE;
import static org.apache.cassandra.config.CassandraRelevantProperties.SHUTDOWN_ANNOUNCE_DELAY_IN_MS;
import static org.apache.cassandra.config.DatabaseDescriptor.getClusterName;
import static org.apache.cassandra.config.DatabaseDescriptor.getPartitionerName;
import static org.apache.cassandra.net.NoPayload.noPayload;
import static org.apache.cassandra.net.Verb.ECHO_REQ;
import static org.apache.cassandra.net.Verb.GOSSIP_DIGEST_SYN;
import static org.apache.cassandra.utils.FBUtilities.getBroadcastAddressAndPort;
import static org.apache.cassandra.utils.Clock.Global.currentTimeMillis;
import static org.apache.cassandra.utils.Clock.Global.nanoTime;

/**
 * This module is responsible for Gossiping information for the local endpoint. This abstraction
 * maintains the list of live and dead endpoints. Periodically i.e. every 1 second this module
 * chooses a random node and initiates a round of Gossip with it. A round of Gossip involves 3
 * rounds of messaging. For instance if node A wants to initiate a round of Gossip with node B
 * it starts off by sending node B a GossipDigestSynMessage. Node B on receipt of this message
 * sends node A a GossipDigestAckMessage. On receipt of this message node A sends node B a
 * GossipDigestAck2Message which completes a round of Gossip. This module as and when it hears one
 * of the three above mentioned messages updates the Failure Detector with the liveness information.
 * Upon hearing a GossipShutdownMessage, this module will instantly mark the remote node as down in
 * the Failure Detector.
 *
 * This class is not threadsafe and any state changes should happen in the gossip stage.
 */

public class Gossiper implements IFailureDetectionEventListener, GossiperMBean
{
    public static final String MBEAN_NAME = "org.apache.cassandra.net:type=Gossiper";

    public static class Props
    {
        public static final String DISABLE_THREAD_VALIDATION = "cassandra.gossip.disable_thread_validation";
    }

    private static final ScheduledExecutorPlus executor = executorFactory().scheduled("GossipTasks");

    static final ApplicationState[] STATES = ApplicationState.values();
    static final List<String> DEAD_STATES = Arrays.asList(VersionedValue.REMOVING_TOKEN, VersionedValue.REMOVED_TOKEN,
                                                          VersionedValue.STATUS_LEFT, VersionedValue.HIBERNATE);
    static ArrayList<String> SILENT_SHUTDOWN_STATES = new ArrayList<>();
    static
    {
        SILENT_SHUTDOWN_STATES.addAll(DEAD_STATES);
        SILENT_SHUTDOWN_STATES.add(VersionedValue.STATUS_BOOTSTRAPPING);
        SILENT_SHUTDOWN_STATES.add(VersionedValue.STATUS_BOOTSTRAPPING_REPLACE);
    }
    private static final List<String> ADMINISTRATIVELY_INACTIVE_STATES = Arrays.asList(VersionedValue.HIBERNATE,
                                                                                       VersionedValue.REMOVED_TOKEN,
                                                                                       VersionedValue.STATUS_LEFT);
    private volatile ScheduledFuture<?> scheduledGossipTask;
    private static final ReentrantLock taskLock = new ReentrantLock();
    public final static int intervalInMillis = 1000;
    public final static int QUARANTINE_DELAY = GOSSIPER_QUARANTINE_DELAY.getInt(StorageService.RING_DELAY_MILLIS * 2);
    private static final Logger logger = LoggerFactory.getLogger(Gossiper.class);
    private static final NoSpamLogger noSpamLogger = NoSpamLogger.getLogger(logger, 15L, TimeUnit.MINUTES);

    public static final Gossiper instance = new Gossiper(true);

    // Timestamp to prevent processing any in-flight messages for we've not send any SYN yet, see CASSANDRA-12653.
    volatile long firstSynSendAt = 0L;

    public static final long aVeryLongTime = getVeryLongTime();

    // Maximimum difference between generation value and local time we are willing to accept about a peer
    static final int MAX_GENERATION_DIFFERENCE = 86400 * 365;
    private final long fatClientTimeout;
    private final Random random = new Random();

    /* subscribers for interest in EndpointState change */
    private final List<IEndpointStateChangeSubscriber> subscribers = new CopyOnWriteArrayList<>();

    /* live member set */
    @VisibleForTesting
    final Set<InetAddressAndPort> liveEndpoints = new ConcurrentSkipListSet<>();

    /* Inflight echo requests. */
    private final Set<InetAddressAndPort> inflightEcho = new ConcurrentSkipListSet<>();

    /* unreachable member set */
    private final Map<InetAddressAndPort, Long> unreachableEndpoints = new ConcurrentHashMap<>();

    /* initial seeds for joining the cluster */
    @VisibleForTesting
    final Set<InetAddressAndPort> seeds = new ConcurrentSkipListSet<>();

    /* map where key is the endpoint and value is the state associated with the endpoint.
     * This is made public to be consumed by the GossipInfoTable virtual table */
    public final ConcurrentMap<InetAddressAndPort, EndpointState> endpointStateMap = new ConcurrentHashMap<>();

    /* map where key is endpoint and value is timestamp when this endpoint was removed from
     * gossip. We will ignore any gossip regarding these endpoints for QUARANTINE_DELAY time
     * after removal to prevent nodes from falsely reincarnating during the time when removal
     * gossip gets propagated to all nodes */
    private final Map<InetAddressAndPort, Long> justRemovedEndpoints = new ConcurrentHashMap<>();

    private final Map<InetAddressAndPort, Long> expireTimeEndpointMap = new ConcurrentHashMap<>();

    private volatile boolean inShadowRound = false;
    // seeds gathered during shadow round that indicated to be in the shadow round phase as well
    private final Set<InetAddressAndPort> seedsInShadowRound = new ConcurrentSkipListSet<>();
    // endpoint states as gathered during shadow round
    private final Map<InetAddressAndPort, EndpointState> endpointShadowStateMap = new ConcurrentHashMap<>();

    private volatile long lastProcessedMessageAt = currentTimeMillis();

    /**
     * This property is initially set to {@code true} which means that we have no information about the other nodes.
     * Once all nodes are on at least this node version, it becomes {@code false}, which means that we are not
     * upgrading from the previous version (major, minor).
     *
     * This property and anything that checks it should be removed in 5.0
     */
    private volatile boolean upgradeInProgressPossible = true;

    public void clearUnsafe()
    {
        unreachableEndpoints.clear();
        liveEndpoints.clear();
        justRemovedEndpoints.clear();
        expireTimeEndpointMap.clear();
        endpointStateMap.clear();
        endpointShadowStateMap.clear();
        seedsInShadowRound.clear();
    }

    // returns true when the node does not know the existence of other nodes.
    private static boolean isLoneNode(Map<InetAddressAndPort, EndpointState> epStates)
    {
        return epStates.isEmpty() || epStates.keySet().equals(Collections.singleton(FBUtilities.getBroadcastAddressAndPort()));
    }

    final Supplier<ExpiringMemoizingSupplier.ReturnValue<CassandraVersion>> upgradeFromVersionSupplier = () ->
    {
        // Once there are no prior version nodes we don't need to keep rechecking
        if (!upgradeInProgressPossible)
            return new ExpiringMemoizingSupplier.Memoized<>(null);

        CassandraVersion minVersion = SystemKeyspace.CURRENT_VERSION;

        // Skip the round if the gossiper has not started yet
        // Otherwise, upgradeInProgressPossible can be set to false wrongly.
        // If we don't know any epstate we don't know anything about the cluster.
        // If we only know about ourselves, we can assume that version is CURRENT_VERSION
        if (!isEnabled() || isLoneNode(endpointStateMap))
        {
            return new ExpiringMemoizingSupplier.NotMemoized<>(minVersion);
        }

        // Check the release version of all the peers it heard of. Not necessary the peer that it has/had contacted with.
        boolean allHostsHaveKnownVersion = true;
        for (InetAddressAndPort host : endpointStateMap.keySet())
        {
            CassandraVersion version = getReleaseVersion(host);

            //Raced with changes to gossip state, wait until next iteration
            if (version == null)
                allHostsHaveKnownVersion = false;
            else if (version.compareTo(minVersion) < 0)
                minVersion = version;
        }

        if (minVersion.compareTo(SystemKeyspace.CURRENT_VERSION) < 0)
            return new ExpiringMemoizingSupplier.Memoized<>(minVersion);

        if (!allHostsHaveKnownVersion)
            return new ExpiringMemoizingSupplier.NotMemoized<>(minVersion);

        upgradeInProgressPossible = false;
        return new ExpiringMemoizingSupplier.Memoized<>(null);
    };

    private final Supplier<CassandraVersion> upgradeFromVersionMemoized = ExpiringMemoizingSupplier.memoizeWithExpiration(upgradeFromVersionSupplier, 1, TimeUnit.MINUTES);

    @VisibleForTesting
    public void expireUpgradeFromVersion()
    {
        upgradeInProgressPossible = true;
        ((ExpiringMemoizingSupplier<CassandraVersion>) upgradeFromVersionMemoized).expire();
    }

    private static final boolean disableThreadValidation = Boolean.getBoolean(Props.DISABLE_THREAD_VALIDATION);
    private static volatile boolean disableEndpointRemoval = DISABLE_GOSSIP_ENDPOINT_REMOVAL.getBoolean();

    private static long getVeryLongTime()
    {
        String newVLT =  System.getProperty("cassandra.very_long_time_ms");
        if (newVLT != null)
        {
            logger.info("Overriding aVeryLongTime to {}ms", newVLT);
            return Long.parseLong(newVLT);
        }
        return 259200 * 1000; // 3 days
    }

    private static boolean isInGossipStage()
    {
        return Stage.GOSSIP.executor().inExecutor();
    }

    private static void checkProperThreadForStateMutation()
    {
        if (disableThreadValidation || isInGossipStage())
            return;

        IllegalStateException e = new IllegalStateException("Attempting gossip state mutation from illegal thread: " + Thread.currentThread().getName());
        if (DatabaseDescriptor.strictRuntimeChecks())
        {
            throw e;
        }
        else
        {
            noSpamLogger.getStatement(Throwables.getStackTraceAsString(e)).error(e.getMessage(), e);
        }
    }

    private class GossipTask implements Runnable
    {
        public void run()
        {
            try
            {
                //wait on messaging service to start listening
                MessagingService.instance().waitUntilListening();

                taskLock.lock();

                /* Update the local heartbeat counter. */
                endpointStateMap.get(getBroadcastAddressAndPort()).getHeartBeatState().updateHeartBeat();
                if (logger.isTraceEnabled())
                    logger.trace("My heartbeat is now {}", endpointStateMap.get(FBUtilities.getBroadcastAddressAndPort()).getHeartBeatState().getHeartBeatVersion());
                final List<GossipDigest> gDigests = new ArrayList<>();

                Gossiper.instance.makeGossipDigest(gDigests);

                if (gDigests.size() > 0)
                {
                    GossipDigestSyn digestSynMessage = new GossipDigestSyn(getClusterName(),
                                                                           getPartitionerName(),
                                                                           gDigests);
                    Message<GossipDigestSyn> message = Message.out(GOSSIP_DIGEST_SYN, digestSynMessage);
                    /* Gossip to some random live member */
                    boolean gossipedToSeed = doGossipToLiveMember(message);

                    /* Gossip to some unreachable member with some probability to check if he is back up */
                    maybeGossipToUnreachableMember(message);

                    /* Gossip to a seed if we did not do so above, or we have seen less nodes
                       than there are seeds.  This prevents partitions where each group of nodes
                       is only gossiping to a subset of the seeds.

                       The most straightforward check would be to check that all the seeds have been
                       verified either as live or unreachable.  To avoid that computation each round,
                       we reason that:

                       either all the live nodes are seeds, in which case non-seeds that come online
                       will introduce themselves to a member of the ring by definition,

                       or there is at least one non-seed node in the list, in which case eventually
                       someone will gossip to it, and then do a gossip to a random seed from the
                       gossipedToSeed check.

                       See CASSANDRA-150 for more exposition. */
                    if (!gossipedToSeed || liveEndpoints.size() < seeds.size())
                        maybeGossipToSeed(message);

                    doStatusCheck();
                }
            }
            catch (Exception e)
            {
                JVMStabilityInspector.inspectThrowable(e);
                logger.error("Gossip error", e);
            }
            finally
            {
                taskLock.unlock();
            }
        }
    }

    private final RecomputingSupplier<CassandraVersion> minVersionSupplier = new RecomputingSupplier<>(this::computeMinVersion, executor);

    @VisibleForTesting
    public Gossiper(boolean registerJmx)
    {
        // half of QUARATINE_DELAY, to ensure justRemovedEndpoints has enough leeway to prevent re-gossip
        fatClientTimeout = (QUARANTINE_DELAY / 2);
        /* register with the Failure Detector for receiving Failure detector events */
        FailureDetector.instance.registerFailureDetectionEventListener(this);

        // Register this instance with JMX
        if (registerJmx)
        {
            MBeanWrapper.instance.registerMBean(this, MBEAN_NAME);
        }

        subscribers.add(new IEndpointStateChangeSubscriber()
        {
            public void onJoin(InetAddressAndPort endpoint, EndpointState state)
	    {
                maybeRecompute(state);
            }

            public void onAlive(InetAddressAndPort endpoint, EndpointState state)
	    {
                maybeRecompute(state);
            }

            private void maybeRecompute(EndpointState state)
	    {
                if (state.getApplicationState(ApplicationState.RELEASE_VERSION) != null)
                    minVersionSupplier.recompute();
            }

            public void onChange(InetAddressAndPort endpoint, ApplicationState state, VersionedValue value)
            {
                if (state == ApplicationState.RELEASE_VERSION)
                    minVersionSupplier.recompute();
            }
        });
    }

    public void setLastProcessedMessageAt(long timeInMillis)
    {
        this.lastProcessedMessageAt = timeInMillis;
    }

    public boolean seenAnySeed()
    {
        for (Map.Entry<InetAddressAndPort, EndpointState> entry : endpointStateMap.entrySet())
        {
            if (seeds.contains(entry.getKey()))
                return true;
            try
            {
                VersionedValue internalIp = entry.getValue().getApplicationState(ApplicationState.INTERNAL_IP);
                VersionedValue internalIpAndPort = entry.getValue().getApplicationState(ApplicationState.INTERNAL_ADDRESS_AND_PORT);
                InetAddressAndPort endpoint = null;
                if (internalIpAndPort != null)
                {
                    endpoint = InetAddressAndPort.getByName(internalIpAndPort.value);
                }
                else if (internalIp != null)
                {
                    endpoint = InetAddressAndPort.getByName(internalIp.value);
                }
                if (endpoint != null && seeds.contains(endpoint))
                    return true;
            }
            catch (UnknownHostException e)
            {
                throw new RuntimeException(e);
            }
        }
        return false;
    }

    /**
     * Register for interesting state changes.
     *
     * @param subscriber module which implements the IEndpointStateChangeSubscriber
     */
    public void register(IEndpointStateChangeSubscriber subscriber)
    {
        subscribers.add(subscriber);
    }

    /**
     * Unregister interest for state changes.
     *
     * @param subscriber module which implements the IEndpointStateChangeSubscriber
     */
    public void unregister(IEndpointStateChangeSubscriber subscriber)
    {
        subscribers.remove(subscriber);
    }

    /**
     * @return a list of live gossip participants, including fat clients
     */
    public Set<InetAddressAndPort> getLiveMembers()
    {
        Set<InetAddressAndPort> liveMembers = new HashSet<>(liveEndpoints);
        if (!liveMembers.contains(getBroadcastAddressAndPort()))
            liveMembers.add(getBroadcastAddressAndPort());
        return liveMembers;
    }

    /**
     * @return a list of live ring members.
     */
    public Set<InetAddressAndPort> getLiveTokenOwners()
    {
        return StorageService.instance.getLiveRingMembers(true);
    }

    /**
     * @return a list of unreachable gossip participants, including fat clients
     */
    public Set<InetAddressAndPort> getUnreachableMembers()
    {
        return unreachableEndpoints.keySet();
    }

    /**
     * @return a list of unreachable token owners
     */
    public Set<InetAddressAndPort> getUnreachableTokenOwners()
    {
        Set<InetAddressAndPort> tokenOwners = new HashSet<>();
        for (InetAddressAndPort endpoint : unreachableEndpoints.keySet())
        {
            if (StorageService.instance.getTokenMetadata().isMember(endpoint))
                tokenOwners.add(endpoint);
        }

        return tokenOwners;
    }

    public long getEndpointDowntime(InetAddressAndPort ep)
    {
        Long downtime = unreachableEndpoints.get(ep);
        if (downtime != null)
            return TimeUnit.NANOSECONDS.toMillis(nanoTime() - downtime);
        else
            return 0L;
    }

    private boolean isShutdown(InetAddressAndPort endpoint)
    {
        EndpointState epState = endpointStateMap.get(endpoint);
        if (epState == null)
        {
            return false;
        }

        VersionedValue versionedValue = epState.getApplicationState(ApplicationState.STATUS_WITH_PORT);
        if (versionedValue == null)
        {
            versionedValue = epState.getApplicationState(ApplicationState.STATUS);
            if (versionedValue == null)
            {
                return false;
            }
        }

        String value = versionedValue.value;
        String[] pieces = value.split(VersionedValue.DELIMITER_STR, -1);
        assert (pieces.length > 0);
        String state = pieces[0];
        return state.equals(VersionedValue.SHUTDOWN);
    }

    public static void runInGossipStageBlocking(Runnable runnable)
    {
        // run immediately if we're already in the gossip stage
        if (isInGossipStage())
        {
            runnable.run();
            return;
        }

        FutureTask<?> task = new FutureTask<>(runnable);
        Stage.GOSSIP.execute(task);
        try
        {
            task.get();
        }
        catch (InterruptedException e)
        {
            throw new UncheckedInterruptedException(e);
        }
        catch (ExecutionException e)
        {
            throw new AssertionError(e);
        }
    }

    /**
     * This method is part of IFailureDetectionEventListener interface. This is invoked
     * by the Failure Detector when it convicts an end point.
     *
     * @param endpoint end point that is convicted.
     */
    public void convict(InetAddressAndPort endpoint, double phi)
    {
        runInGossipStageBlocking(() -> {
            EndpointState epState = endpointStateMap.get(endpoint);
            if (epState == null)
                return;

            if (!epState.isAlive())
                return;

            logger.debug("Convicting {} with status {} - alive {}", endpoint, getGossipStatus(epState), epState.isAlive());

            if (isShutdown(endpoint))
            {
                markAsShutdown(endpoint);
            }
            else
            {
                markDead(endpoint, epState);
            }
            GossiperDiagnostics.convicted(this, endpoint, phi);
        });
    }

    /**
     * This method is used to mark a node as shutdown; that is it gracefully exited on its own and told us about it
     * @param endpoint endpoint that has shut itself down
     */
    protected void markAsShutdown(InetAddressAndPort endpoint)
    {
        checkProperThreadForStateMutation();
        EndpointState epState = endpointStateMap.get(endpoint);
        if (epState == null)
            return;
        VersionedValue shutdown = StorageService.instance.valueFactory.shutdown(true);
        epState.addApplicationState(ApplicationState.STATUS_WITH_PORT, shutdown);
        epState.addApplicationState(ApplicationState.STATUS, StorageService.instance.valueFactory.shutdown(true));
        epState.addApplicationState(ApplicationState.RPC_READY, StorageService.instance.valueFactory.rpcReady(false));
        epState.getHeartBeatState().forceHighestPossibleVersionUnsafe();
        markDead(endpoint, epState);
        FailureDetector.instance.forceConviction(endpoint);
        GossiperDiagnostics.markedAsShutdown(this, endpoint);
        for (IEndpointStateChangeSubscriber subscriber : subscribers)
            subscriber.onChange(endpoint, ApplicationState.STATUS_WITH_PORT, shutdown);
        logger.debug("Marked {} as shutdown", endpoint);
    }

    /**
     * Return either: the greatest heartbeat or application state
     *
     * @param epState
     * @return
     */
    static int getMaxEndpointStateVersion(EndpointState epState)
    {
        int maxVersion = epState.getHeartBeatState().getHeartBeatVersion();
        for (Map.Entry<ApplicationState, VersionedValue> state : epState.states())
            maxVersion = Math.max(maxVersion, state.getValue().version);
        return maxVersion;
    }

    /**
     * Removes the endpoint from gossip completely
     *
     * @param endpoint endpoint to be removed from the current membership.
     */
    private void evictFromMembership(InetAddressAndPort endpoint)
    {
        checkProperThreadForStateMutation();
        unreachableEndpoints.remove(endpoint);
        endpointStateMap.remove(endpoint);
        expireTimeEndpointMap.remove(endpoint);
        FailureDetector.instance.remove(endpoint);
        quarantineEndpoint(endpoint);
        if (logger.isDebugEnabled())
            logger.debug("evicting {} from gossip", endpoint);
        GossiperDiagnostics.evictedFromMembership(this, endpoint);
    }

    /**
     * Removes the endpoint from Gossip but retains endpoint state
     */
    public void removeEndpoint(InetAddressAndPort endpoint)
    {
        checkProperThreadForStateMutation();
        // do subscribers first so anything in the subscriber that depends on gossiper state won't get confused
        for (IEndpointStateChangeSubscriber subscriber : subscribers)
            subscriber.onRemove(endpoint);

        if(seeds.contains(endpoint))
        {
            buildSeedsList();
            seeds.remove(endpoint);
            logger.info("removed {} from seeds, updated seeds list = {}", endpoint, seeds);
            if (seeds.isEmpty())
                logger.warn("Seeds list is now empty!");
        }

        if (disableEndpointRemoval)
            return;

        liveEndpoints.remove(endpoint);
        inflightEcho.remove(endpoint);
        unreachableEndpoints.remove(endpoint);
        MessagingService.instance().versions.reset(endpoint);
        quarantineEndpoint(endpoint);
        MessagingService.instance().closeOutbound(endpoint);
        MessagingService.instance().removeInbound(endpoint);
        logger.debug("removing endpoint {}", endpoint);
        GossiperDiagnostics.removedEndpoint(this, endpoint);
    }

    @VisibleForTesting
    public void unsafeAnnulEndpoint(InetAddressAndPort endpoint)
    {
        removeEndpoint(endpoint);
        justRemovedEndpoints.remove(endpoint);
        endpointStateMap.remove(endpoint);
        expireTimeEndpointMap.remove(endpoint);
        unreachableEndpoints.remove(endpoint);
    }

    /**
     * Quarantines the endpoint for QUARANTINE_DELAY
     *
     * @param endpoint
     */
    private void quarantineEndpoint(InetAddressAndPort endpoint)
    {
        quarantineEndpoint(endpoint, currentTimeMillis());
    }

    /**
     * Quarantines the endpoint until quarantineExpiration + QUARANTINE_DELAY
     *
     * @param endpoint
     * @param quarantineExpiration
     */
    private void quarantineEndpoint(InetAddressAndPort endpoint, long quarantineExpiration)
    {
        if (disableEndpointRemoval)
            return;
        justRemovedEndpoints.put(endpoint, quarantineExpiration);
        GossiperDiagnostics.quarantinedEndpoint(this, endpoint, quarantineExpiration);
    }

    /**
     * Quarantine endpoint specifically for replacement purposes.
     * @param endpoint
     */
    public void replacementQuarantine(InetAddressAndPort endpoint)
    {
        // remember, quarantineEndpoint will effectively already add QUARANTINE_DELAY, so this is 2x
        quarantineEndpoint(endpoint, currentTimeMillis() + QUARANTINE_DELAY);
        GossiperDiagnostics.replacementQuarantine(this, endpoint);
    }

    /**
     * Remove the Endpoint and evict immediately, to avoid gossiping about this node.
     * This should only be called when a token is taken over by a new IP address.
     *
     * @param endpoint The endpoint that has been replaced
     */
    public void replacedEndpoint(InetAddressAndPort endpoint)
    {
        checkProperThreadForStateMutation();
        removeEndpoint(endpoint);
        evictFromMembership(endpoint);
        replacementQuarantine(endpoint);
        GossiperDiagnostics.replacedEndpoint(this, endpoint);
    }

    /**
     * @param gDigests list of Gossip Digests to be filled
     */
    private void makeGossipDigest(List<GossipDigest> gDigests)
    {
        EndpointState epState;
        int generation;
        int maxVersion;

        // local epstate will be part of endpointStateMap
        for (Entry<InetAddressAndPort, EndpointState> entry : endpointStateMap.entrySet())
        {
            epState = entry.getValue();
            if (epState != null)
            {
                generation = epState.getHeartBeatState().getGeneration();
                maxVersion = getMaxEndpointStateVersion(epState);
            }
            else
            {
                generation = 0;
                maxVersion = 0;
            }
            gDigests.add(new GossipDigest(entry.getKey(), generation, maxVersion));
        }

        if (logger.isTraceEnabled())
        {
            StringBuilder sb = new StringBuilder();
            for (GossipDigest gDigest : gDigests)
            {
                sb.append(gDigest);
                sb.append(' ');
            }
            logger.trace("Gossip Digests are : {}", sb);
        }
    }

    /**
     * This method will begin removing an existing endpoint from the cluster by spoofing its state
     * This should never be called unless this coordinator has had 'removenode' invoked
     *
     * @param endpoint    - the endpoint being removed
     * @param hostId      - the ID of the host being removed
     * @param localHostId - my own host ID for replication coordination
     */
    public void advertiseRemoving(InetAddressAndPort endpoint, UUID hostId, UUID localHostId)
    {
        EndpointState epState = endpointStateMap.get(endpoint);
        // remember this node's generation
        int generation = epState.getHeartBeatState().getGeneration();
        logger.info("Removing host: {}", hostId);
        logger.info("Sleeping for {}ms to ensure {} does not change", StorageService.RING_DELAY_MILLIS, endpoint);
        Uninterruptibles.sleepUninterruptibly(StorageService.RING_DELAY_MILLIS, TimeUnit.MILLISECONDS);
        // make sure it did not change
        epState = endpointStateMap.get(endpoint);
        if (epState.getHeartBeatState().getGeneration() != generation)
            throw new RuntimeException("Endpoint " + endpoint + " generation changed while trying to remove it");
        // update the other node's generation to mimic it as if it had changed it itself
        logger.info("Advertising removal for {}", endpoint);
        epState.updateTimestamp(); // make sure we don't evict it too soon
        epState.getHeartBeatState().forceNewerGenerationUnsafe();
        Map<ApplicationState, VersionedValue> states = new EnumMap<>(ApplicationState.class);
        states.put(ApplicationState.STATUS_WITH_PORT, StorageService.instance.valueFactory.removingNonlocal(hostId));
        states.put(ApplicationState.STATUS, StorageService.instance.valueFactory.removingNonlocal(hostId));
        states.put(ApplicationState.REMOVAL_COORDINATOR, StorageService.instance.valueFactory.removalCoordinator(localHostId));
        epState.addApplicationStates(states);
        endpointStateMap.put(endpoint, epState);
    }

    /**
     * Handles switching the endpoint's state from REMOVING_TOKEN to REMOVED_TOKEN
     * This should only be called after advertiseRemoving
     *
     * @param endpoint
     * @param hostId
     */
    public void advertiseTokenRemoved(InetAddressAndPort endpoint, UUID hostId)
    {
        EndpointState epState = endpointStateMap.get(endpoint);
        epState.updateTimestamp(); // make sure we don't evict it too soon
        epState.getHeartBeatState().forceNewerGenerationUnsafe();
        long expireTime = computeExpireTime();
        epState.addApplicationState(ApplicationState.STATUS_WITH_PORT, StorageService.instance.valueFactory.removedNonlocal(hostId, expireTime));
        epState.addApplicationState(ApplicationState.STATUS, StorageService.instance.valueFactory.removedNonlocal(hostId, expireTime));
        logger.info("Completing removal of {}", endpoint);
        addExpireTimeForEndpoint(endpoint, expireTime);
        endpointStateMap.put(endpoint, epState);
        // ensure at least one gossip round occurs before returning
        Uninterruptibles.sleepUninterruptibly(intervalInMillis * 2, TimeUnit.MILLISECONDS);
    }

    public void unsafeAssassinateEndpoint(String address) throws UnknownHostException
    {
        logger.warn("Gossiper.unsafeAssassinateEndpoint is deprecated and will be removed in the next release; use assassinateEndpoint instead");
        assassinateEndpoint(address);
    }

    /**
     * Do not call this method unless you know what you are doing.
     * It will try extremely hard to obliterate any endpoint from the ring,
     * even if it does not know about it.
     *
     * @param address
     * @throws UnknownHostException
     */
    public void assassinateEndpoint(String address) throws UnknownHostException
    {
        InetAddressAndPort endpoint = InetAddressAndPort.getByName(address);
        runInGossipStageBlocking(() -> {
            EndpointState epState = endpointStateMap.get(endpoint);
            logger.warn("Assassinating {} via gossip", endpoint);

            if (epState == null)
            {
                epState = new EndpointState(new HeartBeatState((int) ((currentTimeMillis() + 60000) / 1000), 9999));
            }
            else
            {
                int generation = epState.getHeartBeatState().getGeneration();
                int heartbeat = epState.getHeartBeatState().getHeartBeatVersion();
                logger.info("Sleeping for {}ms to ensure {} does not change", StorageService.RING_DELAY_MILLIS, endpoint);
                Uninterruptibles.sleepUninterruptibly(StorageService.RING_DELAY_MILLIS, TimeUnit.MILLISECONDS);
                // make sure it did not change
                EndpointState newState = endpointStateMap.get(endpoint);
                if (newState == null)
                    logger.warn("Endpoint {} disappeared while trying to assassinate, continuing anyway", endpoint);
                else if (newState.getHeartBeatState().getGeneration() != generation)
                    throw new RuntimeException("Endpoint still alive: " + endpoint + " generation changed while trying to assassinate it");
                else if (newState.getHeartBeatState().getHeartBeatVersion() != heartbeat)
                    throw new RuntimeException("Endpoint still alive: " + endpoint + " heartbeat changed while trying to assassinate it");
                epState.updateTimestamp(); // make sure we don't evict it too soon
                epState.getHeartBeatState().forceNewerGenerationUnsafe();
            }

            Collection<Token> tokens = null;
            try
            {
                tokens = StorageService.instance.getTokenMetadata().getTokens(endpoint);
            }
            catch (Throwable th)
            {
                JVMStabilityInspector.inspectThrowable(th);
            }
            if (tokens == null || tokens.isEmpty())
            {
                logger.warn("Trying to assassinate an endpoint {} that does not have any tokens assigned. This should not have happened, trying to continue with a random token.", address);
                tokens = Collections.singletonList(StorageService.instance.getTokenMetadata().partitioner.getRandomToken());
            }

            long expireTime = computeExpireTime();
            epState.addApplicationState(ApplicationState.STATUS_WITH_PORT, StorageService.instance.valueFactory.left(tokens, expireTime));
            epState.addApplicationState(ApplicationState.STATUS, StorageService.instance.valueFactory.left(tokens, computeExpireTime()));
            handleMajorStateChange(endpoint, epState);
            Uninterruptibles.sleepUninterruptibly(intervalInMillis * 4, TimeUnit.MILLISECONDS);
            logger.warn("Finished assassinating {}", endpoint);
        });
    }

    public boolean isKnownEndpoint(InetAddressAndPort endpoint)
    {
        return endpointStateMap.containsKey(endpoint);
    }

    public int getCurrentGenerationNumber(InetAddressAndPort endpoint)
    {
        return endpointStateMap.get(endpoint).getHeartBeatState().getGeneration();
    }

    /**
     * Returns true if the chosen target was also a seed. False otherwise
     *
     * @param message
     * @param epSet   a set of endpoint from which a random endpoint is chosen.
     * @return true if the chosen endpoint is also a seed.
     */
    private boolean sendGossip(Message<GossipDigestSyn> message, Set<InetAddressAndPort> epSet)
    {
        List<InetAddressAndPort> endpoints = ImmutableList.copyOf(epSet);

        int size = endpoints.size();
        if (size < 1)
            return false;
        /* Generate a random number from 0 -> size */
        int index = (size == 1) ? 0 : random.nextInt(size);
        InetAddressAndPort to = endpoints.get(index);
        if (logger.isTraceEnabled())
            logger.trace("Sending a GossipDigestSyn to {} ...", to);
        if (firstSynSendAt == 0)
            firstSynSendAt = nanoTime();
        MessagingService.instance().send(message, to);

        boolean isSeed = seeds.contains(to);
        GossiperDiagnostics.sendGossipDigestSyn(this, to);
        return isSeed;
    }

    /* Sends a Gossip message to a live member and returns true if the recipient was a seed */
    private boolean doGossipToLiveMember(Message<GossipDigestSyn> message)
    {
        int size = liveEndpoints.size();
        if (size == 0)
            return false;
        return sendGossip(message, liveEndpoints);
    }

    /* Sends a Gossip message to an unreachable member */
    private void maybeGossipToUnreachableMember(Message<GossipDigestSyn> message)
    {
        double liveEndpointCount = liveEndpoints.size();
        double unreachableEndpointCount = unreachableEndpoints.size();
        if (unreachableEndpointCount > 0)
        {
            /* based on some probability */
            double prob = unreachableEndpointCount / (liveEndpointCount + 1);
            double randDbl = random.nextDouble();
            if (randDbl < prob)
            {
                sendGossip(message, Sets.filter(unreachableEndpoints.keySet(),
                                                ep -> !isDeadState(getEndpointStateMap().get(ep))));
            }
        }
    }

    /* Possibly gossip to a seed for facilitating partition healing */
    private void maybeGossipToSeed(Message<GossipDigestSyn> prod)
    {
        int size = seeds.size();
        if (size > 0)
        {
            if (size == 1 && seeds.contains(getBroadcastAddressAndPort()))
            {
                return;
            }

            if (liveEndpoints.size() == 0)
            {
                sendGossip(prod, seeds);
            }
            else
            {
                /* Gossip with the seed with some probability. */
                double probability = seeds.size() / (double) (liveEndpoints.size() + unreachableEndpoints.size());
                double randDbl = random.nextDouble();
                if (randDbl <= probability)
                    sendGossip(prod, seeds);
            }
        }
    }

    public boolean isGossipOnlyMember(InetAddressAndPort endpoint)
    {
        EndpointState epState = endpointStateMap.get(endpoint);
        if (epState == null)
        {
            return false;
        }
        return !isDeadState(epState) && !StorageService.instance.getTokenMetadata().isMember(endpoint);
    }

    /**
     * Check if this node can safely be started and join the ring.
     * If the node is bootstrapping, examines gossip state for any previous status to decide whether
     * it's safe to allow this node to start and bootstrap. If not bootstrapping, compares the host ID
     * that the node itself has (obtained by reading from system.local or generated if not present)
     * with the host ID obtained from gossip for the endpoint address (if any). This latter case
     * prevents a non-bootstrapping, new node from being started with the same address of a
     * previously started, but currently down predecessor.
     *
     * @param endpoint - the endpoint to check
     * @param localHostUUID - the host id to check
     * @param isBootstrapping - whether the node intends to bootstrap when joining
     * @param epStates - endpoint states in the cluster
     * @return true if it is safe to start the node, false otherwise
     */
    public boolean isSafeForStartup(InetAddressAndPort endpoint, UUID localHostUUID, boolean isBootstrapping,
                                    Map<InetAddressAndPort, EndpointState> epStates)
    {
        EndpointState epState = epStates.get(endpoint);
        // if there's no previous state, we're good
        if (epState == null)
            return true;

        String status = getGossipStatus(epState);

        if (status.equals(VersionedValue.HIBERNATE)
            && !SystemKeyspace.bootstrapComplete())
        {
            logger.warn("A node with the same IP in hibernate status was detected. Was a replacement already attempted?");
            return false;
        }

        //the node was previously removed from the cluster
        if (isDeadState(epState))
            return true;

        if (isBootstrapping)
        {
            // these states are not allowed to join the cluster as it would not be safe
            final List<String> unsafeStatuses = new ArrayList<String>()
            {{
                add("");                           // failed bootstrap but we did start gossiping
                add(VersionedValue.STATUS_NORMAL); // node is legit in the cluster or it was stopped with kill -9
                add(VersionedValue.SHUTDOWN);      // node was shutdown
            }};
            return !unsafeStatuses.contains(status);
        }
        else
        {
            // if the previous UUID matches what we currently have (i.e. what was read from
            // system.local at startup), then we're good to start up. Otherwise, something
            // is amiss and we need to replace the previous node
            VersionedValue previous = epState.getApplicationState(ApplicationState.HOST_ID);
            return UUID.fromString(previous.value).equals(localHostUUID);
        }
    }

    @VisibleForTesting
    void doStatusCheck()
    {
        if (logger.isTraceEnabled())
            logger.trace("Performing status check ...");

        long now = currentTimeMillis();
        long nowNano = nanoTime();

        long pending = Stage.GOSSIP.executor().getPendingTaskCount();
        if (pending > 0 && lastProcessedMessageAt < now - 1000)
        {
            // if some new messages just arrived, give the executor some time to work on them
            Uninterruptibles.sleepUninterruptibly(100, TimeUnit.MILLISECONDS);

            // still behind?  something's broke
            if (lastProcessedMessageAt < now - 1000)
            {
                logger.warn("Gossip stage has {} pending tasks; skipping status check (no nodes will be marked down)", pending);
                return;
            }
        }

        Set<InetAddressAndPort> eps = endpointStateMap.keySet();
        for (InetAddressAndPort endpoint : eps)
        {
            if (endpoint.equals(getBroadcastAddressAndPort()))
                continue;

            FailureDetector.instance.interpret(endpoint);
            EndpointState epState = endpointStateMap.get(endpoint);
            if (epState != null)
            {
                // check if this is a fat client. fat clients are removed automatically from
                // gossip after FatClientTimeout.  Do not remove dead states here.
                if (isGossipOnlyMember(endpoint)
                    && !justRemovedEndpoints.containsKey(endpoint)
                    && TimeUnit.NANOSECONDS.toMillis(nowNano - epState.getUpdateTimestamp()) > fatClientTimeout)
                {
                    logger.info("FatClient {} has been silent for {}ms, removing from gossip", endpoint, fatClientTimeout);
                    runInGossipStageBlocking(() -> {
                        if (!isGossipOnlyMember(endpoint))
                        {
                            // updating gossip and token metadata are not atomic, but rely on the single threaded gossip stage
                            // since status checks are done outside the gossip stage, need to confirm the state of the endpoint
                            // to make sure that the previous read data was correct
                            logger.info("Race condition marking {} as a FatClient; ignoring", endpoint);
                            return;
                        }
                        removeEndpoint(endpoint); // will put it in justRemovedEndpoints to respect quarantine delay
                        evictFromMembership(endpoint); // can get rid of the state immediately
                    });
                }

                // check for dead state removal
                long expireTime = getExpireTimeForEndpoint(endpoint);
                if (!epState.isAlive() && (now > expireTime)
                    && (!StorageService.instance.getTokenMetadata().isMember(endpoint)))
                {
                    if (logger.isDebugEnabled())
                    {
                        logger.debug("time is expiring for endpoint : {} ({})", endpoint, expireTime);
                    }
                    runInGossipStageBlocking(() -> evictFromMembership(endpoint));
                }
            }
        }

        if (!justRemovedEndpoints.isEmpty())
        {
            for (Entry<InetAddressAndPort, Long> entry : justRemovedEndpoints.entrySet())
            {
                if ((now - entry.getValue()) > QUARANTINE_DELAY)
                {
                    if (logger.isDebugEnabled())
                        logger.debug("{} elapsed, {} gossip quarantine over", QUARANTINE_DELAY, entry.getKey());
                    justRemovedEndpoints.remove(entry.getKey());
                }
            }
        }
    }

    protected long getExpireTimeForEndpoint(InetAddressAndPort endpoint)
    {
        /* default expireTime is aVeryLongTime */
        Long storedTime = expireTimeEndpointMap.get(endpoint);
        return storedTime == null ? computeExpireTime() : storedTime;
    }

    public EndpointState getEndpointStateForEndpoint(InetAddressAndPort ep)
    {
        return endpointStateMap.get(ep);
    }

    public EndpointState copyEndpointStateForEndpoint(InetAddressAndPort ep)
    {
        EndpointState epState = endpointStateMap.get(ep);
        if (epState == null)
            return null;
        return new EndpointState(epState);
    }

    public ImmutableSet<InetAddressAndPort> getEndpoints()
    {
        return ImmutableSet.copyOf(endpointStateMap.keySet());
    }

    public String getForEndpoint(InetAddressAndPort ep, ApplicationState state)
    {
        EndpointState epState = endpointStateMap.get(ep);
        if (epState == null)
            return null;
        VersionedValue value = epState.getApplicationState(state);
        return value == null ? null : value.value;
    }

    public int getEndpointCount()
    {
        return endpointStateMap.size();
    }

    Map<InetAddressAndPort, EndpointState> getEndpointStateMap()
    {
        return ImmutableMap.copyOf(endpointStateMap);
    }

    Map<InetAddressAndPort, Long> getJustRemovedEndpoints()
    {
        return ImmutableMap.copyOf(justRemovedEndpoints);
    }

    Map<InetAddressAndPort, Long> getUnreachableEndpoints()
    {
        return ImmutableMap.copyOf(unreachableEndpoints);
    }

    Set<InetAddressAndPort> getSeedsInShadowRound()
    {
        return ImmutableSet.copyOf(seedsInShadowRound);
    }

    long getLastProcessedMessageAt()
    {
        return lastProcessedMessageAt;
    }

    public UUID getHostId(InetAddressAndPort endpoint)
    {
        return getHostId(endpoint, endpointStateMap);
    }

    public UUID getHostId(InetAddressAndPort endpoint, Map<InetAddressAndPort, EndpointState> epStates)
    {
        return UUID.fromString(epStates.get(endpoint).getApplicationState(ApplicationState.HOST_ID).value);
    }

    public InetAddressAndPort getInternalAddressAndPort(InetAddressAndPort endpoint)
    {
        try
        {
            String internal = getApplicationState(endpoint, ApplicationState.INTERNAL_ADDRESS_AND_PORT);
            if (internal == null)
                internal = getApplicationState(endpoint, ApplicationState.INTERNAL_IP);
            if (internal == null)
                return endpoint;
            return InetAddressAndPort.getByName(internal);
        }
        catch (UnknownHostException e)
        {
            throw new RuntimeException(e);
        }
    }

    /**
     * The value for the provided application state for the provided endpoint as currently known by this Gossip instance.
     *
     * @param endpoint the endpoint from which to get the endpoint state.
     * @param state the endpoint state to get.
     * @return the value of the application state {@code state} for {@code endpoint}, or {@code null} if either
     * {@code endpoint} is not known by Gossip or has no value for {@code state}.
     */
    public String getApplicationState(InetAddressAndPort endpoint, ApplicationState state)
    {
        EndpointState epState = endpointStateMap.get(endpoint);
        if (epState == null)
            return null;

        VersionedValue value = epState.getApplicationState(state);
        return value == null ? null : value.value;
    }

    EndpointState getStateForVersionBiggerThan(InetAddressAndPort forEndpoint, int version)
    {
        EndpointState epState = endpointStateMap.get(forEndpoint);
        EndpointState reqdEndpointState = null;

        if (epState != null)
        {
            /*
             * Here we try to include the Heart Beat state only if it is
             * greater than the version passed in. It might happen that
             * the heart beat version maybe lesser than the version passed
             * in and some application state has a version that is greater
             * than the version passed in. In this case we also send the old
             * heart beat and throw it away on the receiver if it is redundant.
            */
            HeartBeatState heartBeatState = epState.getHeartBeatState();
            int localHbGeneration = heartBeatState.getGeneration();
            int localHbVersion = heartBeatState.getHeartBeatVersion();
            if (localHbVersion > version)
            {
                reqdEndpointState = new EndpointState(new HeartBeatState(localHbGeneration, localHbVersion));
                if (logger.isTraceEnabled())
                    logger.trace("local heartbeat version {} greater than {} for {}", localHbVersion, version, forEndpoint);
            }
            /* Accumulate all application states whose versions are greater than "version" variable */
            Map<ApplicationState, VersionedValue> states = new EnumMap<>(ApplicationState.class);
            for (Entry<ApplicationState, VersionedValue> entry : epState.states())
            {
                VersionedValue value = entry.getValue();
                if (value.version > version)
                {
                    if (reqdEndpointState == null)
                    {
                        reqdEndpointState = new EndpointState(new HeartBeatState(localHbGeneration, localHbVersion));
                    }
                    final ApplicationState key = entry.getKey();
                    if (logger.isTraceEnabled())
                        logger.trace("Adding state {}: {}" , key, value.value);

                    states.put(key, value);
                }
            }
            if (reqdEndpointState != null)
                reqdEndpointState.addApplicationStates(states);
        }
        return reqdEndpointState;
    }

    /**
     * determine which endpoint started up earlier
     */
    public int compareEndpointStartup(InetAddressAndPort addr1, InetAddressAndPort addr2)
    {
        EndpointState ep1 = getEndpointStateForEndpoint(addr1);
        EndpointState ep2 = getEndpointStateForEndpoint(addr2);
        assert ep1 != null && ep2 != null;
        return ep1.getHeartBeatState().getGeneration() - ep2.getHeartBeatState().getGeneration();
    }

    public void notifyFailureDetector(Map<InetAddressAndPort, EndpointState> remoteEpStateMap)
    {
        for (Entry<InetAddressAndPort, EndpointState> entry : remoteEpStateMap.entrySet())
        {
            notifyFailureDetector(entry.getKey(), entry.getValue());
        }
    }

    void notifyFailureDetector(InetAddressAndPort endpoint, EndpointState remoteEndpointState)
    {
        if (remoteEndpointState == null)
            return;

        EndpointState localEndpointState = endpointStateMap.get(endpoint);
        /*
         * If the local endpoint state exists then report to the FD only
         * if the versions workout.
        */
        if (localEndpointState != null)
        {
            IFailureDetector fd = FailureDetector.instance;
            int localGeneration = localEndpointState.getHeartBeatState().getGeneration();
            int remoteGeneration = remoteEndpointState.getHeartBeatState().getGeneration();
            if (remoteGeneration > localGeneration)
            {
                localEndpointState.updateTimestamp();
                // this node was dead and the generation changed, this indicates a reboot, or possibly a takeover
                // we will clean the fd intervals for it and relearn them
                if (!localEndpointState.isAlive())
                {
                    logger.debug("Clearing interval times for {} due to generation change", endpoint);
                    fd.remove(endpoint);
                }
                fd.report(endpoint);
                return;
            }

            if (remoteGeneration == localGeneration)
            {
                int localVersion = getMaxEndpointStateVersion(localEndpointState);
                int remoteVersion = remoteEndpointState.getHeartBeatState().getHeartBeatVersion();
                if (remoteVersion > localVersion)
                {
                    localEndpointState.updateTimestamp();
                    // just a version change, report to the fd
                    fd.report(endpoint);
                }
            }
        }

    }

    private void markAlive(final InetAddressAndPort addr, final EndpointState localState)
    {
        if (inflightEcho.contains(addr))
        {
            return;
        }
        inflightEcho.add(addr);

        localState.markDead();

        Message<NoPayload> echoMessage = Message.out(ECHO_REQ, noPayload);
        logger.trace("Sending ECHO_REQ to {}", addr);
        RequestCallback echoHandler = new RequestCallback()
        {
            @Override
            public void onResponse(Message msg)
            {
                // force processing of the echo response onto the gossip stage, as it comes in on the REQUEST_RESPONSE stage
                runInGossipStageBlocking(() -> {
                    try
                    {
                        realMarkAlive(addr, localState);
                    }
                    finally
                    {
                        inflightEcho.remove(addr);
                    }
                });
            }

            @Override
            public boolean invokeOnFailure()
            {
                return true;
            }

            @Override
            public void onFailure(InetAddressAndPort from, RequestFailureReason failureReason)
            {
                inflightEcho.remove(addr);
            }
        };

        MessagingService.instance().sendWithCallback(echoMessage, addr, echoHandler);

        GossiperDiagnostics.markedAlive(this, addr, localState);
    }

    @VisibleForTesting
    public void realMarkAlive(final InetAddressAndPort addr, final EndpointState localState)
    {
        checkProperThreadForStateMutation();
        if (logger.isTraceEnabled())
            logger.trace("marking as alive {}", addr);
        localState.markAlive();
        localState.updateTimestamp(); // prevents doStatusCheck from racing us and evicting if it was down > aVeryLongTime
        liveEndpoints.add(addr);
        unreachableEndpoints.remove(addr);
        expireTimeEndpointMap.remove(addr);
        logger.debug("removing expire time for endpoint : {}", addr);
        logger.info("InetAddress {} is now UP", addr);
        for (IEndpointStateChangeSubscriber subscriber : subscribers)
            subscriber.onAlive(addr, localState);
        if (logger.isTraceEnabled())
            logger.trace("Notified {}", subscribers);

        GossiperDiagnostics.realMarkedAlive(this, addr, localState);
    }

    @VisibleForTesting
    public void markDead(InetAddressAndPort addr, EndpointState localState)
    {
        checkProperThreadForStateMutation();
        if (logger.isTraceEnabled())
            logger.trace("marking as down {}", addr);
        silentlyMarkDead(addr, localState);
        logger.info("InetAddress {} is now DOWN", addr);
        for (IEndpointStateChangeSubscriber subscriber : subscribers)
            subscriber.onDead(addr, localState);
        if (logger.isTraceEnabled())
            logger.trace("Notified {}", subscribers);

        GossiperDiagnostics.markedDead(this, addr, localState);
    }

    /**
     * Used by {@link #markDead(InetAddressAndPort, EndpointState)} and {@link #addSavedEndpoint(InetAddressAndPort)}
     * to register a endpoint as dead.  This method is "silent" to avoid triggering listeners, diagnostics, or logs
     * on startup via addSavedEndpoint.
     */
    private void silentlyMarkDead(InetAddressAndPort addr, EndpointState localState)
    {
        localState.markDead();
<<<<<<< HEAD
        if (!disableEndpointRemoval)
        {
            liveEndpoints.remove(addr);
            unreachableEndpoints.put(addr, nanoTime());
        }
=======
        liveEndpoints.remove(addr);
        inflightEcho.remove(addr);
        unreachableEndpoints.put(addr, System.nanoTime());
>>>>>>> 49dba85e
    }

    /**
     * This method is called whenever there is a "big" change in ep state (a generation change for a known node).
     *
     * @param ep      endpoint
     * @param epState EndpointState for the endpoint
     */
    private void handleMajorStateChange(InetAddressAndPort ep, EndpointState epState)
    {
        checkProperThreadForStateMutation();
        EndpointState localEpState = endpointStateMap.get(ep);
        if (!isDeadState(epState))
        {
            if (localEpState != null)
                logger.info("Node {} has restarted, now UP", ep);
            else
                logger.info("Node {} is now part of the cluster", ep);
        }
        if (logger.isTraceEnabled())
            logger.trace("Adding endpoint state for {}", ep);
        endpointStateMap.put(ep, epState);

        if (localEpState != null)
        {   // the node restarted: it is up to the subscriber to take whatever action is necessary
            for (IEndpointStateChangeSubscriber subscriber : subscribers)
                subscriber.onRestart(ep, localEpState);
        }

        if (!isDeadState(epState))
            markAlive(ep, epState);
        else
        {
            logger.debug("Not marking {} alive due to dead state", ep);
            markDead(ep, epState);
        }
        for (IEndpointStateChangeSubscriber subscriber : subscribers)
            subscriber.onJoin(ep, epState);
        // check this at the end so nodes will learn about the endpoint
        if (isShutdown(ep))
            markAsShutdown(ep);

        GossiperDiagnostics.majorStateChangeHandled(this, ep, epState);
    }

    public boolean isAlive(InetAddressAndPort endpoint)
    {
        EndpointState epState = getEndpointStateForEndpoint(endpoint);
        if (epState == null)
            return false;
        return epState.isAlive() && !isDeadState(epState);
    }

    public boolean isDeadState(EndpointState epState)
    {
        String status = getGossipStatus(epState);
        if (status.isEmpty())
            return false;

        return DEAD_STATES.contains(status);
    }

    public boolean isSilentShutdownState(EndpointState epState)
    {
        String status = getGossipStatus(epState);
        if (status.isEmpty())
            return false;

        return SILENT_SHUTDOWN_STATES.contains(status);
    }

    public boolean isAdministrativelyInactiveState(EndpointState epState)
    {
        String status = getGossipStatus(epState);
        if (status.isEmpty())
            return false;

        return ADMINISTRATIVELY_INACTIVE_STATES.contains(status);
    }

    public boolean isAdministrativelyInactiveState(InetAddressAndPort endpoint)
    {
        EndpointState epState = getEndpointStateForEndpoint(endpoint);
        if (epState == null)
            return true; // if the end point cannot be found, treat as inactive
        return isAdministrativelyInactiveState(epState);
    }

    private static String getGossipStatus(EndpointState epState)
    {
        if (epState == null)
        {
            return "";
        }

        VersionedValue versionedValue = epState.getApplicationState(ApplicationState.STATUS_WITH_PORT);
        if (versionedValue == null)
        {
            versionedValue = epState.getApplicationState(ApplicationState.STATUS);
            if (versionedValue == null)
            {
                return "";
            }
        }

        String value = versionedValue.value;
        String[] pieces = value.split(VersionedValue.DELIMITER_STR, -1);
        assert (pieces.length > 0);
        return pieces[0];
    }

    @VisibleForTesting
    public void applyStateLocally(Map<InetAddressAndPort, EndpointState> epStateMap)
    {
        checkProperThreadForStateMutation();
        for (Entry<InetAddressAndPort, EndpointState> entry : epStateMap.entrySet())
        {
            InetAddressAndPort ep = entry.getKey();
            if (ep.equals(getBroadcastAddressAndPort()) && !isInShadowRound())
                continue;
            if (justRemovedEndpoints.containsKey(ep))
            {
                if (logger.isTraceEnabled())
                    logger.trace("Ignoring gossip for {} because it is quarantined", ep);
                continue;
            }

            EndpointState localEpStatePtr = endpointStateMap.get(ep);
            EndpointState remoteState = entry.getValue();
            if (!hasMajorVersion3Nodes())
                remoteState.removeMajorVersion3LegacyApplicationStates();

            /*
                If state does not exist just add it. If it does then add it if the remote generation is greater.
                If there is a generation tie, attempt to break it by heartbeat version.
            */
            if (localEpStatePtr != null)
            {
                int localGeneration = localEpStatePtr.getHeartBeatState().getGeneration();
                int remoteGeneration = remoteState.getHeartBeatState().getGeneration();
                long localTime = currentTimeMillis() / 1000;
                if (logger.isTraceEnabled())
                    logger.trace("{} local generation {}, remote generation {}", ep, localGeneration, remoteGeneration);

                // We measure generation drift against local time, based on the fact that generation is initialized by time
                if (remoteGeneration > localTime + MAX_GENERATION_DIFFERENCE)
                {
                    // assume some peer has corrupted memory and is broadcasting an unbelievable generation about another peer (or itself)
                    logger.warn("received an invalid gossip generation for peer {}; local time = {}, received generation = {}", ep, localTime, remoteGeneration);
                }
                else if (remoteGeneration > localGeneration)
                {
                    if (logger.isTraceEnabled())
                        logger.trace("Updating heartbeat state generation to {} from {} for {}", remoteGeneration, localGeneration, ep);
                    // major state change will handle the update by inserting the remote state directly
                    handleMajorStateChange(ep, remoteState);
                }
                else if (remoteGeneration == localGeneration) // generation has not changed, apply new states
                {
                    /* find maximum state */
                    int localMaxVersion = getMaxEndpointStateVersion(localEpStatePtr);
                    int remoteMaxVersion = getMaxEndpointStateVersion(remoteState);
                    if (remoteMaxVersion > localMaxVersion)
                    {
                        // apply states, but do not notify since there is no major change
                        applyNewStates(ep, localEpStatePtr, remoteState);
                    }
                    else if (logger.isTraceEnabled())
                            logger.trace("Ignoring remote version {} <= {} for {}", remoteMaxVersion, localMaxVersion, ep);

                    if (!localEpStatePtr.isAlive() && !isDeadState(localEpStatePtr)) // unless of course, it was dead
                        markAlive(ep, localEpStatePtr);
                }
                else
                {
                    if (logger.isTraceEnabled())
                        logger.trace("Ignoring remote generation {} < {}", remoteGeneration, localGeneration);
                }
            }
            else
            {
                // this is a new node, report it to the FD in case it is the first time we are seeing it AND it's not alive
                FailureDetector.instance.report(ep);
                handleMajorStateChange(ep, remoteState);
            }
        }
    }

    private void applyNewStates(InetAddressAndPort addr, EndpointState localState, EndpointState remoteState)
    {
        // don't assert here, since if the node restarts the version will go back to zero
        int oldVersion = localState.getHeartBeatState().getHeartBeatVersion();

        localState.setHeartBeatState(remoteState.getHeartBeatState());
        if (logger.isTraceEnabled())
            logger.trace("Updating heartbeat state version to {} from {} for {} ...", localState.getHeartBeatState().getHeartBeatVersion(), oldVersion, addr);

        Set<Entry<ApplicationState, VersionedValue>> remoteStates = remoteState.states();
        assert remoteState.getHeartBeatState().getGeneration() == localState.getHeartBeatState().getGeneration();


        Set<Entry<ApplicationState, VersionedValue>> updatedStates = remoteStates.stream().filter(entry -> {
            // filter out the states that are already up to date (has the same or higher version)
            VersionedValue local = localState.getApplicationState(entry.getKey());
            return (local == null || local.version < entry.getValue().version);
        }).collect(Collectors.toSet());

        if (logger.isTraceEnabled() && updatedStates.size() > 0)
        {
            for (Entry<ApplicationState, VersionedValue> entry : updatedStates)
            {
                logger.trace("Updating {} state version to {} for {}", entry.getKey().toString(), entry.getValue().version, addr);
            }
        }
        localState.addApplicationStates(updatedStates);

        // get rid of legacy fields once the cluster is not in mixed mode
        if (!hasMajorVersion3Nodes())
            localState.removeMajorVersion3LegacyApplicationStates();

        // need to run STATUS or STATUS_WITH_PORT first to handle BOOT_REPLACE correctly (else won't be a member, so TOKENS won't be processed)
        for (Entry<ApplicationState, VersionedValue> updatedEntry : updatedStates)
        {
            switch (updatedEntry.getKey())
            {
                default:
                    continue;
                case STATUS:
                    if (localState.containsApplicationState(ApplicationState.STATUS_WITH_PORT))
                        continue;
                case STATUS_WITH_PORT:
            }
            doOnChangeNotifications(addr, updatedEntry.getKey(), updatedEntry.getValue());
        }

        for (Entry<ApplicationState, VersionedValue> updatedEntry : updatedStates)
        {
            switch (updatedEntry.getKey())
            {
                // We should have alredy handled these two states above:
                case STATUS_WITH_PORT:
                case STATUS:
                    continue;
            }
            // filters out legacy change notifications
            // only if local state already indicates that the peer has the new fields
            if ((ApplicationState.INTERNAL_IP == updatedEntry.getKey() && localState.containsApplicationState(ApplicationState.INTERNAL_ADDRESS_AND_PORT))
                || (ApplicationState.RPC_ADDRESS == updatedEntry.getKey() && localState.containsApplicationState(ApplicationState.NATIVE_ADDRESS_AND_PORT)))
                continue;
            doOnChangeNotifications(addr, updatedEntry.getKey(), updatedEntry.getValue());
        }
    }

    // notify that a local application state is going to change (doesn't get triggered for remote changes)
    private void doBeforeChangeNotifications(InetAddressAndPort addr, EndpointState epState, ApplicationState apState, VersionedValue newValue)
    {
        for (IEndpointStateChangeSubscriber subscriber : subscribers)
        {
            subscriber.beforeChange(addr, epState, apState, newValue);
        }
    }

    // notify that an application state has changed
    public void doOnChangeNotifications(InetAddressAndPort addr, ApplicationState state, VersionedValue value)
    {
        for (IEndpointStateChangeSubscriber subscriber : subscribers)
        {
            subscriber.onChange(addr, state, value);
        }
    }

    /* Request all the state for the endpoint in the gDigest */
    private void requestAll(GossipDigest gDigest, List<GossipDigest> deltaGossipDigestList, int remoteGeneration)
    {
        /* We are here since we have no data for this endpoint locally so request everthing. */
        deltaGossipDigestList.add(new GossipDigest(gDigest.getEndpoint(), remoteGeneration, 0));
        if (logger.isTraceEnabled())
            logger.trace("requestAll for {}", gDigest.getEndpoint());
    }

    /* Send all the data with version greater than maxRemoteVersion */
    private void sendAll(GossipDigest gDigest, Map<InetAddressAndPort, EndpointState> deltaEpStateMap, int maxRemoteVersion)
    {
        EndpointState localEpStatePtr = getStateForVersionBiggerThan(gDigest.getEndpoint(), maxRemoteVersion);
        if (localEpStatePtr != null)
            deltaEpStateMap.put(gDigest.getEndpoint(), localEpStatePtr);
    }

    /**
     * Used during a shadow round to collect the current state; this method clones the current state, no filtering
     * is done.
     *
     * During the shadow round its desirable to return gossip state for remote instances that were created by this
     * process also known as "empty", this is done for host replacement to be able to replace downed hosts that are
     * in the ring but have no state in gossip (see CASSANDRA-16213).
     *
     * This method is different than {@link #examineGossiper(List, List, Map)} with respect to how "empty" states are
     * dealt with; they are kept.
     */
    Map<InetAddressAndPort, EndpointState> examineShadowState()
    {
        logger.debug("Shadow request received, adding all states");
        Map<InetAddressAndPort, EndpointState> map = new HashMap<>();
        for (Entry<InetAddressAndPort, EndpointState> e : endpointStateMap.entrySet())
        {
            InetAddressAndPort endpoint = e.getKey();
            EndpointState state = new EndpointState(e.getValue());
            if (state.isEmptyWithoutStatus())
            {
                // We have no app states loaded for this endpoint, but we may well have
                // some state persisted in the system keyspace. This can happen in the case
                // of a full cluster bounce where one or more nodes fail to come up. As
                // gossip state is transient, the peers which do successfully start will be
                // aware of the failed nodes thanks to StorageService::initServer calling
                // Gossiper.instance::addSavedEndpoint with every endpoint in TokenMetadata,
                // which itself is populated from the system tables at startup.
                // Here we know that a peer which is starting up and attempting to perform
                // a shadow round of gossip. This peer is in one of two states:
                // * it is replacing a down node, in which case it needs to learn the tokens
                //   of the down node and optionally its host id.
                // * it needs to check that no other instance is already associated with its
                //   endpoint address and port.
                // To support both of these cases, we can add the tokens and host id from
                // the system table, if they exist. These are only ever persisted to the system
                // table when the actual node to which they apply enters the UP/NORMAL state.
                // This invariant will be preserved as nodes never persist or propagate the
                // results of a shadow round, so this communication will be strictly limited
                // to this node and the node performing the shadow round.
                UUID hostId = SystemKeyspace.loadHostIds().get(endpoint);
                if (null != hostId)
                {
                    state.addApplicationState(ApplicationState.HOST_ID,
                                                 StorageService.instance.valueFactory.hostId(hostId));
                }
                Set<Token> tokens = SystemKeyspace.loadTokens().get(endpoint);
                if (null != tokens && !tokens.isEmpty())
                {
                    state.addApplicationState(ApplicationState.TOKENS,
                                                 StorageService.instance.valueFactory.tokens(tokens));
                }
            }
            map.put(endpoint, state);
        }
        return map;
    }

    /**
     * This method is used to figure the state that the Gossiper has but Gossipee doesn't. The delta digests
     * and the delta state are built up.
     *
     * When a {@link EndpointState} is "empty" then it is filtered out and not added to the delta state (see CASSANDRA-16213).
     */
    void examineGossiper(List<GossipDigest> gDigestList, List<GossipDigest> deltaGossipDigestList, Map<InetAddressAndPort, EndpointState> deltaEpStateMap)
    {
        assert !gDigestList.isEmpty() : "examineGossiper called with empty digest list";
        for ( GossipDigest gDigest : gDigestList )
        {
            int remoteGeneration = gDigest.getGeneration();
            int maxRemoteVersion = gDigest.getMaxVersion();
            /* Get state associated with the end point in digest */
            EndpointState epStatePtr = endpointStateMap.get(gDigest.getEndpoint());
            /*
                Here we need to fire a GossipDigestAckMessage. If we have some data associated with this endpoint locally
                then we follow the "if" path of the logic. If we have absolutely nothing for this endpoint we need to
                request all the data for this endpoint.
            */
            if (epStatePtr != null)
            {
                int localGeneration = epStatePtr.getHeartBeatState().getGeneration();
                /* get the max version of all keys in the state associated with this endpoint */
                int maxLocalVersion = getMaxEndpointStateVersion(epStatePtr);
                if (remoteGeneration == localGeneration && maxRemoteVersion == maxLocalVersion)
                    continue;

                if (remoteGeneration > localGeneration)
                {
                    /* we request everything from the gossiper */
                    requestAll(gDigest, deltaGossipDigestList, remoteGeneration);
                }
                else if (remoteGeneration < localGeneration)
                {
                    /* send all data with generation = localgeneration and version > -1 */
                    sendAll(gDigest, deltaEpStateMap, HeartBeatState.EMPTY_VERSION);
                }
                else if (remoteGeneration == localGeneration)
                {
                    /*
                        If the max remote version is greater then we request the remote endpoint send us all the data
                        for this endpoint with version greater than the max version number we have locally for this
                        endpoint.
                        If the max remote version is lesser, then we send all the data we have locally for this endpoint
                        with version greater than the max remote version.
                    */
                    if (maxRemoteVersion > maxLocalVersion)
                    {
                        deltaGossipDigestList.add(new GossipDigest(gDigest.getEndpoint(), remoteGeneration, maxLocalVersion));
                    }
                    else if (maxRemoteVersion < maxLocalVersion)
                    {
                        /* send all data with generation = localgeneration and version > maxRemoteVersion */
                        sendAll(gDigest, deltaEpStateMap, maxRemoteVersion);
                    }
                }
            }
            else
            {
                /* We are here since we have no data for this endpoint locally so request everything. */
                requestAll(gDigest, deltaGossipDigestList, remoteGeneration);
            }
        }
    }

    public void start(int generationNumber)
    {
        start(generationNumber, new EnumMap<>(ApplicationState.class));
    }

    /**
     * Start the gossiper with the generation number, preloading the map of application states before starting
     */
    public void start(int generationNbr, Map<ApplicationState, VersionedValue> preloadLocalStates)
    {
        buildSeedsList();
        /* initialize the heartbeat state for this localEndpoint */
        maybeInitializeLocalState(generationNbr);
        EndpointState localState = endpointStateMap.get(getBroadcastAddressAndPort());
        localState.addApplicationStates(preloadLocalStates);
        minVersionSupplier.recompute();

        //notify snitches that Gossiper is about to start
        DatabaseDescriptor.getEndpointSnitch().gossiperStarting();
        if (logger.isTraceEnabled())
            logger.trace("gossip started with generation {}", localState.getHeartBeatState().getGeneration());

        scheduledGossipTask = executor.scheduleWithFixedDelay(new GossipTask(),
                                                              Gossiper.intervalInMillis,
                                                              Gossiper.intervalInMillis,
                                                              TimeUnit.MILLISECONDS);
    }

    public synchronized Map<InetAddressAndPort, EndpointState> doShadowRound()
    {
        return doShadowRound(Collections.EMPTY_SET);
    }

    /**
     * Do a single 'shadow' round of gossip by retrieving endpoint states that will be stored exclusively in the
     * map return value, instead of endpointStateMap.
     *
     * Used when preparing to join the ring:
     * <ul>
     *     <li>when replacing a node, to get and assume its tokens</li>
     *     <li>when joining, to check that the local host id matches any previous id for the endpoint address</li>
     * </ul>
     *
     * Method is synchronized, as we use an in-progress flag to indicate that shadow round must be cleared
     * again by calling {@link Gossiper#maybeFinishShadowRound(InetAddressAndPort, boolean, Map)}. This will update
     * {@link Gossiper#endpointShadowStateMap} with received values, in order to return an immutable copy to the
     * caller of {@link Gossiper#doShadowRound()}. Therefor only a single shadow round execution is permitted at
     * the same time.
     *
     * @param peers Additional peers to try gossiping with.
     * @return endpoint states gathered during shadow round or empty map
     */
    public synchronized Map<InetAddressAndPort, EndpointState> doShadowRound(Set<InetAddressAndPort> peers)
    {
        buildSeedsList();
        // it may be that the local address is the only entry in the seed + peers
        // list in which case, attempting a shadow round is pointless
        if (seeds.isEmpty() && peers.isEmpty())
            return endpointShadowStateMap;

        boolean isSeed = DatabaseDescriptor.getSeeds().contains(getBroadcastAddressAndPort());
        // We double RING_DELAY if we're not a seed to increase chance of successful startup during a full cluster bounce,
        // giving the seeds a chance to startup before we fail the shadow round
        int shadowRoundDelay = isSeed ? StorageService.RING_DELAY_MILLIS : StorageService.RING_DELAY_MILLIS * 2;
        seedsInShadowRound.clear();
        endpointShadowStateMap.clear();
        // send a completely empty syn
        List<GossipDigest> gDigests = new ArrayList<>();
        GossipDigestSyn digestSynMessage = new GossipDigestSyn(getClusterName(), getPartitionerName(), gDigests);
        Message<GossipDigestSyn> message = Message.out(GOSSIP_DIGEST_SYN, digestSynMessage);

        inShadowRound = true;
        boolean includePeers = false;
        int slept = 0;
        try
        {
            while (true)
            {
                if (slept % 5000 == 0)
                { // CASSANDRA-8072, retry at the beginning and every 5 seconds
                    logger.trace("Sending shadow round GOSSIP DIGEST SYN to seeds {}", seeds);

                    for (InetAddressAndPort seed : seeds)
                        MessagingService.instance().send(message, seed);

                    // Send to any peers we already know about, but only if a seed didn't respond.
                    if (includePeers)
                    {
                        logger.trace("Sending shadow round GOSSIP DIGEST SYN to known peers {}", peers);
                        for (InetAddressAndPort peer : peers)
                            MessagingService.instance().send(message, peer);
                    }
                    includePeers = true;
                }

                Thread.sleep(1000);
                if (!inShadowRound)
                    break;

                slept += 1000;
                if (slept > shadowRoundDelay)
                {
                    // if we got here no peers could be gossiped to. If we're a seed that's OK, but otherwise we stop. See CASSANDRA-13851
                    if (!isSeed)
                        throw new RuntimeException("Unable to gossip with any peers");

                    inShadowRound = false;
                    break;
                }
            }
        }
        catch (InterruptedException e)
        {
            throw new UncheckedInterruptedException(e);
        }

        return ImmutableMap.copyOf(endpointShadowStateMap);
    }

    @VisibleForTesting
    void buildSeedsList()
    {
        for (InetAddressAndPort seed : DatabaseDescriptor.getSeeds())
        {
            if (seed.equals(getBroadcastAddressAndPort()))
                continue;
            seeds.add(seed);
        }
    }

    /**
     * JMX interface for triggering an update of the seed node list.
     */
    public List<String> reloadSeeds()
    {
        logger.trace("Triggering reload of seed node list");

        // Get the new set in the same that buildSeedsList does
        Set<InetAddressAndPort> tmp = new HashSet<>();
        try
        {
            for (InetAddressAndPort seed : DatabaseDescriptor.getSeeds())
            {
                if (seed.equals(getBroadcastAddressAndPort()))
                    continue;
                tmp.add(seed);
            }
        }
        // If using the SimpleSeedProvider invalid yaml added to the config since startup could
        // cause this to throw. Additionally, third party seed providers may throw exceptions.
        // Handle the error and return a null to indicate that there was a problem.
        catch (Throwable e)
        {
            JVMStabilityInspector.inspectThrowable(e);
            logger.warn("Error while getting seed node list: {}", e.getLocalizedMessage());
            return null;
        }

        if (tmp.size() == 0)
        {
            logger.trace("New seed node list is empty. Not updating seed list.");
            return getSeeds();
        }

        if (tmp.equals(seeds))
        {
            logger.trace("New seed node list matches the existing list.");
            return getSeeds();
        }

        // Add the new entries
        seeds.addAll(tmp);
        // Remove the old entries
        seeds.retainAll(tmp);
        logger.trace("New seed node list after reload {}", seeds);
        return getSeeds();
    }

    /**
     * JMX endpoint for getting the list of seeds from the node
     */
    public List<String> getSeeds()
    {
        List<String> seedList = new ArrayList<>();
        for (InetAddressAndPort seed : seeds)
        {
            seedList.add(seed.toString());
        }
        return seedList;
    }

    // initialize local HB state if needed, i.e., if gossiper has never been started before.
    public void maybeInitializeLocalState(int generationNbr)
    {
        HeartBeatState hbState = new HeartBeatState(generationNbr);
        EndpointState localState = new EndpointState(hbState);
        localState.markAlive();
        endpointStateMap.putIfAbsent(getBroadcastAddressAndPort(), localState);
    }

    public void forceNewerGeneration()
    {
        EndpointState epstate = endpointStateMap.get(getBroadcastAddressAndPort());
        epstate.getHeartBeatState().forceNewerGenerationUnsafe();
    }


    /**
     * Add an endpoint we knew about previously, but whose state is unknown
     */
    public void addSavedEndpoint(InetAddressAndPort ep)
    {
        checkProperThreadForStateMutation();
        if (ep.equals(getBroadcastAddressAndPort()))
        {
            logger.debug("Attempt to add self as saved endpoint");
            return;
        }

        //preserve any previously known, in-memory data about the endpoint (such as DC, RACK, and so on)
        EndpointState epState = endpointStateMap.get(ep);
        if (epState != null)
        {
            logger.debug("not replacing a previous epState for {}, but reusing it: {}", ep, epState);
            epState.setHeartBeatState(HeartBeatState.empty());
        }
        else
        {
            epState = new EndpointState(HeartBeatState.empty());
            logger.info("Adding {} as there was no previous epState; new state is {}", ep, epState);
        }

        epState.markDead();
        endpointStateMap.put(ep, epState);
        silentlyMarkDead(ep, epState);
        if (logger.isTraceEnabled())
            logger.trace("Adding saved endpoint {} {}", ep, epState.getHeartBeatState().getGeneration());
    }

    private void addLocalApplicationStateInternal(ApplicationState state, VersionedValue value)
    {
        assert taskLock.isHeldByCurrentThread();
        InetAddressAndPort epAddr = getBroadcastAddressAndPort();
        EndpointState epState = endpointStateMap.get(epAddr);
        assert epState != null : "Can't find endpoint state for " + epAddr;
        // Fire "before change" notifications:
        doBeforeChangeNotifications(epAddr, epState, state, value);
        // Notifications may have taken some time, so preventively raise the version
        // of the new value, otherwise it could be ignored by the remote node
        // if another value with a newer version was received in the meantime:
        value = StorageService.instance.valueFactory.cloneWithHigherVersion(value);
        // Add to local application state and fire "on change" notifications:
        epState.addApplicationState(state, value);
        doOnChangeNotifications(epAddr, state, value);
    }

    public void addLocalApplicationState(ApplicationState applicationState, VersionedValue value)
    {
        addLocalApplicationStates(Arrays.asList(Pair.create(applicationState, value)));
    }

    public void addLocalApplicationStates(List<Pair<ApplicationState, VersionedValue>> states)
    {
        taskLock.lock();
        try
        {
            for (Pair<ApplicationState, VersionedValue> pair : states)
            {
               addLocalApplicationStateInternal(pair.left, pair.right);
            }
        }
        finally
        {
            taskLock.unlock();
        }

    }

    public void stop()
    {
        EndpointState mystate = endpointStateMap.get(getBroadcastAddressAndPort());
        if (mystate != null && !isSilentShutdownState(mystate) && StorageService.instance.isJoined())
        {
            logger.info("Announcing shutdown");
            addLocalApplicationState(ApplicationState.STATUS_WITH_PORT, StorageService.instance.valueFactory.shutdown(true));
            addLocalApplicationState(ApplicationState.STATUS, StorageService.instance.valueFactory.shutdown(true));
            Message message = Message.out(Verb.GOSSIP_SHUTDOWN, noPayload);
            for (InetAddressAndPort ep : liveEndpoints)
                MessagingService.instance().send(message, ep);
            Uninterruptibles.sleepUninterruptibly(SHUTDOWN_ANNOUNCE_DELAY_IN_MS.getInt(), TimeUnit.MILLISECONDS);
        }
        else
            logger.warn("No local state, state is in silent shutdown, or node hasn't joined, not announcing shutdown");
        if (scheduledGossipTask != null)
            scheduledGossipTask.cancel(false);
    }

    public boolean isEnabled()
    {
        ScheduledFuture<?> scheduledGossipTask = this.scheduledGossipTask;
        return (scheduledGossipTask != null) && (!scheduledGossipTask.isCancelled());
    }

    public boolean sufficientForStartupSafetyCheck(Map<InetAddressAndPort, EndpointState> epStateMap)
    {
        // it is possible for a previously queued ack to be sent to us when we come back up in shadow
        EndpointState localState = epStateMap.get(FBUtilities.getBroadcastAddressAndPort());
        // return false if response doesn't contain state necessary for safety check
        return localState == null || isDeadState(localState) || localState.containsApplicationState(ApplicationState.HOST_ID);
    }

    protected void maybeFinishShadowRound(InetAddressAndPort respondent, boolean isInShadowRound, Map<InetAddressAndPort, EndpointState> epStateMap)
    {
        if (inShadowRound)
        {
            if (!isInShadowRound)
            {
                if (!sufficientForStartupSafetyCheck(epStateMap))
                {
                    logger.debug("Not exiting shadow round because received ACK with insufficient states {} -> {}",
                                 FBUtilities.getBroadcastAddressAndPort(), epStateMap.get(FBUtilities.getBroadcastAddressAndPort()));
                    return;
                }

                if (!seeds.contains(respondent))
                    logger.warn("Received an ack from {}, who isn't a seed. Ensure your seed list includes a live node. Exiting shadow round",
                                respondent);
                logger.debug("Received a regular ack from {}, can now exit shadow round", respondent);
                // respondent sent back a full ack, so we can exit our shadow round
                endpointShadowStateMap.putAll(epStateMap);
                inShadowRound = false;
                seedsInShadowRound.clear();
            }
            else
            {
                // respondent indicates it too is in a shadow round, if all seeds
                // are in this state then we can exit our shadow round. Otherwise,
                // we keep retrying the SR until one responds with a full ACK or
                // we learn that all seeds are in SR.
                logger.debug("Received an ack from {} indicating it is also in shadow round", respondent);
                seedsInShadowRound.add(respondent);
                if (seedsInShadowRound.containsAll(seeds))
                {
                    logger.debug("All seeds are in a shadow round, clearing this node to exit its own");
                    inShadowRound = false;
                    seedsInShadowRound.clear();
                }
            }
        }
    }

    public boolean isInShadowRound()
    {
        return inShadowRound;
    }

    /**
     * Creates a new dead {@link EndpointState} that is {@link EndpointState#isEmptyWithoutStatus() empty}.  This is used during
     * host replacement for edge cases where the seed notified that the endpoint was empty, so need to add such state
     * into gossip explicitly (as empty endpoints are not gossiped outside of the shadow round).
     *
     * see CASSANDRA-16213
     */
    public void initializeUnreachableNodeUnsafe(InetAddressAndPort addr)
    {
        EndpointState state = new EndpointState(HeartBeatState.empty());
        state.markDead();
        EndpointState oldState = endpointStateMap.putIfAbsent(addr, state);
        if (null != oldState)
        {
            throw new RuntimeException("Attempted to initialize endpoint state for unreachable node, " +
                                       "but found existing endpoint state for it.");
        }
    }

    @VisibleForTesting
    public void initializeNodeUnsafe(InetAddressAndPort addr, UUID uuid, int generationNbr)
    {
        initializeNodeUnsafe(addr, uuid, MessagingService.current_version, generationNbr);
    }

    @VisibleForTesting
    public void initializeNodeUnsafe(InetAddressAndPort addr, UUID uuid, int netVersion, int generationNbr)
    {
        HeartBeatState hbState = new HeartBeatState(generationNbr);
        EndpointState newState = new EndpointState(hbState);
        newState.markAlive();
        EndpointState oldState = endpointStateMap.putIfAbsent(addr, newState);
        EndpointState localState = oldState == null ? newState : oldState;

        // always add the version state
        Map<ApplicationState, VersionedValue> states = new EnumMap<>(ApplicationState.class);
        states.put(ApplicationState.NET_VERSION, StorageService.instance.valueFactory.networkVersion(netVersion));
        states.put(ApplicationState.HOST_ID, StorageService.instance.valueFactory.hostId(uuid));
        states.put(ApplicationState.RPC_ADDRESS, StorageService.instance.valueFactory.rpcaddress(addr.getAddress()));
        states.put(ApplicationState.INTERNAL_ADDRESS_AND_PORT, StorageService.instance.valueFactory.internalAddressAndPort(addr));
        states.put(ApplicationState.RELEASE_VERSION, StorageService.instance.valueFactory.releaseVersion());
        localState.addApplicationStates(states);
    }

    @VisibleForTesting
    public void injectApplicationState(InetAddressAndPort endpoint, ApplicationState state, VersionedValue value)
    {
        EndpointState localState = endpointStateMap.get(endpoint);
        localState.addApplicationState(state, value);
    }

    public long getEndpointDowntime(String address) throws UnknownHostException
    {
        return getEndpointDowntime(InetAddressAndPort.getByName(address));
    }

    public int getCurrentGenerationNumber(String address) throws UnknownHostException
    {
        return getCurrentGenerationNumber(InetAddressAndPort.getByName(address));
    }

    public void addExpireTimeForEndpoint(InetAddressAndPort endpoint, long expireTime)
    {
        if (logger.isDebugEnabled())
        {
            logger.debug("adding expire time for endpoint : {} ({})", endpoint, expireTime);
        }
        expireTimeEndpointMap.put(endpoint, expireTime);
    }

    public static long computeExpireTime()
    {
        return currentTimeMillis() + aVeryLongTime;
    }

    @Nullable
    public CassandraVersion getReleaseVersion(InetAddressAndPort ep)
    {
        EndpointState state = getEndpointStateForEndpoint(ep);
        return state != null ? state.getReleaseVersion() : null;
    }

    public Map<String, List<String>> getReleaseVersionsWithPort()
    {
        Map<String, List<String>> results = new HashMap<>();
        Iterable<InetAddressAndPort> allHosts = Iterables.concat(Gossiper.instance.getLiveMembers(), Gossiper.instance.getUnreachableMembers());

        for (InetAddressAndPort host : allHosts)
        {
            CassandraVersion version = getReleaseVersion(host);
            String stringVersion = version == null ? "" : version.toString();
            List<String> hosts = results.get(stringVersion);
            if (hosts == null)
            {
                hosts = new ArrayList<>();
                results.put(stringVersion, hosts);
            }
            hosts.add(host.getHostAddressAndPort());
        }

        return results;
    }

    @Nullable
    public UUID getSchemaVersion(InetAddressAndPort ep)
    {
        EndpointState state = getEndpointStateForEndpoint(ep);
        return state != null ? state.getSchemaVersion() : null;
    }

    public static void waitToSettle()
    {
        int forceAfter = GOSSIPER_SKIP_WAITING_TO_SETTLE.getInt();
        if (forceAfter == 0)
        {
            return;
        }
        final int GOSSIP_SETTLE_MIN_WAIT_MS = CassandraRelevantProperties.GOSSIP_SETTLE_MIN_WAIT_MS.getInt();
        final int GOSSIP_SETTLE_POLL_INTERVAL_MS = CassandraRelevantProperties.GOSSIP_SETTLE_POLL_INTERVAL_MS.getInt();
        final int GOSSIP_SETTLE_POLL_SUCCESSES_REQUIRED = CassandraRelevantProperties.GOSSIP_SETTLE_POLL_SUCCESSES_REQUIRED.getInt();

        logger.info("Waiting for gossip to settle...");
        Uninterruptibles.sleepUninterruptibly(GOSSIP_SETTLE_MIN_WAIT_MS, TimeUnit.MILLISECONDS);
        int totalPolls = 0;
        int numOkay = 0;
        int epSize = Gossiper.instance.getEndpointCount();
        int liveSize = Gossiper.instance.getLiveMembers().size();
        while (numOkay < GOSSIP_SETTLE_POLL_SUCCESSES_REQUIRED)
        {
            Uninterruptibles.sleepUninterruptibly(GOSSIP_SETTLE_POLL_INTERVAL_MS, TimeUnit.MILLISECONDS);
            int currentSize = Gossiper.instance.getEndpointCount();
            int currentLive = Gossiper.instance.getLiveMembers().size();
            totalPolls++;
            if (currentSize == epSize && currentLive == liveSize)
            {
                logger.debug("Gossip looks settled.");
                numOkay++;
            }
            else
            {
                logger.info("Gossip not settled after {} polls.", totalPolls);
                numOkay = 0;
            }
            epSize = currentSize;
            liveSize = currentLive;
            if (forceAfter > 0 && totalPolls > forceAfter)
            {
                logger.warn("Gossip not settled but startup forced by cassandra.skip_wait_for_gossip_to_settle. Gossip total polls: {}",
                            totalPolls);
                break;
            }
        }
        if (totalPolls > GOSSIP_SETTLE_POLL_SUCCESSES_REQUIRED)
            logger.info("Gossip settled after {} extra polls; proceeding", totalPolls - GOSSIP_SETTLE_POLL_SUCCESSES_REQUIRED);
        else
            logger.info("No gossip backlog; proceeding");
    }

    /**
     * Blockingly wait for all live nodes to agree on the current schema version.
     *
     * @param maxWait maximum time to wait for schema agreement
     * @param unit TimeUnit of maxWait
     * @return true if agreement was reached, false if not
     */
    public boolean waitForSchemaAgreement(long maxWait, TimeUnit unit, BooleanSupplier abortCondition)
    {
        int waited = 0;
        int toWait = 50;

        Set<InetAddressAndPort> members = getLiveTokenOwners();

        while (true)
        {
            if (nodesAgreeOnSchema(members))
                return true;

            if (waited >= unit.toMillis(maxWait) || abortCondition.getAsBoolean())
                return false;

            Uninterruptibles.sleepUninterruptibly(toWait, TimeUnit.MILLISECONDS);
            waited += toWait;
            toWait = Math.min(1000, toWait * 2);
        }
    }

    /**
     * Returns {@code false} only if the information about the version of each node in the cluster is available and
     * ALL the nodes are on 4.0+ (regardless of the patch version).
     */
    public boolean hasMajorVersion3Nodes()
    {
        return isUpgradingFromVersionLowerThan(CassandraVersion.CASSANDRA_4_0) || // this is quite obvious
               // however if we discovered only nodes at current version so far (in particular only this node),
               // but still there are nodes with unknown version, we also want to report that the cluster may have nodes at 3.x
               upgradeInProgressPossible && !isUpgradingFromVersionLowerThan(SystemKeyspace.CURRENT_VERSION.familyLowerBound.get());
    }

    /**
     * Returns {@code true} if there are nodes on version lower than the provided version
     */
    public boolean isUpgradingFromVersionLowerThan(CassandraVersion referenceVersion)
    {
        return isUpgradingFromVersionLowerThanC17653(referenceVersion).left;
    }

    /* TODO: Aux method for debug purposes on fixing C17653. To be removed*/
    @VisibleForTesting
    public Pair<Boolean, CassandraVersion> isUpgradingFromVersionLowerThanC17653(CassandraVersion referenceVersion)
    {
        CassandraVersion v = upgradeFromVersionMemoized.get();
        if (CassandraVersion.NULL_VERSION.equals(v) && scheduledGossipTask == null)
            return Pair.create(false, v);

        boolean res = v != null && v.compareTo(referenceVersion) < 0;

        return Pair.create(res, v);
    }

    private boolean nodesAgreeOnSchema(Collection<InetAddressAndPort> nodes)
    {
        UUID expectedVersion = null;

        for (InetAddressAndPort node : nodes)
        {
            EndpointState state = getEndpointStateForEndpoint(node);
            UUID remoteVersion = state.getSchemaVersion();

            if (null == expectedVersion)
                expectedVersion = remoteVersion;

            if (null == expectedVersion || !expectedVersion.equals(remoteVersion))
                return false;
        }

        return true;
    }

    @VisibleForTesting
    public void stopShutdownAndWait(long timeout, TimeUnit unit) throws InterruptedException, TimeoutException
    {
        stop();
        ExecutorUtils.shutdownAndWait(timeout, unit, executor);
    }

    @Nullable
    public CassandraVersion getMinVersion(long delay, TimeUnit timeUnit)
    {
        try
        {
            return minVersionSupplier.get(delay, timeUnit);
        }
        catch (TimeoutException e)
        {
            // Timeouts here are harmless: they won't cause reprepares and may only
            // cause the old version of the hash to be kept for longer
            return null;
        }
        catch (Throwable e)
        {
            logger.error("Caught an exception while waiting for min version", e);
            return null;
        }
    }

    @Nullable
    private String getReleaseVersionString(InetAddressAndPort ep)
    {
        EndpointState state = getEndpointStateForEndpoint(ep);
        if (state == null)
            return null;

        VersionedValue value = state.getApplicationState(ApplicationState.RELEASE_VERSION);
        return value == null ? null : value.value;
    }

    private CassandraVersion computeMinVersion()
    {
        CassandraVersion minVersion = null;

        for (InetAddressAndPort addr : Iterables.concat(Gossiper.instance.getLiveMembers(),
                                                        Gossiper.instance.getUnreachableMembers()))
        {
            String versionString = getReleaseVersionString(addr);
            // Raced with changes to gossip state, wait until next iteration
            if (versionString == null)
                return null;

            CassandraVersion version;

            try
            {
                version = new CassandraVersion(versionString);
            }
            catch (Throwable t)
            {
                JVMStabilityInspector.inspectThrowable(t);
                String message = String.format("Can't parse version string %s", versionString);
                logger.warn(message);
                if (logger.isDebugEnabled())
                    logger.debug(message, t);
                return null;
            }

            if (minVersion == null || version.compareTo(minVersion) < 0)
                minVersion = version;
        }

        return minVersion;
    }

    public void unsafeSetEnabled()
    {
        scheduledGossipTask = new NotScheduledFuture<>();
        firstSynSendAt = 1;
    }

    public Collection<InetAddressAndPort> unsafeClearRemoteState()
    {
        List<InetAddressAndPort> removed = new ArrayList<>();
        for (InetAddressAndPort ep : endpointStateMap.keySet())
        {
            if (ep.equals(getBroadcastAddressAndPort()))
                continue;

            for (IEndpointStateChangeSubscriber subscriber : subscribers)
                subscriber.onRemove(ep);

            removed.add(ep);
        }
        this.endpointStateMap.keySet().retainAll(Collections.singleton(getBroadcastAddressAndPort()));
        this.endpointShadowStateMap.keySet().retainAll(Collections.singleton(getBroadcastAddressAndPort()));
        this.expireTimeEndpointMap.keySet().retainAll(Collections.singleton(getBroadcastAddressAndPort()));
        this.justRemovedEndpoints.keySet().retainAll(Collections.singleton(getBroadcastAddressAndPort()));
        this.unreachableEndpoints.keySet().retainAll(Collections.singleton(getBroadcastAddressAndPort()));
        return removed;
    }

    public void unsafeGossipWith(InetAddressAndPort ep)
    {
        /* Update the local heartbeat counter. */
        EndpointState epState = endpointStateMap.get(getBroadcastAddressAndPort());
        if (epState != null)
        {
            epState.getHeartBeatState().updateHeartBeat();
            if (logger.isTraceEnabled())
                logger.trace("My heartbeat is now {}", epState.getHeartBeatState().getHeartBeatVersion());
        }

        final List<GossipDigest> gDigests = new ArrayList<GossipDigest>();
        Gossiper.instance.makeGossipDigest(gDigests);

        GossipDigestSyn digestSynMessage = new GossipDigestSyn(getClusterName(),
                getPartitionerName(),
                gDigests);
        Message<GossipDigestSyn> message = Message.out(GOSSIP_DIGEST_SYN, digestSynMessage);

        MessagingService.instance().send(message, ep);
    }

    public void unsafeSendShutdown(InetAddressAndPort to)
    {
        Message<?> message = Message.out(Verb.GOSSIP_SHUTDOWN, noPayload);
        MessagingService.instance().send(message, to);
    }

    public void unsafeSendLocalEndpointStateTo(InetAddressAndPort ep)
    {
        /* Update the local heartbeat counter. */
        EndpointState epState = endpointStateMap.get(getBroadcastAddressAndPort());
        if (epState == null)
            throw new IllegalStateException();

        GossipDigestAck2 digestAck2Message = new GossipDigestAck2(Collections.singletonMap(getBroadcastAddressAndPort(), epState));
        Message<GossipDigestAck2> message = Message.out(Verb.GOSSIP_DIGEST_ACK2, digestAck2Message);
        MessagingService.instance().send(message, ep);
    }
}<|MERGE_RESOLUTION|>--- conflicted
+++ resolved
@@ -44,14 +44,10 @@
 import com.google.common.collect.Sets;
 import com.google.common.util.concurrent.Uninterruptibles;
 
-<<<<<<< HEAD
 import org.apache.cassandra.concurrent.*;
 import org.apache.cassandra.concurrent.FutureTask;
-=======
-import org.apache.cassandra.concurrent.JMXEnabledSingleThreadExecutor;
 import org.apache.cassandra.config.CassandraRelevantProperties;
 import org.apache.cassandra.exceptions.RequestFailureReason;
->>>>>>> 49dba85e
 import org.apache.cassandra.locator.InetAddressAndPort;
 import org.apache.cassandra.net.NoPayload;
 import org.apache.cassandra.net.Verb;
@@ -1450,17 +1446,12 @@
     private void silentlyMarkDead(InetAddressAndPort addr, EndpointState localState)
     {
         localState.markDead();
-<<<<<<< HEAD
         if (!disableEndpointRemoval)
         {
             liveEndpoints.remove(addr);
+            inflightEcho.remove(addr);
             unreachableEndpoints.put(addr, nanoTime());
         }
-=======
-        liveEndpoints.remove(addr);
-        inflightEcho.remove(addr);
-        unreachableEndpoints.put(addr, System.nanoTime());
->>>>>>> 49dba85e
     }
 
     /**
