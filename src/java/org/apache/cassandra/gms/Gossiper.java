--- conflicted
+++ resolved
@@ -1058,21 +1058,7 @@
         return reqdEndpointState;
     }
 
-<<<<<<< HEAD
-=======
-    /**
-     * determine which endpoint started up earlier
-     */
-    public int compareEndpointStartup(InetAddressAndPort addr1, InetAddressAndPort addr2)
-    {
-        EndpointState ep1 = getEndpointStateForEndpoint(addr1);
-        EndpointState ep2 = getEndpointStateForEndpoint(addr2);
-        assert ep1 != null && ep2 != null;
-        return ep1.getHeartBeatState().getGeneration() - ep2.getHeartBeatState().getGeneration();
-    }
-
     @Override
->>>>>>> ca0b77d7
     public void notifyFailureDetector(Map<InetAddressAndPort, EndpointState> remoteEpStateMap)
     {
         for (Entry<InetAddressAndPort, EndpointState> entry : remoteEpStateMap.entrySet())
