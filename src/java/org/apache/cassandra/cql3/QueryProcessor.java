/*
 * Licensed to the Apache Software Foundation (ASF) under one
 * or more contributor license agreements.  See the NOTICE file
 * distributed with this work for additional information
 * regarding copyright ownership.  The ASF licenses this file
 * to you under the Apache License, Version 2.0 (the
 * "License"); you may not use this file except in compliance
 * with the License.  You may obtain a copy of the License at
 *
 *     http://www.apache.org/licenses/LICENSE-2.0
 *
 * Unless required by applicable law or agreed to in writing, software
 * distributed under the License is distributed on an "AS IS" BASIS,
 * WITHOUT WARRANTIES OR CONDITIONS OF ANY KIND, either express or implied.
 * See the License for the specific language governing permissions and
 * limitations under the License.
 */
package org.apache.cassandra.cql3;

import java.nio.ByteBuffer;
import java.util.*;
import java.util.concurrent.ConcurrentHashMap;
import java.util.concurrent.ConcurrentMap;
import java.util.concurrent.TimeUnit;
import java.util.concurrent.atomic.AtomicInteger;

import com.github.benmanes.caffeine.cache.Cache;
import com.github.benmanes.caffeine.cache.Caffeine;
import com.google.common.annotations.VisibleForTesting;
import com.google.common.base.Predicate;
import com.google.common.collect.*;
import com.google.common.primitives.Ints;
import com.google.common.util.concurrent.MoreExecutors;
import org.slf4j.Logger;
import org.slf4j.LoggerFactory;

import org.antlr.runtime.*;
import org.apache.cassandra.concurrent.ScheduledExecutors;
import org.apache.cassandra.config.DatabaseDescriptor;
import org.apache.cassandra.metrics.ClientRequestMetrics;
import org.apache.cassandra.metrics.ClientRequestsMetricsHolder;
import org.apache.cassandra.schema.Schema;
import org.apache.cassandra.schema.SchemaChangeListener;
import org.apache.cassandra.schema.SchemaConstants;
import org.apache.cassandra.cql3.functions.Function;
import org.apache.cassandra.cql3.functions.FunctionName;
import org.apache.cassandra.cql3.statements.*;
import org.apache.cassandra.db.*;
import org.apache.cassandra.db.rows.RowIterator;
import org.apache.cassandra.db.partitions.PartitionIterator;
import org.apache.cassandra.db.partitions.PartitionIterators;
import org.apache.cassandra.db.marshal.AbstractType;
import org.apache.cassandra.exceptions.*;
import org.apache.cassandra.gms.Gossiper;
import org.apache.cassandra.metrics.CQLMetrics;
import org.apache.cassandra.service.*;
import org.apache.cassandra.service.pager.QueryPager;
import org.apache.cassandra.tracing.Tracing;
import org.apache.cassandra.transport.ProtocolVersion;
import org.apache.cassandra.transport.messages.ResultMessage;
import org.apache.cassandra.utils.*;

import static org.apache.cassandra.config.CassandraRelevantProperties.ENABLE_NODELOCAL_QUERIES;
import static org.apache.cassandra.cql3.statements.RequestValidations.checkTrue;

public class QueryProcessor implements QueryHandler
{
    public static final CassandraVersion CQL_VERSION = new CassandraVersion("3.4.5");

    // See comments on QueryProcessor #prepare
    public static final CassandraVersion NEW_PREPARED_STATEMENT_BEHAVIOUR_SINCE_30 = new CassandraVersion("3.0.26");
    public static final CassandraVersion NEW_PREPARED_STATEMENT_BEHAVIOUR_SINCE_3X = new CassandraVersion("3.11.12");
    public static final CassandraVersion NEW_PREPARED_STATEMENT_BEHAVIOUR_SINCE_40 = new CassandraVersion("4.0.2");

    public static final QueryProcessor instance = new QueryProcessor();

    private static final Logger logger = LoggerFactory.getLogger(QueryProcessor.class);

    private static final Cache<MD5Digest, Prepared> preparedStatements;

    // A map for prepared statements used internally (which we don't want to mix with user statement, in particular we don't
    // bother with expiration on those.
    private static final ConcurrentMap<String, Prepared> internalStatements = new ConcurrentHashMap<>();

    // Direct calls to processStatement do not increment the preparedStatementsExecuted/regularStatementsExecuted
    // counters. Callers of processStatement are responsible for correctly notifying metrics
    public static final CQLMetrics metrics = new CQLMetrics();

    private static final AtomicInteger lastMinuteEvictionsCount = new AtomicInteger(0);

    static
    {
        preparedStatements = Caffeine.newBuilder()
                             .executor(MoreExecutors.directExecutor())
                             .maximumWeight(capacityToBytes(DatabaseDescriptor.getPreparedStatementsCacheSizeMB()))
                             .weigher(QueryProcessor::measure)
                             .removalListener((key, prepared, cause) -> {
                                 MD5Digest md5Digest = (MD5Digest) key;
                                 if (cause.wasEvicted())
                                 {
                                     metrics.preparedStatementsEvicted.inc();
                                     lastMinuteEvictionsCount.incrementAndGet();
                                     SystemKeyspace.removePreparedStatement(md5Digest);
                                 }
                             }).build();

        ScheduledExecutors.scheduledTasks.scheduleAtFixedRate(() -> {
            long count = lastMinuteEvictionsCount.getAndSet(0);
            if (count > 0)
                logger.warn("{} prepared statements discarded in the last minute because cache limit reached ({} MB)",
                            count,
                            DatabaseDescriptor.getPreparedStatementsCacheSizeMB());
        }, 1, 1, TimeUnit.MINUTES);

        logger.info("Initialized prepared statement caches with {} MB",
                    DatabaseDescriptor.getPreparedStatementsCacheSizeMB());
    }

    private static long capacityToBytes(long cacheSizeMB)
    {
        return cacheSizeMB * 1024 * 1024;
    }

    public static int preparedStatementsCount()
    {
        return preparedStatements.asMap().size();
    }

    // Work around initialization dependency
    private enum InternalStateInstance
    {
        INSTANCE;

        private final ClientState clientState;

        InternalStateInstance()
        {
            clientState = ClientState.forInternalCalls(SchemaConstants.SYSTEM_KEYSPACE_NAME);
        }
    }

    public void preloadPreparedStatements()
    {
        int count = SystemKeyspace.loadPreparedStatements((id, query, keyspace) -> {
            try
            {
                ClientState clientState = ClientState.forInternalCalls();
                if (keyspace != null)
                    clientState.setKeyspace(keyspace);

                Prepared prepared = parseAndPrepare(query, clientState, false);
                preparedStatements.put(id, prepared);

                // Preload `null` statement for non-fully qualified statements, since it can't be parsed if loaded from cache and will be dropped
                if (!prepared.fullyQualified)
                    preparedStatements.get(computeId(query, null), (ignored_) -> prepared);
                return true;
            }
            catch (RequestValidationException e)
            {
                JVMStabilityInspector.inspectThrowable(e);
                logger.warn(String.format("Prepared statement recreation error, removing statement: %s %s %s", id, query, keyspace));
                SystemKeyspace.removePreparedStatement(id);
                return false;
            }
        });
        logger.info("Preloaded {} prepared statements", count);
    }


    /**
     * Clears the prepared statement cache.
     * @param memoryOnly {@code true} if only the in memory caches must be cleared, {@code false} otherwise.
     */
    @VisibleForTesting
    public static void clearPreparedStatements(boolean memoryOnly)
    {
        preparedStatements.invalidateAll();
        if (!memoryOnly)
            SystemKeyspace.resetPreparedStatements();
    }

    @VisibleForTesting
    public static ConcurrentMap<String, Prepared> getInternalStatements()
    {
        return internalStatements;
    }

    @VisibleForTesting
    public static QueryState internalQueryState()
    {
        return new QueryState(InternalStateInstance.INSTANCE.clientState);
    }

    private QueryProcessor()
    {
        Schema.instance.registerListener(new StatementInvalidatingListener());
    }

    @VisibleForTesting
    public void evictPrepared(MD5Digest id)
    {
        preparedStatements.invalidate(id);
        SystemKeyspace.removePreparedStatement(id);
    }

    public HashMap<MD5Digest, Prepared> getPreparedStatements()
    {
        return new HashMap<>(preparedStatements.asMap());
    }

    public Prepared getPrepared(MD5Digest id)
    {
        return preparedStatements.getIfPresent(id);
    }

    public static void validateKey(ByteBuffer key) throws InvalidRequestException
    {
        if (key == null || key.remaining() == 0)
        {
            throw new InvalidRequestException("Key may not be empty");
        }
        if (key == ByteBufferUtil.UNSET_BYTE_BUFFER)
            throw new InvalidRequestException("Key may not be unset");

        // check that key can be handled by FBUtilities.writeShortByteArray
        if (key.remaining() > FBUtilities.MAX_UNSIGNED_SHORT)
        {
            throw new InvalidRequestException("Key length of " + key.remaining() +
                                              " is longer than maximum of " + FBUtilities.MAX_UNSIGNED_SHORT);
        }
    }

    public ResultMessage processStatement(CQLStatement statement, QueryState queryState, QueryOptions options, long queryStartNanoTime)
    throws RequestExecutionException, RequestValidationException
    {
        logger.trace("Process {} @CL.{}", statement, options.getConsistency());
        ClientState clientState = queryState.getClientState();
        statement.authorize(clientState);
        statement.validate(clientState);

        ResultMessage result = options.getConsistency() == ConsistencyLevel.NODE_LOCAL
                             ? processNodeLocalStatement(statement, queryState, options)
                             : statement.execute(queryState, options, queryStartNanoTime);

        return result == null ? new ResultMessage.Void() : result;
    }

    private ResultMessage processNodeLocalStatement(CQLStatement statement, QueryState queryState, QueryOptions options)
    {
        if (!ENABLE_NODELOCAL_QUERIES.getBoolean())
            throw new InvalidRequestException("NODE_LOCAL consistency level is highly dangerous and should be used only for debugging purposes");

        if (statement instanceof BatchStatement || statement instanceof ModificationStatement)
            return processNodeLocalWrite(statement, queryState, options);
        else if (statement instanceof SelectStatement)
            return processNodeLocalSelect((SelectStatement) statement, queryState, options);
        else
            throw new InvalidRequestException("NODE_LOCAL consistency level can only be used with BATCH, UPDATE, INSERT, DELETE, and SELECT statements");
    }

    private ResultMessage processNodeLocalWrite(CQLStatement statement, QueryState queryState, QueryOptions options)
    {
        ClientRequestMetrics  levelMetrics = ClientRequestsMetricsHolder.writeMetricsForLevel(ConsistencyLevel.NODE_LOCAL);
        ClientRequestMetrics globalMetrics = ClientRequestsMetricsHolder.writeMetrics;

        long startTime = System.nanoTime();
        try
        {
            return statement.executeLocally(queryState, options);
        }
        finally
        {
            long latency = System.nanoTime() - startTime;
             levelMetrics.addNano(latency);
            globalMetrics.addNano(latency);
        }
    }

    private ResultMessage processNodeLocalSelect(SelectStatement statement, QueryState queryState, QueryOptions options)
    {
        ClientRequestMetrics  levelMetrics = ClientRequestsMetricsHolder.readMetricsForLevel(ConsistencyLevel.NODE_LOCAL);
        ClientRequestMetrics globalMetrics = ClientRequestsMetricsHolder.readMetrics;

        if (StorageService.instance.isBootstrapMode() && !SchemaConstants.isLocalSystemKeyspace(statement.keyspace()))
        {
            levelMetrics.unavailables.mark();
            globalMetrics.unavailables.mark();
            throw new IsBootstrappingException();
        }

        long startTime = System.nanoTime();
        try
        {
            return statement.executeLocally(queryState, options);
        }
        finally
        {
            long latency = System.nanoTime() - startTime;
             levelMetrics.addNano(latency);
            globalMetrics.addNano(latency);
        }
    }

    public static ResultMessage process(String queryString, ConsistencyLevel cl, QueryState queryState, long queryStartNanoTime)
    throws RequestExecutionException, RequestValidationException
    {
        QueryOptions options = QueryOptions.forInternalCalls(cl, Collections.<ByteBuffer>emptyList());
        CQLStatement statement = instance.parse(queryString, queryState, options);
        return instance.process(statement, queryState, options, queryStartNanoTime);
    }

    public CQLStatement parse(String queryString, QueryState queryState, QueryOptions options)
    {
        return getStatement(queryString, queryState.getClientState().cloneWithKeyspaceIfSet(options.getKeyspace()));
    }

    public ResultMessage process(CQLStatement statement,
                                 QueryState state,
                                 QueryOptions options,
                                 Map<String, ByteBuffer> customPayload,
                                 long queryStartNanoTime) throws RequestExecutionException, RequestValidationException
    {
        return process(statement, state, options, queryStartNanoTime);
    }

    public ResultMessage process(CQLStatement prepared, QueryState queryState, QueryOptions options, long queryStartNanoTime)
    throws RequestExecutionException, RequestValidationException
    {
        options.prepare(prepared.getBindVariables());
        if (prepared.getBindVariables().size() != options.getValues().size())
            throw new InvalidRequestException("Invalid amount of bind variables");

        if (!queryState.getClientState().isInternal)
            metrics.regularStatementsExecuted.inc();

        return processStatement(prepared, queryState, options, queryStartNanoTime);
    }

    public static CQLStatement parseStatement(String queryStr, ClientState clientState) throws RequestValidationException
    {
        return getStatement(queryStr, clientState);
    }

    public static UntypedResultSet process(String query, ConsistencyLevel cl) throws RequestExecutionException
    {
        return process(query, cl, Collections.<ByteBuffer>emptyList());
    }

    public static UntypedResultSet process(String query, ConsistencyLevel cl, List<ByteBuffer> values) throws RequestExecutionException
    {
        QueryState queryState = QueryState.forInternalCalls();
        QueryOptions options = QueryOptions.forInternalCalls(cl, values);
        CQLStatement statement = instance.parse(query, queryState, options);
        ResultMessage result = instance.process(statement, queryState, options, System.nanoTime());
        if (result instanceof ResultMessage.Rows)
            return UntypedResultSet.create(((ResultMessage.Rows)result).result);
        else
            return null;
    }

    @VisibleForTesting
    public static QueryOptions makeInternalOptions(CQLStatement prepared, Object[] values)
    {
        return makeInternalOptions(prepared, values, ConsistencyLevel.ONE);
    }

    private static QueryOptions makeInternalOptions(CQLStatement prepared, Object[] values, ConsistencyLevel cl)
    {
        if (prepared.getBindVariables().size() != values.length)
            throw new IllegalArgumentException(String.format("Invalid number of values. Expecting %d but got %d", prepared.getBindVariables().size(), values.length));

        List<ByteBuffer> boundValues = new ArrayList<>(values.length);
        for (int i = 0; i < values.length; i++)
        {
            Object value = values[i];
            AbstractType type = prepared.getBindVariables().get(i).type;
            boundValues.add(value instanceof ByteBuffer || value == null ? (ByteBuffer)value : type.decompose(value));
        }
        return QueryOptions.forInternalCalls(cl, boundValues);
    }

    public static Prepared prepareInternal(String query) throws RequestValidationException
    {
        Prepared prepared = internalStatements.get(query);
        if (prepared != null)
            return prepared;

        prepared = parseAndPrepare(query, internalQueryState().getClientState(), true);
        internalStatements.put(query, prepared);
        return prepared;
    }

    public static Prepared parseAndPrepare(String query, ClientState clientState, boolean isInternal) throws RequestValidationException
    {
        CQLStatement.Raw raw = parseStatement(query);

        boolean fullyQualified = false;
        String keyspace = null;

        // Set keyspace for statement that require login
        if (raw instanceof QualifiedStatement)
        {
            QualifiedStatement qualifiedStatement = ((QualifiedStatement) raw);
            fullyQualified = qualifiedStatement.isFullyQualified();
            qualifiedStatement.setKeyspace(clientState);
            keyspace = qualifiedStatement.keyspace();
        }

        // Note: if 2 threads prepare the same query, we'll live so don't bother synchronizing
        CQLStatement statement = raw.prepare(clientState);
        statement.validate(clientState);

        if (isInternal)
            return new Prepared(statement, "", fullyQualified, keyspace);
        else
            return new Prepared(statement, query, fullyQualified, keyspace);
    }

    public static UntypedResultSet executeInternal(String query, Object... values)
    {
        Prepared prepared = prepareInternal(query);
        ResultMessage result = prepared.statement.executeLocally(internalQueryState(), makeInternalOptions(prepared.statement, values));
        if (result instanceof ResultMessage.Rows)
            return UntypedResultSet.create(((ResultMessage.Rows)result).result);
        else
            return null;
    }

    public static UntypedResultSet execute(String query, ConsistencyLevel cl, Object... values)
    throws RequestExecutionException
    {
        return execute(query, cl, internalQueryState(), values);
    }

    public static UntypedResultSet execute(String query, ConsistencyLevel cl, QueryState state, Object... values)
    throws RequestExecutionException
    {
        try
        {
            Prepared prepared = prepareInternal(query);
            ResultMessage result = prepared.statement.execute(state, makeInternalOptions(prepared.statement, values, cl), System.nanoTime());
            if (result instanceof ResultMessage.Rows)
                return UntypedResultSet.create(((ResultMessage.Rows)result).result);
            else
                return null;
        }
        catch (RequestValidationException e)
        {
            throw new RuntimeException("Error validating " + query, e);
        }
    }

    public static UntypedResultSet executeInternalWithPaging(String query, int pageSize, Object... values)
    {
        Prepared prepared = prepareInternal(query);
        if (!(prepared.statement instanceof SelectStatement))
            throw new IllegalArgumentException("Only SELECTs can be paged");

        SelectStatement select = (SelectStatement)prepared.statement;
        QueryPager pager = select.getQuery(makeInternalOptions(prepared.statement, values), FBUtilities.nowInSeconds()).getPager(null, ProtocolVersion.CURRENT);
        return UntypedResultSet.create(select, pager, pageSize);
    }

    /**
     * Same than executeLocally, but to use for queries we know are only executed once so that the
     * created statement object is not cached.
     */
    public static UntypedResultSet executeOnceInternal(String query, Object... values)
    {
        return executeOnceInternal(internalQueryState(), query, values);
    }

    /**
     * Execute an internal query with the provided {@code nowInSec} and {@code timestamp} for the {@code QueryState}.
     * <p>This method ensure that the statement will not be cached in the prepared statement cache.</p>
     */
    @VisibleForTesting
    public static UntypedResultSet executeOnceInternalWithNowAndTimestamp(int nowInSec, long timestamp, String query, Object... values)
    {
        QueryState queryState = new QueryState(InternalStateInstance.INSTANCE.clientState, timestamp, nowInSec);
        return executeOnceInternal(queryState, query, values);
    }

    private static UntypedResultSet executeOnceInternal(QueryState queryState, String query, Object... values)
    {
        CQLStatement statement = parseStatement(query, queryState.getClientState());
        statement.validate(queryState.getClientState());
        ResultMessage result = statement.executeLocally(queryState, makeInternalOptions(statement, values));
        if (result instanceof ResultMessage.Rows)
            return UntypedResultSet.create(((ResultMessage.Rows)result).result);
        else
            return null;
    }

    /**
     * A special version of executeLocally that takes the time used as "now" for the query in argument.
     * Note that this only make sense for Selects so this only accept SELECT statements and is only useful in rare
     * cases.
     */
    public static UntypedResultSet executeInternalWithNow(int nowInSec, long queryStartNanoTime, String query, Object... values)
    {
        Prepared prepared = prepareInternal(query);
        assert prepared.statement instanceof SelectStatement;
        SelectStatement select = (SelectStatement)prepared.statement;
        ResultMessage result = select.executeInternal(internalQueryState(), makeInternalOptions(prepared.statement, values), nowInSec, queryStartNanoTime);
        assert result instanceof ResultMessage.Rows;
        return UntypedResultSet.create(((ResultMessage.Rows)result).result);
    }

    public static UntypedResultSet resultify(String query, RowIterator partition)
    {
        return resultify(query, PartitionIterators.singletonIterator(partition));
    }

    public static UntypedResultSet resultify(String query, PartitionIterator partitions)
    {
        try (PartitionIterator iter = partitions)
        {
            SelectStatement ss = (SelectStatement) getStatement(query, null);
            ResultSet cqlRows = ss.process(iter, FBUtilities.nowInSeconds());
            return UntypedResultSet.create(cqlRows);
        }
    }

    public ResultMessage.Prepared prepare(String query,
                                          ClientState clientState,
                                          Map<String, ByteBuffer> customPayload) throws RequestValidationException
    {
        return prepare(query, clientState);
    }

    private volatile boolean newPreparedStatementBehaviour = false;
    public boolean useNewPreparedStatementBehaviour()
    {
        if (newPreparedStatementBehaviour || DatabaseDescriptor.getForceNewPreparedStatementBehaviour())
            return true;

        synchronized (this)
        {
            CassandraVersion minVersion = Gossiper.instance.getMinVersion(DatabaseDescriptor.getWriteRpcTimeout(TimeUnit.MILLISECONDS), TimeUnit.MILLISECONDS);
            if (minVersion != null &&
                ((minVersion.major == 3 && minVersion.minor == 0 && minVersion.compareTo(NEW_PREPARED_STATEMENT_BEHAVIOUR_SINCE_30) >= 0) ||
                 (minVersion.major == 3 && minVersion.minor > 0 && minVersion.compareTo(NEW_PREPARED_STATEMENT_BEHAVIOUR_SINCE_3X) >= 0) ||
                 (minVersion.compareTo(NEW_PREPARED_STATEMENT_BEHAVIOUR_SINCE_40, true) >= 0)))
            {
                logger.info("Fully upgraded to at least {}", minVersion);
                newPreparedStatementBehaviour = true;
            }

            return newPreparedStatementBehaviour;
        }
    }

    /**
     * This method got slightly out of hand, but this is with best intentions: to allow users to be upgraded from any
     * prior version, and help implementers avoid previous mistakes by clearly separating fully qualified and non-fully
     * qualified statement behaviour.
     *
     * Basically we need to handle 4 different hashes here;
     * 1. fully qualified query with keyspace
     * 2. fully qualified query without keyspace
     * 3. unqualified query with keyspace
     * 4. unqualified query without keyspace
     *
     * The correct combination to return is 2/3 - the problem is during upgrades (assuming upgrading from < 3.0.26)
     * - Existing clients have hash 1 or 3
     * - Query prepared on a 3.0.25/3.11.12/4.0.2 instance needs to return hash 1/3 to be able to execute it on a 3.0.25 instance
     * - This is handled by the useNewPreparedStatementBehaviour flag - while there still are 3.0.25 instances in
     *   the cluster we always return hash 1/3
     * - Once fully upgraded we start returning hash 2/3, this will cause a prepared statement id mismatch for existing
     *   clients, but they will be able to continue using the old prepared statement id after that exception since we
     *   store the query both with and without keyspace.
     */
    public ResultMessage.Prepared prepare(String queryString, ClientState clientState)
    {
        boolean useNewPreparedStatementBehaviour = useNewPreparedStatementBehaviour();
        MD5Digest hashWithoutKeyspace = computeId(queryString, null);
        MD5Digest hashWithKeyspace = computeId(queryString, clientState.getRawKeyspace());
        Prepared cachedWithoutKeyspace = preparedStatements.getIfPresent(hashWithoutKeyspace);
        Prepared cachedWithKeyspace = preparedStatements.getIfPresent(hashWithKeyspace);
        // We assume it is only safe to return cached prepare if we have both instances
        boolean safeToReturnCached = cachedWithoutKeyspace != null && cachedWithKeyspace != null;

        if (safeToReturnCached)
        {
            if (useNewPreparedStatementBehaviour)
            {
                if (cachedWithoutKeyspace.fullyQualified) // For fully qualified statements, we always skip keyspace to avoid digest switching
                    return createResultMessage(hashWithoutKeyspace, cachedWithoutKeyspace);

                if (clientState.getRawKeyspace() != null && !cachedWithKeyspace.fullyQualified) // For non-fully qualified statements, we always include keyspace to avoid ambiguity
                    return createResultMessage(hashWithKeyspace, cachedWithKeyspace);

            }
            else // legacy caches, pre-CASSANDRA-15252 behaviour
            {
                return createResultMessage(hashWithKeyspace, cachedWithKeyspace);
            }
        }
        else
        {
            // Make sure the missing one is going to be eventually re-prepared
            evictPrepared(hashWithKeyspace);
            evictPrepared(hashWithoutKeyspace);
        }

        Prepared prepared = parseAndPrepare(queryString, clientState, false);
        CQLStatement statement = prepared.statement;

        int boundTerms = statement.getBindVariables().size();
        if (boundTerms > FBUtilities.MAX_UNSIGNED_SHORT)
            throw new InvalidRequestException(String.format("Too many markers(?). %d markers exceed the allowed maximum of %d", boundTerms, FBUtilities.MAX_UNSIGNED_SHORT));

        if (prepared.fullyQualified)
        {
            ResultMessage.Prepared qualifiedWithoutKeyspace = storePreparedStatement(queryString, null, prepared);
            ResultMessage.Prepared qualifiedWithKeyspace = null;
            if (clientState.getRawKeyspace() != null)
                qualifiedWithKeyspace = storePreparedStatement(queryString, clientState.getRawKeyspace(), prepared);

            if (!useNewPreparedStatementBehaviour && qualifiedWithKeyspace != null)
                return qualifiedWithKeyspace;

            return qualifiedWithoutKeyspace;
        }
        else
        {
            clientState.warnAboutUseWithPreparedStatements(hashWithKeyspace, clientState.getRawKeyspace());

            ResultMessage.Prepared nonQualifiedWithKeyspace = storePreparedStatement(queryString, clientState.getRawKeyspace(), prepared);
            ResultMessage.Prepared nonQualifiedWithNullKeyspace = storePreparedStatement(queryString, null, prepared);
            if (!useNewPreparedStatementBehaviour)
                return nonQualifiedWithNullKeyspace;

            return nonQualifiedWithKeyspace;
        }
    }

    private static MD5Digest computeId(String queryString, String keyspace)
    {
        String toHash = keyspace == null ? queryString : keyspace + queryString;
        return MD5Digest.compute(toHash);
    }

    @VisibleForTesting
    public static ResultMessage.Prepared getStoredPreparedStatement(String queryString, String clientKeyspace)
    throws InvalidRequestException
    {
        MD5Digest statementId = computeId(queryString, clientKeyspace);
        Prepared existing = preparedStatements.getIfPresent(statementId);
        if (existing == null)
            return null;

        checkTrue(queryString.equals(existing.rawCQLStatement),
                String.format("MD5 hash collision: query with the same MD5 hash was already prepared. \n Existing: '%s'", existing.rawCQLStatement));

        return createResultMessage(statementId, existing);
    }

    @VisibleForTesting
    private static ResultMessage.Prepared createResultMessage(MD5Digest statementId, Prepared existing)
    throws InvalidRequestException
    {
<<<<<<< HEAD
        ResultSet.PreparedMetadata preparedMetadata = ResultSet.PreparedMetadata.fromPrepared(existing.statement);
        ResultSet.ResultMetadata resultMetadata = ResultSet.ResultMetadata.fromPrepared(existing.statement);
        return new ResultMessage.Prepared(statementId, resultMetadata.getResultMetadataId(), preparedMetadata, resultMetadata);
=======
        if (forThrift)
        {
            Integer thriftStatementId = computeThriftId(queryString, clientKeyspace);
            ParsedStatement.Prepared existing = thriftPreparedStatements.get(thriftStatementId);
            if (existing == null)
                return null;

            checkTrue(queryString.equals(existing.rawCQLStatement),
                      "MD5 hash collision: query with the same MD5 hash was already prepared. \n Existing: '%s'",
                      existing.rawCQLStatement);
            return ResultMessage.Prepared.forThrift(thriftStatementId, existing.boundNames);
        }
        else
        {
            MD5Digest statementId = computeId(queryString, clientKeyspace);
            ParsedStatement.Prepared existing = preparedStatements.get(statementId);
            if (existing == null)
                return null;

            checkTrue(queryString.equals(existing.rawCQLStatement),
                      "MD5 hash collision: query with the same MD5 hash was already prepared. \n Existing: '%s'",
                      existing.rawCQLStatement);
            return new ResultMessage.Prepared(statementId, existing);
        }
>>>>>>> 3ca94d65
    }

    @VisibleForTesting
    public static ResultMessage.Prepared storePreparedStatement(String queryString, String keyspace, Prepared prepared)
    throws InvalidRequestException
    {
        // Concatenate the current keyspace so we don't mix prepared statements between keyspace (#5352).
        // (if the keyspace is null, queryString has to have a fully-qualified keyspace so it's fine.
        long statementSize = ObjectSizes.measureDeep(prepared.statement);
        // don't execute the statement if it's bigger than the allowed threshold
        if (statementSize > capacityToBytes(DatabaseDescriptor.getPreparedStatementsCacheSizeMB()))
            throw new InvalidRequestException(String.format("Prepared statement of size %d bytes is larger than allowed maximum of %d MB: %s...",
                                                            statementSize,
                                                            DatabaseDescriptor.getPreparedStatementsCacheSizeMB(),
                                                            queryString.substring(0, 200)));
        MD5Digest statementId = computeId(queryString, keyspace);
        Prepared previous = preparedStatements.get(statementId, (ignored_) -> prepared);
        if (previous == prepared)
            SystemKeyspace.writePreparedStatement(keyspace, statementId, queryString);

        ResultSet.PreparedMetadata preparedMetadata = ResultSet.PreparedMetadata.fromPrepared(prepared.statement);
        ResultSet.ResultMetadata resultMetadata = ResultSet.ResultMetadata.fromPrepared(prepared.statement);
        return new ResultMessage.Prepared(statementId, resultMetadata.getResultMetadataId(), preparedMetadata, resultMetadata);
    }

    public ResultMessage processPrepared(CQLStatement statement,
                                         QueryState state,
                                         QueryOptions options,
                                         Map<String, ByteBuffer> customPayload,
                                         long queryStartNanoTime)
                                                 throws RequestExecutionException, RequestValidationException
    {
        return processPrepared(statement, state, options, queryStartNanoTime);
    }

    public ResultMessage processPrepared(CQLStatement statement, QueryState queryState, QueryOptions options, long queryStartNanoTime)
    throws RequestExecutionException, RequestValidationException
    {
        List<ByteBuffer> variables = options.getValues();
        // Check to see if there are any bound variables to verify
        if (!(variables.isEmpty() && statement.getBindVariables().isEmpty()))
        {
            if (variables.size() != statement.getBindVariables().size())
                throw new InvalidRequestException(String.format("there were %d markers(?) in CQL but %d bound variables",
                                                                statement.getBindVariables().size(),
                                                                variables.size()));

            // at this point there is a match in count between markers and variables that is non-zero
            if (logger.isTraceEnabled())
                for (int i = 0; i < variables.size(); i++)
                    logger.trace("[{}] '{}'", i+1, variables.get(i));
        }

        metrics.preparedStatementsExecuted.inc();
        return processStatement(statement, queryState, options, queryStartNanoTime);
    }

    public ResultMessage processBatch(BatchStatement statement,
                                      QueryState state,
                                      BatchQueryOptions options,
                                      Map<String, ByteBuffer> customPayload,
                                      long queryStartNanoTime)
                                              throws RequestExecutionException, RequestValidationException
    {
        return processBatch(statement, state, options, queryStartNanoTime);
    }

    public ResultMessage processBatch(BatchStatement batch, QueryState queryState, BatchQueryOptions options, long queryStartNanoTime)
    throws RequestExecutionException, RequestValidationException
    {
        ClientState clientState = queryState.getClientState().cloneWithKeyspaceIfSet(options.getKeyspace());
        batch.authorize(clientState);
        batch.validate();
        batch.validate(clientState);
        return batch.execute(queryState, options, queryStartNanoTime);
    }

    public static CQLStatement getStatement(String queryStr, ClientState clientState)
    throws RequestValidationException
    {
        Tracing.trace("Parsing {}", queryStr);
        CQLStatement.Raw statement = parseStatement(queryStr);

        // Set keyspace for statement that require login
        if (statement instanceof QualifiedStatement)
            ((QualifiedStatement) statement).setKeyspace(clientState);

        Tracing.trace("Preparing statement");
        return statement.prepare(clientState);
    }

    public static <T extends CQLStatement.Raw> T parseStatement(String queryStr, Class<T> klass, String type) throws SyntaxException
    {
        try
        {
            CQLStatement.Raw stmt = parseStatement(queryStr);

            if (!klass.isAssignableFrom(stmt.getClass()))
                throw new IllegalArgumentException("Invalid query, must be a " + type + " statement but was: " + stmt.getClass());

            return klass.cast(stmt);
        }
        catch (RequestValidationException e)
        {
            throw new IllegalArgumentException(e.getMessage(), e);
        }
    }
    public static CQLStatement.Raw parseStatement(String queryStr) throws SyntaxException
    {
        try
        {
            return CQLFragmentParser.parseAnyUnhandled(CqlParser::query, queryStr);
        }
        catch (CassandraException ce)
        {
            throw ce;
        }
        catch (RuntimeException re)
        {
            logger.error(String.format("The statement: [%s] could not be parsed.", queryStr), re);
            throw new SyntaxException(String.format("Failed parsing statement: [%s] reason: %s %s",
                                                    queryStr,
                                                    re.getClass().getSimpleName(),
                                                    re.getMessage()));
        }
        catch (RecognitionException e)
        {
            throw new SyntaxException("Invalid or malformed CQL query string: " + e.getMessage());
        }
    }

    private static int measure(Object key, Prepared value)
    {
        return Ints.checkedCast(ObjectSizes.measureDeep(key) + ObjectSizes.measureDeep(value));
    }

    /**
     * Clear our internal statmeent cache for test purposes.
     */
    @VisibleForTesting
    public static void clearInternalStatementsCache()
    {
        internalStatements.clear();
    }

    @VisibleForTesting
    public static void clearPreparedStatementsCache()
    {
        preparedStatements.asMap().clear();
    }

    private static class StatementInvalidatingListener extends SchemaChangeListener
    {
        private static void removeInvalidPreparedStatements(String ksName, String cfName)
        {
            removeInvalidPreparedStatements(internalStatements.values().iterator(), ksName, cfName);
            removeInvalidPersistentPreparedStatements(preparedStatements.asMap().entrySet().iterator(), ksName, cfName);
        }

        private static void removeInvalidPreparedStatementsForFunction(String ksName, String functionName)
        {
            Predicate<Function> matchesFunction = f -> ksName.equals(f.name().keyspace) && functionName.equals(f.name().name);

            for (Iterator<Map.Entry<MD5Digest, Prepared>> iter = preparedStatements.asMap().entrySet().iterator();
                 iter.hasNext();)
            {
                Map.Entry<MD5Digest, Prepared> pstmt = iter.next();
                if (Iterables.any(pstmt.getValue().statement.getFunctions(), matchesFunction))
                {
                    SystemKeyspace.removePreparedStatement(pstmt.getKey());
                    iter.remove();
                }
            }


            Iterators.removeIf(internalStatements.values().iterator(),
                               statement -> Iterables.any(statement.statement.getFunctions(), matchesFunction));
        }

        private static void removeInvalidPersistentPreparedStatements(Iterator<Map.Entry<MD5Digest, Prepared>> iterator,
                                                                      String ksName, String cfName)
        {
            while (iterator.hasNext())
            {
                Map.Entry<MD5Digest, Prepared> entry = iterator.next();
                if (shouldInvalidate(ksName, cfName, entry.getValue().statement))
                {
                    SystemKeyspace.removePreparedStatement(entry.getKey());
                    iterator.remove();
                }
            }
        }

        private static void removeInvalidPreparedStatements(Iterator<Prepared> iterator, String ksName, String cfName)
        {
            while (iterator.hasNext())
            {
                if (shouldInvalidate(ksName, cfName, iterator.next().statement))
                    iterator.remove();
            }
        }

        private static boolean shouldInvalidate(String ksName, String cfName, CQLStatement statement)
        {
            String statementKsName;
            String statementCfName;

            if (statement instanceof ModificationStatement)
            {
                ModificationStatement modificationStatement = ((ModificationStatement) statement);
                statementKsName = modificationStatement.keyspace();
                statementCfName = modificationStatement.columnFamily();
            }
            else if (statement instanceof SelectStatement)
            {
                SelectStatement selectStatement = ((SelectStatement) statement);
                statementKsName = selectStatement.keyspace();
                statementCfName = selectStatement.columnFamily();
            }
            else if (statement instanceof BatchStatement)
            {
                BatchStatement batchStatement = ((BatchStatement) statement);
                for (ModificationStatement stmt : batchStatement.getStatements())
                {
                    if (shouldInvalidate(ksName, cfName, stmt))
                        return true;
                }
                return false;
            }
            else
            {
                return false;
            }

            return ksName.equals(statementKsName) && (cfName == null || cfName.equals(statementCfName));
        }

        public void onCreateFunction(String ksName, String functionName, List<AbstractType<?>> argTypes)
        {
            onCreateFunctionInternal(ksName, functionName, argTypes);
        }

        public void onCreateAggregate(String ksName, String aggregateName, List<AbstractType<?>> argTypes)
        {
            onCreateFunctionInternal(ksName, aggregateName, argTypes);
        }

        private static void onCreateFunctionInternal(String ksName, String functionName, List<AbstractType<?>> argTypes)
        {
            // in case there are other overloads, we have to remove all overloads since argument type
            // matching may change (due to type casting)
            if (Schema.instance.getKeyspaceMetadata(ksName).functions.get(new FunctionName(ksName, functionName)).size() > 1)
                removeInvalidPreparedStatementsForFunction(ksName, functionName);
        }

        public void onAlterTable(String ksName, String cfName, boolean affectsStatements)
        {
            logger.trace("Column definitions for {}.{} changed, invalidating related prepared statements", ksName, cfName);
            if (affectsStatements)
                removeInvalidPreparedStatements(ksName, cfName);
        }

        public void onAlterFunction(String ksName, String functionName, List<AbstractType<?>> argTypes)
        {
            // Updating a function may imply we've changed the body of the function, so we need to invalid statements so that
            // the new definition is picked (the function is resolved at preparation time).
            // TODO: if the function has multiple overload, we could invalidate only the statement refering to the overload
            // that was updated. This requires a few changes however and probably doesn't matter much in practice.
            removeInvalidPreparedStatementsForFunction(ksName, functionName);
        }

        public void onAlterAggregate(String ksName, String aggregateName, List<AbstractType<?>> argTypes)
        {
            // Updating a function may imply we've changed the body of the function, so we need to invalid statements so that
            // the new definition is picked (the function is resolved at preparation time).
            // TODO: if the function has multiple overload, we could invalidate only the statement refering to the overload
            // that was updated. This requires a few changes however and probably doesn't matter much in practice.
            removeInvalidPreparedStatementsForFunction(ksName, aggregateName);
        }

        public void onDropKeyspace(String ksName)
        {
            logger.trace("Keyspace {} was dropped, invalidating related prepared statements", ksName);
            removeInvalidPreparedStatements(ksName, null);
        }

        public void onDropTable(String ksName, String cfName)
        {
            logger.trace("Table {}.{} was dropped, invalidating related prepared statements", ksName, cfName);
            removeInvalidPreparedStatements(ksName, cfName);
        }

        public void onDropFunction(String ksName, String functionName, List<AbstractType<?>> argTypes)
        {
            removeInvalidPreparedStatementsForFunction(ksName, functionName);
        }

        public void onDropAggregate(String ksName, String aggregateName, List<AbstractType<?>> argTypes)
        {
            removeInvalidPreparedStatementsForFunction(ksName, aggregateName);
        }
    }
}<|MERGE_RESOLUTION|>--- conflicted
+++ resolved
@@ -653,7 +653,8 @@
             return null;
 
         checkTrue(queryString.equals(existing.rawCQLStatement),
-                String.format("MD5 hash collision: query with the same MD5 hash was already prepared. \n Existing: '%s'", existing.rawCQLStatement));
+                  "MD5 hash collision: query with the same MD5 hash was already prepared. \n Existing: '%s'",
+                  existing.rawCQLStatement);
 
         return createResultMessage(statementId, existing);
     }
@@ -662,36 +663,9 @@
     private static ResultMessage.Prepared createResultMessage(MD5Digest statementId, Prepared existing)
     throws InvalidRequestException
     {
-<<<<<<< HEAD
         ResultSet.PreparedMetadata preparedMetadata = ResultSet.PreparedMetadata.fromPrepared(existing.statement);
         ResultSet.ResultMetadata resultMetadata = ResultSet.ResultMetadata.fromPrepared(existing.statement);
         return new ResultMessage.Prepared(statementId, resultMetadata.getResultMetadataId(), preparedMetadata, resultMetadata);
-=======
-        if (forThrift)
-        {
-            Integer thriftStatementId = computeThriftId(queryString, clientKeyspace);
-            ParsedStatement.Prepared existing = thriftPreparedStatements.get(thriftStatementId);
-            if (existing == null)
-                return null;
-
-            checkTrue(queryString.equals(existing.rawCQLStatement),
-                      "MD5 hash collision: query with the same MD5 hash was already prepared. \n Existing: '%s'",
-                      existing.rawCQLStatement);
-            return ResultMessage.Prepared.forThrift(thriftStatementId, existing.boundNames);
-        }
-        else
-        {
-            MD5Digest statementId = computeId(queryString, clientKeyspace);
-            ParsedStatement.Prepared existing = preparedStatements.get(statementId);
-            if (existing == null)
-                return null;
-
-            checkTrue(queryString.equals(existing.rawCQLStatement),
-                      "MD5 hash collision: query with the same MD5 hash was already prepared. \n Existing: '%s'",
-                      existing.rawCQLStatement);
-            return new ResultMessage.Prepared(statementId, existing);
-        }
->>>>>>> 3ca94d65
     }
 
     @VisibleForTesting
