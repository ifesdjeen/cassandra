/*
 * Licensed to the Apache Software Foundation (ASF) under one
 * or more contributor license agreements.  See the NOTICE file
 * distributed with this work for additional information
 * regarding copyright ownership.  The ASF licenses this file
 * to you under the Apache License, Version 2.0 (the
 * "License"); you may not use this file except in compliance
 * with the License.  You may obtain a copy of the License at
 *
 *     http://www.apache.org/licenses/LICENSE-2.0
 *
 * Unless required by applicable law or agreed to in writing, software
 * distributed under the License is distributed on an "AS IS" BASIS,
 * WITHOUT WARRANTIES OR CONDITIONS OF ANY KIND, either express or implied.
 * See the License for the specific language governing permissions and
 * limitations under the License.
 */
package org.apache.cassandra.cql3;

import java.nio.ByteBuffer;
import java.util.Collections;
import java.util.List;
import java.util.Map;

import org.apache.cassandra.config.CFMetaData;
import org.apache.cassandra.db.*;
import org.apache.cassandra.db.composites.CellName;
import org.apache.cassandra.db.filter.ColumnSlice;
import org.apache.cassandra.exceptions.InvalidRequestException;

/**
 * A simple container that simplify passing parameters for collections methods.
 */
public class UpdateParameters
{
    public final CFMetaData metadata;
    public final QueryOptions options;
    public final long timestamp;
    private final int ttl;
    public final int localDeletionTime;

    // For lists operation that require a read-before-write. Will be null otherwise.
    private final Map<ByteBuffer, CQL3Row> prefetchedLists;

    public UpdateParameters(CFMetaData metadata, QueryOptions options, long timestamp, int ttl, Map<ByteBuffer, CQL3Row> prefetchedLists)
    {
        this.metadata = metadata;
        this.options = options;
        this.timestamp = timestamp;
        this.ttl = ttl;
        this.localDeletionTime = (int)(System.currentTimeMillis() / 1000);
        this.prefetchedLists = prefetchedLists;
    }

    public Cell makeColumn(CellName name, ByteBuffer value) throws InvalidRequestException
    {
        QueryProcessor.validateCellName(name, metadata.comparator);
        return AbstractCell.create(name, value, timestamp, ttl, metadata);
    }

<<<<<<< HEAD
    public Cell makeTombstone(CellName name) throws InvalidRequestException
=======
    public Column makeCounter(ByteBuffer name, long delta) throws InvalidRequestException
    {
        QueryProcessor.validateCellName(name);
        return new CounterUpdateColumn(name, delta, System.currentTimeMillis());
    }

    public Column makeTombstone(ByteBuffer name) throws InvalidRequestException
>>>>>>> ecf1baeb
    {
        QueryProcessor.validateCellName(name, metadata.comparator);
        return new BufferDeletedCell(name, localDeletionTime, timestamp);
    }

    public RangeTombstone makeRangeTombstone(ColumnSlice slice) throws InvalidRequestException
    {
        QueryProcessor.validateComposite(slice.start, metadata.comparator);
        QueryProcessor.validateComposite(slice.finish, metadata.comparator);
        return new RangeTombstone(slice.start, slice.finish, timestamp, localDeletionTime);
    }

    public RangeTombstone makeTombstoneForOverwrite(ColumnSlice slice) throws InvalidRequestException
    {
        QueryProcessor.validateComposite(slice.start, metadata.comparator);
        QueryProcessor.validateComposite(slice.finish, metadata.comparator);
        return new RangeTombstone(slice.start, slice.finish, timestamp - 1, localDeletionTime);
    }

    public List<Cell> getPrefetchedList(ByteBuffer rowKey, ColumnIdentifier cql3ColumnName)
    {
        if (prefetchedLists == null)
            return Collections.emptyList();

        CQL3Row row = prefetchedLists.get(rowKey);
        return row == null ? Collections.<Cell>emptyList() : row.getCollection(cql3ColumnName);
    }
}<|MERGE_RESOLUTION|>--- conflicted
+++ resolved
@@ -27,6 +27,7 @@
 import org.apache.cassandra.db.composites.CellName;
 import org.apache.cassandra.db.filter.ColumnSlice;
 import org.apache.cassandra.exceptions.InvalidRequestException;
+import org.apache.cassandra.utils.FBUtilities;
 
 /**
  * A simple container that simplify passing parameters for collections methods.
@@ -58,17 +59,13 @@
         return AbstractCell.create(name, value, timestamp, ttl, metadata);
     }
 
-<<<<<<< HEAD
+     public Cell makeCounter(CellName name, long delta) throws InvalidRequestException
+     {
+         QueryProcessor.validateCellName(name, metadata.comparator);
+         return new BufferCounterUpdateCell(name, delta, FBUtilities.timestampMicros());
+     }
+
     public Cell makeTombstone(CellName name) throws InvalidRequestException
-=======
-    public Column makeCounter(ByteBuffer name, long delta) throws InvalidRequestException
-    {
-        QueryProcessor.validateCellName(name);
-        return new CounterUpdateColumn(name, delta, System.currentTimeMillis());
-    }
-
-    public Column makeTombstone(ByteBuffer name) throws InvalidRequestException
->>>>>>> ecf1baeb
     {
         QueryProcessor.validateCellName(name, metadata.comparator);
         return new BufferDeletedCell(name, localDeletionTime, timestamp);
