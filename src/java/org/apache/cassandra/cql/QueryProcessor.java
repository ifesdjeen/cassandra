/*
 *
 * Licensed to the Apache Software Foundation (ASF) under one
 * or more contributor license agreements.  See the NOTICE file
 * distributed with this work for additional information
 * regarding copyright ownership.  The ASF licenses this file
 * to you under the Apache License, Version 2.0 (the
 * "License"); you may not use this file except in compliance
 * with the License.  You may obtain a copy of the License at
 *
 *   http://www.apache.org/licenses/LICENSE-2.0
 *
 * Unless required by applicable law or agreed to in writing,
 * software distributed under the License is distributed on an
 * "AS IS" BASIS, WITHOUT WARRANTIES OR CONDITIONS OF ANY
 * KIND, either express or implied.  See the License for the
 * specific language governing permissions and limitations
 * under the License.
 *
 */

package org.apache.cassandra.cql;

import java.io.IOException;
import java.nio.ByteBuffer;
import java.nio.charset.CharacterCodingException;
import java.util.*;
import java.util.concurrent.Callable;
import java.util.concurrent.ExecutionException;
import java.util.concurrent.Future;
import java.util.concurrent.TimeoutException;

import org.apache.cassandra.auth.Permission;
import org.apache.cassandra.concurrent.Stage;
import org.apache.cassandra.concurrent.StageManager;
import org.apache.cassandra.config.*;
import org.apache.cassandra.cli.CliUtils;
import org.apache.cassandra.db.CounterColumn;
import org.apache.cassandra.db.*;
import org.apache.cassandra.db.context.CounterContext;
import org.apache.cassandra.db.filter.QueryPath;
import org.apache.cassandra.db.marshal.AbstractType;
import org.apache.cassandra.db.marshal.AsciiType;
import org.apache.cassandra.db.marshal.MarshalException;
import org.apache.cassandra.db.marshal.TypeParser;
import org.apache.cassandra.dht.*;
import org.apache.cassandra.service.ClientState;
import org.apache.cassandra.service.StorageProxy;
import org.apache.cassandra.service.StorageService;
import org.apache.cassandra.service.MigrationManager;
import org.apache.cassandra.thrift.*;
import org.apache.cassandra.thrift.Column;
import org.apache.cassandra.utils.ByteBufferUtil;
import org.apache.cassandra.utils.FBUtilities;
import org.apache.cassandra.utils.Pair;
import org.apache.cassandra.utils.SemanticVersion;

import com.google.common.base.Predicates;
import com.google.common.collect.Maps;
import org.antlr.runtime.*;

import org.slf4j.Logger;
import org.slf4j.LoggerFactory;

import static org.apache.cassandra.thrift.ThriftValidation.validateColumnFamily;

public class QueryProcessor
{
    public static final SemanticVersion CQL_VERSION = new SemanticVersion("2.0.0");

    private static final Logger logger = LoggerFactory.getLogger(QueryProcessor.class);

    private static final long timeLimitForSchemaAgreement = 10 * 1000;

    public static final String DEFAULT_KEY_NAME = bufferToString(CFMetaData.DEFAULT_KEY_NAME);

    private static List<org.apache.cassandra.db.Row> getSlice(CFMetaData metadata, SelectStatement select, List<ByteBuffer> variables)
    throws InvalidRequestException, TimedOutException, UnavailableException
    {
        QueryPath queryPath = new QueryPath(select.getColumnFamily());
        List<ReadCommand> commands = new ArrayList<ReadCommand>();

        // ...of a list of column names
        if (!select.isColumnRange())
        {
            Collection<ByteBuffer> columnNames = getColumnNames(select, metadata, variables);
            validateColumnNames(columnNames);

            for (Term rawKey: select.getKeys())
            {
                ByteBuffer key = rawKey.getByteBuffer(metadata.getKeyValidator(),variables);

                validateKey(key);
                commands.add(new SliceByNamesReadCommand(metadata.ksName, key, queryPath, columnNames));
            }
        }
        // ...a range (slice) of column names
        else
        {
            AbstractType<?> comparator = select.getComparator(metadata.ksName);
            ByteBuffer start = select.getColumnStart().getByteBuffer(comparator,variables);
            ByteBuffer finish = select.getColumnFinish().getByteBuffer(comparator,variables);

            for (Term rawKey : select.getKeys())
            {
                ByteBuffer key = rawKey.getByteBuffer(metadata.getKeyValidator(),variables);

                validateKey(key);
                validateSliceRange(metadata, start, finish, select.isColumnsReversed());
                commands.add(new SliceFromReadCommand(metadata.ksName,
                                                      key,
                                                      queryPath,
                                                      start,
                                                      finish,
                                                      select.isColumnsReversed(),
                                                      select.getColumnsLimit()));
            }
        }

        try
        {
            return StorageProxy.read(commands, select.getConsistencyLevel());
        }
        catch (TimeoutException e)
        {
            throw new TimedOutException();
        }
        catch (IOException e)
        {
            throw new RuntimeException(e);
        }
    }

    private static List<ByteBuffer> getColumnNames(SelectStatement select, CFMetaData metadata, List<ByteBuffer> variables)
    throws InvalidRequestException
    {
        String keyString = getKeyString(metadata);
        List<ByteBuffer> columnNames = new ArrayList<ByteBuffer>();
        for (Term column : select.getColumnNames())
        {
            // skip the key for the slice op; we'll add it to the resultset in extractThriftColumns
            if (!column.getText().equalsIgnoreCase(keyString))
                columnNames.add(column.getByteBuffer(metadata.comparator,variables));
        }
        return columnNames;
    }

    private static List<org.apache.cassandra.db.Row> multiRangeSlice(CFMetaData metadata, SelectStatement select, List<ByteBuffer> variables)
    throws TimedOutException, UnavailableException, InvalidRequestException
    {
        List<org.apache.cassandra.db.Row> rows;
        IPartitioner<?> p = StorageService.getPartitioner();

        AbstractType<?> keyType = Schema.instance.getCFMetaData(metadata.ksName, select.getColumnFamily()).getKeyValidator();

        ByteBuffer startKeyBytes = (select.getKeyStart() != null)
                                   ? select.getKeyStart().getByteBuffer(keyType,variables)
                                   : null;

        ByteBuffer finishKeyBytes = (select.getKeyFinish() != null)
                                    ? select.getKeyFinish().getByteBuffer(keyType,variables)
                                    : null;

        RowPosition startKey = RowPosition.forKey(startKeyBytes, p), finishKey = RowPosition.forKey(finishKeyBytes, p);
        if (startKey.compareTo(finishKey) > 0 && !finishKey.isMinimum(p))
        {
            if (p instanceof RandomPartitioner)
                throw new InvalidRequestException("Start key sorts after end key. This is not allowed; you probably should not specify end key at all, under RandomPartitioner");
            else
                throw new InvalidRequestException("Start key must sort before (or equal to) finish key in your partitioner!");
        }
        AbstractBounds<RowPosition> bounds = new Bounds<RowPosition>(startKey, finishKey);

        // XXX: Our use of Thrift structs internally makes me Sad. :(
        SlicePredicate thriftSlicePredicate = slicePredicateFromSelect(select, metadata, variables);
        validateSlicePredicate(metadata, thriftSlicePredicate);

        List<IndexExpression> expressions = new ArrayList<IndexExpression>();
        for (Relation columnRelation : select.getColumnRelations())
        {
            // Left and right side of relational expression encoded according to comparator/validator.
            ByteBuffer entity = columnRelation.getEntity().getByteBuffer(metadata.comparator, variables);
            ByteBuffer value = columnRelation.getValue().getByteBuffer(select.getValueValidator(metadata.ksName, entity), variables);

            expressions.add(new IndexExpression(entity,
                                                IndexOperator.valueOf(columnRelation.operator().toString()),
                                                value));
        }

        int limit = select.isKeyRange() && select.getKeyStart() != null
                  ? select.getNumRecords() + 1
                  : select.getNumRecords();

        try
        {
            rows = StorageProxy.getRangeSlice(new RangeSliceCommand(metadata.ksName,
                                                                    select.getColumnFamily(),
                                                                    null,
                                                                    thriftSlicePredicate,
                                                                    bounds,
                                                                    expressions,
                                                                    limit),
                                                                    select.getConsistencyLevel());
        }
        catch (IOException e)
        {
            throw new RuntimeException(e);
        }
        catch (org.apache.cassandra.thrift.UnavailableException e)
        {
            throw new UnavailableException();
        }
        catch (TimeoutException e)
        {
            throw new TimedOutException();
        }

        // if start key was set and relation was "greater than"
        if (select.getKeyStart() != null && !select.includeStartKey() && !rows.isEmpty())
        {
            if (rows.get(0).key.key.equals(startKeyBytes))
                rows.remove(0);
        }

        // if finish key was set and relation was "less than"
        if (select.getKeyFinish() != null && !select.includeFinishKey() && !rows.isEmpty())
        {
            int lastIndex = rows.size() - 1;
            if (rows.get(lastIndex).key.key.equals(finishKeyBytes))
                rows.remove(lastIndex);
        }

        return rows.subList(0, select.getNumRecords() < rows.size() ? select.getNumRecords() : rows.size());
    }

    private static void batchUpdate(ClientState clientState, List<UpdateStatement> updateStatements, ConsistencyLevel consistency, List<ByteBuffer> variables )
    throws InvalidRequestException, UnavailableException, TimedOutException
    {
        String globalKeyspace = clientState.getKeyspace();
        List<IMutation> rowMutations = new ArrayList<IMutation>();
        List<String> cfamsSeen = new ArrayList<String>();

        for (UpdateStatement update : updateStatements)
        {
            String keyspace = update.keyspace == null ? globalKeyspace : update.keyspace;

            // Avoid unnecessary authorizations.
            if (!(cfamsSeen.contains(update.getColumnFamily())))
            {
                clientState.hasColumnFamilyAccess(keyspace, update.getColumnFamily(), Permission.WRITE);
                cfamsSeen.add(update.getColumnFamily());
            }

            rowMutations.addAll(update.prepareRowMutations(keyspace, clientState, variables));
        }

<<<<<<< HEAD
=======
        for (IMutation mutation : rowMutations)
        {
            validateKey(mutation.key());
        }

>>>>>>> 281af5e4
        try
        {
            StorageProxy.mutate(rowMutations, consistency);
        }
        catch (org.apache.cassandra.thrift.UnavailableException e)
        {
            throw new UnavailableException();
        }
        catch (TimeoutException e)
        {
            throw new TimedOutException();
        }
    }

    private static SlicePredicate slicePredicateFromSelect(SelectStatement select, CFMetaData metadata, List<ByteBuffer> variables)
    throws InvalidRequestException
    {
        SlicePredicate thriftSlicePredicate = new SlicePredicate();

        if (select.isColumnRange() || select.getColumnNames().size() == 0)
        {
            SliceRange sliceRange = new SliceRange();
            sliceRange.start = select.getColumnStart().getByteBuffer(metadata.comparator, variables);
            sliceRange.finish = select.getColumnFinish().getByteBuffer(metadata.comparator, variables);
            sliceRange.reversed = select.isColumnsReversed();
            sliceRange.count = select.getColumnsLimit();
            thriftSlicePredicate.slice_range = sliceRange;
        }
        else
        {
            thriftSlicePredicate.column_names = getColumnNames(select, metadata, variables);
        }

        return thriftSlicePredicate;
    }

    /* Test for SELECT-specific taboos */
    private static void validateSelect(String keyspace, SelectStatement select, List<ByteBuffer> variables) throws InvalidRequestException
    {
        ThriftValidation.validateConsistencyLevel(keyspace, select.getConsistencyLevel(), RequestType.READ);

        // Finish key w/o start key (KEY < foo)
        if (!select.isKeyRange() && (select.getKeyFinish() != null))
            throw new InvalidRequestException("Key range clauses must include a start key (i.e. KEY > term)");

        // Key range and by-key(s) combined (KEY > foo AND KEY = bar)
        if (select.isKeyRange() && select.getKeys().size() > 0)
            throw new InvalidRequestException("You cannot combine key range and by-key clauses in a SELECT");

        // Start and finish keys, *and* column relations (KEY > foo AND KEY < bar and name1 = value1).
        if (select.isKeyRange() && (select.getKeyFinish() != null) && (select.getColumnRelations().size() > 0))
            throw new InvalidRequestException("You cannot combine key range and by-column clauses in a SELECT");

        // Can't use more than one KEY =
        if (!select.isMultiKey() && select.getKeys().size() > 1)
            throw new InvalidRequestException("You cannot use more than one KEY = in a SELECT");

        if (select.getColumnRelations().size() > 0)
        {
            AbstractType<?> comparator = select.getComparator(keyspace);
            Set<ByteBuffer> indexed = Table.open(keyspace).getColumnFamilyStore(select.getColumnFamily()).indexManager.getIndexedColumns();
            for (Relation relation : select.getColumnRelations())
            {
                if ((relation.operator() == RelationType.EQ) && indexed.contains(relation.getEntity().getByteBuffer(comparator, variables)))
                    return;
            }
            throw new InvalidRequestException("No indexed columns present in by-columns clause with \"equals\" operator");
        }
    }

    public static void validateKey(ByteBuffer key) throws InvalidRequestException
    {
        if (key == null || key.remaining() == 0)
        {
            throw new InvalidRequestException("Key may not be empty");
        }

        // check that key can be handled by FBUtilities.writeShortByteArray
        if (key.remaining() > FBUtilities.MAX_UNSIGNED_SHORT)
        {
            throw new InvalidRequestException("Key length of " + key.remaining() +
                                              " is longer than maximum of " + FBUtilities.MAX_UNSIGNED_SHORT);
        }
    }

    public static void validateKeyAlias(CFMetaData cfm, String key) throws InvalidRequestException
    {
        assert key.toUpperCase().equals(key); // should always be uppercased by caller
        String realKeyAlias = bufferToString(cfm.getKeyName()).toUpperCase();
        if (!realKeyAlias.equals(key))
            throw new InvalidRequestException(String.format("Expected key '%s' to be present in WHERE clause for '%s'", realKeyAlias, cfm.cfName));
    }

    private static void validateColumnNames(Iterable<ByteBuffer> columns)
    throws InvalidRequestException
    {
        for (ByteBuffer name : columns)
        {
            if (name.remaining() > IColumn.MAX_NAME_LENGTH)
                throw new InvalidRequestException(String.format("column name is too long (%s > %s)",
                                                                name.remaining(),
                                                                IColumn.MAX_NAME_LENGTH));
            if (name.remaining() == 0)
                throw new InvalidRequestException("zero-length column name");
        }
    }

    public static void validateColumnName(ByteBuffer column)
    throws InvalidRequestException
    {
        validateColumnNames(Arrays.asList(column));
    }

    public static void validateColumn(CFMetaData metadata, ByteBuffer name, ByteBuffer value)
    throws InvalidRequestException
    {
        validateColumnName(name);
        AbstractType<?> validator = metadata.getValueValidator(name);

        try
        {
            if (validator != null)
                validator.validate(value);
        }
        catch (MarshalException me)
        {
            throw new InvalidRequestException(String.format("Invalid column value for column (name=%s); %s",
                                                            ByteBufferUtil.bytesToHex(name),
                                                            me.getMessage()));
        }
    }

    private static void validateSlicePredicate(CFMetaData metadata, SlicePredicate predicate)
    throws InvalidRequestException
    {
        if (predicate.slice_range != null)
            validateSliceRange(metadata, predicate.slice_range);
        else
            validateColumnNames(predicate.column_names);
    }

    private static void validateSliceRange(CFMetaData metadata, SliceRange range)
    throws InvalidRequestException
    {
        validateSliceRange(metadata, range.start, range.finish, range.reversed);
    }

    private static void validateSliceRange(CFMetaData metadata, ByteBuffer start, ByteBuffer finish, boolean reversed)
    throws InvalidRequestException
    {
        AbstractType<?> comparator = metadata.getComparatorFor(null);
        Comparator<ByteBuffer> orderedComparator = reversed ? comparator.reverseComparator: comparator;
        if (start.remaining() > 0 && finish.remaining() > 0 && orderedComparator.compare(start, finish) > 0)
            throw new InvalidRequestException("range finish must come after start in traversal order");
    }

    // Copypasta from CassandraServer (where it is private).
    private static void validateSchemaAgreement() throws SchemaDisagreementException
    {
       if (describeSchemaVersions().size() > 1)
            throw new SchemaDisagreementException();
    }

    private static Map<String, List<String>> describeSchemaVersions()
    {
        // unreachable hosts don't count towards disagreement
        return Maps.filterKeys(StorageProxy.describeSchemaVersions(),
                               Predicates.not(Predicates.equalTo(StorageProxy.UNREACHABLE)));
    }

    public static CqlResult processStatement(CQLStatement statement,ClientState clientState, List<ByteBuffer> variables )
    throws  UnavailableException, InvalidRequestException, TimedOutException, SchemaDisagreementException
    {
        String keyspace = null;

        // Some statements won't have (or don't need) a keyspace (think USE, or CREATE).
        if (statement.type != StatementType.SELECT && StatementType.requiresKeyspace.contains(statement.type))
            keyspace = clientState.getKeyspace();

        CqlResult result = new CqlResult();

        if (logger.isDebugEnabled()) logger.debug("CQL statement type: {}", statement.type.toString());
        CFMetaData metadata;
        switch (statement.type)
        {
            case SELECT:
                SelectStatement select = (SelectStatement)statement.statement;

                final String oldKeyspace = clientState.getRawKeyspace();

                if (select.isSetKeyspace())
                {
                    keyspace = CliUtils.unescapeSQLString(select.getKeyspace());
                    ThriftValidation.validateTable(keyspace);
                }
                else if (oldKeyspace == null)
                    throw new InvalidRequestException("no keyspace has been specified");
                else
                    keyspace = oldKeyspace;

                clientState.hasColumnFamilyAccess(keyspace, select.getColumnFamily(), Permission.READ);
                metadata = validateColumnFamily(keyspace, select.getColumnFamily());

                // need to do this in here because we need a CFMD.getKeyName()
                select.extractKeyAliasFromColumns(metadata);

                if (select.getKeys().size() > 0)
                    validateKeyAlias(metadata, select.getKeyAlias());

                validateSelect(keyspace, select, variables);

                List<org.apache.cassandra.db.Row> rows;

                // By-key
                if (!select.isKeyRange() && (select.getKeys().size() > 0))
                {
                    rows = getSlice(metadata, select, variables);
                }
                else
                {
                    rows = multiRangeSlice(metadata, select, variables);
                }

                // count resultset is a single column named "count"
                result.type = CqlResultType.ROWS;
                if (select.isCountOperation())
                {
                    validateCountOperation(select);

                    ByteBuffer countBytes = ByteBufferUtil.bytes("count");
                    result.schema = new CqlMetadata(Collections.<ByteBuffer, String>emptyMap(),
                                                    Collections.<ByteBuffer, String>emptyMap(),
                                                    "AsciiType",
                                                    "LongType");
                    List<Column> columns = Collections.singletonList(new Column(countBytes).setValue(ByteBufferUtil.bytes((long) rows.size())));
                    result.rows = Collections.singletonList(new CqlRow(countBytes, columns));
                    return result;
                }

                // otherwise create resultset from query results
                result.schema = new CqlMetadata(new HashMap<ByteBuffer, String>(),
                                                new HashMap<ByteBuffer, String>(),
                                                TypeParser.getShortName(metadata.comparator),
                                                TypeParser.getShortName(metadata.getDefaultValidator()));
                List<CqlRow> cqlRows = new ArrayList<CqlRow>();
                for (org.apache.cassandra.db.Row row : rows)
                {
                    List<Column> thriftColumns = new ArrayList<Column>();
                    if (select.isColumnRange())
                    {
                        if (select.isFullWildcard())
                        {
                            // prepend key
                            thriftColumns.add(new Column(metadata.getKeyName()).setValue(row.key.key).setTimestamp(-1));
                            result.schema.name_types.put(metadata.getKeyName(), TypeParser.getShortName(AsciiType.instance));
                            result.schema.value_types.put(metadata.getKeyName(), TypeParser.getShortName(metadata.getKeyValidator()));
                        }

                        // preserve comparator order
                        if (row.cf != null)
                        {
                            for (IColumn c : row.cf.getSortedColumns())
                            {
                                if (c.isMarkedForDelete())
                                    continue;

                                ColumnDefinition cd = metadata.getColumnDefinition(c.name());
                                if (cd != null)
                                    result.schema.value_types.put(c.name(), TypeParser.getShortName(cd.getValidator()));

                                thriftColumns.add(thriftify(c));
                            }
                        }
                    }
                    else
                    {
                        String keyString = getKeyString(metadata);

                        // order columns in the order they were asked for
                        for (Term term : select.getColumnNames())
                        {
                            if (term.getText().equalsIgnoreCase(keyString))
                            {
                                // preserve case of key as it was requested
                                ByteBuffer requestedKey = ByteBufferUtil.bytes(term.getText());
                                thriftColumns.add(new Column(requestedKey).setValue(row.key.key).setTimestamp(-1));
                                result.schema.name_types.put(requestedKey, TypeParser.getShortName(AsciiType.instance));
                                result.schema.value_types.put(requestedKey, TypeParser.getShortName(metadata.getKeyValidator()));
                                continue;
                            }

                            if (row.cf == null)
                                continue;

                            ByteBuffer name;
                            try
                            {
                                name = term.getByteBuffer(metadata.comparator, variables);
                            }
                            catch (InvalidRequestException e)
                            {
                                throw new AssertionError(e);
                            }

                            ColumnDefinition cd = metadata.getColumnDefinition(name);
                            if (cd != null)
                                result.schema.value_types.put(name, TypeParser.getShortName(cd.getValidator()));
                            IColumn c = row.cf.getColumn(name);
                            if (c == null || c.isMarkedForDelete())
                                thriftColumns.add(new Column().setName(name));
                            else
                                thriftColumns.add(thriftify(c));
                        }
                    }

                    // Create a new row, add the columns to it, and then add it to the list of rows
                    CqlRow cqlRow = new CqlRow();
                    cqlRow.key = row.key.key;
                    cqlRow.columns = thriftColumns;
                    if (select.isColumnsReversed())
                        Collections.reverse(cqlRow.columns);
                    cqlRows.add(cqlRow);
                }

                result.rows = cqlRows;
                return result;

            case INSERT: // insert uses UpdateStatement
            case UPDATE:
                UpdateStatement update = (UpdateStatement)statement.statement;
                ThriftValidation.validateConsistencyLevel(keyspace, update.getConsistencyLevel(), RequestType.WRITE);
                batchUpdate(clientState, Collections.singletonList(update), update.getConsistencyLevel(), variables);
                result.type = CqlResultType.VOID;
                return result;

            case BATCH:
                BatchStatement batch = (BatchStatement) statement.statement;
                ThriftValidation.validateConsistencyLevel(keyspace, batch.getConsistencyLevel(), RequestType.WRITE);

                if (batch.getTimeToLive() != 0)
                    throw new InvalidRequestException("Global TTL on the BATCH statement is not supported.");

                for (AbstractModification up : batch.getStatements())
                {
                    if (up.isSetConsistencyLevel())
                        throw new InvalidRequestException(
                                "Consistency level must be set on the BATCH, not individual statements");

                    if (batch.isSetTimestamp() && up.isSetTimestamp())
                        throw new InvalidRequestException(
                                "Timestamp must be set either on BATCH or individual statements");
                }

                List<IMutation> mutations = batch.getMutations(keyspace, clientState);
                for (IMutation mutation : mutations)
                {
                    validateKey(mutation.key());
                }

                try
                {
<<<<<<< HEAD
                    StorageProxy.mutate(batch.getMutations(keyspace, clientState, variables), batch.getConsistencyLevel());
=======
                    StorageProxy.mutate(mutations, batch.getConsistencyLevel());
>>>>>>> 281af5e4
                }
                catch (org.apache.cassandra.thrift.UnavailableException e)
                {
                    throw new UnavailableException();
                }
                catch (TimeoutException e)
                {
                    throw new TimedOutException();
                }

                result.type = CqlResultType.VOID;
                return result;

            case USE:
                clientState.setKeyspace(CliUtils.unescapeSQLString((String) statement.statement));
                result.type = CqlResultType.VOID;

                return result;

            case TRUNCATE:
                Pair<String, String> columnFamily = (Pair<String, String>)statement.statement;
                keyspace = columnFamily.left == null ? clientState.getKeyspace() : columnFamily.left;

                validateColumnFamily(keyspace, columnFamily.right);
                clientState.hasColumnFamilyAccess(keyspace, columnFamily.right, Permission.WRITE);

                try
                {
                    StorageProxy.truncateBlocking(keyspace, columnFamily.right);
                }
                catch (TimeoutException e)
                {
                    throw (UnavailableException) new UnavailableException().initCause(e);
                }
                catch (IOException e)
                {
                    throw (UnavailableException) new UnavailableException().initCause(e);
                }

                result.type = CqlResultType.VOID;
                return result;

            case DELETE:
                DeleteStatement delete = (DeleteStatement)statement.statement;

                keyspace = delete.keyspace == null ? clientState.getKeyspace() : delete.keyspace;
                List<IMutation> deletions = delete.prepareRowMutations(keyspace, clientState);
                for (IMutation deletion : deletions)
                {
                    validateKey(deletion.key());
                }

                try
                {
<<<<<<< HEAD
                    StorageProxy.mutate(delete.prepareRowMutations(keyspace, clientState, variables), delete.getConsistencyLevel());
=======
                    StorageProxy.mutate(deletions, delete.getConsistencyLevel());
>>>>>>> 281af5e4
                }
                catch (TimeoutException e)
                {
                    throw new TimedOutException();
                }

                result.type = CqlResultType.VOID;
                return result;

            case CREATE_KEYSPACE:
                CreateKeyspaceStatement create = (CreateKeyspaceStatement)statement.statement;
                create.validate();
                ThriftValidation.validateKeyspaceNotSystem(create.getName());
                clientState.hasKeyspaceSchemaAccess(Permission.WRITE);
                validateSchemaAgreement();

                try
                {
                    KsDef ksd = new KsDef(create.getName(),
                                          create.getStrategyClass(),
                                          Collections.<CfDef>emptyList())
                                .setStrategy_options(create.getStrategyOptions());
                    ThriftValidation.validateKsDef(ksd);
                    ThriftValidation.validateKeyspaceNotYetExisting(create.getName());
                    MigrationManager.announceNewKeyspace(KSMetaData.fromThrift(ksd));
                    validateSchemaIsSettled();
                }
                catch (ConfigurationException e)
                {
                    InvalidRequestException ex = new InvalidRequestException(e.getMessage());
                    ex.initCause(e);
                    throw ex;
                }

                result.type = CqlResultType.VOID;
                return result;

            case CREATE_COLUMNFAMILY:
                CreateColumnFamilyStatement createCf = (CreateColumnFamilyStatement)statement.statement;
                clientState.hasColumnFamilySchemaAccess(Permission.WRITE);
                validateSchemaAgreement();
                CFMetaData cfmd = createCf.getCFMetaData(keyspace, variables);
                ThriftValidation.validateCfDef(cfmd.toThrift(), null);

                try
                {
                    MigrationManager.announceNewColumnFamily(cfmd);
                    validateSchemaIsSettled();
                }
                catch (ConfigurationException e)
                {
                    InvalidRequestException ex = new InvalidRequestException(e.toString());
                    ex.initCause(e);
                    throw ex;
                }

                result.type = CqlResultType.VOID;
                return result;

            case CREATE_INDEX:
                CreateIndexStatement createIdx = (CreateIndexStatement)statement.statement;
                clientState.hasColumnFamilySchemaAccess(Permission.WRITE);
                validateSchemaAgreement();
                CFMetaData oldCfm = Schema.instance.getCFMetaData(keyspace, createIdx.getColumnFamily());
                if (oldCfm == null)
                    throw new InvalidRequestException("No such column family: " + createIdx.getColumnFamily());

                boolean columnExists = false;
                ByteBuffer columnName = createIdx.getColumnName().getByteBuffer();
                // mutating oldCfm directly would be bad, but mutating a Thrift copy is fine.  This also
                // sets us up to use validateCfDef to check for index name collisions.
                CfDef cf_def = oldCfm.toThrift();
                for (ColumnDef cd : cf_def.column_metadata)
                {
                    if (cd.name.equals(columnName))
                    {
                        if (cd.index_type != null)
                            throw new InvalidRequestException("Index already exists");
                        if (logger.isDebugEnabled())
                            logger.debug("Updating column {} definition for index {}", oldCfm.comparator.getString(columnName), createIdx.getIndexName());
                        cd.setIndex_type(IndexType.KEYS);
                        cd.setIndex_name(createIdx.getIndexName());
                        columnExists = true;
                        break;
                    }
                }
                if (!columnExists)
                    throw new InvalidRequestException("No column definition found for column " + oldCfm.comparator.getString(columnName));

                CFMetaData.addDefaultIndexNames(cf_def);
                ThriftValidation.validateCfDef(cf_def, oldCfm);
                try
                {
                    MigrationManager.announceColumnFamilyUpdate(CFMetaData.fromThrift(cf_def));
                    validateSchemaIsSettled();
                }
                catch (ConfigurationException e)
                {
                    InvalidRequestException ex = new InvalidRequestException(e.toString());
                    ex.initCause(e);
                    throw ex;
                }

                result.type = CqlResultType.VOID;
                return result;

            case DROP_INDEX:
                DropIndexStatement dropIdx = (DropIndexStatement)statement.statement;
                clientState.hasColumnFamilySchemaAccess(Permission.WRITE);
                validateSchemaAgreement();

                try
                {
                    MigrationManager.announceColumnFamilyUpdate(dropIdx.generateCFMetadataUpdate(clientState.getKeyspace()));
                    validateSchemaIsSettled();
                }
                catch (ConfigurationException e)
                {
                    InvalidRequestException ex = new InvalidRequestException(e.toString());
                    ex.initCause(e);
                    throw ex;
                }
                catch (IOException e)
                {
                    InvalidRequestException ex = new InvalidRequestException(e.toString());
                    ex.initCause(e);
                    throw ex;
                }

                result.type = CqlResultType.VOID;
                return result;

            case DROP_KEYSPACE:
                String deleteKeyspace = (String)statement.statement;
                ThriftValidation.validateKeyspaceNotSystem(deleteKeyspace);
                clientState.hasKeyspaceSchemaAccess(Permission.WRITE);
                validateSchemaAgreement();

                try
                {
                    MigrationManager.announceKeyspaceDrop(deleteKeyspace);
                    validateSchemaIsSettled();
                }
                catch (ConfigurationException e)
                {
                    InvalidRequestException ex = new InvalidRequestException(e.getMessage());
                    ex.initCause(e);
                    throw ex;
                }

                result.type = CqlResultType.VOID;
                return result;

            case DROP_COLUMNFAMILY:
                String deleteColumnFamily = (String)statement.statement;
                clientState.hasColumnFamilySchemaAccess(Permission.WRITE);
                validateSchemaAgreement();

                try
                {
                    MigrationManager.announceColumnFamilyDrop(keyspace, deleteColumnFamily);
                    validateSchemaIsSettled();
                }
                catch (ConfigurationException e)
                {
                    InvalidRequestException ex = new InvalidRequestException(e.getMessage());
                    ex.initCause(e);
                    throw ex;
                }

                result.type = CqlResultType.VOID;
                return result;

            case ALTER_TABLE:
                AlterTableStatement alterTable = (AlterTableStatement) statement.statement;

                validateColumnFamily(keyspace, alterTable.columnFamily);
                clientState.hasColumnFamilyAccess(alterTable.columnFamily, Permission.WRITE);
                validateSchemaAgreement();

                try
                {
                    MigrationManager.announceColumnFamilyUpdate(CFMetaData.fromThrift(alterTable.getCfDef(keyspace)));
                    validateSchemaIsSettled();
                }
                catch (ConfigurationException e)
                {
                    InvalidRequestException ex = new InvalidRequestException(e.getMessage());
                    ex.initCause(e);
                    throw ex;
                }

                result.type = CqlResultType.VOID;
                return result;
        }
        return null;    // We should never get here.
    }

    public static CqlResult process(String queryString, ClientState clientState)
    throws RecognitionException, UnavailableException, InvalidRequestException, TimedOutException, SchemaDisagreementException
    {
        logger.trace("CQL QUERY: {}", queryString);
        return processStatement(getStatement(queryString), clientState, new ArrayList<ByteBuffer>());
    }

    public static CqlPreparedResult prepare(String queryString, ClientState clientState)
    throws RecognitionException, InvalidRequestException
    {
        logger.trace("CQL QUERY: {}", queryString);

        CQLStatement statement = getStatement(queryString);
        int statementId = makeStatementId(queryString);
        logger.trace("Discovered "+ statement.boundTerms + " bound variables.");

        clientState.getPrepared().put(statementId, statement);
        logger.trace(String.format("Stored prepared statement #%d with %d bind markers",
                                   statementId,
                                   statement.boundTerms));

        return new CqlPreparedResult(statementId, statement.boundTerms);
    }

    public static CqlResult processPrepared(CQLStatement statement, ClientState clientState, List<ByteBuffer> variables)
    throws UnavailableException, InvalidRequestException, TimedOutException, SchemaDisagreementException
    {
        // Check to see if there are any bound variables to verify
        if (!(variables.isEmpty() && (statement.boundTerms == 0)))
        {
            if (variables.size() != statement.boundTerms)
                throw new InvalidRequestException(String.format("there were %d markers(?) in CQL but %d bound variables",
                                                                statement.boundTerms,
                                                                variables.size()));

            // at this point there is a match in count between markers and variables that is non-zero

            if (logger.isTraceEnabled())
                for (int i = 0; i < variables.size(); i++)
                    logger.trace("[{}] '{}'", i+1, variables.get(i));
        }

        return processStatement(statement, clientState, variables);
    }

    private static final int makeStatementId(String cql)
    {
        // use the hash of the string till something better is provided
        return cql.hashCode();
    }

    private static Column thriftify(IColumn c)
    {
        ByteBuffer value = (c instanceof CounterColumn)
                           ? ByteBufferUtil.bytes(CounterContext.instance().total(c.value()))
                           : c.value();
        return new Column(c.name()).setValue(value).setTimestamp(c.timestamp());
    }

    private static String getKeyString(CFMetaData metadata)
    {
        String keyString;
        try
        {
            keyString = ByteBufferUtil.string(metadata.getKeyName());
        }
        catch (CharacterCodingException e)
        {
            throw new AssertionError(e);
        }
        return keyString;
    }

    private static CQLStatement getStatement(String queryStr) throws InvalidRequestException, RecognitionException
    {
        // Lexer and parser
        CharStream stream = new ANTLRStringStream(queryStr);
        CqlLexer lexer = new CqlLexer(stream);
        TokenStream tokenStream = new CommonTokenStream(lexer);
        CqlParser parser = new CqlParser(tokenStream);

        // Parse the query string to a statement instance
        CQLStatement statement = parser.query();

        // The lexer and parser queue up any errors they may have encountered
        // along the way, if necessary, we turn them into exceptions here.
        lexer.throwLastRecognitionError();
        parser.throwLastRecognitionError();

        return statement;
    }

    private static void validateSchemaIsSettled() throws SchemaDisagreementException
    {
        long limit = System.currentTimeMillis() + timeLimitForSchemaAgreement;

        outer:
        while (limit - System.currentTimeMillis() >= 0)
        {
            String currentVersionId = Schema.instance.getVersion().toString();
            for (String version : describeSchemaVersions().keySet())
            {
                if (!version.equals(currentVersionId))
                    continue outer;
            }

            // schemas agree
            return;
        }

        throw new SchemaDisagreementException();
    }

    private static void validateCountOperation(SelectStatement select) throws InvalidRequestException
    {
        if (select.isWildcard())
            return; // valid count(*)

        if (!select.isColumnRange())
        {
            List<Term> columnNames = select.getColumnNames();
            String firstColumn = columnNames.get(0).getText();

            if (columnNames.size() == 1 && (firstColumn.equals("*") || firstColumn.equals("1")))
                return; // valid count(*) || count(1)
        }

        throw new InvalidRequestException("Only COUNT(*) and COUNT(1) operations are currently supported.");
    }

    private static String bufferToString(ByteBuffer string)
    {
        try
        {
            return ByteBufferUtil.string(string);
        }
        catch (CharacterCodingException e)
        {
            throw new RuntimeException(e.getMessage(), e);
        }
    }
}<|MERGE_RESOLUTION|>--- conflicted
+++ resolved
@@ -254,14 +254,11 @@
             rowMutations.addAll(update.prepareRowMutations(keyspace, clientState, variables));
         }
 
-<<<<<<< HEAD
-=======
         for (IMutation mutation : rowMutations)
         {
             validateKey(mutation.key());
         }
 
->>>>>>> 281af5e4
         try
         {
             StorageProxy.mutate(rowMutations, consistency);
@@ -623,11 +620,7 @@
 
                 try
                 {
-<<<<<<< HEAD
-                    StorageProxy.mutate(batch.getMutations(keyspace, clientState, variables), batch.getConsistencyLevel());
-=======
                     StorageProxy.mutate(mutations, batch.getConsistencyLevel());
->>>>>>> 281af5e4
                 }
                 catch (org.apache.cassandra.thrift.UnavailableException e)
                 {
@@ -682,11 +675,7 @@
 
                 try
                 {
-<<<<<<< HEAD
-                    StorageProxy.mutate(delete.prepareRowMutations(keyspace, clientState, variables), delete.getConsistencyLevel());
-=======
                     StorageProxy.mutate(deletions, delete.getConsistencyLevel());
->>>>>>> 281af5e4
                 }
                 catch (TimeoutException e)
                 {
