<!--
#
# Licensed to the Apache Software Foundation (ASF) under one
# or more contributor license agreements.  See the NOTICE file
# distributed with this work for additional information
# regarding copyright ownership.  The ASF licenses this file
# to you under the Apache License, Version 2.0 (the
# "License"); you may not use this file except in compliance
# with the License.  You may obtain a copy of the License at
#
#     http://www.apache.org/licenses/LICENSE-2.0
#
# Unless required by applicable law or agreed to in writing, software
# distributed under the License is distributed on an "AS IS" BASIS,
# WITHOUT WARRANTIES OR CONDITIONS OF ANY KIND, either express or implied.
# See the License for the specific language governing permissions and
# limitations under the License.
#
-->

# CircleCI config files

This directory contains the configuration for CircleCI continous integration platform.
The file `config.yml` is the configuration file that is read by CircleCI. This file is
automatically generated by the `generate.sh` script from the `config-2_1.yml` file. 

The provided `config.yml` file uses low resources so users of the CircleCI free tier can
use it. Additionally, there are three versions of this file using different resources so
users who have access to premium CircleCI resources can use larger instances and more
parallelism. These files are `config.yml.LOWRES`, `config.yml.MIDRES` and `config.yml.HIGHRES`.
The default `config.yml` file is just a copy of `config.yml.LOWRES`.

## Switching to higher resource settings
This directory contains generated files for low, middle and high resource settings.
Switch between them by copying the correct file to `config.yml` and committing the result:

`cp .circleci/config.yml.HIGHRES .circleci/config.yml`

<<<<<<< HEAD
config.yml.LOWRES is the default config.
MIDRES and HIGHRES are custom configs for those who have access to premium CircleCI resources.
=======
Alternatively, you can run the `generate.sh` script with the flags `-l`/`-m`/`-h`
to regenerate the `config.yml` file from `config-2_1.yml` using LOWRES/MIDRES/HIGHRES.
This script validates and applies any changes to the `config-2_1.yml` file, and it
requires the [CircleCI CLI](https://circleci.com/docs/2.0/local-cli/#install) to be
installed.
>>>>>>> 595596e5

## Updating the config
For configuration changes meant to be permanent in the Apache repo you should never edit
the `config.yml` file manually. Instead, you should edit the `config-2_1.yml` file and then
regenerate the `config.yml`, `config.yml.LOWRES`, `config.yml.MIDRES` and `config.yml.HIGHRES`
files by runnining the `generate.sh` script without any flags. For using this script you
need to install the [CircleCI CLI](https://circleci.com/docs/2.0/local-cli/#install).
 
As for temporal changes done while working in a patch, such as pointing to you dtest repo or
running a test repeatedly, you can either directly edit `config.yml` or edit `config-2_1.yml`
and then regenerate `config.yml` with the `generate.sh` script using a `-l`/`-m`/`-h` flag.
When this flag is used only the `config.yml` will be generated.

Please note that any previous swapping or edition of the generated files will be overriden
by running `generate.sh` without arguments, returning `config.yml` to the default LOWRES. So if
you previously swapped your `config.yml` to MIDRES or HIGHRES you would need to either swap it
again or use the `-l`/`-m`/`-h` script flags.

Read below for details how to generate the files manually without the `generate.sh` script:

1. make your edits to config-2_1.yml - let it stay at lowres settings
1. generate a valid LOWRES file:
   `circleci config process config-2_1.yml > config.yml.LOWRES`
1. add the Apache license header to the newly created LOWRES file:
   `cat license.yml config.yml.LOWRES > config.yml.LOWRES.new && mv config.yml.LOWRES.new config.yml.LOWRES`
1. then apply the highres patch to config-2_1.yml;
   `patch -o config-2_1.yml.HIGHRES config-2_1.yml config-2_1.yml.high_res.patch`
   (this creates a new file `config-2_1.yml.HIGHRES` instead of in-place patching
   config-2_1.yml)
   Note that if the patch no longer applies to `config-2_1.yml` a new patch file
   is needed, do this by manually making `config-2_1.yml` high resource and create
   the patch file based on the diff (don't commit it though).
1. generate the HIGHRES file:
   `circleci config process config-2_1.yml.HIGHRES > config.yml.HIGHRES`
1. remove the temporary patched HIGHRES file: `rm config-2_1.yml.HIGHRES`
1. add the Apache license header to the newly created HIGHRES file:
   `cat license.yml config.yml.HIGHRES > config.yml.HIGHRES.new && mv config.yml.HIGHRES.new config.yml.HIGHRES`
1. repeat the last steps to generate the MIDRES file:
   ```
   patch -o config-2_1.yml.MIDRES config-2_1.yml config-2_1.yml.mid_res.patch
   circleci config process config-2_1.yml.MIDRES > config.yml.MIDRES
   rm config-2_1.yml.MIDRES
   cat license.yml config.yml.MIDRES > config.yml.MIDRES.new && mv config.yml.MIDRES.new config.yml.MIDRES
   ```
<|MERGE_RESOLUTION|>--- conflicted
+++ resolved
@@ -36,16 +36,11 @@
 
 `cp .circleci/config.yml.HIGHRES .circleci/config.yml`
 
-<<<<<<< HEAD
-config.yml.LOWRES is the default config.
-MIDRES and HIGHRES are custom configs for those who have access to premium CircleCI resources.
-=======
 Alternatively, you can run the `generate.sh` script with the flags `-l`/`-m`/`-h`
 to regenerate the `config.yml` file from `config-2_1.yml` using LOWRES/MIDRES/HIGHRES.
 This script validates and applies any changes to the `config-2_1.yml` file, and it
 requires the [CircleCI CLI](https://circleci.com/docs/2.0/local-cli/#install) to be
 installed.
->>>>>>> 595596e5
 
 ## Updating the config
 For configuration changes meant to be permanent in the Apache repo you should never edit
