<<<<<<< HEAD
--- config-2_1.yml	2022-05-30 12:01:09.000000000 -0400
+++ config-2_1.yml.HIGHRES	2022-05-30 12:03:00.000000000 -0400
@@ -101,14 +101,14 @@
=======
--- config-2_1.yml	2022-10-15 14:49:08.115591764 +0100
+++ config-2_1.yml.HIGHRES	2022-10-15 14:50:05.887981105 +0100
@@ -40,8 +40,8 @@
     CASSANDRA_SKIP_SYNC: true
     DTEST_REPO: https://github.com/apache/cassandra-dtest.git
     DTEST_BRANCH: trunk
-    CCM_MAX_HEAP_SIZE: 1024M
-    CCM_HEAP_NEWSIZE: 256M
+    CCM_MAX_HEAP_SIZE: 2048M
+    CCM_HEAP_NEWSIZE: 512M
 
     # Whether the repeated test iterations should stop on the first failure by default.
     REPEATED_TESTS_STOP_ON_FAILURE: false
@@ -126,46 +126,50 @@
>>>>>>> f13cdddc
 j8_par_executor: &j8_par_executor
   executor:
     name: java8-executor
-    #exec_resource_class: xlarge
-  parallelism: 4
+    exec_resource_class: xlarge
+  parallelism: 100
 
 j8_small_par_executor: &j8_small_par_executor
   executor:
     name: java8-executor
-    #exec_resource_class: xlarge
-  parallelism: 1
+    exec_resource_class: xlarge
+  parallelism: 5
 
 j8_small_executor: &j8_small_executor
   executor:
@@ -119,62 +119,68 @@
 j8_medium_par_executor: &j8_medium_par_executor
   executor:
     name: java8-executor
-    #exec_resource_class: xlarge
-  parallelism: 1
+    exec_resource_class: xlarge
+  parallelism: 2
 
 j8_seq_executor: &j8_seq_executor
   executor:
     name: java8-executor
-    #exec_resource_class: xlarge
+    exec_resource_class: xlarge
   parallelism: 1 # sequential, single container tests: no parallelism benefits
 
 j11_par_executor: &j11_par_executor
   executor:
     name: java11-executor
-    #exec_resource_class: xlarge
-  parallelism: 4
+    exec_resource_class: xlarge
+  parallelism: 100
 
-j11_small_par_executor: &j11_small_par_executor
+j11_small_executor: &j11_small_executor
   executor:
     name: java11-executor
-    #exec_resource_class: xlarge
+    exec_resource_class: medium
   parallelism: 1
 
-j11_small_executor: &j11_small_executor
+j11_small_par_executor: &j11_small_par_executor
   executor:
     name: java11-executor
-    #exec_resource_class: medium
-  parallelism: 1
+    exec_resource_class: xlarge
+  parallelism: 5
 
 j8_repeated_utest_executor: &j8_repeated_utest_executor
   executor:
     name: java8-executor
-  parallelism: 4
+    exec_resource_class: xlarge
+  parallelism: 100
 
 j8_repeated_dtest_executor: &j8_repeated_dtest_executor
   executor:
     name: java8-executor
-  parallelism: 4
+    exec_resource_class: xlarge
+  parallelism: 100
 
 j8_repeated_upgrade_dtest_executor: &j8_repeated_upgrade_dtest_executor
   executor:
     name: java8-executor
-  parallelism: 4
+    exec_resource_class: xlarge
+  parallelism: 100
 
 j8_repeated_jvm_upgrade_dtest_executor: &j8_repeated_jvm_upgrade_dtest_executor
   executor:
     name: java8-executor
-  parallelism: 4
+    exec_resource_class: xlarge
+  parallelism: 100
 
<<<<<<< HEAD
 j11_repeated_utest_executor: &j11_repeated_utest_executor
   executor:
     name: java11-executor
-  parallelism: 4
+    exec_resource_class: xlarge
+  parallelism: 100
 
 j11_repeated_dtest_executor: &j11_repeated_dtest_executor
   executor:
     name: java11-executor
-  parallelism: 4
+    exec_resource_class: xlarge
+  parallelism: 100
 
 j8_with_dtests_jobs: &j8_with_dtests_jobs
=======
 separate_jobs: &separate_jobs
>>>>>>> f13cdddc
   jobs:<|MERGE_RESOLUTION|>--- conflicted
+++ resolved
@@ -1,23 +1,6 @@
-<<<<<<< HEAD
---- config-2_1.yml	2022-05-30 12:01:09.000000000 -0400
-+++ config-2_1.yml.HIGHRES	2022-05-30 12:03:00.000000000 -0400
-@@ -101,14 +101,14 @@
-=======
---- config-2_1.yml	2022-10-15 14:49:08.115591764 +0100
-+++ config-2_1.yml.HIGHRES	2022-10-15 14:50:05.887981105 +0100
-@@ -40,8 +40,8 @@
-     CASSANDRA_SKIP_SYNC: true
-     DTEST_REPO: https://github.com/apache/cassandra-dtest.git
-     DTEST_BRANCH: trunk
--    CCM_MAX_HEAP_SIZE: 1024M
--    CCM_HEAP_NEWSIZE: 256M
-+    CCM_MAX_HEAP_SIZE: 2048M
-+    CCM_HEAP_NEWSIZE: 512M
- 
-     # Whether the repeated test iterations should stop on the first failure by default.
-     REPEATED_TESTS_STOP_ON_FAILURE: false
-@@ -126,46 +126,50 @@
->>>>>>> f13cdddc
+--- config-2_1.yml	2022-10-15 13:31:58.877152008 +0100
++++ config-2_1.yml.HIGHRES	2022-10-15 13:32:14.947560988 +0100
+@@ -136,14 +136,14 @@
  j8_par_executor: &j8_par_executor
    executor:
      name: java8-executor
@@ -36,7 +19,7 @@
  
  j8_small_executor: &j8_small_executor
    executor:
-@@ -119,62 +119,68 @@
+@@ -154,62 +154,68 @@
  j8_medium_par_executor: &j8_medium_par_executor
    executor:
      name: java8-executor
@@ -105,7 +88,6 @@
 +    exec_resource_class: xlarge
 +  parallelism: 100
  
-<<<<<<< HEAD
  j11_repeated_utest_executor: &j11_repeated_utest_executor
    executor:
      name: java11-executor
@@ -120,8 +102,5 @@
 +    exec_resource_class: xlarge
 +  parallelism: 100
  
- j8_with_dtests_jobs: &j8_with_dtests_jobs
-=======
- separate_jobs: &separate_jobs
->>>>>>> f13cdddc
+ j8_separate_jobs: &j8_separate_jobs
    jobs: