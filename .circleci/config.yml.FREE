#
# Licensed to the Apache Software Foundation (ASF) under one
# or more contributor license agreements.  See the NOTICE file
# distributed with this work for additional information
# regarding copyright ownership.  The ASF licenses this file
# to you under the Apache License, Version 2.0 (the
# "License"); you may not use this file except in compliance
# with the License.  You may obtain a copy of the License at
#
#     http://www.apache.org/licenses/LICENSE-2.0
#
# Unless required by applicable law or agreed to in writing, software
# distributed under the License is distributed on an "AS IS" BASIS,
# WITHOUT WARRANTIES OR CONDITIONS OF ANY KIND, either express or implied.
# See the License for the specific language governing permissions and
# limitations under the License.
#

version: 2
jobs:
  j8_jvm_upgrade_dtests:
    docker:
    - image: apache/cassandra-testing-ubuntu2004-java11-w-dependencies:latest
    resource_class: medium
    working_directory: ~/
    shell: /bin/bash -eo pipefail -l
    parallelism: 1
    steps:
    - attach_workspace:
        at: /home/cassandra
    - run:
        name: Determine distributed Tests to Run
        command: |
          # reminder: this code (along with all the steps) is independently executed on every circle container
          # so the goal here is to get the circleci script to return the tests *this* container will run
          # which we do via the `circleci` cli tool.

          rm -fr ~/cassandra-dtest/upgrade_tests
          echo "***java tests***"

          # get all of our unit test filenames
          set -eo pipefail && circleci tests glob "$HOME/cassandra/test/distributed/**/*.java" > /tmp/all_java_unit_tests.txt

          # split up the unit tests into groups based on the number of containers we have
          set -eo pipefail && circleci tests split --split-by=timings --timings-type=filename --index=${CIRCLE_NODE_INDEX} --total=${CIRCLE_NODE_TOTAL} /tmp/all_java_unit_tests.txt > /tmp/java_tests_${CIRCLE_NODE_INDEX}.txt
          set -eo pipefail && cat /tmp/java_tests_${CIRCLE_NODE_INDEX}.txt | sed "s;^/home/cassandra/cassandra/test/distributed/;;g" | grep "Test\.java$" | grep upgrade > /tmp/java_tests_${CIRCLE_NODE_INDEX}_final.txt
          echo "** /tmp/java_tests_${CIRCLE_NODE_INDEX}_final.txt"
          cat /tmp/java_tests_${CIRCLE_NODE_INDEX}_final.txt
        no_output_timeout: 15m
    - run:
        name: Log Environment Information
        command: |
          echo '*** id ***'
          id
          echo '*** cat /proc/cpuinfo ***'
          cat /proc/cpuinfo
          echo '*** free -m ***'
          free -m
          echo '*** df -m ***'
          df -m
          echo '*** ifconfig -a ***'
          ifconfig -a
          echo '*** uname -a ***'
          uname -a
          echo '*** mount ***'
          mount
          echo '*** env ***'
          env
          echo '*** java ***'
          which java
          java -version
    - run:
        name: Run Unit Tests (testclasslist)
        command: |
          set -x
          export PATH=$JAVA_HOME/bin:$PATH
          time mv ~/cassandra /tmp
          cd /tmp/cassandra
          if [ -d ~/dtest_jars ]; then
            cp ~/dtest_jars/dtest* /tmp/cassandra/build/
          fi
          test_timeout=$(grep 'name="test.distributed.timeout"' build.xml | awk -F'"' '{print $4}' || true)
          if [ -z "$test_timeout" ]; then
            test_timeout=$(grep 'name="test.timeout"' build.xml | awk -F'"' '{print $4}')
          fi
          ant testclasslist -Dtest.timeout="$test_timeout" -Dtest.classlistfile=/tmp/java_tests_${CIRCLE_NODE_INDEX}_final.txt  -Dtest.classlistprefix=distributed -Dno-build-test=true
        no_output_timeout: 15m
    - store_test_results:
        path: /tmp/cassandra/build/test/output/
    - store_artifacts:
        path: /tmp/cassandra/build/test/output
        destination: junitxml
    - store_artifacts:
        path: /tmp/cassandra/build/test/logs
        destination: logs
    environment:
    - ANT_HOME: /usr/share/ant
    - JAVA11_HOME: /usr/lib/jvm/java-11-openjdk-amd64
    - JAVA8_HOME: /usr/lib/jvm/java-8-openjdk-amd64
    - LANG: en_US.UTF-8
    - KEEP_TEST_DIR: true
    - DEFAULT_DIR: /home/cassandra/cassandra-dtest
    - PYTHONIOENCODING: utf-8
    - PYTHONUNBUFFERED: true
    - CASS_DRIVER_NO_EXTENSIONS: true
    - CASS_DRIVER_NO_CYTHON: true
    - CASSANDRA_SKIP_SYNC: true
    - DTEST_REPO: https://github.com/apache/cassandra-dtest.git
    - DTEST_BRANCH: trunk
    - CCM_MAX_HEAP_SIZE: 1024M
    - CCM_HEAP_NEWSIZE: 256M
    - REPEATED_TESTS_STOP_ON_FAILURE: false
    - REPEATED_UTESTS: null
    - REPEATED_UTESTS_COUNT: 500
    - REPEATED_UTESTS_FQLTOOL: null
    - REPEATED_UTESTS_FQLTOOL_COUNT: 500
    - REPEATED_UTESTS_LONG: null
    - REPEATED_UTESTS_LONG_COUNT: 100
    - REPEATED_UTESTS_STRESS: null
    - REPEATED_UTESTS_STRESS_COUNT: 500
    - REPEATED_JVM_DTESTS: null
    - REPEATED_JVM_DTESTS_COUNT: 500
    - REPEATED_JVM_UPGRADE_DTESTS: null
    - REPEATED_JVM_UPGRADE_DTESTS_COUNT: 500
    - REPEATED_DTESTS: null
    - REPEATED_DTESTS_COUNT: 500
    - REPEATED_LARGE_DTESTS: null
    - REPEATED_LARGE_DTESTS_COUNT: 100
    - REPEATED_UPGRADE_DTESTS: null
    - REPEATED_UPGRADE_DTESTS_COUNT: 25
    - REPEATED_ANT_TEST_TARGET: testsome
    - REPEATED_ANT_TEST_CLASS: null
    - REPEATED_ANT_TEST_METHODS: null
    - REPEATED_ANT_TEST_COUNT: 500
    - JAVA_HOME: /usr/lib/jvm/java-8-openjdk-amd64
    - JDK_HOME: /usr/lib/jvm/java-8-openjdk-amd64
  j11_utests_fqltool_repeat:
    docker:
    - image: apache/cassandra-testing-ubuntu2004-java11:latest
    resource_class: medium
    working_directory: ~/
    shell: /bin/bash -eo pipefail -l
    parallelism: 4
    steps:
    - attach_workspace:
        at: /home/cassandra
    - run:
        name: Log Environment Information
        command: |
          echo '*** id ***'
          id
          echo '*** cat /proc/cpuinfo ***'
          cat /proc/cpuinfo
          echo '*** free -m ***'
          free -m
          echo '*** df -m ***'
          df -m
          echo '*** ifconfig -a ***'
          ifconfig -a
          echo '*** uname -a ***'
          uname -a
          echo '*** mount ***'
          mount
          echo '*** env ***'
          env
          echo '*** java ***'
          which java
          java -version
    - run:
        name: Repeatedly run new or modifed JUnit tests
        no_output_timeout: 15m
        command: |
          set -x
          export PATH=$JAVA_HOME/bin:$PATH
          time mv ~/cassandra /tmp
          cd /tmp/cassandra
          if [ -d ~/dtest_jars ]; then
            cp ~/dtest_jars/dtest* /tmp/cassandra/build/
          fi

          # Calculate the number of test iterations to be run by the current parallel runner.
          count=$((${REPEATED_UTESTS_FQLTOOL_COUNT} / CIRCLE_NODE_TOTAL))
          if (($CIRCLE_NODE_INDEX < (${REPEATED_UTESTS_FQLTOOL_COUNT} % CIRCLE_NODE_TOTAL))); then
            count=$((count+1))
          fi

          # Put manually specified tests and automatically detected tests together, removing duplicates
          tests=$(echo ${REPEATED_UTESTS_FQLTOOL} | sed -e "s/<nil>//" | sed -e "s/ //" | tr "," "\n" | tr " " "\n" | sort -n | uniq -u)
          echo "Tests to be repeated: ${tests}"

          # Prepare the testtag for the target, used by the test macro in build.xml to group the output files
          target=fqltool-test
          testtag=""
          if [[ $target == "test-cdc" ]]; then
            testtag="cdc"
          elif [[ $target == "test-compression" ]]; then
            testtag="compression"
          elif [[ $target == "test-system-keyspace-directory" ]]; then
            testtag="system_keyspace_directory"
          fi

          # Run each test class as many times as requested.
          exit_code="$?"
          for test in $tests; do

              # Split class and method names from the test name
              if [[ $test =~ "#" ]]; then
                class=${test%"#"*}
                method=${test#*"#"}
              else
                class=$test
                method=""
              fi

              # Prepare the -Dtest.name argument.
              # It can be the fully qualified class name or the short class name, depending on the target.
              if [[ $target == "test" || \
                    $target == "test-cdc" || \
                    $target == "test-compression" || \
                    $target == "test-system-keyspace-directory" || \
                    $target == "fqltool-test" || \
                    $target == "long-test" || \
                    $target == "stress-test" ]]; then
                name_arg="-Dtest.name=${class##*.}"
              else
                name_arg="-Dtest.name=$class"
              fi

              # Prepare the -Dtest.methods argument, which is optional
              if [[ $method == "" ]]; then
                methods_arg=""
              else
                methods_arg="-Dtest.methods=$method"
              fi

              for i in $(seq -w 1 $count); do
                echo "Running test $test, iteration $i of $count"

                # run the test
                status="passes"
                if !( set -o pipefail && \
                      ant fqltool-test $name_arg $methods_arg -Dno-build-test=true | \
                      tee stdout.txt \
                    ); then
                  status="fails"
                  exit_code=1
                fi

                # move the stdout output file
                dest=/tmp/results/repeated_utests/stdout/${status}/${i}
                mkdir -p $dest
                mv stdout.txt $dest/${test}.txt

                # move the XML output files
                source=build/test/output/${testtag}
                dest=/tmp/results/repeated_utests/output/${status}/${i}
                mkdir -p $dest
                if [[ -d $source && -n "$(ls $source)" ]]; then
                  mv $source/* $dest/
                fi

                # move the log files
                source=build/test/logs/${testtag}
                dest=/tmp/results/repeated_utests/logs/${status}/${i}
                mkdir -p $dest
                if [[ -d $source && -n "$(ls $source)" ]]; then
                  mv $source/* $dest/
                fi

                # maybe stop iterations on test failure
                if [[ ${REPEATED_TESTS_STOP_ON_FAILURE} = true ]] && (( $exit_code > 0 )); then
                  break
                fi
              done
          done
          (exit ${exit_code})
    - store_test_results:
        path: /tmp/results/repeated_utests/output
    - store_artifacts:
        path: /tmp/results/repeated_utests/stdout
        destination: stdout
    - store_artifacts:
        path: /tmp/results/repeated_utests/output
        destination: junitxml
    - store_artifacts:
        path: /tmp/results/repeated_utests/logs
        destination: logs
    environment:
    - ANT_HOME: /usr/share/ant
    - JAVA11_HOME: /usr/lib/jvm/java-11-openjdk-amd64
    - JAVA8_HOME: /usr/lib/jvm/java-8-openjdk-amd64
    - LANG: en_US.UTF-8
    - KEEP_TEST_DIR: true
    - DEFAULT_DIR: /home/cassandra/cassandra-dtest
    - PYTHONIOENCODING: utf-8
    - PYTHONUNBUFFERED: true
    - CASS_DRIVER_NO_EXTENSIONS: true
    - CASS_DRIVER_NO_CYTHON: true
    - CASSANDRA_SKIP_SYNC: true
    - DTEST_REPO: https://github.com/apache/cassandra-dtest.git
    - DTEST_BRANCH: trunk
    - CCM_MAX_HEAP_SIZE: 1024M
    - CCM_HEAP_NEWSIZE: 256M
    - REPEATED_TESTS_STOP_ON_FAILURE: false
    - REPEATED_UTESTS: null
    - REPEATED_UTESTS_COUNT: 500
    - REPEATED_UTESTS_FQLTOOL: null
    - REPEATED_UTESTS_FQLTOOL_COUNT: 500
    - REPEATED_UTESTS_LONG: null
    - REPEATED_UTESTS_LONG_COUNT: 100
    - REPEATED_UTESTS_STRESS: null
    - REPEATED_UTESTS_STRESS_COUNT: 500
    - REPEATED_JVM_DTESTS: null
    - REPEATED_JVM_DTESTS_COUNT: 500
    - REPEATED_JVM_UPGRADE_DTESTS: null
    - REPEATED_JVM_UPGRADE_DTESTS_COUNT: 500
    - REPEATED_DTESTS: null
    - REPEATED_DTESTS_COUNT: 500
    - REPEATED_LARGE_DTESTS: null
    - REPEATED_LARGE_DTESTS_COUNT: 100
    - REPEATED_UPGRADE_DTESTS: null
    - REPEATED_UPGRADE_DTESTS_COUNT: 25
    - REPEATED_ANT_TEST_TARGET: testsome
    - REPEATED_ANT_TEST_CLASS: null
    - REPEATED_ANT_TEST_METHODS: null
    - REPEATED_ANT_TEST_COUNT: 500
    - JAVA_HOME: /usr/lib/jvm/java-11-openjdk-amd64
    - JDK_HOME: /usr/lib/jvm/java-11-openjdk-amd64
    - CASSANDRA_USE_JDK11: true
  j8_cqlsh-dtests-py2-with-vnodes:
    docker:
    - image: apache/cassandra-testing-ubuntu2004-java11-w-dependencies:latest
    resource_class: medium
    working_directory: ~/
    shell: /bin/bash -eo pipefail -l
    parallelism: 4
    steps:
    - attach_workspace:
        at: /home/cassandra
    - run:
        name: Clone Cassandra dtest Repository (via git)
        command: |
          git clone --single-branch --branch $DTEST_BRANCH --depth 1 $DTEST_REPO ~/cassandra-dtest
    - run:
        name: Configure virtualenv and python Dependencies
        command: |
          # note, this should be super quick as all dependencies should be pre-installed in the docker image
          # if additional dependencies were added to requirmeents.txt and the docker image hasn't been updated
          # we'd have to install it here at runtime -- which will make things slow, so do yourself a favor and
          # rebuild the docker image! (it automatically pulls the latest requirements.txt on build)
          source ~/env3.6/bin/activate
          export PATH=$JAVA_HOME/bin:$PATH
          pip3 install --exists-action w --upgrade -r ~/cassandra-dtest/requirements.txt
          pip3 uninstall -y cqlsh
          pip3 freeze
    - run:
        name: Determine Tests to Run (j8_with_vnodes)
        no_output_timeout: 5m
        command: "# reminder: this code (along with all the steps) is independently executed on every circle container\n# so the goal here is to get the circleci script to return the tests *this* container will run\n# which we do via the `circleci` cli tool.\n\ncd cassandra-dtest\nsource ~/env3.6/bin/activate\nexport PATH=$JAVA_HOME/bin:$PATH\n\nif [ -n '' ]; then\n  export \nfi\n\necho \"***Collected DTests (j8_with_vnodes)***\"\nset -eo pipefail && ./run_dtests.py --use-vnodes --skip-resource-intensive-tests --pytest-options '-k cql' --dtest-print-tests-only --dtest-print-tests-output=/tmp/all_dtest_tests_j8_with_vnodes_raw --cassandra-dir=../cassandra\nif [ -z '' ]; then\n  mv /tmp/all_dtest_tests_j8_with_vnodes_raw /tmp/all_dtest_tests_j8_with_vnodes\nelse\n  grep -e '' /tmp/all_dtest_tests_j8_with_vnodes_raw > /tmp/all_dtest_tests_j8_with_vnodes || { echo \"Filter did not match any tests! Exiting build.\"; exit 0; }\nfi\nset -eo pipefail && circleci tests split --split-by=timings --timings-type=classname /tmp/all_dtest_tests_j8_with_vnodes > /tmp/split_dtest_tests_j8_with_vnodes.txt\ncat /tmp/split_dtest_tests_j8_with_vnodes.txt | tr '\\n' ' ' > /tmp/split_dtest_tests_j8_with_vnodes_final.txt\ncat /tmp/split_dtest_tests_j8_with_vnodes_final.txt\n"
    - run:
        name: Run dtests (j8_with_vnodes)
        no_output_timeout: 15m
        command: |
          echo "cat /tmp/split_dtest_tests_j8_with_vnodes_final.txt"
          cat /tmp/split_dtest_tests_j8_with_vnodes_final.txt

          source ~/env3.6/bin/activate
          export PATH=$JAVA_HOME/bin:$PATH
          if [ -n 'CQLSH_PYTHON=/usr/bin/python2.7' ]; then
            export CQLSH_PYTHON=/usr/bin/python2.7
          fi

          java -version
          cd ~/cassandra-dtest
          mkdir -p /tmp/dtest

          echo "env: $(env)"
          echo "** done env"
          mkdir -p /tmp/results/dtests
          # we need the "set -o pipefail" here so that the exit code that circleci will actually use is from pytest and not the exit code from tee
          export SPLIT_TESTS=`cat /tmp/split_dtest_tests_j8_with_vnodes_final.txt`
          if [ ! -z "$SPLIT_TESTS" ]; then
            set -o pipefail && cd ~/cassandra-dtest && pytest --use-vnodes --num-tokens=16 --skip-resource-intensive-tests --log-cli-level=DEBUG --junit-xml=/tmp/results/dtests/pytest_result_j8_with_vnodes.xml -s --cassandra-dir=/home/cassandra/cassandra --keep-test-dir $SPLIT_TESTS 2>&1 | tee /tmp/dtest/stdout.txt
          else
            echo "Tune your parallelism, there are more containers than test classes. Nothing to do in this container"
            (exit 1)
          fi
    - store_test_results:
        path: /tmp/results
    - store_artifacts:
        path: /tmp/dtest
        destination: dtest_j8_with_vnodes
    - store_artifacts:
        path: ~/cassandra-dtest/logs
        destination: dtest_j8_with_vnodes_logs
    environment:
    - ANT_HOME: /usr/share/ant
    - JAVA11_HOME: /usr/lib/jvm/java-11-openjdk-amd64
    - JAVA8_HOME: /usr/lib/jvm/java-8-openjdk-amd64
    - LANG: en_US.UTF-8
    - KEEP_TEST_DIR: true
    - DEFAULT_DIR: /home/cassandra/cassandra-dtest
    - PYTHONIOENCODING: utf-8
    - PYTHONUNBUFFERED: true
    - CASS_DRIVER_NO_EXTENSIONS: true
    - CASS_DRIVER_NO_CYTHON: true
    - CASSANDRA_SKIP_SYNC: true
    - DTEST_REPO: https://github.com/apache/cassandra-dtest.git
    - DTEST_BRANCH: trunk
    - CCM_MAX_HEAP_SIZE: 1024M
    - CCM_HEAP_NEWSIZE: 256M
    - REPEATED_TESTS_STOP_ON_FAILURE: false
    - REPEATED_UTESTS: null
    - REPEATED_UTESTS_COUNT: 500
    - REPEATED_UTESTS_FQLTOOL: null
    - REPEATED_UTESTS_FQLTOOL_COUNT: 500
    - REPEATED_UTESTS_LONG: null
    - REPEATED_UTESTS_LONG_COUNT: 100
    - REPEATED_UTESTS_STRESS: null
    - REPEATED_UTESTS_STRESS_COUNT: 500
    - REPEATED_JVM_DTESTS: null
    - REPEATED_JVM_DTESTS_COUNT: 500
    - REPEATED_JVM_UPGRADE_DTESTS: null
    - REPEATED_JVM_UPGRADE_DTESTS_COUNT: 500
    - REPEATED_DTESTS: null
    - REPEATED_DTESTS_COUNT: 500
    - REPEATED_LARGE_DTESTS: null
    - REPEATED_LARGE_DTESTS_COUNT: 100
    - REPEATED_UPGRADE_DTESTS: null
    - REPEATED_UPGRADE_DTESTS_COUNT: 25
    - REPEATED_ANT_TEST_TARGET: testsome
    - REPEATED_ANT_TEST_CLASS: null
    - REPEATED_ANT_TEST_METHODS: null
    - REPEATED_ANT_TEST_COUNT: 500
    - JAVA_HOME: /usr/lib/jvm/java-8-openjdk-amd64
    - JDK_HOME: /usr/lib/jvm/java-8-openjdk-amd64
  j8_cqlsh_dtests_py311_vnode:
    docker:
    - image: apache/cassandra-testing-ubuntu2004-java11-w-dependencies:latest
    resource_class: medium
    working_directory: ~/
    shell: /bin/bash -eo pipefail -l
    parallelism: 4
    steps:
    - attach_workspace:
        at: /home/cassandra
    - run:
        name: Clone Cassandra dtest Repository (via git)
        command: |
          git clone --single-branch --branch $DTEST_BRANCH --depth 1 $DTEST_REPO ~/cassandra-dtest
    - run:
        name: Configure virtualenv and python Dependencies
        command: |
          # note, this should be super quick as all dependencies should be pre-installed in the docker image
          # if additional dependencies were added to requirmeents.txt and the docker image hasn't been updated
          # we'd have to install it here at runtime -- which will make things slow, so do yourself a favor and
          # rebuild the docker image! (it automatically pulls the latest requirements.txt on build)
          source ~/env3.11/bin/activate
          export PATH=$JAVA_HOME/bin:$PATH
          pip3 install --exists-action w --upgrade -r ~/cassandra-dtest/requirements.txt
          pip3 uninstall -y cqlsh
          pip3 freeze
    - run:
        name: Determine Tests to Run (j8_with_vnodes)
        no_output_timeout: 5m
        command: "# reminder: this code (along with all the steps) is independently executed on every circle container\n# so the goal here is to get the circleci script to return the tests *this* container will run\n# which we do via the `circleci` cli tool.\n\ncd cassandra-dtest\nsource ~/env3.11/bin/activate\nexport PATH=$JAVA_HOME/bin:$PATH\n\nif [ -n '' ]; then\n  export \nfi\n\necho \"***Collected DTests (j8_with_vnodes)***\"\nset -eo pipefail && ./run_dtests.py --use-vnodes --skip-resource-intensive-tests --pytest-options '-k cql' --dtest-print-tests-only --dtest-print-tests-output=/tmp/all_dtest_tests_j8_with_vnodes_raw --cassandra-dir=../cassandra\nif [ -z '' ]; then\n  mv /tmp/all_dtest_tests_j8_with_vnodes_raw /tmp/all_dtest_tests_j8_with_vnodes\nelse\n  grep -e '' /tmp/all_dtest_tests_j8_with_vnodes_raw > /tmp/all_dtest_tests_j8_with_vnodes || { echo \"Filter did not match any tests! Exiting build.\"; exit 0; }\nfi\nset -eo pipefail && circleci tests split --split-by=timings --timings-type=classname /tmp/all_dtest_tests_j8_with_vnodes > /tmp/split_dtest_tests_j8_with_vnodes.txt\ncat /tmp/split_dtest_tests_j8_with_vnodes.txt | tr '\\n' ' ' > /tmp/split_dtest_tests_j8_with_vnodes_final.txt\ncat /tmp/split_dtest_tests_j8_with_vnodes_final.txt\n"
    - run:
        name: Run dtests (j8_with_vnodes)
        no_output_timeout: 15m
        command: |
          echo "cat /tmp/split_dtest_tests_j8_with_vnodes_final.txt"
          cat /tmp/split_dtest_tests_j8_with_vnodes_final.txt

          source ~/env3.11/bin/activate
          export PATH=$JAVA_HOME/bin:$PATH
          if [ -n 'CQLSH_PYTHON=/usr/bin/python3.11' ]; then
            export CQLSH_PYTHON=/usr/bin/python3.11
          fi

          java -version
          cd ~/cassandra-dtest
          mkdir -p /tmp/dtest

          echo "env: $(env)"
          echo "** done env"
          mkdir -p /tmp/results/dtests
          # we need the "set -o pipefail" here so that the exit code that circleci will actually use is from pytest and not the exit code from tee
          export SPLIT_TESTS=`cat /tmp/split_dtest_tests_j8_with_vnodes_final.txt`
          if [ ! -z "$SPLIT_TESTS" ]; then
            set -o pipefail && cd ~/cassandra-dtest && pytest --use-vnodes --num-tokens=16 --skip-resource-intensive-tests --log-cli-level=DEBUG --junit-xml=/tmp/results/dtests/pytest_result_j8_with_vnodes.xml -s --cassandra-dir=/home/cassandra/cassandra --keep-test-dir $SPLIT_TESTS 2>&1 | tee /tmp/dtest/stdout.txt
          else
            echo "Tune your parallelism, there are more containers than test classes. Nothing to do in this container"
            (exit 1)
          fi
    - store_test_results:
        path: /tmp/results
    - store_artifacts:
        path: /tmp/dtest
        destination: dtest_j8_with_vnodes
    - store_artifacts:
        path: ~/cassandra-dtest/logs
        destination: dtest_j8_with_vnodes_logs
    environment:
    - ANT_HOME: /usr/share/ant
    - JAVA11_HOME: /usr/lib/jvm/java-11-openjdk-amd64
    - JAVA8_HOME: /usr/lib/jvm/java-8-openjdk-amd64
    - LANG: en_US.UTF-8
    - KEEP_TEST_DIR: true
    - DEFAULT_DIR: /home/cassandra/cassandra-dtest
    - PYTHONIOENCODING: utf-8
    - PYTHONUNBUFFERED: true
    - CASS_DRIVER_NO_EXTENSIONS: true
    - CASS_DRIVER_NO_CYTHON: true
    - CASSANDRA_SKIP_SYNC: true
    - DTEST_REPO: https://github.com/apache/cassandra-dtest.git
    - DTEST_BRANCH: trunk
    - CCM_MAX_HEAP_SIZE: 1024M
    - CCM_HEAP_NEWSIZE: 256M
    - REPEATED_TESTS_STOP_ON_FAILURE: false
    - REPEATED_UTESTS: null
    - REPEATED_UTESTS_COUNT: 500
    - REPEATED_UTESTS_FQLTOOL: null
    - REPEATED_UTESTS_FQLTOOL_COUNT: 500
    - REPEATED_UTESTS_LONG: null
    - REPEATED_UTESTS_LONG_COUNT: 100
    - REPEATED_UTESTS_STRESS: null
    - REPEATED_UTESTS_STRESS_COUNT: 500
    - REPEATED_JVM_DTESTS: null
    - REPEATED_JVM_DTESTS_COUNT: 500
    - REPEATED_JVM_UPGRADE_DTESTS: null
    - REPEATED_JVM_UPGRADE_DTESTS_COUNT: 500
    - REPEATED_DTESTS: null
    - REPEATED_DTESTS_COUNT: 500
    - REPEATED_LARGE_DTESTS: null
    - REPEATED_LARGE_DTESTS_COUNT: 100
    - REPEATED_UPGRADE_DTESTS: null
    - REPEATED_UPGRADE_DTESTS_COUNT: 25
    - REPEATED_ANT_TEST_TARGET: testsome
    - REPEATED_ANT_TEST_CLASS: null
    - REPEATED_ANT_TEST_METHODS: null
    - REPEATED_ANT_TEST_COUNT: 500
    - JAVA_HOME: /usr/lib/jvm/java-8-openjdk-amd64
    - JDK_HOME: /usr/lib/jvm/java-8-openjdk-amd64
  j11_dtests_vnode_repeat:
    docker:
    - image: apache/cassandra-testing-ubuntu2004-java11:latest
    resource_class: medium
    working_directory: ~/
    shell: /bin/bash -eo pipefail -l
    parallelism: 4
    steps:
    - attach_workspace:
        at: /home/cassandra
    - run:
        name: Log Environment Information
        command: |
          echo '*** id ***'
          id
          echo '*** cat /proc/cpuinfo ***'
          cat /proc/cpuinfo
          echo '*** free -m ***'
          free -m
          echo '*** df -m ***'
          df -m
          echo '*** ifconfig -a ***'
          ifconfig -a
          echo '*** uname -a ***'
          uname -a
          echo '*** mount ***'
          mount
          echo '*** env ***'
          env
          echo '*** java ***'
          which java
          java -version
    - run:
        name: Clone Cassandra dtest Repository (via git)
        command: |
          git clone --single-branch --branch $DTEST_BRANCH --depth 1 $DTEST_REPO ~/cassandra-dtest
    - run:
        name: Configure virtualenv and python Dependencies
        command: |
          # note, this should be super quick as all dependencies should be pre-installed in the docker image
          # if additional dependencies were added to requirmeents.txt and the docker image hasn't been updated
          # we'd have to install it here at runtime -- which will make things slow, so do yourself a favor and
          # rebuild the docker image! (it automatically pulls the latest requirements.txt on build)
          source ~/env3.6/bin/activate
          export PATH=$JAVA_HOME/bin:$PATH
          pip3 install --exists-action w --upgrade -r ~/cassandra-dtest/requirements.txt
          pip3 uninstall -y cqlsh
          pip3 freeze
    - run:
        name: Run repeated Python dtest
        no_output_timeout: 15m
        command: |
          if [ "${REPEATED_DTESTS}" == "<nil>" ]; then
            echo "Repeated dtest name hasn't been defined, exiting without running any test"
          elif [ "${REPEATED_DTESTS_COUNT}" == "<nil>" ]; then
            echo "Repeated dtest count hasn't been defined, exiting without running any test"
          elif [ "${REPEATED_DTESTS_COUNT}" -le 0 ]; then
            echo "Repeated dtest count is lesser or equals than zero, exiting without running any test"
          else

            # Calculate the number of test iterations to be run by the current parallel runner.
            # Since we are running the same test multiple times there is no need to use `circleci tests split`.
            count=$((${REPEATED_DTESTS_COUNT} / CIRCLE_NODE_TOTAL))
            if (($CIRCLE_NODE_INDEX < (${REPEATED_DTESTS_COUNT} % CIRCLE_NODE_TOTAL))); then
              count=$((count+1))
            fi

            if (($count <= 0)); then
              echo "No tests to run in this runner"
            else
              echo "Running ${REPEATED_DTESTS} $count times"

              source ~/env3.6/bin/activate
              export PATH=$JAVA_HOME/bin:$PATH

              java -version
              cd ~/cassandra-dtest
              mkdir -p /tmp/dtest

              echo "env: $(env)"
              echo "** done env"
              mkdir -p /tmp/results/dtests

              tests_arg=$(echo ${REPEATED_DTESTS} | sed -e "s/,/ /g")

              stop_on_failure_arg=""
              if ${REPEATED_TESTS_STOP_ON_FAILURE}; then
                stop_on_failure_arg="-x"
              fi

              vnodes_args=""
              if true; then
                vnodes_args="--use-vnodes --num-tokens=16"
              fi

              upgrade_arg=""
              if false; then
                upgrade_arg="--execute-upgrade-tests --upgrade-target-version-only --upgrade-version-selection all"
              fi

              # we need the "set -o pipefail" here so that the exit code that circleci will actually use is from pytest and not the exit code from tee
              set -o pipefail && cd ~/cassandra-dtest && pytest $vnodes_args --count=$count $stop_on_failure_arg $upgrade_arg --log-cli-level=DEBUG --junit-xml=/tmp/results/dtests/pytest_result.xml -s --cassandra-dir=/home/cassandra/cassandra --keep-test-dir  $tests_arg | tee /tmp/dtest/stdout.txt
            fi
          fi
    - store_test_results:
        path: /tmp/results
    - store_artifacts:
        path: /tmp/dtest
        destination: dtest
    - store_artifacts:
        path: ~/cassandra-dtest/logs
        destination: dtest_logs
    environment:
    - ANT_HOME: /usr/share/ant
    - JAVA11_HOME: /usr/lib/jvm/java-11-openjdk-amd64
    - JAVA8_HOME: /usr/lib/jvm/java-8-openjdk-amd64
    - LANG: en_US.UTF-8
    - KEEP_TEST_DIR: true
    - DEFAULT_DIR: /home/cassandra/cassandra-dtest
    - PYTHONIOENCODING: utf-8
    - PYTHONUNBUFFERED: true
    - CASS_DRIVER_NO_EXTENSIONS: true
    - CASS_DRIVER_NO_CYTHON: true
    - CASSANDRA_SKIP_SYNC: true
    - DTEST_REPO: https://github.com/apache/cassandra-dtest.git
    - DTEST_BRANCH: trunk
    - CCM_MAX_HEAP_SIZE: 1024M
    - CCM_HEAP_NEWSIZE: 256M
    - REPEATED_TESTS_STOP_ON_FAILURE: false
    - REPEATED_UTESTS: null
    - REPEATED_UTESTS_COUNT: 500
    - REPEATED_UTESTS_FQLTOOL: null
    - REPEATED_UTESTS_FQLTOOL_COUNT: 500
    - REPEATED_UTESTS_LONG: null
    - REPEATED_UTESTS_LONG_COUNT: 100
    - REPEATED_UTESTS_STRESS: null
    - REPEATED_UTESTS_STRESS_COUNT: 500
    - REPEATED_JVM_DTESTS: null
    - REPEATED_JVM_DTESTS_COUNT: 500
    - REPEATED_JVM_UPGRADE_DTESTS: null
    - REPEATED_JVM_UPGRADE_DTESTS_COUNT: 500
    - REPEATED_DTESTS: null
    - REPEATED_DTESTS_COUNT: 500
    - REPEATED_LARGE_DTESTS: null
    - REPEATED_LARGE_DTESTS_COUNT: 100
    - REPEATED_UPGRADE_DTESTS: null
    - REPEATED_UPGRADE_DTESTS_COUNT: 25
    - REPEATED_ANT_TEST_TARGET: testsome
    - REPEATED_ANT_TEST_CLASS: null
    - REPEATED_ANT_TEST_METHODS: null
    - REPEATED_ANT_TEST_COUNT: 500
    - JAVA_HOME: /usr/lib/jvm/java-11-openjdk-amd64
    - JDK_HOME: /usr/lib/jvm/java-11-openjdk-amd64
    - CASSANDRA_USE_JDK11: true
  j8_dtests_large_vnode:
    docker:
    - image: apache/cassandra-testing-ubuntu2004-java11-w-dependencies:latest
    resource_class: medium
    working_directory: ~/
    shell: /bin/bash -eo pipefail -l
    parallelism: 4
    steps:
    - attach_workspace:
        at: /home/cassandra
    - run:
        name: Clone Cassandra dtest Repository (via git)
        command: |
          git clone --single-branch --branch $DTEST_BRANCH --depth 1 $DTEST_REPO ~/cassandra-dtest
    - run:
        name: Configure virtualenv and python Dependencies
        command: |
          # note, this should be super quick as all dependencies should be pre-installed in the docker image
          # if additional dependencies were added to requirmeents.txt and the docker image hasn't been updated
          # we'd have to install it here at runtime -- which will make things slow, so do yourself a favor and
          # rebuild the docker image! (it automatically pulls the latest requirements.txt on build)
          source ~/env3.6/bin/activate
          export PATH=$JAVA_HOME/bin:$PATH
          pip3 install --exists-action w --upgrade -r ~/cassandra-dtest/requirements.txt
          pip3 uninstall -y cqlsh
          pip3 freeze
    - run:
        name: Determine Tests to Run (j8_large_with_vnodes)
        no_output_timeout: 5m
        command: "# reminder: this code (along with all the steps) is independently executed on every circle container\n# so the goal here is to get the circleci script to return the tests *this* container will run\n# which we do via the `circleci` cli tool.\n\ncd cassandra-dtest\nsource ~/env3.6/bin/activate\nexport PATH=$JAVA_HOME/bin:$PATH\n\nif [ -n '' ]; then\n  export \nfi\n\necho \"***Collected DTests (j8_large_with_vnodes)***\"\nset -eo pipefail && ./run_dtests.py --use-vnodes --only-resource-intensive-tests --force-resource-intensive-tests --dtest-print-tests-only --dtest-print-tests-output=/tmp/all_dtest_tests_j8_large_with_vnodes_raw --cassandra-dir=../cassandra\nif [ -z '' ]; then\n  mv /tmp/all_dtest_tests_j8_large_with_vnodes_raw /tmp/all_dtest_tests_j8_large_with_vnodes\nelse\n  grep -e '' /tmp/all_dtest_tests_j8_large_with_vnodes_raw > /tmp/all_dtest_tests_j8_large_with_vnodes || { echo \"Filter did not match any tests! Exiting build.\"; exit 0; }\nfi\nset -eo pipefail && circleci tests split --split-by=timings --timings-type=classname /tmp/all_dtest_tests_j8_large_with_vnodes > /tmp/split_dtest_tests_j8_large_with_vnodes.txt\ncat /tmp/split_dtest_tests_j8_large_with_vnodes.txt | tr '\\n' ' ' > /tmp/split_dtest_tests_j8_large_with_vnodes_final.txt\ncat /tmp/split_dtest_tests_j8_large_with_vnodes_final.txt\n"
    - run:
        name: Run dtests (j8_large_with_vnodes)
        no_output_timeout: 15m
        command: "echo \"cat /tmp/split_dtest_tests_j8_large_with_vnodes_final.txt\"\ncat /tmp/split_dtest_tests_j8_large_with_vnodes_final.txt\n\nsource ~/env3.6/bin/activate\nexport PATH=$JAVA_HOME/bin:$PATH\nif [ -n '' ]; then\n  export \nfi\n\njava -version\ncd ~/cassandra-dtest\nmkdir -p /tmp/dtest\n\necho \"env: $(env)\"\necho \"** done env\"\nmkdir -p /tmp/results/dtests\n# we need the \"set -o pipefail\" here so that the exit code that circleci will actually use is from pytest and not the exit code from tee\nexport SPLIT_TESTS=`cat /tmp/split_dtest_tests_j8_large_with_vnodes_final.txt`\nif [ ! -z \"$SPLIT_TESTS\" ]; then\n  set -o pipefail && cd ~/cassandra-dtest && pytest --use-vnodes --num-tokens=16 --only-resource-intensive-tests --force-resource-intensive-tests --log-cli-level=DEBUG --junit-xml=/tmp/results/dtests/pytest_result_j8_large_with_vnodes.xml -s --cassandra-dir=/home/cassandra/cassandra --keep-test-dir $SPLIT_TESTS 2>&1 | tee /tmp/dtest/stdout.txt\nelse\n  echo \"Tune your parallelism, there are more containers than test classes. Nothing to do in this container\"\n  (exit 1)\nfi\n"
    - store_test_results:
        path: /tmp/results
    - store_artifacts:
        path: /tmp/dtest
        destination: dtest_j8_large_with_vnodes
    - store_artifacts:
        path: ~/cassandra-dtest/logs
        destination: dtest_j8_large_with_vnodes_logs
    environment:
    - ANT_HOME: /usr/share/ant
    - JAVA11_HOME: /usr/lib/jvm/java-11-openjdk-amd64
    - JAVA8_HOME: /usr/lib/jvm/java-8-openjdk-amd64
    - LANG: en_US.UTF-8
    - KEEP_TEST_DIR: true
    - DEFAULT_DIR: /home/cassandra/cassandra-dtest
    - PYTHONIOENCODING: utf-8
    - PYTHONUNBUFFERED: true
    - CASS_DRIVER_NO_EXTENSIONS: true
    - CASS_DRIVER_NO_CYTHON: true
    - CASSANDRA_SKIP_SYNC: true
    - DTEST_REPO: https://github.com/apache/cassandra-dtest.git
    - DTEST_BRANCH: trunk
    - CCM_MAX_HEAP_SIZE: 1024M
    - CCM_HEAP_NEWSIZE: 256M
    - REPEATED_TESTS_STOP_ON_FAILURE: false
    - REPEATED_UTESTS: null
    - REPEATED_UTESTS_COUNT: 500
    - REPEATED_UTESTS_FQLTOOL: null
    - REPEATED_UTESTS_FQLTOOL_COUNT: 500
    - REPEATED_UTESTS_LONG: null
    - REPEATED_UTESTS_LONG_COUNT: 100
    - REPEATED_UTESTS_STRESS: null
    - REPEATED_UTESTS_STRESS_COUNT: 500
    - REPEATED_JVM_DTESTS: null
    - REPEATED_JVM_DTESTS_COUNT: 500
    - REPEATED_JVM_UPGRADE_DTESTS: null
    - REPEATED_JVM_UPGRADE_DTESTS_COUNT: 500
    - REPEATED_DTESTS: null
    - REPEATED_DTESTS_COUNT: 500
    - REPEATED_LARGE_DTESTS: null
    - REPEATED_LARGE_DTESTS_COUNT: 100
    - REPEATED_UPGRADE_DTESTS: null
    - REPEATED_UPGRADE_DTESTS_COUNT: 25
    - REPEATED_ANT_TEST_TARGET: testsome
    - REPEATED_ANT_TEST_CLASS: null
    - REPEATED_ANT_TEST_METHODS: null
    - REPEATED_ANT_TEST_COUNT: 500
    - JAVA_HOME: /usr/lib/jvm/java-8-openjdk-amd64
    - JDK_HOME: /usr/lib/jvm/java-8-openjdk-amd64
  j11_utests_system_keyspace_directory:
    docker:
    - image: apache/cassandra-testing-ubuntu2004-java11:latest
    resource_class: medium
    working_directory: ~/
    shell: /bin/bash -eo pipefail -l
    parallelism: 4
    steps:
    - attach_workspace:
        at: /home/cassandra
    - run:
        name: Determine unit Tests to Run
        command: |
          # reminder: this code (along with all the steps) is independently executed on every circle container
          # so the goal here is to get the circleci script to return the tests *this* container will run
          # which we do via the `circleci` cli tool.

          rm -fr ~/cassandra-dtest/upgrade_tests
          echo "***java tests***"

          # get all of our unit test filenames
          set -eo pipefail && circleci tests glob "$HOME/cassandra/test/unit/**/*.java" > /tmp/all_java_unit_tests.txt

          # split up the unit tests into groups based on the number of containers we have
          set -eo pipefail && circleci tests split --split-by=timings --timings-type=filename --index=${CIRCLE_NODE_INDEX} --total=${CIRCLE_NODE_TOTAL} /tmp/all_java_unit_tests.txt > /tmp/java_tests_${CIRCLE_NODE_INDEX}.txt
          set -eo pipefail && cat /tmp/java_tests_${CIRCLE_NODE_INDEX}.txt | sed "s;^/home/cassandra/cassandra/test/unit/;;g" | grep "Test\.java$"  > /tmp/java_tests_${CIRCLE_NODE_INDEX}_final.txt
          echo "** /tmp/java_tests_${CIRCLE_NODE_INDEX}_final.txt"
          cat /tmp/java_tests_${CIRCLE_NODE_INDEX}_final.txt
        no_output_timeout: 15m
    - run:
        name: Log Environment Information
        command: |
          echo '*** id ***'
          id
          echo '*** cat /proc/cpuinfo ***'
          cat /proc/cpuinfo
          echo '*** free -m ***'
          free -m
          echo '*** df -m ***'
          df -m
          echo '*** ifconfig -a ***'
          ifconfig -a
          echo '*** uname -a ***'
          uname -a
          echo '*** mount ***'
          mount
          echo '*** env ***'
          env
          echo '*** java ***'
          which java
          java -version
    - run:
        name: Run Unit Tests (testclasslist-system-keyspace-directory)
        command: |
          set -x
          export PATH=$JAVA_HOME/bin:$PATH
          time mv ~/cassandra /tmp
          cd /tmp/cassandra
          if [ -d ~/dtest_jars ]; then
            cp ~/dtest_jars/dtest* /tmp/cassandra/build/
          fi
          test_timeout=$(grep 'name="test.unit.timeout"' build.xml | awk -F'"' '{print $4}' || true)
          if [ -z "$test_timeout" ]; then
            test_timeout=$(grep 'name="test.timeout"' build.xml | awk -F'"' '{print $4}')
          fi
          ant testclasslist-system-keyspace-directory -Dtest.timeout="$test_timeout" -Dtest.classlistfile=/tmp/java_tests_${CIRCLE_NODE_INDEX}_final.txt  -Dtest.classlistprefix=unit -Dno-build-test=true
        no_output_timeout: 15m
    - store_test_results:
        path: /tmp/cassandra/build/test/output/
    - store_artifacts:
        path: /tmp/cassandra/build/test/output
        destination: junitxml
    - store_artifacts:
        path: /tmp/cassandra/build/test/logs
        destination: logs
    environment:
    - ANT_HOME: /usr/share/ant
    - JAVA11_HOME: /usr/lib/jvm/java-11-openjdk-amd64
    - JAVA8_HOME: /usr/lib/jvm/java-8-openjdk-amd64
    - LANG: en_US.UTF-8
    - KEEP_TEST_DIR: true
    - DEFAULT_DIR: /home/cassandra/cassandra-dtest
    - PYTHONIOENCODING: utf-8
    - PYTHONUNBUFFERED: true
    - CASS_DRIVER_NO_EXTENSIONS: true
    - CASS_DRIVER_NO_CYTHON: true
    - CASSANDRA_SKIP_SYNC: true
    - DTEST_REPO: https://github.com/apache/cassandra-dtest.git
    - DTEST_BRANCH: trunk
    - CCM_MAX_HEAP_SIZE: 1024M
    - CCM_HEAP_NEWSIZE: 256M
    - REPEATED_TESTS_STOP_ON_FAILURE: false
    - REPEATED_UTESTS: null
    - REPEATED_UTESTS_COUNT: 500
    - REPEATED_UTESTS_FQLTOOL: null
    - REPEATED_UTESTS_FQLTOOL_COUNT: 500
    - REPEATED_UTESTS_LONG: null
    - REPEATED_UTESTS_LONG_COUNT: 100
    - REPEATED_UTESTS_STRESS: null
    - REPEATED_UTESTS_STRESS_COUNT: 500
    - REPEATED_JVM_DTESTS: null
    - REPEATED_JVM_DTESTS_COUNT: 500
    - REPEATED_JVM_UPGRADE_DTESTS: null
    - REPEATED_JVM_UPGRADE_DTESTS_COUNT: 500
    - REPEATED_DTESTS: null
    - REPEATED_DTESTS_COUNT: 500
    - REPEATED_LARGE_DTESTS: null
    - REPEATED_LARGE_DTESTS_COUNT: 100
    - REPEATED_UPGRADE_DTESTS: null
    - REPEATED_UPGRADE_DTESTS_COUNT: 25
    - REPEATED_ANT_TEST_TARGET: testsome
    - REPEATED_ANT_TEST_CLASS: null
    - REPEATED_ANT_TEST_METHODS: null
    - REPEATED_ANT_TEST_COUNT: 500
    - JAVA_HOME: /usr/lib/jvm/java-11-openjdk-amd64
    - JDK_HOME: /usr/lib/jvm/java-11-openjdk-amd64
    - CASSANDRA_USE_JDK11: true
  j8_utests_stress:
    docker:
    - image: apache/cassandra-testing-ubuntu2004-java11-w-dependencies:latest
    resource_class: medium
    working_directory: ~/
    shell: /bin/bash -eo pipefail -l
    parallelism: 1
    steps:
    - attach_workspace:
        at: /home/cassandra
    - run:
        name: Run Unit Tests (stress-test)
        command: |
          export PATH=$JAVA_HOME/bin:$PATH
          time mv ~/cassandra /tmp
          cd /tmp/cassandra
          if [ -d ~/dtest_jars ]; then
            cp ~/dtest_jars/dtest* /tmp/cassandra/build/
          fi
          ant stress-test -Dno-build-test=true
        no_output_timeout: 15m
    - store_test_results:
        path: /tmp/cassandra/build/test/output/
    - store_artifacts:
        path: /tmp/cassandra/build/test/output
        destination: junitxml
    - store_artifacts:
        path: /tmp/cassandra/build/test/logs
        destination: logs
    environment:
    - ANT_HOME: /usr/share/ant
    - JAVA11_HOME: /usr/lib/jvm/java-11-openjdk-amd64
    - JAVA8_HOME: /usr/lib/jvm/java-8-openjdk-amd64
    - LANG: en_US.UTF-8
    - KEEP_TEST_DIR: true
    - DEFAULT_DIR: /home/cassandra/cassandra-dtest
    - PYTHONIOENCODING: utf-8
    - PYTHONUNBUFFERED: true
    - CASS_DRIVER_NO_EXTENSIONS: true
    - CASS_DRIVER_NO_CYTHON: true
    - CASSANDRA_SKIP_SYNC: true
    - DTEST_REPO: https://github.com/apache/cassandra-dtest.git
    - DTEST_BRANCH: trunk
    - CCM_MAX_HEAP_SIZE: 1024M
    - CCM_HEAP_NEWSIZE: 256M
    - REPEATED_TESTS_STOP_ON_FAILURE: false
    - REPEATED_UTESTS: null
    - REPEATED_UTESTS_COUNT: 500
    - REPEATED_UTESTS_FQLTOOL: null
    - REPEATED_UTESTS_FQLTOOL_COUNT: 500
    - REPEATED_UTESTS_LONG: null
    - REPEATED_UTESTS_LONG_COUNT: 100
    - REPEATED_UTESTS_STRESS: null
    - REPEATED_UTESTS_STRESS_COUNT: 500
    - REPEATED_JVM_DTESTS: null
    - REPEATED_JVM_DTESTS_COUNT: 500
    - REPEATED_JVM_UPGRADE_DTESTS: null
    - REPEATED_JVM_UPGRADE_DTESTS_COUNT: 500
    - REPEATED_DTESTS: null
    - REPEATED_DTESTS_COUNT: 500
    - REPEATED_LARGE_DTESTS: null
    - REPEATED_LARGE_DTESTS_COUNT: 100
    - REPEATED_UPGRADE_DTESTS: null
    - REPEATED_UPGRADE_DTESTS_COUNT: 25
    - REPEATED_ANT_TEST_TARGET: testsome
    - REPEATED_ANT_TEST_CLASS: null
    - REPEATED_ANT_TEST_METHODS: null
    - REPEATED_ANT_TEST_COUNT: 500
    - JAVA_HOME: /usr/lib/jvm/java-8-openjdk-amd64
    - JDK_HOME: /usr/lib/jvm/java-8-openjdk-amd64
  j11_utests_stress_repeat:
    docker:
    - image: apache/cassandra-testing-ubuntu2004-java11:latest
    resource_class: medium
    working_directory: ~/
    shell: /bin/bash -eo pipefail -l
    parallelism: 4
    steps:
    - attach_workspace:
        at: /home/cassandra
    - run:
        name: Log Environment Information
        command: |
          echo '*** id ***'
          id
          echo '*** cat /proc/cpuinfo ***'
          cat /proc/cpuinfo
          echo '*** free -m ***'
          free -m
          echo '*** df -m ***'
          df -m
          echo '*** ifconfig -a ***'
          ifconfig -a
          echo '*** uname -a ***'
          uname -a
          echo '*** mount ***'
          mount
          echo '*** env ***'
          env
          echo '*** java ***'
          which java
          java -version
    - run:
        name: Repeatedly run new or modifed JUnit tests
        no_output_timeout: 15m
        command: |
          set -x
          export PATH=$JAVA_HOME/bin:$PATH
          time mv ~/cassandra /tmp
          cd /tmp/cassandra
          if [ -d ~/dtest_jars ]; then
            cp ~/dtest_jars/dtest* /tmp/cassandra/build/
          fi

          # Calculate the number of test iterations to be run by the current parallel runner.
          count=$((${REPEATED_UTESTS_STRESS_COUNT} / CIRCLE_NODE_TOTAL))
          if (($CIRCLE_NODE_INDEX < (${REPEATED_UTESTS_STRESS_COUNT} % CIRCLE_NODE_TOTAL))); then
            count=$((count+1))
          fi

          # Put manually specified tests and automatically detected tests together, removing duplicates
          tests=$(echo ${REPEATED_UTESTS_STRESS} | sed -e "s/<nil>//" | sed -e "s/ //" | tr "," "\n" | tr " " "\n" | sort -n | uniq -u)
          echo "Tests to be repeated: ${tests}"

          # Prepare the testtag for the target, used by the test macro in build.xml to group the output files
          target=stress-test-some
          testtag=""
          if [[ $target == "test-cdc" ]]; then
            testtag="cdc"
          elif [[ $target == "test-compression" ]]; then
            testtag="compression"
          elif [[ $target == "test-system-keyspace-directory" ]]; then
            testtag="system_keyspace_directory"
          fi

          # Run each test class as many times as requested.
          exit_code="$?"
          for test in $tests; do

              # Split class and method names from the test name
              if [[ $test =~ "#" ]]; then
                class=${test%"#"*}
                method=${test#*"#"}
              else
                class=$test
                method=""
              fi

              # Prepare the -Dtest.name argument.
              # It can be the fully qualified class name or the short class name, depending on the target.
              if [[ $target == "test" || \
                    $target == "test-cdc" || \
                    $target == "test-compression" || \
                    $target == "test-system-keyspace-directory" || \
                    $target == "fqltool-test" || \
                    $target == "long-test" || \
                    $target == "stress-test" ]]; then
                name_arg="-Dtest.name=${class##*.}"
              else
                name_arg="-Dtest.name=$class"
              fi

              # Prepare the -Dtest.methods argument, which is optional
              if [[ $method == "" ]]; then
                methods_arg=""
              else
                methods_arg="-Dtest.methods=$method"
              fi

              for i in $(seq -w 1 $count); do
                echo "Running test $test, iteration $i of $count"

                # run the test
                status="passes"
                if !( set -o pipefail && \
                      ant stress-test-some $name_arg $methods_arg -Dno-build-test=true | \
                      tee stdout.txt \
                    ); then
                  status="fails"
                  exit_code=1
                fi

                # move the stdout output file
                dest=/tmp/results/repeated_utests/stdout/${status}/${i}
                mkdir -p $dest
                mv stdout.txt $dest/${test}.txt

                # move the XML output files
                source=build/test/output/${testtag}
                dest=/tmp/results/repeated_utests/output/${status}/${i}
                mkdir -p $dest
                if [[ -d $source && -n "$(ls $source)" ]]; then
                  mv $source/* $dest/
                fi

                # move the log files
                source=build/test/logs/${testtag}
                dest=/tmp/results/repeated_utests/logs/${status}/${i}
                mkdir -p $dest
                if [[ -d $source && -n "$(ls $source)" ]]; then
                  mv $source/* $dest/
                fi

                # maybe stop iterations on test failure
                if [[ ${REPEATED_TESTS_STOP_ON_FAILURE} = true ]] && (( $exit_code > 0 )); then
                  break
                fi
              done
          done
          (exit ${exit_code})
    - store_test_results:
        path: /tmp/results/repeated_utests/output
    - store_artifacts:
        path: /tmp/results/repeated_utests/stdout
        destination: stdout
    - store_artifacts:
        path: /tmp/results/repeated_utests/output
        destination: junitxml
    - store_artifacts:
        path: /tmp/results/repeated_utests/logs
        destination: logs
    environment:
    - ANT_HOME: /usr/share/ant
    - JAVA11_HOME: /usr/lib/jvm/java-11-openjdk-amd64
    - JAVA8_HOME: /usr/lib/jvm/java-8-openjdk-amd64
    - LANG: en_US.UTF-8
    - KEEP_TEST_DIR: true
    - DEFAULT_DIR: /home/cassandra/cassandra-dtest
    - PYTHONIOENCODING: utf-8
    - PYTHONUNBUFFERED: true
    - CASS_DRIVER_NO_EXTENSIONS: true
    - CASS_DRIVER_NO_CYTHON: true
    - CASSANDRA_SKIP_SYNC: true
    - DTEST_REPO: https://github.com/apache/cassandra-dtest.git
    - DTEST_BRANCH: trunk
    - CCM_MAX_HEAP_SIZE: 1024M
    - CCM_HEAP_NEWSIZE: 256M
    - REPEATED_TESTS_STOP_ON_FAILURE: false
    - REPEATED_UTESTS: null
    - REPEATED_UTESTS_COUNT: 500
    - REPEATED_UTESTS_FQLTOOL: null
    - REPEATED_UTESTS_FQLTOOL_COUNT: 500
    - REPEATED_UTESTS_LONG: null
    - REPEATED_UTESTS_LONG_COUNT: 100
    - REPEATED_UTESTS_STRESS: null
    - REPEATED_UTESTS_STRESS_COUNT: 500
    - REPEATED_JVM_DTESTS: null
    - REPEATED_JVM_DTESTS_COUNT: 500
    - REPEATED_JVM_UPGRADE_DTESTS: null
    - REPEATED_JVM_UPGRADE_DTESTS_COUNT: 500
    - REPEATED_DTESTS: null
    - REPEATED_DTESTS_COUNT: 500
    - REPEATED_LARGE_DTESTS: null
    - REPEATED_LARGE_DTESTS_COUNT: 100
    - REPEATED_UPGRADE_DTESTS: null
    - REPEATED_UPGRADE_DTESTS_COUNT: 25
    - REPEATED_ANT_TEST_TARGET: testsome
    - REPEATED_ANT_TEST_CLASS: null
    - REPEATED_ANT_TEST_METHODS: null
    - REPEATED_ANT_TEST_COUNT: 500
    - JAVA_HOME: /usr/lib/jvm/java-11-openjdk-amd64
    - JDK_HOME: /usr/lib/jvm/java-11-openjdk-amd64
    - CASSANDRA_USE_JDK11: true
  j11_cqlsh_dtests_py311:
    docker:
    - image: apache/cassandra-testing-ubuntu2004-java11:latest
    resource_class: medium
    working_directory: ~/
    shell: /bin/bash -eo pipefail -l
    parallelism: 4
    steps:
    - attach_workspace:
        at: /home/cassandra
    - run:
        name: Clone Cassandra dtest Repository (via git)
        command: |
          git clone --single-branch --branch $DTEST_BRANCH --depth 1 $DTEST_REPO ~/cassandra-dtest
    - run:
        name: Configure virtualenv and python Dependencies
        command: |
          # note, this should be super quick as all dependencies should be pre-installed in the docker image
          # if additional dependencies were added to requirmeents.txt and the docker image hasn't been updated
          # we'd have to install it here at runtime -- which will make things slow, so do yourself a favor and
          # rebuild the docker image! (it automatically pulls the latest requirements.txt on build)
          source ~/env3.11/bin/activate
          export PATH=$JAVA_HOME/bin:$PATH
          pip3 install --exists-action w --upgrade -r ~/cassandra-dtest/requirements.txt
          pip3 uninstall -y cqlsh
          pip3 freeze
    - run:
        name: Determine Tests to Run (j11_without_vnodes)
        no_output_timeout: 5m
        command: "# reminder: this code (along with all the steps) is independently executed on every circle container\n# so the goal here is to get the circleci script to return the tests *this* container will run\n# which we do via the `circleci` cli tool.\n\ncd cassandra-dtest\nsource ~/env3.11/bin/activate\nexport PATH=$JAVA_HOME/bin:$PATH\n\nif [ -n '' ]; then\n  export \nfi\n\necho \"***Collected DTests (j11_without_vnodes)***\"\nset -eo pipefail && ./run_dtests.py --skip-resource-intensive-tests --pytest-options '-k cql' --dtest-print-tests-only --dtest-print-tests-output=/tmp/all_dtest_tests_j11_without_vnodes_raw --cassandra-dir=../cassandra\nif [ -z '' ]; then\n  mv /tmp/all_dtest_tests_j11_without_vnodes_raw /tmp/all_dtest_tests_j11_without_vnodes\nelse\n  grep -e '' /tmp/all_dtest_tests_j11_without_vnodes_raw > /tmp/all_dtest_tests_j11_without_vnodes || { echo \"Filter did not match any tests! Exiting build.\"; exit 0; }\nfi\nset -eo pipefail && circleci tests split --split-by=timings --timings-type=classname /tmp/all_dtest_tests_j11_without_vnodes > /tmp/split_dtest_tests_j11_without_vnodes.txt\ncat /tmp/split_dtest_tests_j11_without_vnodes.txt | tr '\\n' ' ' > /tmp/split_dtest_tests_j11_without_vnodes_final.txt\ncat /tmp/split_dtest_tests_j11_without_vnodes_final.txt\n"
    - run:
        name: Run dtests (j11_without_vnodes)
        no_output_timeout: 15m
        command: |
          echo "cat /tmp/split_dtest_tests_j11_without_vnodes_final.txt"
          cat /tmp/split_dtest_tests_j11_without_vnodes_final.txt

          source ~/env3.11/bin/activate
          export PATH=$JAVA_HOME/bin:$PATH
          if [ -n 'CQLSH_PYTHON=/usr/bin/python3.11' ]; then
            export CQLSH_PYTHON=/usr/bin/python3.11
          fi

          java -version
          cd ~/cassandra-dtest
          mkdir -p /tmp/dtest

          echo "env: $(env)"
          echo "** done env"
          mkdir -p /tmp/results/dtests
          # we need the "set -o pipefail" here so that the exit code that circleci will actually use is from pytest and not the exit code from tee
          export SPLIT_TESTS=`cat /tmp/split_dtest_tests_j11_without_vnodes_final.txt`
          if [ ! -z "$SPLIT_TESTS" ]; then
            set -o pipefail && cd ~/cassandra-dtest && pytest --skip-resource-intensive-tests --log-cli-level=DEBUG --junit-xml=/tmp/results/dtests/pytest_result_j11_without_vnodes.xml -s --cassandra-dir=/home/cassandra/cassandra --keep-test-dir $SPLIT_TESTS 2>&1 | tee /tmp/dtest/stdout.txt
          else
            echo "Tune your parallelism, there are more containers than test classes. Nothing to do in this container"
            (exit 1)
          fi
    - store_test_results:
        path: /tmp/results
    - store_artifacts:
        path: /tmp/dtest
        destination: dtest_j11_without_vnodes
    - store_artifacts:
        path: ~/cassandra-dtest/logs
        destination: dtest_j11_without_vnodes_logs
    environment:
    - ANT_HOME: /usr/share/ant
    - JAVA11_HOME: /usr/lib/jvm/java-11-openjdk-amd64
    - JAVA8_HOME: /usr/lib/jvm/java-8-openjdk-amd64
    - LANG: en_US.UTF-8
    - KEEP_TEST_DIR: true
    - DEFAULT_DIR: /home/cassandra/cassandra-dtest
    - PYTHONIOENCODING: utf-8
    - PYTHONUNBUFFERED: true
    - CASS_DRIVER_NO_EXTENSIONS: true
    - CASS_DRIVER_NO_CYTHON: true
    - CASSANDRA_SKIP_SYNC: true
    - DTEST_REPO: https://github.com/apache/cassandra-dtest.git
    - DTEST_BRANCH: trunk
    - CCM_MAX_HEAP_SIZE: 1024M
    - CCM_HEAP_NEWSIZE: 256M
    - REPEATED_TESTS_STOP_ON_FAILURE: false
    - REPEATED_UTESTS: null
    - REPEATED_UTESTS_COUNT: 500
    - REPEATED_UTESTS_FQLTOOL: null
    - REPEATED_UTESTS_FQLTOOL_COUNT: 500
    - REPEATED_UTESTS_LONG: null
    - REPEATED_UTESTS_LONG_COUNT: 100
    - REPEATED_UTESTS_STRESS: null
    - REPEATED_UTESTS_STRESS_COUNT: 500
    - REPEATED_JVM_DTESTS: null
    - REPEATED_JVM_DTESTS_COUNT: 500
    - REPEATED_JVM_UPGRADE_DTESTS: null
    - REPEATED_JVM_UPGRADE_DTESTS_COUNT: 500
    - REPEATED_DTESTS: null
    - REPEATED_DTESTS_COUNT: 500
    - REPEATED_LARGE_DTESTS: null
    - REPEATED_LARGE_DTESTS_COUNT: 100
    - REPEATED_UPGRADE_DTESTS: null
    - REPEATED_UPGRADE_DTESTS_COUNT: 25
    - REPEATED_ANT_TEST_TARGET: testsome
    - REPEATED_ANT_TEST_CLASS: null
    - REPEATED_ANT_TEST_METHODS: null
    - REPEATED_ANT_TEST_COUNT: 500
    - JAVA_HOME: /usr/lib/jvm/java-11-openjdk-amd64
    - JDK_HOME: /usr/lib/jvm/java-11-openjdk-amd64
    - CASSANDRA_USE_JDK11: true
  j8_utests_compression_repeat:
    docker:
    - image: apache/cassandra-testing-ubuntu2004-java11-w-dependencies:latest
    resource_class: medium
    working_directory: ~/
    shell: /bin/bash -eo pipefail -l
    parallelism: 4
    steps:
    - attach_workspace:
        at: /home/cassandra
    - run:
        name: Log Environment Information
        command: |
          echo '*** id ***'
          id
          echo '*** cat /proc/cpuinfo ***'
          cat /proc/cpuinfo
          echo '*** free -m ***'
          free -m
          echo '*** df -m ***'
          df -m
          echo '*** ifconfig -a ***'
          ifconfig -a
          echo '*** uname -a ***'
          uname -a
          echo '*** mount ***'
          mount
          echo '*** env ***'
          env
          echo '*** java ***'
          which java
          java -version
    - run:
        name: Repeatedly run new or modifed JUnit tests
        no_output_timeout: 15m
        command: |
          set -x
          export PATH=$JAVA_HOME/bin:$PATH
          time mv ~/cassandra /tmp
          cd /tmp/cassandra
          if [ -d ~/dtest_jars ]; then
            cp ~/dtest_jars/dtest* /tmp/cassandra/build/
          fi

          # Calculate the number of test iterations to be run by the current parallel runner.
          count=$((${REPEATED_UTESTS_COUNT} / CIRCLE_NODE_TOTAL))
          if (($CIRCLE_NODE_INDEX < (${REPEATED_UTESTS_COUNT} % CIRCLE_NODE_TOTAL))); then
            count=$((count+1))
          fi

          # Put manually specified tests and automatically detected tests together, removing duplicates
          tests=$(echo ${REPEATED_UTESTS} | sed -e "s/<nil>//" | sed -e "s/ //" | tr "," "\n" | tr " " "\n" | sort -n | uniq -u)
          echo "Tests to be repeated: ${tests}"

          # Prepare the testtag for the target, used by the test macro in build.xml to group the output files
          target=test-compression
          testtag=""
          if [[ $target == "test-cdc" ]]; then
            testtag="cdc"
          elif [[ $target == "test-compression" ]]; then
            testtag="compression"
          elif [[ $target == "test-system-keyspace-directory" ]]; then
            testtag="system_keyspace_directory"
          fi

          # Run each test class as many times as requested.
          exit_code="$?"
          for test in $tests; do

              # Split class and method names from the test name
              if [[ $test =~ "#" ]]; then
                class=${test%"#"*}
                method=${test#*"#"}
              else
                class=$test
                method=""
              fi

              # Prepare the -Dtest.name argument.
              # It can be the fully qualified class name or the short class name, depending on the target.
              if [[ $target == "test" || \
                    $target == "test-cdc" || \
                    $target == "test-compression" || \
                    $target == "test-system-keyspace-directory" || \
                    $target == "fqltool-test" || \
                    $target == "long-test" || \
                    $target == "stress-test" ]]; then
                name_arg="-Dtest.name=${class##*.}"
              else
                name_arg="-Dtest.name=$class"
              fi

              # Prepare the -Dtest.methods argument, which is optional
              if [[ $method == "" ]]; then
                methods_arg=""
              else
                methods_arg="-Dtest.methods=$method"
              fi

              for i in $(seq -w 1 $count); do
                echo "Running test $test, iteration $i of $count"

                # run the test
                status="passes"
                if !( set -o pipefail && \
                      ant test-compression $name_arg $methods_arg -Dno-build-test=true | \
                      tee stdout.txt \
                    ); then
                  status="fails"
                  exit_code=1
                fi

                # move the stdout output file
                dest=/tmp/results/repeated_utests/stdout/${status}/${i}
                mkdir -p $dest
                mv stdout.txt $dest/${test}.txt

                # move the XML output files
                source=build/test/output/${testtag}
                dest=/tmp/results/repeated_utests/output/${status}/${i}
                mkdir -p $dest
                if [[ -d $source && -n "$(ls $source)" ]]; then
                  mv $source/* $dest/
                fi

                # move the log files
                source=build/test/logs/${testtag}
                dest=/tmp/results/repeated_utests/logs/${status}/${i}
                mkdir -p $dest
                if [[ -d $source && -n "$(ls $source)" ]]; then
                  mv $source/* $dest/
                fi

                # maybe stop iterations on test failure
                if [[ ${REPEATED_TESTS_STOP_ON_FAILURE} = true ]] && (( $exit_code > 0 )); then
                  break
                fi
              done
          done
          (exit ${exit_code})
    - store_test_results:
        path: /tmp/results/repeated_utests/output
    - store_artifacts:
        path: /tmp/results/repeated_utests/stdout
        destination: stdout
    - store_artifacts:
        path: /tmp/results/repeated_utests/output
        destination: junitxml
    - store_artifacts:
        path: /tmp/results/repeated_utests/logs
        destination: logs
    environment:
    - ANT_HOME: /usr/share/ant
    - JAVA11_HOME: /usr/lib/jvm/java-11-openjdk-amd64
    - JAVA8_HOME: /usr/lib/jvm/java-8-openjdk-amd64
    - LANG: en_US.UTF-8
    - KEEP_TEST_DIR: true
    - DEFAULT_DIR: /home/cassandra/cassandra-dtest
    - PYTHONIOENCODING: utf-8
    - PYTHONUNBUFFERED: true
    - CASS_DRIVER_NO_EXTENSIONS: true
    - CASS_DRIVER_NO_CYTHON: true
    - CASSANDRA_SKIP_SYNC: true
    - DTEST_REPO: https://github.com/apache/cassandra-dtest.git
    - DTEST_BRANCH: trunk
    - CCM_MAX_HEAP_SIZE: 1024M
    - CCM_HEAP_NEWSIZE: 256M
    - REPEATED_TESTS_STOP_ON_FAILURE: false
    - REPEATED_UTESTS: null
    - REPEATED_UTESTS_COUNT: 500
    - REPEATED_UTESTS_FQLTOOL: null
    - REPEATED_UTESTS_FQLTOOL_COUNT: 500
    - REPEATED_UTESTS_LONG: null
    - REPEATED_UTESTS_LONG_COUNT: 100
    - REPEATED_UTESTS_STRESS: null
    - REPEATED_UTESTS_STRESS_COUNT: 500
    - REPEATED_JVM_DTESTS: null
    - REPEATED_JVM_DTESTS_COUNT: 500
    - REPEATED_JVM_UPGRADE_DTESTS: null
    - REPEATED_JVM_UPGRADE_DTESTS_COUNT: 500
    - REPEATED_DTESTS: null
    - REPEATED_DTESTS_COUNT: 500
    - REPEATED_LARGE_DTESTS: null
    - REPEATED_LARGE_DTESTS_COUNT: 100
    - REPEATED_UPGRADE_DTESTS: null
    - REPEATED_UPGRADE_DTESTS_COUNT: 25
    - REPEATED_ANT_TEST_TARGET: testsome
    - REPEATED_ANT_TEST_CLASS: null
    - REPEATED_ANT_TEST_METHODS: null
    - REPEATED_ANT_TEST_COUNT: 500
    - JAVA_HOME: /usr/lib/jvm/java-8-openjdk-amd64
    - JDK_HOME: /usr/lib/jvm/java-8-openjdk-amd64
  j11_unit_tests:
    docker:
    - image: apache/cassandra-testing-ubuntu2004-java11:latest
    resource_class: medium
    working_directory: ~/
    shell: /bin/bash -eo pipefail -l
    parallelism: 4
    steps:
    - attach_workspace:
        at: /home/cassandra
    - run:
        name: Determine unit Tests to Run
        command: |
          # reminder: this code (along with all the steps) is independently executed on every circle container
          # so the goal here is to get the circleci script to return the tests *this* container will run
          # which we do via the `circleci` cli tool.

          rm -fr ~/cassandra-dtest/upgrade_tests
          echo "***java tests***"

          # get all of our unit test filenames
          set -eo pipefail && circleci tests glob "$HOME/cassandra/test/unit/**/*.java" > /tmp/all_java_unit_tests.txt

          # split up the unit tests into groups based on the number of containers we have
          set -eo pipefail && circleci tests split --split-by=timings --timings-type=filename --index=${CIRCLE_NODE_INDEX} --total=${CIRCLE_NODE_TOTAL} /tmp/all_java_unit_tests.txt > /tmp/java_tests_${CIRCLE_NODE_INDEX}.txt
          set -eo pipefail && cat /tmp/java_tests_${CIRCLE_NODE_INDEX}.txt | sed "s;^/home/cassandra/cassandra/test/unit/;;g" | grep "Test\.java$"  > /tmp/java_tests_${CIRCLE_NODE_INDEX}_final.txt
          echo "** /tmp/java_tests_${CIRCLE_NODE_INDEX}_final.txt"
          cat /tmp/java_tests_${CIRCLE_NODE_INDEX}_final.txt
        no_output_timeout: 15m
    - run:
        name: Log Environment Information
        command: |
          echo '*** id ***'
          id
          echo '*** cat /proc/cpuinfo ***'
          cat /proc/cpuinfo
          echo '*** free -m ***'
          free -m
          echo '*** df -m ***'
          df -m
          echo '*** ifconfig -a ***'
          ifconfig -a
          echo '*** uname -a ***'
          uname -a
          echo '*** mount ***'
          mount
          echo '*** env ***'
          env
          echo '*** java ***'
          which java
          java -version
    - run:
        name: Run Unit Tests (testclasslist)
        command: |
          set -x
          export PATH=$JAVA_HOME/bin:$PATH
          time mv ~/cassandra /tmp
          cd /tmp/cassandra
          if [ -d ~/dtest_jars ]; then
            cp ~/dtest_jars/dtest* /tmp/cassandra/build/
          fi
          test_timeout=$(grep 'name="test.unit.timeout"' build.xml | awk -F'"' '{print $4}' || true)
          if [ -z "$test_timeout" ]; then
            test_timeout=$(grep 'name="test.timeout"' build.xml | awk -F'"' '{print $4}')
          fi
          ant testclasslist -Dtest.timeout="$test_timeout" -Dtest.classlistfile=/tmp/java_tests_${CIRCLE_NODE_INDEX}_final.txt  -Dtest.classlistprefix=unit -Dno-build-test=true
        no_output_timeout: 15m
    - store_test_results:
        path: /tmp/cassandra/build/test/output/
    - store_artifacts:
        path: /tmp/cassandra/build/test/output
        destination: junitxml
    - store_artifacts:
        path: /tmp/cassandra/build/test/logs
        destination: logs
    environment:
    - ANT_HOME: /usr/share/ant
    - JAVA11_HOME: /usr/lib/jvm/java-11-openjdk-amd64
    - JAVA8_HOME: /usr/lib/jvm/java-8-openjdk-amd64
    - LANG: en_US.UTF-8
    - KEEP_TEST_DIR: true
    - DEFAULT_DIR: /home/cassandra/cassandra-dtest
    - PYTHONIOENCODING: utf-8
    - PYTHONUNBUFFERED: true
    - CASS_DRIVER_NO_EXTENSIONS: true
    - CASS_DRIVER_NO_CYTHON: true
    - CASSANDRA_SKIP_SYNC: true
    - DTEST_REPO: https://github.com/apache/cassandra-dtest.git
    - DTEST_BRANCH: trunk
    - CCM_MAX_HEAP_SIZE: 1024M
    - CCM_HEAP_NEWSIZE: 256M
    - REPEATED_TESTS_STOP_ON_FAILURE: false
    - REPEATED_UTESTS: null
    - REPEATED_UTESTS_COUNT: 500
    - REPEATED_UTESTS_FQLTOOL: null
    - REPEATED_UTESTS_FQLTOOL_COUNT: 500
    - REPEATED_UTESTS_LONG: null
    - REPEATED_UTESTS_LONG_COUNT: 100
    - REPEATED_UTESTS_STRESS: null
    - REPEATED_UTESTS_STRESS_COUNT: 500
    - REPEATED_JVM_DTESTS: null
    - REPEATED_JVM_DTESTS_COUNT: 500
    - REPEATED_JVM_UPGRADE_DTESTS: null
    - REPEATED_JVM_UPGRADE_DTESTS_COUNT: 500
    - REPEATED_DTESTS: null
    - REPEATED_DTESTS_COUNT: 500
    - REPEATED_LARGE_DTESTS: null
    - REPEATED_LARGE_DTESTS_COUNT: 100
    - REPEATED_UPGRADE_DTESTS: null
    - REPEATED_UPGRADE_DTESTS_COUNT: 25
    - REPEATED_ANT_TEST_TARGET: testsome
    - REPEATED_ANT_TEST_CLASS: null
    - REPEATED_ANT_TEST_METHODS: null
    - REPEATED_ANT_TEST_COUNT: 500
    - JAVA_HOME: /usr/lib/jvm/java-11-openjdk-amd64
    - JDK_HOME: /usr/lib/jvm/java-11-openjdk-amd64
    - CASSANDRA_USE_JDK11: true
  j8_cqlsh_dtests_py3:
    docker:
    - image: apache/cassandra-testing-ubuntu2004-java11-w-dependencies:latest
    resource_class: medium
    working_directory: ~/
    shell: /bin/bash -eo pipefail -l
    parallelism: 4
    steps:
    - attach_workspace:
        at: /home/cassandra
    - run:
        name: Clone Cassandra dtest Repository (via git)
        command: |
          git clone --single-branch --branch $DTEST_BRANCH --depth 1 $DTEST_REPO ~/cassandra-dtest
    - run:
        name: Configure virtualenv and python Dependencies
        command: |
          # note, this should be super quick as all dependencies should be pre-installed in the docker image
          # if additional dependencies were added to requirmeents.txt and the docker image hasn't been updated
          # we'd have to install it here at runtime -- which will make things slow, so do yourself a favor and
          # rebuild the docker image! (it automatically pulls the latest requirements.txt on build)
          source ~/env3.6/bin/activate
          export PATH=$JAVA_HOME/bin:$PATH
          pip3 install --exists-action w --upgrade -r ~/cassandra-dtest/requirements.txt
          pip3 uninstall -y cqlsh
          pip3 freeze
    - run:
        name: Determine Tests to Run (j8_without_vnodes)
        no_output_timeout: 5m
        command: "# reminder: this code (along with all the steps) is independently executed on every circle container\n# so the goal here is to get the circleci script to return the tests *this* container will run\n# which we do via the `circleci` cli tool.\n\ncd cassandra-dtest\nsource ~/env3.6/bin/activate\nexport PATH=$JAVA_HOME/bin:$PATH\n\nif [ -n '' ]; then\n  export \nfi\n\necho \"***Collected DTests (j8_without_vnodes)***\"\nset -eo pipefail && ./run_dtests.py --skip-resource-intensive-tests --pytest-options '-k cql' --dtest-print-tests-only --dtest-print-tests-output=/tmp/all_dtest_tests_j8_without_vnodes_raw --cassandra-dir=../cassandra\nif [ -z '' ]; then\n  mv /tmp/all_dtest_tests_j8_without_vnodes_raw /tmp/all_dtest_tests_j8_without_vnodes\nelse\n  grep -e '' /tmp/all_dtest_tests_j8_without_vnodes_raw > /tmp/all_dtest_tests_j8_without_vnodes || { echo \"Filter did not match any tests! Exiting build.\"; exit 0; }\nfi\nset -eo pipefail && circleci tests split --split-by=timings --timings-type=classname /tmp/all_dtest_tests_j8_without_vnodes > /tmp/split_dtest_tests_j8_without_vnodes.txt\ncat /tmp/split_dtest_tests_j8_without_vnodes.txt | tr '\\n' ' ' > /tmp/split_dtest_tests_j8_without_vnodes_final.txt\ncat /tmp/split_dtest_tests_j8_without_vnodes_final.txt\n"
    - run:
        name: Run dtests (j8_without_vnodes)
        no_output_timeout: 15m
        command: |
          echo "cat /tmp/split_dtest_tests_j8_without_vnodes_final.txt"
          cat /tmp/split_dtest_tests_j8_without_vnodes_final.txt

          source ~/env3.6/bin/activate
          export PATH=$JAVA_HOME/bin:$PATH
          if [ -n 'CQLSH_PYTHON=/usr/bin/python3.6' ]; then
            export CQLSH_PYTHON=/usr/bin/python3.6
          fi

          java -version
          cd ~/cassandra-dtest
          mkdir -p /tmp/dtest

          echo "env: $(env)"
          echo "** done env"
          mkdir -p /tmp/results/dtests
          # we need the "set -o pipefail" here so that the exit code that circleci will actually use is from pytest and not the exit code from tee
          export SPLIT_TESTS=`cat /tmp/split_dtest_tests_j8_without_vnodes_final.txt`
          if [ ! -z "$SPLIT_TESTS" ]; then
            set -o pipefail && cd ~/cassandra-dtest && pytest --skip-resource-intensive-tests --log-cli-level=DEBUG --junit-xml=/tmp/results/dtests/pytest_result_j8_without_vnodes.xml -s --cassandra-dir=/home/cassandra/cassandra --keep-test-dir $SPLIT_TESTS 2>&1 | tee /tmp/dtest/stdout.txt
          else
            echo "Tune your parallelism, there are more containers than test classes. Nothing to do in this container"
            (exit 1)
          fi
    - store_test_results:
        path: /tmp/results
    - store_artifacts:
        path: /tmp/dtest
        destination: dtest_j8_without_vnodes
    - store_artifacts:
        path: ~/cassandra-dtest/logs
        destination: dtest_j8_without_vnodes_logs
    environment:
    - ANT_HOME: /usr/share/ant
    - JAVA11_HOME: /usr/lib/jvm/java-11-openjdk-amd64
    - JAVA8_HOME: /usr/lib/jvm/java-8-openjdk-amd64
    - LANG: en_US.UTF-8
    - KEEP_TEST_DIR: true
    - DEFAULT_DIR: /home/cassandra/cassandra-dtest
    - PYTHONIOENCODING: utf-8
    - PYTHONUNBUFFERED: true
    - CASS_DRIVER_NO_EXTENSIONS: true
    - CASS_DRIVER_NO_CYTHON: true
    - CASSANDRA_SKIP_SYNC: true
    - DTEST_REPO: https://github.com/apache/cassandra-dtest.git
    - DTEST_BRANCH: trunk
    - CCM_MAX_HEAP_SIZE: 1024M
    - CCM_HEAP_NEWSIZE: 256M
    - REPEATED_TESTS_STOP_ON_FAILURE: false
    - REPEATED_UTESTS: null
    - REPEATED_UTESTS_COUNT: 500
    - REPEATED_UTESTS_FQLTOOL: null
    - REPEATED_UTESTS_FQLTOOL_COUNT: 500
    - REPEATED_UTESTS_LONG: null
    - REPEATED_UTESTS_LONG_COUNT: 100
    - REPEATED_UTESTS_STRESS: null
    - REPEATED_UTESTS_STRESS_COUNT: 500
    - REPEATED_JVM_DTESTS: null
    - REPEATED_JVM_DTESTS_COUNT: 500
    - REPEATED_JVM_UPGRADE_DTESTS: null
    - REPEATED_JVM_UPGRADE_DTESTS_COUNT: 500
    - REPEATED_DTESTS: null
    - REPEATED_DTESTS_COUNT: 500
    - REPEATED_LARGE_DTESTS: null
    - REPEATED_LARGE_DTESTS_COUNT: 100
    - REPEATED_UPGRADE_DTESTS: null
    - REPEATED_UPGRADE_DTESTS_COUNT: 25
    - REPEATED_ANT_TEST_TARGET: testsome
    - REPEATED_ANT_TEST_CLASS: null
    - REPEATED_ANT_TEST_METHODS: null
    - REPEATED_ANT_TEST_COUNT: 500
    - JAVA_HOME: /usr/lib/jvm/java-8-openjdk-amd64
    - JDK_HOME: /usr/lib/jvm/java-8-openjdk-amd64
  j11_cqlsh_dtests_py38:
    docker:
    - image: apache/cassandra-testing-ubuntu2004-java11:latest
    resource_class: medium
    working_directory: ~/
    shell: /bin/bash -eo pipefail -l
    parallelism: 4
    steps:
    - attach_workspace:
        at: /home/cassandra
    - run:
        name: Clone Cassandra dtest Repository (via git)
        command: |
          git clone --single-branch --branch $DTEST_BRANCH --depth 1 $DTEST_REPO ~/cassandra-dtest
    - run:
        name: Configure virtualenv and python Dependencies
        command: |
          # note, this should be super quick as all dependencies should be pre-installed in the docker image
          # if additional dependencies were added to requirmeents.txt and the docker image hasn't been updated
          # we'd have to install it here at runtime -- which will make things slow, so do yourself a favor and
          # rebuild the docker image! (it automatically pulls the latest requirements.txt on build)
          source ~/env3.8/bin/activate
          export PATH=$JAVA_HOME/bin:$PATH
          pip3 install --exists-action w --upgrade -r ~/cassandra-dtest/requirements.txt
          pip3 uninstall -y cqlsh
          pip3 freeze
    - run:
        name: Determine Tests to Run (j11_without_vnodes)
        no_output_timeout: 5m
        command: "# reminder: this code (along with all the steps) is independently executed on every circle container\n# so the goal here is to get the circleci script to return the tests *this* container will run\n# which we do via the `circleci` cli tool.\n\ncd cassandra-dtest\nsource ~/env3.8/bin/activate\nexport PATH=$JAVA_HOME/bin:$PATH\n\nif [ -n '' ]; then\n  export \nfi\n\necho \"***Collected DTests (j11_without_vnodes)***\"\nset -eo pipefail && ./run_dtests.py --skip-resource-intensive-tests --pytest-options '-k cql' --dtest-print-tests-only --dtest-print-tests-output=/tmp/all_dtest_tests_j11_without_vnodes_raw --cassandra-dir=../cassandra\nif [ -z '' ]; then\n  mv /tmp/all_dtest_tests_j11_without_vnodes_raw /tmp/all_dtest_tests_j11_without_vnodes\nelse\n  grep -e '' /tmp/all_dtest_tests_j11_without_vnodes_raw > /tmp/all_dtest_tests_j11_without_vnodes || { echo \"Filter did not match any tests! Exiting build.\"; exit 0; }\nfi\nset -eo pipefail && circleci tests split --split-by=timings --timings-type=classname /tmp/all_dtest_tests_j11_without_vnodes > /tmp/split_dtest_tests_j11_without_vnodes.txt\ncat /tmp/split_dtest_tests_j11_without_vnodes.txt | tr '\\n' ' ' > /tmp/split_dtest_tests_j11_without_vnodes_final.txt\ncat /tmp/split_dtest_tests_j11_without_vnodes_final.txt\n"
    - run:
        name: Run dtests (j11_without_vnodes)
        no_output_timeout: 15m
        command: |
          echo "cat /tmp/split_dtest_tests_j11_without_vnodes_final.txt"
          cat /tmp/split_dtest_tests_j11_without_vnodes_final.txt

          source ~/env3.8/bin/activate
          export PATH=$JAVA_HOME/bin:$PATH
          if [ -n 'CQLSH_PYTHON=/usr/bin/python3.8' ]; then
            export CQLSH_PYTHON=/usr/bin/python3.8
          fi

          java -version
          cd ~/cassandra-dtest
          mkdir -p /tmp/dtest

          echo "env: $(env)"
          echo "** done env"
          mkdir -p /tmp/results/dtests
          # we need the "set -o pipefail" here so that the exit code that circleci will actually use is from pytest and not the exit code from tee
          export SPLIT_TESTS=`cat /tmp/split_dtest_tests_j11_without_vnodes_final.txt`
          if [ ! -z "$SPLIT_TESTS" ]; then
            set -o pipefail && cd ~/cassandra-dtest && pytest --skip-resource-intensive-tests --log-cli-level=DEBUG --junit-xml=/tmp/results/dtests/pytest_result_j11_without_vnodes.xml -s --cassandra-dir=/home/cassandra/cassandra --keep-test-dir $SPLIT_TESTS 2>&1 | tee /tmp/dtest/stdout.txt
          else
            echo "Tune your parallelism, there are more containers than test classes. Nothing to do in this container"
            (exit 1)
          fi
    - store_test_results:
        path: /tmp/results
    - store_artifacts:
        path: /tmp/dtest
        destination: dtest_j11_without_vnodes
    - store_artifacts:
        path: ~/cassandra-dtest/logs
        destination: dtest_j11_without_vnodes_logs
    environment:
    - ANT_HOME: /usr/share/ant
    - JAVA11_HOME: /usr/lib/jvm/java-11-openjdk-amd64
    - JAVA8_HOME: /usr/lib/jvm/java-8-openjdk-amd64
    - LANG: en_US.UTF-8
    - KEEP_TEST_DIR: true
    - DEFAULT_DIR: /home/cassandra/cassandra-dtest
    - PYTHONIOENCODING: utf-8
    - PYTHONUNBUFFERED: true
    - CASS_DRIVER_NO_EXTENSIONS: true
    - CASS_DRIVER_NO_CYTHON: true
    - CASSANDRA_SKIP_SYNC: true
    - DTEST_REPO: https://github.com/apache/cassandra-dtest.git
    - DTEST_BRANCH: trunk
    - CCM_MAX_HEAP_SIZE: 1024M
    - CCM_HEAP_NEWSIZE: 256M
    - REPEATED_TESTS_STOP_ON_FAILURE: false
    - REPEATED_UTESTS: null
    - REPEATED_UTESTS_COUNT: 500
    - REPEATED_UTESTS_FQLTOOL: null
    - REPEATED_UTESTS_FQLTOOL_COUNT: 500
    - REPEATED_UTESTS_LONG: null
    - REPEATED_UTESTS_LONG_COUNT: 100
    - REPEATED_UTESTS_STRESS: null
    - REPEATED_UTESTS_STRESS_COUNT: 500
    - REPEATED_JVM_DTESTS: null
    - REPEATED_JVM_DTESTS_COUNT: 500
    - REPEATED_JVM_UPGRADE_DTESTS: null
    - REPEATED_JVM_UPGRADE_DTESTS_COUNT: 500
    - REPEATED_DTESTS: null
    - REPEATED_DTESTS_COUNT: 500
    - REPEATED_LARGE_DTESTS: null
    - REPEATED_LARGE_DTESTS_COUNT: 100
    - REPEATED_UPGRADE_DTESTS: null
    - REPEATED_UPGRADE_DTESTS_COUNT: 25
    - REPEATED_ANT_TEST_TARGET: testsome
    - REPEATED_ANT_TEST_CLASS: null
    - REPEATED_ANT_TEST_METHODS: null
    - REPEATED_ANT_TEST_COUNT: 500
    - JAVA_HOME: /usr/lib/jvm/java-11-openjdk-amd64
    - JDK_HOME: /usr/lib/jvm/java-11-openjdk-amd64
    - CASSANDRA_USE_JDK11: true
  j11_utests_compression_repeat:
    docker:
    - image: apache/cassandra-testing-ubuntu2004-java11:latest
    resource_class: medium
    working_directory: ~/
    shell: /bin/bash -eo pipefail -l
    parallelism: 4
    steps:
    - attach_workspace:
        at: /home/cassandra
    - run:
        name: Log Environment Information
        command: |
          echo '*** id ***'
          id
          echo '*** cat /proc/cpuinfo ***'
          cat /proc/cpuinfo
          echo '*** free -m ***'
          free -m
          echo '*** df -m ***'
          df -m
          echo '*** ifconfig -a ***'
          ifconfig -a
          echo '*** uname -a ***'
          uname -a
          echo '*** mount ***'
          mount
          echo '*** env ***'
          env
          echo '*** java ***'
          which java
          java -version
    - run:
        name: Repeatedly run new or modifed JUnit tests
        no_output_timeout: 15m
        command: |
          set -x
          export PATH=$JAVA_HOME/bin:$PATH
          time mv ~/cassandra /tmp
          cd /tmp/cassandra
          if [ -d ~/dtest_jars ]; then
            cp ~/dtest_jars/dtest* /tmp/cassandra/build/
          fi

          # Calculate the number of test iterations to be run by the current parallel runner.
          count=$((${REPEATED_UTESTS_COUNT} / CIRCLE_NODE_TOTAL))
          if (($CIRCLE_NODE_INDEX < (${REPEATED_UTESTS_COUNT} % CIRCLE_NODE_TOTAL))); then
            count=$((count+1))
          fi

          # Put manually specified tests and automatically detected tests together, removing duplicates
          tests=$(echo ${REPEATED_UTESTS} | sed -e "s/<nil>//" | sed -e "s/ //" | tr "," "\n" | tr " " "\n" | sort -n | uniq -u)
          echo "Tests to be repeated: ${tests}"

          # Prepare the testtag for the target, used by the test macro in build.xml to group the output files
          target=test-compression
          testtag=""
          if [[ $target == "test-cdc" ]]; then
            testtag="cdc"
          elif [[ $target == "test-compression" ]]; then
            testtag="compression"
          elif [[ $target == "test-system-keyspace-directory" ]]; then
            testtag="system_keyspace_directory"
          fi

          # Run each test class as many times as requested.
          exit_code="$?"
          for test in $tests; do

              # Split class and method names from the test name
              if [[ $test =~ "#" ]]; then
                class=${test%"#"*}
                method=${test#*"#"}
              else
                class=$test
                method=""
              fi

              # Prepare the -Dtest.name argument.
              # It can be the fully qualified class name or the short class name, depending on the target.
              if [[ $target == "test" || \
                    $target == "test-cdc" || \
                    $target == "test-compression" || \
                    $target == "test-system-keyspace-directory" || \
                    $target == "fqltool-test" || \
                    $target == "long-test" || \
                    $target == "stress-test" ]]; then
                name_arg="-Dtest.name=${class##*.}"
              else
                name_arg="-Dtest.name=$class"
              fi

              # Prepare the -Dtest.methods argument, which is optional
              if [[ $method == "" ]]; then
                methods_arg=""
              else
                methods_arg="-Dtest.methods=$method"
              fi

              for i in $(seq -w 1 $count); do
                echo "Running test $test, iteration $i of $count"

                # run the test
                status="passes"
                if !( set -o pipefail && \
                      ant test-compression $name_arg $methods_arg -Dno-build-test=true | \
                      tee stdout.txt \
                    ); then
                  status="fails"
                  exit_code=1
                fi

                # move the stdout output file
                dest=/tmp/results/repeated_utests/stdout/${status}/${i}
                mkdir -p $dest
                mv stdout.txt $dest/${test}.txt

                # move the XML output files
                source=build/test/output/${testtag}
                dest=/tmp/results/repeated_utests/output/${status}/${i}
                mkdir -p $dest
                if [[ -d $source && -n "$(ls $source)" ]]; then
                  mv $source/* $dest/
                fi

                # move the log files
                source=build/test/logs/${testtag}
                dest=/tmp/results/repeated_utests/logs/${status}/${i}
                mkdir -p $dest
                if [[ -d $source && -n "$(ls $source)" ]]; then
                  mv $source/* $dest/
                fi

                # maybe stop iterations on test failure
                if [[ ${REPEATED_TESTS_STOP_ON_FAILURE} = true ]] && (( $exit_code > 0 )); then
                  break
                fi
              done
          done
          (exit ${exit_code})
    - store_test_results:
        path: /tmp/results/repeated_utests/output
    - store_artifacts:
        path: /tmp/results/repeated_utests/stdout
        destination: stdout
    - store_artifacts:
        path: /tmp/results/repeated_utests/output
        destination: junitxml
    - store_artifacts:
        path: /tmp/results/repeated_utests/logs
        destination: logs
    environment:
    - ANT_HOME: /usr/share/ant
    - JAVA11_HOME: /usr/lib/jvm/java-11-openjdk-amd64
    - JAVA8_HOME: /usr/lib/jvm/java-8-openjdk-amd64
    - LANG: en_US.UTF-8
    - KEEP_TEST_DIR: true
    - DEFAULT_DIR: /home/cassandra/cassandra-dtest
    - PYTHONIOENCODING: utf-8
    - PYTHONUNBUFFERED: true
    - CASS_DRIVER_NO_EXTENSIONS: true
    - CASS_DRIVER_NO_CYTHON: true
    - CASSANDRA_SKIP_SYNC: true
    - DTEST_REPO: https://github.com/apache/cassandra-dtest.git
    - DTEST_BRANCH: trunk
    - CCM_MAX_HEAP_SIZE: 1024M
    - CCM_HEAP_NEWSIZE: 256M
    - REPEATED_TESTS_STOP_ON_FAILURE: false
    - REPEATED_UTESTS: null
    - REPEATED_UTESTS_COUNT: 500
    - REPEATED_UTESTS_FQLTOOL: null
    - REPEATED_UTESTS_FQLTOOL_COUNT: 500
    - REPEATED_UTESTS_LONG: null
    - REPEATED_UTESTS_LONG_COUNT: 100
    - REPEATED_UTESTS_STRESS: null
    - REPEATED_UTESTS_STRESS_COUNT: 500
    - REPEATED_JVM_DTESTS: null
    - REPEATED_JVM_DTESTS_COUNT: 500
    - REPEATED_JVM_UPGRADE_DTESTS: null
    - REPEATED_JVM_UPGRADE_DTESTS_COUNT: 500
    - REPEATED_DTESTS: null
    - REPEATED_DTESTS_COUNT: 500
    - REPEATED_LARGE_DTESTS: null
    - REPEATED_LARGE_DTESTS_COUNT: 100
    - REPEATED_UPGRADE_DTESTS: null
    - REPEATED_UPGRADE_DTESTS_COUNT: 25
    - REPEATED_ANT_TEST_TARGET: testsome
    - REPEATED_ANT_TEST_CLASS: null
    - REPEATED_ANT_TEST_METHODS: null
    - REPEATED_ANT_TEST_COUNT: 500
    - JAVA_HOME: /usr/lib/jvm/java-11-openjdk-amd64
    - JDK_HOME: /usr/lib/jvm/java-11-openjdk-amd64
    - CASSANDRA_USE_JDK11: true
  j11_repeated_ant_test:
    docker:
    - image: apache/cassandra-testing-ubuntu2004-java11:latest
    resource_class: medium
    working_directory: ~/
    shell: /bin/bash -eo pipefail -l
    parallelism: 4
    steps:
    - attach_workspace:
        at: /home/cassandra
    - run:
        name: Log Environment Information
        command: |
          echo '*** id ***'
          id
          echo '*** cat /proc/cpuinfo ***'
          cat /proc/cpuinfo
          echo '*** free -m ***'
          free -m
          echo '*** df -m ***'
          df -m
          echo '*** ifconfig -a ***'
          ifconfig -a
          echo '*** uname -a ***'
          uname -a
          echo '*** mount ***'
          mount
          echo '*** env ***'
          env
          echo '*** java ***'
          which java
          java -version
    - run:
        name: Run repeated JUnit test
        no_output_timeout: 15m
        command: |
          if [ "${REPEATED_ANT_TEST_CLASS}" == "<nil>" ]; then
            echo "Repeated utest class name hasn't been defined, exiting without running any test"
          elif [ "${REPEATED_ANT_TEST_COUNT}" == "<nil>" ]; then
            echo "Repeated utest count hasn't been defined, exiting without running any test"
          elif [ "${REPEATED_ANT_TEST_COUNT}" -le 0 ]; then
            echo "Repeated utest count is lesser or equals than zero, exiting without running any test"
          else

            # Calculate the number of test iterations to be run by the current parallel runner.
            # Since we are running the same test multiple times there is no need to use `circleci tests split`.
            count=$((${REPEATED_ANT_TEST_COUNT} / CIRCLE_NODE_TOTAL))
            if (($CIRCLE_NODE_INDEX < (${REPEATED_ANT_TEST_COUNT} % CIRCLE_NODE_TOTAL))); then
              count=$((count+1))
            fi

            if (($count <= 0)); then
              echo "No tests to run in this runner"
            else
              echo "Running ${REPEATED_ANT_TEST_TARGET} ${REPEATED_ANT_TEST_CLASS} ${REPEATED_ANT_TEST_METHODS} ${REPEATED_ANT_TEST_COUNT} times"

              set -x
              export PATH=$JAVA_HOME/bin:$PATH
              time mv ~/cassandra /tmp
              cd /tmp/cassandra
              if [ -d ~/dtest_jars ]; then
                cp ~/dtest_jars/dtest* /tmp/cassandra/build/
              fi

              target=${REPEATED_ANT_TEST_TARGET}
              class_path=${REPEATED_ANT_TEST_CLASS}
              class_name="${class_path##*.}"

              # Prepare the -Dtest.name argument.
              # It can be the fully qualified class name or the short class name, depending on the target.
              if [[ $target == "test" || \
                    $target == "test-cdc" || \
                    $target == "test-compression" || \
                    $target == "test-system-keyspace-directory" || \
                    $target == "fqltool-test" || \
                    $target == "long-test" || \
                    $target == "stress-test" ]]; then
                name="-Dtest.name=$class_name"
              else
                name="-Dtest.name=$class_path"
              fi

              # Prepare the -Dtest.methods argument, which is optional
              if [ "${REPEATED_ANT_TEST_METHODS}" == "<nil>" ]; then
                methods=""
              else
                methods="-Dtest.methods=${REPEATED_ANT_TEST_METHODS}"
              fi

              # Run the test target as many times as requested collecting the exit code,
              # stopping the iteration only if stop_on_failure is set.
              exit_code="$?"
              for i in $(seq -w 1 $count); do

                echo "Running test iteration $i of $count"

                # run the test
                status="passes"
                if !( set -o pipefail && ant $target $name $methods -Dno-build-test=true | tee stdout.txt ); then
                  status="fails"
                  exit_code=1
                fi

                # move the stdout output file
                dest=/tmp/results/repeated_utest/stdout/${status}/${i}
                mkdir -p $dest
                mv stdout.txt $dest/${REPEATED_ANT_TEST_TARGET}-${REPEATED_ANT_TEST_CLASS}.txt

                # move the XML output files
                source=build/test/output
                dest=/tmp/results/repeated_utest/output/${status}/${i}
                mkdir -p $dest
                if [[ -d $source && -n "$(ls $source)" ]]; then
                  mv $source/* $dest/
                fi

                # move the log files
                source=build/test/logs
                dest=/tmp/results/repeated_utest/logs/${status}/${i}
                mkdir -p $dest
                if [[ -d $source && -n "$(ls $source)" ]]; then
                  mv $source/* $dest/
                fi

                # maybe stop iterations on test failure
                if [[ ${REPEATED_TESTS_STOP_ON_FAILURE} = true ]] && (( $exit_code > 0 )); then
                  break
                fi
              done

              (exit ${exit_code})
            fi
          fi
    - store_test_results:
        path: /tmp/results/repeated_utest/output
    - store_artifacts:
        path: /tmp/results/repeated_utest/stdout
        destination: stdout
    - store_artifacts:
        path: /tmp/results/repeated_utest/output
        destination: junitxml
    - store_artifacts:
        path: /tmp/results/repeated_utest/logs
        destination: logs
    environment:
    - ANT_HOME: /usr/share/ant
    - JAVA11_HOME: /usr/lib/jvm/java-11-openjdk-amd64
    - JAVA8_HOME: /usr/lib/jvm/java-8-openjdk-amd64
    - LANG: en_US.UTF-8
    - KEEP_TEST_DIR: true
    - DEFAULT_DIR: /home/cassandra/cassandra-dtest
    - PYTHONIOENCODING: utf-8
    - PYTHONUNBUFFERED: true
    - CASS_DRIVER_NO_EXTENSIONS: true
    - CASS_DRIVER_NO_CYTHON: true
    - CASSANDRA_SKIP_SYNC: true
    - DTEST_REPO: https://github.com/apache/cassandra-dtest.git
    - DTEST_BRANCH: trunk
    - CCM_MAX_HEAP_SIZE: 1024M
    - CCM_HEAP_NEWSIZE: 256M
    - REPEATED_TESTS_STOP_ON_FAILURE: false
    - REPEATED_UTESTS: null
    - REPEATED_UTESTS_COUNT: 500
    - REPEATED_UTESTS_FQLTOOL: null
    - REPEATED_UTESTS_FQLTOOL_COUNT: 500
    - REPEATED_UTESTS_LONG: null
    - REPEATED_UTESTS_LONG_COUNT: 100
    - REPEATED_UTESTS_STRESS: null
    - REPEATED_UTESTS_STRESS_COUNT: 500
    - REPEATED_JVM_DTESTS: null
    - REPEATED_JVM_DTESTS_COUNT: 500
    - REPEATED_JVM_UPGRADE_DTESTS: null
    - REPEATED_JVM_UPGRADE_DTESTS_COUNT: 500
    - REPEATED_DTESTS: null
    - REPEATED_DTESTS_COUNT: 500
    - REPEATED_LARGE_DTESTS: null
    - REPEATED_LARGE_DTESTS_COUNT: 100
    - REPEATED_UPGRADE_DTESTS: null
    - REPEATED_UPGRADE_DTESTS_COUNT: 25
    - REPEATED_ANT_TEST_TARGET: testsome
    - REPEATED_ANT_TEST_CLASS: null
    - REPEATED_ANT_TEST_METHODS: null
    - REPEATED_ANT_TEST_COUNT: 500
    - JAVA_HOME: /usr/lib/jvm/java-11-openjdk-amd64
    - JDK_HOME: /usr/lib/jvm/java-11-openjdk-amd64
    - CASSANDRA_USE_JDK11: true
  j11_dtests_large_vnode:
    docker:
    - image: apache/cassandra-testing-ubuntu2004-java11:latest
    resource_class: medium
    working_directory: ~/
    shell: /bin/bash -eo pipefail -l
    parallelism: 4
    steps:
    - attach_workspace:
        at: /home/cassandra
    - run:
        name: Clone Cassandra dtest Repository (via git)
        command: |
          git clone --single-branch --branch $DTEST_BRANCH --depth 1 $DTEST_REPO ~/cassandra-dtest
    - run:
        name: Configure virtualenv and python Dependencies
        command: |
          # note, this should be super quick as all dependencies should be pre-installed in the docker image
          # if additional dependencies were added to requirmeents.txt and the docker image hasn't been updated
          # we'd have to install it here at runtime -- which will make things slow, so do yourself a favor and
          # rebuild the docker image! (it automatically pulls the latest requirements.txt on build)
          source ~/env3.6/bin/activate
          export PATH=$JAVA_HOME/bin:$PATH
          pip3 install --exists-action w --upgrade -r ~/cassandra-dtest/requirements.txt
          pip3 uninstall -y cqlsh
          pip3 freeze
    - run:
        name: Determine Tests to Run (j11_large_with_vnodes)
        no_output_timeout: 5m
        command: "# reminder: this code (along with all the steps) is independently executed on every circle container\n# so the goal here is to get the circleci script to return the tests *this* container will run\n# which we do via the `circleci` cli tool.\n\ncd cassandra-dtest\nsource ~/env3.6/bin/activate\nexport PATH=$JAVA_HOME/bin:$PATH\n\nif [ -n '' ]; then\n  export \nfi\n\necho \"***Collected DTests (j11_large_with_vnodes)***\"\nset -eo pipefail && ./run_dtests.py --use-vnodes --only-resource-intensive-tests --force-resource-intensive-tests --dtest-print-tests-only --dtest-print-tests-output=/tmp/all_dtest_tests_j11_large_with_vnodes_raw --cassandra-dir=../cassandra\nif [ -z '' ]; then\n  mv /tmp/all_dtest_tests_j11_large_with_vnodes_raw /tmp/all_dtest_tests_j11_large_with_vnodes\nelse\n  grep -e '' /tmp/all_dtest_tests_j11_large_with_vnodes_raw > /tmp/all_dtest_tests_j11_large_with_vnodes || { echo \"Filter did not match any tests! Exiting build.\"; exit 0; }\nfi\nset -eo pipefail && circleci tests split --split-by=timings --timings-type=classname /tmp/all_dtest_tests_j11_large_with_vnodes > /tmp/split_dtest_tests_j11_large_with_vnodes.txt\ncat /tmp/split_dtest_tests_j11_large_with_vnodes.txt | tr '\\n' ' ' > /tmp/split_dtest_tests_j11_large_with_vnodes_final.txt\ncat /tmp/split_dtest_tests_j11_large_with_vnodes_final.txt\n"
    - run:
        name: Run dtests (j11_large_with_vnodes)
        no_output_timeout: 15m
        command: "echo \"cat /tmp/split_dtest_tests_j11_large_with_vnodes_final.txt\"\ncat /tmp/split_dtest_tests_j11_large_with_vnodes_final.txt\n\nsource ~/env3.6/bin/activate\nexport PATH=$JAVA_HOME/bin:$PATH\nif [ -n '' ]; then\n  export \nfi\n\njava -version\ncd ~/cassandra-dtest\nmkdir -p /tmp/dtest\n\necho \"env: $(env)\"\necho \"** done env\"\nmkdir -p /tmp/results/dtests\n# we need the \"set -o pipefail\" here so that the exit code that circleci will actually use is from pytest and not the exit code from tee\nexport SPLIT_TESTS=`cat /tmp/split_dtest_tests_j11_large_with_vnodes_final.txt`\nif [ ! -z \"$SPLIT_TESTS\" ]; then\n  set -o pipefail && cd ~/cassandra-dtest && pytest --use-vnodes --num-tokens=16 --only-resource-intensive-tests --force-resource-intensive-tests --log-cli-level=DEBUG --junit-xml=/tmp/results/dtests/pytest_result_j11_large_with_vnodes.xml -s --cassandra-dir=/home/cassandra/cassandra --keep-test-dir $SPLIT_TESTS 2>&1 | tee /tmp/dtest/stdout.txt\nelse\n  echo \"Tune your parallelism, there are more containers than test classes. Nothing to do in this container\"\n  (exit 1)\nfi\n"
    - store_test_results:
        path: /tmp/results
    - store_artifacts:
        path: /tmp/dtest
        destination: dtest_j11_large_with_vnodes
    - store_artifacts:
        path: ~/cassandra-dtest/logs
        destination: dtest_j11_large_with_vnodes_logs
    environment:
    - ANT_HOME: /usr/share/ant
    - JAVA11_HOME: /usr/lib/jvm/java-11-openjdk-amd64
    - JAVA8_HOME: /usr/lib/jvm/java-8-openjdk-amd64
    - LANG: en_US.UTF-8
    - KEEP_TEST_DIR: true
    - DEFAULT_DIR: /home/cassandra/cassandra-dtest
    - PYTHONIOENCODING: utf-8
    - PYTHONUNBUFFERED: true
    - CASS_DRIVER_NO_EXTENSIONS: true
    - CASS_DRIVER_NO_CYTHON: true
    - CASSANDRA_SKIP_SYNC: true
    - DTEST_REPO: https://github.com/apache/cassandra-dtest.git
    - DTEST_BRANCH: trunk
    - CCM_MAX_HEAP_SIZE: 1024M
    - CCM_HEAP_NEWSIZE: 256M
    - REPEATED_TESTS_STOP_ON_FAILURE: false
    - REPEATED_UTESTS: null
    - REPEATED_UTESTS_COUNT: 500
    - REPEATED_UTESTS_FQLTOOL: null
    - REPEATED_UTESTS_FQLTOOL_COUNT: 500
    - REPEATED_UTESTS_LONG: null
    - REPEATED_UTESTS_LONG_COUNT: 100
    - REPEATED_UTESTS_STRESS: null
    - REPEATED_UTESTS_STRESS_COUNT: 500
    - REPEATED_JVM_DTESTS: null
    - REPEATED_JVM_DTESTS_COUNT: 500
    - REPEATED_JVM_UPGRADE_DTESTS: null
    - REPEATED_JVM_UPGRADE_DTESTS_COUNT: 500
    - REPEATED_DTESTS: null
    - REPEATED_DTESTS_COUNT: 500
    - REPEATED_LARGE_DTESTS: null
    - REPEATED_LARGE_DTESTS_COUNT: 100
    - REPEATED_UPGRADE_DTESTS: null
    - REPEATED_UPGRADE_DTESTS_COUNT: 25
    - REPEATED_ANT_TEST_TARGET: testsome
    - REPEATED_ANT_TEST_CLASS: null
    - REPEATED_ANT_TEST_METHODS: null
    - REPEATED_ANT_TEST_COUNT: 500
    - JAVA_HOME: /usr/lib/jvm/java-11-openjdk-amd64
    - JDK_HOME: /usr/lib/jvm/java-11-openjdk-amd64
    - CASSANDRA_USE_JDK11: true
  j11_dtests_large_vnode_repeat:
    docker:
    - image: apache/cassandra-testing-ubuntu2004-java11:latest
    resource_class: medium
    working_directory: ~/
    shell: /bin/bash -eo pipefail -l
    parallelism: 4
    steps:
    - attach_workspace:
        at: /home/cassandra
    - run:
        name: Clone Cassandra dtest Repository (via git)
        command: |
          git clone --single-branch --branch $DTEST_BRANCH --depth 1 $DTEST_REPO ~/cassandra-dtest
    - run:
        name: Configure virtualenv and python Dependencies
        command: |
          # note, this should be super quick as all dependencies should be pre-installed in the docker image
          # if additional dependencies were added to requirmeents.txt and the docker image hasn't been updated
          # we'd have to install it here at runtime -- which will make things slow, so do yourself a favor and
          # rebuild the docker image! (it automatically pulls the latest requirements.txt on build)
          source ~/env3.6/bin/activate
          export PATH=$JAVA_HOME/bin:$PATH
          pip3 install --exists-action w --upgrade -r ~/cassandra-dtest/requirements.txt
          pip3 uninstall -y cqlsh
          pip3 freeze
    - run:
        name: Run repeated Python dtest
        no_output_timeout: 15m
        command: |
          if [ "${REPEATED_LARGE_DTESTS}" == "<nil>" ]; then
            echo "Repeated dtest name hasn't been defined, exiting without running any test"
          elif [ "${REPEATED_LARGE_DTESTS_COUNT}" == "<nil>" ]; then
            echo "Repeated dtest count hasn't been defined, exiting without running any test"
          elif [ "${REPEATED_LARGE_DTESTS_COUNT}" -le 0 ]; then
            echo "Repeated dtest count is lesser or equals than zero, exiting without running any test"
          else

            # Calculate the number of test iterations to be run by the current parallel runner.
            # Since we are running the same test multiple times there is no need to use `circleci tests split`.
            count=$((${REPEATED_LARGE_DTESTS_COUNT} / CIRCLE_NODE_TOTAL))
            if (($CIRCLE_NODE_INDEX < (${REPEATED_LARGE_DTESTS_COUNT} % CIRCLE_NODE_TOTAL))); then
              count=$((count+1))
            fi

            if (($count <= 0)); then
              echo "No tests to run in this runner"
            else
              echo "Running ${REPEATED_LARGE_DTESTS} $count times"

              source ~/env3.6/bin/activate
              export PATH=$JAVA_HOME/bin:$PATH

              java -version
              cd ~/cassandra-dtest
              mkdir -p /tmp/dtest

              echo "env: $(env)"
              echo "** done env"
              mkdir -p /tmp/results/dtests

              tests_arg=$(echo ${REPEATED_LARGE_DTESTS} | sed -e "s/,/ /g")

              stop_on_failure_arg=""
              if ${REPEATED_TESTS_STOP_ON_FAILURE}; then
                stop_on_failure_arg="-x"
              fi

              vnodes_args=""
              if true; then
                vnodes_args="--use-vnodes --num-tokens=16"
              fi

              upgrade_arg=""
              if false; then
                upgrade_arg="--execute-upgrade-tests --upgrade-target-version-only --upgrade-version-selection all"
              fi

              # we need the "set -o pipefail" here so that the exit code that circleci will actually use is from pytest and not the exit code from tee
              set -o pipefail && cd ~/cassandra-dtest && pytest $vnodes_args --count=$count $stop_on_failure_arg $upgrade_arg --log-cli-level=DEBUG --junit-xml=/tmp/results/dtests/pytest_result.xml -s --cassandra-dir=/home/cassandra/cassandra --keep-test-dir --only-resource-intensive-tests --force-resource-intensive-tests $tests_arg | tee /tmp/dtest/stdout.txt
            fi
          fi
    - store_test_results:
        path: /tmp/results
    - store_artifacts:
        path: /tmp/dtest
        destination: dtest
    - store_artifacts:
        path: ~/cassandra-dtest/logs
        destination: dtest_logs
    environment:
    - ANT_HOME: /usr/share/ant
    - JAVA11_HOME: /usr/lib/jvm/java-11-openjdk-amd64
    - JAVA8_HOME: /usr/lib/jvm/java-8-openjdk-amd64
    - LANG: en_US.UTF-8
    - KEEP_TEST_DIR: true
    - DEFAULT_DIR: /home/cassandra/cassandra-dtest
    - PYTHONIOENCODING: utf-8
    - PYTHONUNBUFFERED: true
    - CASS_DRIVER_NO_EXTENSIONS: true
    - CASS_DRIVER_NO_CYTHON: true
    - CASSANDRA_SKIP_SYNC: true
    - DTEST_REPO: https://github.com/apache/cassandra-dtest.git
    - DTEST_BRANCH: trunk
    - CCM_MAX_HEAP_SIZE: 1024M
    - CCM_HEAP_NEWSIZE: 256M
    - REPEATED_TESTS_STOP_ON_FAILURE: false
    - REPEATED_UTESTS: null
    - REPEATED_UTESTS_COUNT: 500
    - REPEATED_UTESTS_FQLTOOL: null
    - REPEATED_UTESTS_FQLTOOL_COUNT: 500
    - REPEATED_UTESTS_LONG: null
    - REPEATED_UTESTS_LONG_COUNT: 100
    - REPEATED_UTESTS_STRESS: null
    - REPEATED_UTESTS_STRESS_COUNT: 500
    - REPEATED_JVM_DTESTS: null
    - REPEATED_JVM_DTESTS_COUNT: 500
    - REPEATED_JVM_UPGRADE_DTESTS: null
    - REPEATED_JVM_UPGRADE_DTESTS_COUNT: 500
    - REPEATED_DTESTS: null
    - REPEATED_DTESTS_COUNT: 500
    - REPEATED_LARGE_DTESTS: null
    - REPEATED_LARGE_DTESTS_COUNT: 100
    - REPEATED_UPGRADE_DTESTS: null
    - REPEATED_UPGRADE_DTESTS_COUNT: 25
    - REPEATED_ANT_TEST_TARGET: testsome
    - REPEATED_ANT_TEST_CLASS: null
    - REPEATED_ANT_TEST_METHODS: null
    - REPEATED_ANT_TEST_COUNT: 500
    - JAVA_HOME: /usr/lib/jvm/java-11-openjdk-amd64
    - JDK_HOME: /usr/lib/jvm/java-11-openjdk-amd64
    - CASSANDRA_USE_JDK11: true
  j8_cqlsh_dtests_py311:
    docker:
    - image: apache/cassandra-testing-ubuntu2004-java11-w-dependencies:latest
    resource_class: medium
    working_directory: ~/
    shell: /bin/bash -eo pipefail -l
    parallelism: 4
    steps:
    - attach_workspace:
        at: /home/cassandra
    - run:
        name: Clone Cassandra dtest Repository (via git)
        command: |
          git clone --single-branch --branch $DTEST_BRANCH --depth 1 $DTEST_REPO ~/cassandra-dtest
    - run:
        name: Configure virtualenv and python Dependencies
        command: |
          # note, this should be super quick as all dependencies should be pre-installed in the docker image
          # if additional dependencies were added to requirmeents.txt and the docker image hasn't been updated
          # we'd have to install it here at runtime -- which will make things slow, so do yourself a favor and
          # rebuild the docker image! (it automatically pulls the latest requirements.txt on build)
          source ~/env3.11/bin/activate
          export PATH=$JAVA_HOME/bin:$PATH
          pip3 install --exists-action w --upgrade -r ~/cassandra-dtest/requirements.txt
          pip3 uninstall -y cqlsh
          pip3 freeze
    - run:
        name: Determine Tests to Run (j8_without_vnodes)
        no_output_timeout: 5m
        command: "# reminder: this code (along with all the steps) is independently executed on every circle container\n# so the goal here is to get the circleci script to return the tests *this* container will run\n# which we do via the `circleci` cli tool.\n\ncd cassandra-dtest\nsource ~/env3.11/bin/activate\nexport PATH=$JAVA_HOME/bin:$PATH\n\nif [ -n '' ]; then\n  export \nfi\n\necho \"***Collected DTests (j8_without_vnodes)***\"\nset -eo pipefail && ./run_dtests.py --skip-resource-intensive-tests --pytest-options '-k cql' --dtest-print-tests-only --dtest-print-tests-output=/tmp/all_dtest_tests_j8_without_vnodes_raw --cassandra-dir=../cassandra\nif [ -z '' ]; then\n  mv /tmp/all_dtest_tests_j8_without_vnodes_raw /tmp/all_dtest_tests_j8_without_vnodes\nelse\n  grep -e '' /tmp/all_dtest_tests_j8_without_vnodes_raw > /tmp/all_dtest_tests_j8_without_vnodes || { echo \"Filter did not match any tests! Exiting build.\"; exit 0; }\nfi\nset -eo pipefail && circleci tests split --split-by=timings --timings-type=classname /tmp/all_dtest_tests_j8_without_vnodes > /tmp/split_dtest_tests_j8_without_vnodes.txt\ncat /tmp/split_dtest_tests_j8_without_vnodes.txt | tr '\\n' ' ' > /tmp/split_dtest_tests_j8_without_vnodes_final.txt\ncat /tmp/split_dtest_tests_j8_without_vnodes_final.txt\n"
    - run:
        name: Run dtests (j8_without_vnodes)
        no_output_timeout: 15m
        command: |
          echo "cat /tmp/split_dtest_tests_j8_without_vnodes_final.txt"
          cat /tmp/split_dtest_tests_j8_without_vnodes_final.txt

          source ~/env3.11/bin/activate
          export PATH=$JAVA_HOME/bin:$PATH
          if [ -n 'CQLSH_PYTHON=/usr/bin/python3.11' ]; then
            export CQLSH_PYTHON=/usr/bin/python3.11
          fi

          java -version
          cd ~/cassandra-dtest
          mkdir -p /tmp/dtest

          echo "env: $(env)"
          echo "** done env"
          mkdir -p /tmp/results/dtests
          # we need the "set -o pipefail" here so that the exit code that circleci will actually use is from pytest and not the exit code from tee
          export SPLIT_TESTS=`cat /tmp/split_dtest_tests_j8_without_vnodes_final.txt`
          if [ ! -z "$SPLIT_TESTS" ]; then
            set -o pipefail && cd ~/cassandra-dtest && pytest --skip-resource-intensive-tests --log-cli-level=DEBUG --junit-xml=/tmp/results/dtests/pytest_result_j8_without_vnodes.xml -s --cassandra-dir=/home/cassandra/cassandra --keep-test-dir $SPLIT_TESTS 2>&1 | tee /tmp/dtest/stdout.txt
          else
            echo "Tune your parallelism, there are more containers than test classes. Nothing to do in this container"
            (exit 1)
          fi
    - store_test_results:
        path: /tmp/results
    - store_artifacts:
        path: /tmp/dtest
        destination: dtest_j8_without_vnodes
    - store_artifacts:
        path: ~/cassandra-dtest/logs
        destination: dtest_j8_without_vnodes_logs
    environment:
    - ANT_HOME: /usr/share/ant
    - JAVA11_HOME: /usr/lib/jvm/java-11-openjdk-amd64
    - JAVA8_HOME: /usr/lib/jvm/java-8-openjdk-amd64
    - LANG: en_US.UTF-8
    - KEEP_TEST_DIR: true
    - DEFAULT_DIR: /home/cassandra/cassandra-dtest
    - PYTHONIOENCODING: utf-8
    - PYTHONUNBUFFERED: true
    - CASS_DRIVER_NO_EXTENSIONS: true
    - CASS_DRIVER_NO_CYTHON: true
    - CASSANDRA_SKIP_SYNC: true
    - DTEST_REPO: https://github.com/apache/cassandra-dtest.git
    - DTEST_BRANCH: trunk
    - CCM_MAX_HEAP_SIZE: 1024M
    - CCM_HEAP_NEWSIZE: 256M
    - REPEATED_TESTS_STOP_ON_FAILURE: false
    - REPEATED_UTESTS: null
    - REPEATED_UTESTS_COUNT: 500
    - REPEATED_UTESTS_FQLTOOL: null
    - REPEATED_UTESTS_FQLTOOL_COUNT: 500
    - REPEATED_UTESTS_LONG: null
    - REPEATED_UTESTS_LONG_COUNT: 100
    - REPEATED_UTESTS_STRESS: null
    - REPEATED_UTESTS_STRESS_COUNT: 500
    - REPEATED_JVM_DTESTS: null
    - REPEATED_JVM_DTESTS_COUNT: 500
    - REPEATED_JVM_UPGRADE_DTESTS: null
    - REPEATED_JVM_UPGRADE_DTESTS_COUNT: 500
    - REPEATED_DTESTS: null
    - REPEATED_DTESTS_COUNT: 500
    - REPEATED_LARGE_DTESTS: null
    - REPEATED_LARGE_DTESTS_COUNT: 100
    - REPEATED_UPGRADE_DTESTS: null
    - REPEATED_UPGRADE_DTESTS_COUNT: 25
    - REPEATED_ANT_TEST_TARGET: testsome
    - REPEATED_ANT_TEST_CLASS: null
    - REPEATED_ANT_TEST_METHODS: null
    - REPEATED_ANT_TEST_COUNT: 500
    - JAVA_HOME: /usr/lib/jvm/java-8-openjdk-amd64
    - JDK_HOME: /usr/lib/jvm/java-8-openjdk-amd64
  j11_cqlsh_dtests_py38_offheap:
    docker:
    - image: apache/cassandra-testing-ubuntu2004-java11:latest
    resource_class: medium
    working_directory: ~/
    shell: /bin/bash -eo pipefail -l
    parallelism: 4
    steps:
    - attach_workspace:
        at: /home/cassandra
    - run:
        name: Clone Cassandra dtest Repository (via git)
        command: |
          git clone --single-branch --branch $DTEST_BRANCH --depth 1 $DTEST_REPO ~/cassandra-dtest
    - run:
        name: Configure virtualenv and python Dependencies
        command: |
          # note, this should be super quick as all dependencies should be pre-installed in the docker image
          # if additional dependencies were added to requirmeents.txt and the docker image hasn't been updated
          # we'd have to install it here at runtime -- which will make things slow, so do yourself a favor and
          # rebuild the docker image! (it automatically pulls the latest requirements.txt on build)
          source ~/env3.8/bin/activate
          export PATH=$JAVA_HOME/bin:$PATH
          pip3 install --exists-action w --upgrade -r ~/cassandra-dtest/requirements.txt
          pip3 uninstall -y cqlsh
          pip3 freeze
    - run:
        name: Determine Tests to Run (j11_dtests_offheap)
        no_output_timeout: 5m
        command: "# reminder: this code (along with all the steps) is independently executed on every circle container\n# so the goal here is to get the circleci script to return the tests *this* container will run\n# which we do via the `circleci` cli tool.\n\ncd cassandra-dtest\nsource ~/env3.8/bin/activate\nexport PATH=$JAVA_HOME/bin:$PATH\n\nif [ -n '' ]; then\n  export \nfi\n\necho \"***Collected DTests (j11_dtests_offheap)***\"\nset -eo pipefail && ./run_dtests.py --use-vnodes --use-off-heap-memtables --skip-resource-intensive-tests --pytest-options '-k cql' --dtest-print-tests-only --dtest-print-tests-output=/tmp/all_dtest_tests_j11_dtests_offheap_raw --cassandra-dir=../cassandra\nif [ -z '' ]; then\n  mv /tmp/all_dtest_tests_j11_dtests_offheap_raw /tmp/all_dtest_tests_j11_dtests_offheap\nelse\n  grep -e '' /tmp/all_dtest_tests_j11_dtests_offheap_raw > /tmp/all_dtest_tests_j11_dtests_offheap || { echo \"Filter did not match any tests! Exiting build.\"; exit 0; }\nfi\nset -eo pipefail && circleci tests split --split-by=timings --timings-type=classname /tmp/all_dtest_tests_j11_dtests_offheap > /tmp/split_dtest_tests_j11_dtests_offheap.txt\ncat /tmp/split_dtest_tests_j11_dtests_offheap.txt | tr '\\n' ' ' > /tmp/split_dtest_tests_j11_dtests_offheap_final.txt\ncat /tmp/split_dtest_tests_j11_dtests_offheap_final.txt\n"
    - run:
        name: Run dtests (j11_dtests_offheap)
        no_output_timeout: 15m
        command: |
          echo "cat /tmp/split_dtest_tests_j11_dtests_offheap_final.txt"
          cat /tmp/split_dtest_tests_j11_dtests_offheap_final.txt

          source ~/env3.8/bin/activate
          export PATH=$JAVA_HOME/bin:$PATH
          if [ -n 'CQLSH_PYTHON=/usr/bin/python3.8' ]; then
            export CQLSH_PYTHON=/usr/bin/python3.8
          fi

          java -version
          cd ~/cassandra-dtest
          mkdir -p /tmp/dtest

          echo "env: $(env)"
          echo "** done env"
          mkdir -p /tmp/results/dtests
          # we need the "set -o pipefail" here so that the exit code that circleci will actually use is from pytest and not the exit code from tee
          export SPLIT_TESTS=`cat /tmp/split_dtest_tests_j11_dtests_offheap_final.txt`
          if [ ! -z "$SPLIT_TESTS" ]; then
            set -o pipefail && cd ~/cassandra-dtest && pytest --use-vnodes --num-tokens=16 --use-off-heap-memtables --skip-resource-intensive-tests --log-cli-level=DEBUG --junit-xml=/tmp/results/dtests/pytest_result_j11_dtests_offheap.xml -s --cassandra-dir=/home/cassandra/cassandra --keep-test-dir $SPLIT_TESTS 2>&1 | tee /tmp/dtest/stdout.txt
          else
            echo "Tune your parallelism, there are more containers than test classes. Nothing to do in this container"
            (exit 1)
          fi
    - store_test_results:
        path: /tmp/results
    - store_artifacts:
        path: /tmp/dtest
        destination: dtest_j11_dtests_offheap
    - store_artifacts:
        path: ~/cassandra-dtest/logs
        destination: dtest_j11_dtests_offheap_logs
    environment:
    - ANT_HOME: /usr/share/ant
    - JAVA11_HOME: /usr/lib/jvm/java-11-openjdk-amd64
    - JAVA8_HOME: /usr/lib/jvm/java-8-openjdk-amd64
    - LANG: en_US.UTF-8
    - KEEP_TEST_DIR: true
    - DEFAULT_DIR: /home/cassandra/cassandra-dtest
    - PYTHONIOENCODING: utf-8
    - PYTHONUNBUFFERED: true
    - CASS_DRIVER_NO_EXTENSIONS: true
    - CASS_DRIVER_NO_CYTHON: true
    - CASSANDRA_SKIP_SYNC: true
    - DTEST_REPO: https://github.com/apache/cassandra-dtest.git
    - DTEST_BRANCH: trunk
    - CCM_MAX_HEAP_SIZE: 1024M
    - CCM_HEAP_NEWSIZE: 256M
    - REPEATED_TESTS_STOP_ON_FAILURE: false
    - REPEATED_UTESTS: null
    - REPEATED_UTESTS_COUNT: 500
    - REPEATED_UTESTS_FQLTOOL: null
    - REPEATED_UTESTS_FQLTOOL_COUNT: 500
    - REPEATED_UTESTS_LONG: null
    - REPEATED_UTESTS_LONG_COUNT: 100
    - REPEATED_UTESTS_STRESS: null
    - REPEATED_UTESTS_STRESS_COUNT: 500
    - REPEATED_JVM_DTESTS: null
    - REPEATED_JVM_DTESTS_COUNT: 500
    - REPEATED_JVM_UPGRADE_DTESTS: null
    - REPEATED_JVM_UPGRADE_DTESTS_COUNT: 500
    - REPEATED_DTESTS: null
    - REPEATED_DTESTS_COUNT: 500
    - REPEATED_LARGE_DTESTS: null
    - REPEATED_LARGE_DTESTS_COUNT: 100
    - REPEATED_UPGRADE_DTESTS: null
    - REPEATED_UPGRADE_DTESTS_COUNT: 25
    - REPEATED_ANT_TEST_TARGET: testsome
    - REPEATED_ANT_TEST_CLASS: null
    - REPEATED_ANT_TEST_METHODS: null
    - REPEATED_ANT_TEST_COUNT: 500
    - JAVA_HOME: /usr/lib/jvm/java-11-openjdk-amd64
    - JDK_HOME: /usr/lib/jvm/java-11-openjdk-amd64
    - CASSANDRA_USE_JDK11: true
  j11_dtests_large:
    docker:
    - image: apache/cassandra-testing-ubuntu2004-java11:latest
    resource_class: medium
    working_directory: ~/
    shell: /bin/bash -eo pipefail -l
    parallelism: 4
    steps:
    - attach_workspace:
        at: /home/cassandra
    - run:
        name: Clone Cassandra dtest Repository (via git)
        command: |
          git clone --single-branch --branch $DTEST_BRANCH --depth 1 $DTEST_REPO ~/cassandra-dtest
    - run:
        name: Configure virtualenv and python Dependencies
        command: |
          # note, this should be super quick as all dependencies should be pre-installed in the docker image
          # if additional dependencies were added to requirmeents.txt and the docker image hasn't been updated
          # we'd have to install it here at runtime -- which will make things slow, so do yourself a favor and
          # rebuild the docker image! (it automatically pulls the latest requirements.txt on build)
          source ~/env3.6/bin/activate
          export PATH=$JAVA_HOME/bin:$PATH
          pip3 install --exists-action w --upgrade -r ~/cassandra-dtest/requirements.txt
          pip3 uninstall -y cqlsh
          pip3 freeze
    - run:
        name: Determine Tests to Run (j11_large_without_vnodes)
        no_output_timeout: 5m
        command: "# reminder: this code (along with all the steps) is independently executed on every circle container\n# so the goal here is to get the circleci script to return the tests *this* container will run\n# which we do via the `circleci` cli tool.\n\ncd cassandra-dtest\nsource ~/env3.6/bin/activate\nexport PATH=$JAVA_HOME/bin:$PATH\n\nif [ -n '' ]; then\n  export \nfi\n\necho \"***Collected DTests (j11_large_without_vnodes)***\"\nset -eo pipefail && ./run_dtests.py --only-resource-intensive-tests --force-resource-intensive-tests --dtest-print-tests-only --dtest-print-tests-output=/tmp/all_dtest_tests_j11_large_without_vnodes_raw --cassandra-dir=../cassandra\nif [ -z '' ]; then\n  mv /tmp/all_dtest_tests_j11_large_without_vnodes_raw /tmp/all_dtest_tests_j11_large_without_vnodes\nelse\n  grep -e '' /tmp/all_dtest_tests_j11_large_without_vnodes_raw > /tmp/all_dtest_tests_j11_large_without_vnodes || { echo \"Filter did not match any tests! Exiting build.\"; exit 0; }\nfi\nset -eo pipefail && circleci tests split --split-by=timings --timings-type=classname /tmp/all_dtest_tests_j11_large_without_vnodes > /tmp/split_dtest_tests_j11_large_without_vnodes.txt\ncat /tmp/split_dtest_tests_j11_large_without_vnodes.txt | tr '\\n' ' ' > /tmp/split_dtest_tests_j11_large_without_vnodes_final.txt\ncat /tmp/split_dtest_tests_j11_large_without_vnodes_final.txt\n"
    - run:
        name: Run dtests (j11_large_without_vnodes)
        no_output_timeout: 15m
        command: "echo \"cat /tmp/split_dtest_tests_j11_large_without_vnodes_final.txt\"\ncat /tmp/split_dtest_tests_j11_large_without_vnodes_final.txt\n\nsource ~/env3.6/bin/activate\nexport PATH=$JAVA_HOME/bin:$PATH\nif [ -n '' ]; then\n  export \nfi\n\njava -version\ncd ~/cassandra-dtest\nmkdir -p /tmp/dtest\n\necho \"env: $(env)\"\necho \"** done env\"\nmkdir -p /tmp/results/dtests\n# we need the \"set -o pipefail\" here so that the exit code that circleci will actually use is from pytest and not the exit code from tee\nexport SPLIT_TESTS=`cat /tmp/split_dtest_tests_j11_large_without_vnodes_final.txt`\nif [ ! -z \"$SPLIT_TESTS\" ]; then\n  set -o pipefail && cd ~/cassandra-dtest && pytest --num-tokens=16 --only-resource-intensive-tests --force-resource-intensive-tests --log-cli-level=DEBUG --junit-xml=/tmp/results/dtests/pytest_result_j11_large_without_vnodes.xml -s --cassandra-dir=/home/cassandra/cassandra --keep-test-dir $SPLIT_TESTS 2>&1 | tee /tmp/dtest/stdout.txt\nelse\n  echo \"Tune your parallelism, there are more containers than test classes. Nothing to do in this container\"\n  (exit 1)\nfi\n"
    - store_test_results:
        path: /tmp/results
    - store_artifacts:
        path: /tmp/dtest
        destination: dtest_j11_large_without_vnodes
    - store_artifacts:
        path: ~/cassandra-dtest/logs
        destination: dtest_j11_large_without_vnodes_logs
    environment:
    - ANT_HOME: /usr/share/ant
    - JAVA11_HOME: /usr/lib/jvm/java-11-openjdk-amd64
    - JAVA8_HOME: /usr/lib/jvm/java-8-openjdk-amd64
    - LANG: en_US.UTF-8
    - KEEP_TEST_DIR: true
    - DEFAULT_DIR: /home/cassandra/cassandra-dtest
    - PYTHONIOENCODING: utf-8
    - PYTHONUNBUFFERED: true
    - CASS_DRIVER_NO_EXTENSIONS: true
    - CASS_DRIVER_NO_CYTHON: true
    - CASSANDRA_SKIP_SYNC: true
    - DTEST_REPO: https://github.com/apache/cassandra-dtest.git
    - DTEST_BRANCH: trunk
    - CCM_MAX_HEAP_SIZE: 1024M
    - CCM_HEAP_NEWSIZE: 256M
    - REPEATED_TESTS_STOP_ON_FAILURE: false
    - REPEATED_UTESTS: null
    - REPEATED_UTESTS_COUNT: 500
    - REPEATED_UTESTS_FQLTOOL: null
    - REPEATED_UTESTS_FQLTOOL_COUNT: 500
    - REPEATED_UTESTS_LONG: null
    - REPEATED_UTESTS_LONG_COUNT: 100
    - REPEATED_UTESTS_STRESS: null
    - REPEATED_UTESTS_STRESS_COUNT: 500
    - REPEATED_JVM_DTESTS: null
    - REPEATED_JVM_DTESTS_COUNT: 500
    - REPEATED_JVM_UPGRADE_DTESTS: null
    - REPEATED_JVM_UPGRADE_DTESTS_COUNT: 500
    - REPEATED_DTESTS: null
    - REPEATED_DTESTS_COUNT: 500
    - REPEATED_LARGE_DTESTS: null
    - REPEATED_LARGE_DTESTS_COUNT: 100
    - REPEATED_UPGRADE_DTESTS: null
    - REPEATED_UPGRADE_DTESTS_COUNT: 25
    - REPEATED_ANT_TEST_TARGET: testsome
    - REPEATED_ANT_TEST_CLASS: null
    - REPEATED_ANT_TEST_METHODS: null
    - REPEATED_ANT_TEST_COUNT: 500
    - JAVA_HOME: /usr/lib/jvm/java-11-openjdk-amd64
    - JDK_HOME: /usr/lib/jvm/java-11-openjdk-amd64
    - CASSANDRA_USE_JDK11: true
  j11_utests_system_keyspace_directory_repeat:
    docker:
    - image: apache/cassandra-testing-ubuntu2004-java11:latest
    resource_class: medium
    working_directory: ~/
    shell: /bin/bash -eo pipefail -l
    parallelism: 4
    steps:
    - attach_workspace:
        at: /home/cassandra
    - run:
        name: Log Environment Information
        command: |
          echo '*** id ***'
          id
          echo '*** cat /proc/cpuinfo ***'
          cat /proc/cpuinfo
          echo '*** free -m ***'
          free -m
          echo '*** df -m ***'
          df -m
          echo '*** ifconfig -a ***'
          ifconfig -a
          echo '*** uname -a ***'
          uname -a
          echo '*** mount ***'
          mount
          echo '*** env ***'
          env
          echo '*** java ***'
          which java
          java -version
    - run:
        name: Repeatedly run new or modifed JUnit tests
        no_output_timeout: 15m
        command: |
          set -x
          export PATH=$JAVA_HOME/bin:$PATH
          time mv ~/cassandra /tmp
          cd /tmp/cassandra
          if [ -d ~/dtest_jars ]; then
            cp ~/dtest_jars/dtest* /tmp/cassandra/build/
          fi

          # Calculate the number of test iterations to be run by the current parallel runner.
          count=$((${REPEATED_UTESTS_COUNT} / CIRCLE_NODE_TOTAL))
          if (($CIRCLE_NODE_INDEX < (${REPEATED_UTESTS_COUNT} % CIRCLE_NODE_TOTAL))); then
            count=$((count+1))
          fi

          # Put manually specified tests and automatically detected tests together, removing duplicates
          tests=$(echo ${REPEATED_UTESTS} | sed -e "s/<nil>//" | sed -e "s/ //" | tr "," "\n" | tr " " "\n" | sort -n | uniq -u)
          echo "Tests to be repeated: ${tests}"

          # Prepare the testtag for the target, used by the test macro in build.xml to group the output files
          target=test-system-keyspace-directory
          testtag=""
          if [[ $target == "test-cdc" ]]; then
            testtag="cdc"
          elif [[ $target == "test-compression" ]]; then
            testtag="compression"
          elif [[ $target == "test-system-keyspace-directory" ]]; then
            testtag="system_keyspace_directory"
          fi

          # Run each test class as many times as requested.
          exit_code="$?"
          for test in $tests; do

              # Split class and method names from the test name
              if [[ $test =~ "#" ]]; then
                class=${test%"#"*}
                method=${test#*"#"}
              else
                class=$test
                method=""
              fi

              # Prepare the -Dtest.name argument.
              # It can be the fully qualified class name or the short class name, depending on the target.
              if [[ $target == "test" || \
                    $target == "test-cdc" || \
                    $target == "test-compression" || \
                    $target == "test-system-keyspace-directory" || \
                    $target == "fqltool-test" || \
                    $target == "long-test" || \
                    $target == "stress-test" ]]; then
                name_arg="-Dtest.name=${class##*.}"
              else
                name_arg="-Dtest.name=$class"
              fi

              # Prepare the -Dtest.methods argument, which is optional
              if [[ $method == "" ]]; then
                methods_arg=""
              else
                methods_arg="-Dtest.methods=$method"
              fi

              for i in $(seq -w 1 $count); do
                echo "Running test $test, iteration $i of $count"

                # run the test
                status="passes"
                if !( set -o pipefail && \
                      ant test-system-keyspace-directory $name_arg $methods_arg -Dno-build-test=true | \
                      tee stdout.txt \
                    ); then
                  status="fails"
                  exit_code=1
                fi

                # move the stdout output file
                dest=/tmp/results/repeated_utests/stdout/${status}/${i}
                mkdir -p $dest
                mv stdout.txt $dest/${test}.txt

                # move the XML output files
                source=build/test/output/${testtag}
                dest=/tmp/results/repeated_utests/output/${status}/${i}
                mkdir -p $dest
                if [[ -d $source && -n "$(ls $source)" ]]; then
                  mv $source/* $dest/
                fi

                # move the log files
                source=build/test/logs/${testtag}
                dest=/tmp/results/repeated_utests/logs/${status}/${i}
                mkdir -p $dest
                if [[ -d $source && -n "$(ls $source)" ]]; then
                  mv $source/* $dest/
                fi

                # maybe stop iterations on test failure
                if [[ ${REPEATED_TESTS_STOP_ON_FAILURE} = true ]] && (( $exit_code > 0 )); then
                  break
                fi
              done
          done
          (exit ${exit_code})
    - store_test_results:
        path: /tmp/results/repeated_utests/output
    - store_artifacts:
        path: /tmp/results/repeated_utests/stdout
        destination: stdout
    - store_artifacts:
        path: /tmp/results/repeated_utests/output
        destination: junitxml
    - store_artifacts:
        path: /tmp/results/repeated_utests/logs
        destination: logs
    environment:
    - ANT_HOME: /usr/share/ant
    - JAVA11_HOME: /usr/lib/jvm/java-11-openjdk-amd64
    - JAVA8_HOME: /usr/lib/jvm/java-8-openjdk-amd64
    - LANG: en_US.UTF-8
    - KEEP_TEST_DIR: true
    - DEFAULT_DIR: /home/cassandra/cassandra-dtest
    - PYTHONIOENCODING: utf-8
    - PYTHONUNBUFFERED: true
    - CASS_DRIVER_NO_EXTENSIONS: true
    - CASS_DRIVER_NO_CYTHON: true
    - CASSANDRA_SKIP_SYNC: true
    - DTEST_REPO: https://github.com/apache/cassandra-dtest.git
    - DTEST_BRANCH: trunk
    - CCM_MAX_HEAP_SIZE: 1024M
    - CCM_HEAP_NEWSIZE: 256M
    - REPEATED_TESTS_STOP_ON_FAILURE: false
    - REPEATED_UTESTS: null
    - REPEATED_UTESTS_COUNT: 500
    - REPEATED_UTESTS_FQLTOOL: null
    - REPEATED_UTESTS_FQLTOOL_COUNT: 500
    - REPEATED_UTESTS_LONG: null
    - REPEATED_UTESTS_LONG_COUNT: 100
    - REPEATED_UTESTS_STRESS: null
    - REPEATED_UTESTS_STRESS_COUNT: 500
    - REPEATED_JVM_DTESTS: null
    - REPEATED_JVM_DTESTS_COUNT: 500
    - REPEATED_JVM_UPGRADE_DTESTS: null
    - REPEATED_JVM_UPGRADE_DTESTS_COUNT: 500
    - REPEATED_DTESTS: null
    - REPEATED_DTESTS_COUNT: 500
    - REPEATED_LARGE_DTESTS: null
    - REPEATED_LARGE_DTESTS_COUNT: 100
    - REPEATED_UPGRADE_DTESTS: null
    - REPEATED_UPGRADE_DTESTS_COUNT: 25
    - REPEATED_ANT_TEST_TARGET: testsome
    - REPEATED_ANT_TEST_CLASS: null
    - REPEATED_ANT_TEST_METHODS: null
    - REPEATED_ANT_TEST_COUNT: 500
    - JAVA_HOME: /usr/lib/jvm/java-11-openjdk-amd64
    - JDK_HOME: /usr/lib/jvm/java-11-openjdk-amd64
    - CASSANDRA_USE_JDK11: true
  j8_cqlsh_dtests_py3_vnode:
    docker:
    - image: apache/cassandra-testing-ubuntu2004-java11-w-dependencies:latest
    resource_class: medium
    working_directory: ~/
    shell: /bin/bash -eo pipefail -l
    parallelism: 4
    steps:
    - attach_workspace:
        at: /home/cassandra
    - run:
        name: Clone Cassandra dtest Repository (via git)
        command: |
          git clone --single-branch --branch $DTEST_BRANCH --depth 1 $DTEST_REPO ~/cassandra-dtest
    - run:
        name: Configure virtualenv and python Dependencies
        command: |
          # note, this should be super quick as all dependencies should be pre-installed in the docker image
          # if additional dependencies were added to requirmeents.txt and the docker image hasn't been updated
          # we'd have to install it here at runtime -- which will make things slow, so do yourself a favor and
          # rebuild the docker image! (it automatically pulls the latest requirements.txt on build)
          source ~/env3.6/bin/activate
          export PATH=$JAVA_HOME/bin:$PATH
          pip3 install --exists-action w --upgrade -r ~/cassandra-dtest/requirements.txt
          pip3 uninstall -y cqlsh
          pip3 freeze
    - run:
        name: Determine Tests to Run (j8_with_vnodes)
        no_output_timeout: 5m
        command: "# reminder: this code (along with all the steps) is independently executed on every circle container\n# so the goal here is to get the circleci script to return the tests *this* container will run\n# which we do via the `circleci` cli tool.\n\ncd cassandra-dtest\nsource ~/env3.6/bin/activate\nexport PATH=$JAVA_HOME/bin:$PATH\n\nif [ -n '' ]; then\n  export \nfi\n\necho \"***Collected DTests (j8_with_vnodes)***\"\nset -eo pipefail && ./run_dtests.py --use-vnodes --skip-resource-intensive-tests --pytest-options '-k cql' --dtest-print-tests-only --dtest-print-tests-output=/tmp/all_dtest_tests_j8_with_vnodes_raw --cassandra-dir=../cassandra\nif [ -z '' ]; then\n  mv /tmp/all_dtest_tests_j8_with_vnodes_raw /tmp/all_dtest_tests_j8_with_vnodes\nelse\n  grep -e '' /tmp/all_dtest_tests_j8_with_vnodes_raw > /tmp/all_dtest_tests_j8_with_vnodes || { echo \"Filter did not match any tests! Exiting build.\"; exit 0; }\nfi\nset -eo pipefail && circleci tests split --split-by=timings --timings-type=classname /tmp/all_dtest_tests_j8_with_vnodes > /tmp/split_dtest_tests_j8_with_vnodes.txt\ncat /tmp/split_dtest_tests_j8_with_vnodes.txt | tr '\\n' ' ' > /tmp/split_dtest_tests_j8_with_vnodes_final.txt\ncat /tmp/split_dtest_tests_j8_with_vnodes_final.txt\n"
    - run:
        name: Run dtests (j8_with_vnodes)
        no_output_timeout: 15m
        command: |
          echo "cat /tmp/split_dtest_tests_j8_with_vnodes_final.txt"
          cat /tmp/split_dtest_tests_j8_with_vnodes_final.txt

          source ~/env3.6/bin/activate
          export PATH=$JAVA_HOME/bin:$PATH
          if [ -n 'CQLSH_PYTHON=/usr/bin/python3.6' ]; then
            export CQLSH_PYTHON=/usr/bin/python3.6
          fi

          java -version
          cd ~/cassandra-dtest
          mkdir -p /tmp/dtest

          echo "env: $(env)"
          echo "** done env"
          mkdir -p /tmp/results/dtests
          # we need the "set -o pipefail" here so that the exit code that circleci will actually use is from pytest and not the exit code from tee
          export SPLIT_TESTS=`cat /tmp/split_dtest_tests_j8_with_vnodes_final.txt`
          if [ ! -z "$SPLIT_TESTS" ]; then
            set -o pipefail && cd ~/cassandra-dtest && pytest --use-vnodes --num-tokens=16 --skip-resource-intensive-tests --log-cli-level=DEBUG --junit-xml=/tmp/results/dtests/pytest_result_j8_with_vnodes.xml -s --cassandra-dir=/home/cassandra/cassandra --keep-test-dir $SPLIT_TESTS 2>&1 | tee /tmp/dtest/stdout.txt
          else
            echo "Tune your parallelism, there are more containers than test classes. Nothing to do in this container"
            (exit 1)
          fi
    - store_test_results:
        path: /tmp/results
    - store_artifacts:
        path: /tmp/dtest
        destination: dtest_j8_with_vnodes
    - store_artifacts:
        path: ~/cassandra-dtest/logs
        destination: dtest_j8_with_vnodes_logs
    environment:
    - ANT_HOME: /usr/share/ant
    - JAVA11_HOME: /usr/lib/jvm/java-11-openjdk-amd64
    - JAVA8_HOME: /usr/lib/jvm/java-8-openjdk-amd64
    - LANG: en_US.UTF-8
    - KEEP_TEST_DIR: true
    - DEFAULT_DIR: /home/cassandra/cassandra-dtest
    - PYTHONIOENCODING: utf-8
    - PYTHONUNBUFFERED: true
    - CASS_DRIVER_NO_EXTENSIONS: true
    - CASS_DRIVER_NO_CYTHON: true
    - CASSANDRA_SKIP_SYNC: true
    - DTEST_REPO: https://github.com/apache/cassandra-dtest.git
    - DTEST_BRANCH: trunk
    - CCM_MAX_HEAP_SIZE: 1024M
    - CCM_HEAP_NEWSIZE: 256M
    - REPEATED_TESTS_STOP_ON_FAILURE: false
    - REPEATED_UTESTS: null
    - REPEATED_UTESTS_COUNT: 500
    - REPEATED_UTESTS_FQLTOOL: null
    - REPEATED_UTESTS_FQLTOOL_COUNT: 500
    - REPEATED_UTESTS_LONG: null
    - REPEATED_UTESTS_LONG_COUNT: 100
    - REPEATED_UTESTS_STRESS: null
    - REPEATED_UTESTS_STRESS_COUNT: 500
    - REPEATED_JVM_DTESTS: null
    - REPEATED_JVM_DTESTS_COUNT: 500
    - REPEATED_JVM_UPGRADE_DTESTS: null
    - REPEATED_JVM_UPGRADE_DTESTS_COUNT: 500
    - REPEATED_DTESTS: null
    - REPEATED_DTESTS_COUNT: 500
    - REPEATED_LARGE_DTESTS: null
    - REPEATED_LARGE_DTESTS_COUNT: 100
    - REPEATED_UPGRADE_DTESTS: null
    - REPEATED_UPGRADE_DTESTS_COUNT: 25
    - REPEATED_ANT_TEST_TARGET: testsome
    - REPEATED_ANT_TEST_CLASS: null
    - REPEATED_ANT_TEST_METHODS: null
    - REPEATED_ANT_TEST_COUNT: 500
    - JAVA_HOME: /usr/lib/jvm/java-8-openjdk-amd64
    - JDK_HOME: /usr/lib/jvm/java-8-openjdk-amd64
  j11_cqlsh_dtests_py3:
    docker:
    - image: apache/cassandra-testing-ubuntu2004-java11:latest
    resource_class: medium
    working_directory: ~/
    shell: /bin/bash -eo pipefail -l
    parallelism: 4
    steps:
    - attach_workspace:
        at: /home/cassandra
    - run:
        name: Clone Cassandra dtest Repository (via git)
        command: |
          git clone --single-branch --branch $DTEST_BRANCH --depth 1 $DTEST_REPO ~/cassandra-dtest
    - run:
        name: Configure virtualenv and python Dependencies
        command: |
          # note, this should be super quick as all dependencies should be pre-installed in the docker image
          # if additional dependencies were added to requirmeents.txt and the docker image hasn't been updated
          # we'd have to install it here at runtime -- which will make things slow, so do yourself a favor and
          # rebuild the docker image! (it automatically pulls the latest requirements.txt on build)
          source ~/env3.6/bin/activate
          export PATH=$JAVA_HOME/bin:$PATH
          pip3 install --exists-action w --upgrade -r ~/cassandra-dtest/requirements.txt
          pip3 uninstall -y cqlsh
          pip3 freeze
    - run:
        name: Determine Tests to Run (j11_without_vnodes)
        no_output_timeout: 5m
        command: "# reminder: this code (along with all the steps) is independently executed on every circle container\n# so the goal here is to get the circleci script to return the tests *this* container will run\n# which we do via the `circleci` cli tool.\n\ncd cassandra-dtest\nsource ~/env3.6/bin/activate\nexport PATH=$JAVA_HOME/bin:$PATH\n\nif [ -n '' ]; then\n  export \nfi\n\necho \"***Collected DTests (j11_without_vnodes)***\"\nset -eo pipefail && ./run_dtests.py --skip-resource-intensive-tests --pytest-options '-k cql' --dtest-print-tests-only --dtest-print-tests-output=/tmp/all_dtest_tests_j11_without_vnodes_raw --cassandra-dir=../cassandra\nif [ -z '' ]; then\n  mv /tmp/all_dtest_tests_j11_without_vnodes_raw /tmp/all_dtest_tests_j11_without_vnodes\nelse\n  grep -e '' /tmp/all_dtest_tests_j11_without_vnodes_raw > /tmp/all_dtest_tests_j11_without_vnodes || { echo \"Filter did not match any tests! Exiting build.\"; exit 0; }\nfi\nset -eo pipefail && circleci tests split --split-by=timings --timings-type=classname /tmp/all_dtest_tests_j11_without_vnodes > /tmp/split_dtest_tests_j11_without_vnodes.txt\ncat /tmp/split_dtest_tests_j11_without_vnodes.txt | tr '\\n' ' ' > /tmp/split_dtest_tests_j11_without_vnodes_final.txt\ncat /tmp/split_dtest_tests_j11_without_vnodes_final.txt\n"
    - run:
        name: Run dtests (j11_without_vnodes)
        no_output_timeout: 15m
        command: |
          echo "cat /tmp/split_dtest_tests_j11_without_vnodes_final.txt"
          cat /tmp/split_dtest_tests_j11_without_vnodes_final.txt

          source ~/env3.6/bin/activate
          export PATH=$JAVA_HOME/bin:$PATH
          if [ -n 'CQLSH_PYTHON=/usr/bin/python3.6' ]; then
            export CQLSH_PYTHON=/usr/bin/python3.6
          fi

          java -version
          cd ~/cassandra-dtest
          mkdir -p /tmp/dtest

          echo "env: $(env)"
          echo "** done env"
          mkdir -p /tmp/results/dtests
          # we need the "set -o pipefail" here so that the exit code that circleci will actually use is from pytest and not the exit code from tee
          export SPLIT_TESTS=`cat /tmp/split_dtest_tests_j11_without_vnodes_final.txt`
          if [ ! -z "$SPLIT_TESTS" ]; then
            set -o pipefail && cd ~/cassandra-dtest && pytest --skip-resource-intensive-tests --log-cli-level=DEBUG --junit-xml=/tmp/results/dtests/pytest_result_j11_without_vnodes.xml -s --cassandra-dir=/home/cassandra/cassandra --keep-test-dir $SPLIT_TESTS 2>&1 | tee /tmp/dtest/stdout.txt
          else
            echo "Tune your parallelism, there are more containers than test classes. Nothing to do in this container"
            (exit 1)
          fi
    - store_test_results:
        path: /tmp/results
    - store_artifacts:
        path: /tmp/dtest
        destination: dtest_j11_without_vnodes
    - store_artifacts:
        path: ~/cassandra-dtest/logs
        destination: dtest_j11_without_vnodes_logs
    environment:
    - ANT_HOME: /usr/share/ant
    - JAVA11_HOME: /usr/lib/jvm/java-11-openjdk-amd64
    - JAVA8_HOME: /usr/lib/jvm/java-8-openjdk-amd64
    - LANG: en_US.UTF-8
    - KEEP_TEST_DIR: true
    - DEFAULT_DIR: /home/cassandra/cassandra-dtest
    - PYTHONIOENCODING: utf-8
    - PYTHONUNBUFFERED: true
    - CASS_DRIVER_NO_EXTENSIONS: true
    - CASS_DRIVER_NO_CYTHON: true
    - CASSANDRA_SKIP_SYNC: true
    - DTEST_REPO: https://github.com/apache/cassandra-dtest.git
    - DTEST_BRANCH: trunk
    - CCM_MAX_HEAP_SIZE: 1024M
    - CCM_HEAP_NEWSIZE: 256M
    - REPEATED_TESTS_STOP_ON_FAILURE: false
    - REPEATED_UTESTS: null
    - REPEATED_UTESTS_COUNT: 500
    - REPEATED_UTESTS_FQLTOOL: null
    - REPEATED_UTESTS_FQLTOOL_COUNT: 500
    - REPEATED_UTESTS_LONG: null
    - REPEATED_UTESTS_LONG_COUNT: 100
    - REPEATED_UTESTS_STRESS: null
    - REPEATED_UTESTS_STRESS_COUNT: 500
    - REPEATED_JVM_DTESTS: null
    - REPEATED_JVM_DTESTS_COUNT: 500
    - REPEATED_JVM_UPGRADE_DTESTS: null
    - REPEATED_JVM_UPGRADE_DTESTS_COUNT: 500
    - REPEATED_DTESTS: null
    - REPEATED_DTESTS_COUNT: 500
    - REPEATED_LARGE_DTESTS: null
    - REPEATED_LARGE_DTESTS_COUNT: 100
    - REPEATED_UPGRADE_DTESTS: null
    - REPEATED_UPGRADE_DTESTS_COUNT: 25
    - REPEATED_ANT_TEST_TARGET: testsome
    - REPEATED_ANT_TEST_CLASS: null
    - REPEATED_ANT_TEST_METHODS: null
    - REPEATED_ANT_TEST_COUNT: 500
    - JAVA_HOME: /usr/lib/jvm/java-11-openjdk-amd64
    - JDK_HOME: /usr/lib/jvm/java-11-openjdk-amd64
    - CASSANDRA_USE_JDK11: true
  j11_utests_cdc:
    docker:
    - image: apache/cassandra-testing-ubuntu2004-java11:latest
    resource_class: medium
    working_directory: ~/
    shell: /bin/bash -eo pipefail -l
    parallelism: 4
    steps:
    - attach_workspace:
        at: /home/cassandra
    - run:
        name: Determine unit Tests to Run
        command: |
          # reminder: this code (along with all the steps) is independently executed on every circle container
          # so the goal here is to get the circleci script to return the tests *this* container will run
          # which we do via the `circleci` cli tool.

          rm -fr ~/cassandra-dtest/upgrade_tests
          echo "***java tests***"

          # get all of our unit test filenames
          set -eo pipefail && circleci tests glob "$HOME/cassandra/test/unit/**/*.java" > /tmp/all_java_unit_tests.txt

          # split up the unit tests into groups based on the number of containers we have
          set -eo pipefail && circleci tests split --split-by=timings --timings-type=filename --index=${CIRCLE_NODE_INDEX} --total=${CIRCLE_NODE_TOTAL} /tmp/all_java_unit_tests.txt > /tmp/java_tests_${CIRCLE_NODE_INDEX}.txt
          set -eo pipefail && cat /tmp/java_tests_${CIRCLE_NODE_INDEX}.txt | sed "s;^/home/cassandra/cassandra/test/unit/;;g" | grep "Test\.java$"  > /tmp/java_tests_${CIRCLE_NODE_INDEX}_final.txt
          echo "** /tmp/java_tests_${CIRCLE_NODE_INDEX}_final.txt"
          cat /tmp/java_tests_${CIRCLE_NODE_INDEX}_final.txt
        no_output_timeout: 15m
    - run:
        name: Log Environment Information
        command: |
          echo '*** id ***'
          id
          echo '*** cat /proc/cpuinfo ***'
          cat /proc/cpuinfo
          echo '*** free -m ***'
          free -m
          echo '*** df -m ***'
          df -m
          echo '*** ifconfig -a ***'
          ifconfig -a
          echo '*** uname -a ***'
          uname -a
          echo '*** mount ***'
          mount
          echo '*** env ***'
          env
          echo '*** java ***'
          which java
          java -version
    - run:
        name: Run Unit Tests (testclasslist-cdc)
        command: |
          set -x
          export PATH=$JAVA_HOME/bin:$PATH
          time mv ~/cassandra /tmp
          cd /tmp/cassandra
          if [ -d ~/dtest_jars ]; then
            cp ~/dtest_jars/dtest* /tmp/cassandra/build/
          fi
          test_timeout=$(grep 'name="test.unit.timeout"' build.xml | awk -F'"' '{print $4}' || true)
          if [ -z "$test_timeout" ]; then
            test_timeout=$(grep 'name="test.timeout"' build.xml | awk -F'"' '{print $4}')
          fi
          ant testclasslist-cdc -Dtest.timeout="$test_timeout" -Dtest.classlistfile=/tmp/java_tests_${CIRCLE_NODE_INDEX}_final.txt  -Dtest.classlistprefix=unit -Dno-build-test=true
        no_output_timeout: 15m
    - store_test_results:
        path: /tmp/cassandra/build/test/output/
    - store_artifacts:
        path: /tmp/cassandra/build/test/output
        destination: junitxml
    - store_artifacts:
        path: /tmp/cassandra/build/test/logs
        destination: logs
    environment:
    - ANT_HOME: /usr/share/ant
    - JAVA11_HOME: /usr/lib/jvm/java-11-openjdk-amd64
    - JAVA8_HOME: /usr/lib/jvm/java-8-openjdk-amd64
    - LANG: en_US.UTF-8
    - KEEP_TEST_DIR: true
    - DEFAULT_DIR: /home/cassandra/cassandra-dtest
    - PYTHONIOENCODING: utf-8
    - PYTHONUNBUFFERED: true
    - CASS_DRIVER_NO_EXTENSIONS: true
    - CASS_DRIVER_NO_CYTHON: true
    - CASSANDRA_SKIP_SYNC: true
    - DTEST_REPO: https://github.com/apache/cassandra-dtest.git
    - DTEST_BRANCH: trunk
    - CCM_MAX_HEAP_SIZE: 1024M
    - CCM_HEAP_NEWSIZE: 256M
    - REPEATED_TESTS_STOP_ON_FAILURE: false
    - REPEATED_UTESTS: null
    - REPEATED_UTESTS_COUNT: 500
    - REPEATED_UTESTS_FQLTOOL: null
    - REPEATED_UTESTS_FQLTOOL_COUNT: 500
    - REPEATED_UTESTS_LONG: null
    - REPEATED_UTESTS_LONG_COUNT: 100
    - REPEATED_UTESTS_STRESS: null
    - REPEATED_UTESTS_STRESS_COUNT: 500
    - REPEATED_JVM_DTESTS: null
    - REPEATED_JVM_DTESTS_COUNT: 500
    - REPEATED_JVM_UPGRADE_DTESTS: null
    - REPEATED_JVM_UPGRADE_DTESTS_COUNT: 500
    - REPEATED_DTESTS: null
    - REPEATED_DTESTS_COUNT: 500
    - REPEATED_LARGE_DTESTS: null
    - REPEATED_LARGE_DTESTS_COUNT: 100
    - REPEATED_UPGRADE_DTESTS: null
    - REPEATED_UPGRADE_DTESTS_COUNT: 25
    - REPEATED_ANT_TEST_TARGET: testsome
    - REPEATED_ANT_TEST_CLASS: null
    - REPEATED_ANT_TEST_METHODS: null
    - REPEATED_ANT_TEST_COUNT: 500
    - JAVA_HOME: /usr/lib/jvm/java-11-openjdk-amd64
    - JDK_HOME: /usr/lib/jvm/java-11-openjdk-amd64
    - CASSANDRA_USE_JDK11: true
  j11_utests_fqltool:
    docker:
    - image: apache/cassandra-testing-ubuntu2004-java11:latest
    resource_class: medium
    working_directory: ~/
    shell: /bin/bash -eo pipefail -l
    parallelism: 1
    steps:
    - attach_workspace:
        at: /home/cassandra
    - run:
        name: Run Unit Tests (fqltool-test)
        command: |
          export PATH=$JAVA_HOME/bin:$PATH
          time mv ~/cassandra /tmp
          cd /tmp/cassandra
          if [ -d ~/dtest_jars ]; then
            cp ~/dtest_jars/dtest* /tmp/cassandra/build/
          fi
          ant fqltool-test -Dno-build-test=true
        no_output_timeout: 15m
    - store_test_results:
        path: /tmp/cassandra/build/test/output/
    - store_artifacts:
        path: /tmp/cassandra/build/test/output
        destination: junitxml
    - store_artifacts:
        path: /tmp/cassandra/build/test/logs
        destination: logs
    environment:
    - ANT_HOME: /usr/share/ant
    - JAVA11_HOME: /usr/lib/jvm/java-11-openjdk-amd64
    - JAVA8_HOME: /usr/lib/jvm/java-8-openjdk-amd64
    - LANG: en_US.UTF-8
    - KEEP_TEST_DIR: true
    - DEFAULT_DIR: /home/cassandra/cassandra-dtest
    - PYTHONIOENCODING: utf-8
    - PYTHONUNBUFFERED: true
    - CASS_DRIVER_NO_EXTENSIONS: true
    - CASS_DRIVER_NO_CYTHON: true
    - CASSANDRA_SKIP_SYNC: true
    - DTEST_REPO: https://github.com/apache/cassandra-dtest.git
    - DTEST_BRANCH: trunk
    - CCM_MAX_HEAP_SIZE: 1024M
    - CCM_HEAP_NEWSIZE: 256M
    - REPEATED_TESTS_STOP_ON_FAILURE: false
    - REPEATED_UTESTS: null
    - REPEATED_UTESTS_COUNT: 500
    - REPEATED_UTESTS_FQLTOOL: null
    - REPEATED_UTESTS_FQLTOOL_COUNT: 500
    - REPEATED_UTESTS_LONG: null
    - REPEATED_UTESTS_LONG_COUNT: 100
    - REPEATED_UTESTS_STRESS: null
    - REPEATED_UTESTS_STRESS_COUNT: 500
    - REPEATED_JVM_DTESTS: null
    - REPEATED_JVM_DTESTS_COUNT: 500
    - REPEATED_JVM_UPGRADE_DTESTS: null
    - REPEATED_JVM_UPGRADE_DTESTS_COUNT: 500
    - REPEATED_DTESTS: null
    - REPEATED_DTESTS_COUNT: 500
    - REPEATED_LARGE_DTESTS: null
    - REPEATED_LARGE_DTESTS_COUNT: 100
    - REPEATED_UPGRADE_DTESTS: null
    - REPEATED_UPGRADE_DTESTS_COUNT: 25
    - REPEATED_ANT_TEST_TARGET: testsome
    - REPEATED_ANT_TEST_CLASS: null
    - REPEATED_ANT_TEST_METHODS: null
    - REPEATED_ANT_TEST_COUNT: 500
    - JAVA_HOME: /usr/lib/jvm/java-11-openjdk-amd64
    - JDK_HOME: /usr/lib/jvm/java-11-openjdk-amd64
    - CASSANDRA_USE_JDK11: true
  j8_utests_system_keyspace_directory:
    docker:
    - image: apache/cassandra-testing-ubuntu2004-java11-w-dependencies:latest
    resource_class: medium
    working_directory: ~/
    shell: /bin/bash -eo pipefail -l
    parallelism: 4
    steps:
    - attach_workspace:
        at: /home/cassandra
    - run:
        name: Determine unit Tests to Run
        command: |
          # reminder: this code (along with all the steps) is independently executed on every circle container
          # so the goal here is to get the circleci script to return the tests *this* container will run
          # which we do via the `circleci` cli tool.

          rm -fr ~/cassandra-dtest/upgrade_tests
          echo "***java tests***"

          # get all of our unit test filenames
          set -eo pipefail && circleci tests glob "$HOME/cassandra/test/unit/**/*.java" > /tmp/all_java_unit_tests.txt

          # split up the unit tests into groups based on the number of containers we have
          set -eo pipefail && circleci tests split --split-by=timings --timings-type=filename --index=${CIRCLE_NODE_INDEX} --total=${CIRCLE_NODE_TOTAL} /tmp/all_java_unit_tests.txt > /tmp/java_tests_${CIRCLE_NODE_INDEX}.txt
          set -eo pipefail && cat /tmp/java_tests_${CIRCLE_NODE_INDEX}.txt | sed "s;^/home/cassandra/cassandra/test/unit/;;g" | grep "Test\.java$"  > /tmp/java_tests_${CIRCLE_NODE_INDEX}_final.txt
          echo "** /tmp/java_tests_${CIRCLE_NODE_INDEX}_final.txt"
          cat /tmp/java_tests_${CIRCLE_NODE_INDEX}_final.txt
        no_output_timeout: 15m
    - run:
        name: Log Environment Information
        command: |
          echo '*** id ***'
          id
          echo '*** cat /proc/cpuinfo ***'
          cat /proc/cpuinfo
          echo '*** free -m ***'
          free -m
          echo '*** df -m ***'
          df -m
          echo '*** ifconfig -a ***'
          ifconfig -a
          echo '*** uname -a ***'
          uname -a
          echo '*** mount ***'
          mount
          echo '*** env ***'
          env
          echo '*** java ***'
          which java
          java -version
    - run:
        name: Run Unit Tests (testclasslist-system-keyspace-directory)
        command: |
          set -x
          export PATH=$JAVA_HOME/bin:$PATH
          time mv ~/cassandra /tmp
          cd /tmp/cassandra
          if [ -d ~/dtest_jars ]; then
            cp ~/dtest_jars/dtest* /tmp/cassandra/build/
          fi
          test_timeout=$(grep 'name="test.unit.timeout"' build.xml | awk -F'"' '{print $4}' || true)
          if [ -z "$test_timeout" ]; then
            test_timeout=$(grep 'name="test.timeout"' build.xml | awk -F'"' '{print $4}')
          fi
          ant testclasslist-system-keyspace-directory -Dtest.timeout="$test_timeout" -Dtest.classlistfile=/tmp/java_tests_${CIRCLE_NODE_INDEX}_final.txt  -Dtest.classlistprefix=unit -Dno-build-test=true
        no_output_timeout: 15m
    - store_test_results:
        path: /tmp/cassandra/build/test/output/
    - store_artifacts:
        path: /tmp/cassandra/build/test/output
        destination: junitxml
    - store_artifacts:
        path: /tmp/cassandra/build/test/logs
        destination: logs
    environment:
    - ANT_HOME: /usr/share/ant
    - JAVA11_HOME: /usr/lib/jvm/java-11-openjdk-amd64
    - JAVA8_HOME: /usr/lib/jvm/java-8-openjdk-amd64
    - LANG: en_US.UTF-8
    - KEEP_TEST_DIR: true
    - DEFAULT_DIR: /home/cassandra/cassandra-dtest
    - PYTHONIOENCODING: utf-8
    - PYTHONUNBUFFERED: true
    - CASS_DRIVER_NO_EXTENSIONS: true
    - CASS_DRIVER_NO_CYTHON: true
    - CASSANDRA_SKIP_SYNC: true
    - DTEST_REPO: https://github.com/apache/cassandra-dtest.git
    - DTEST_BRANCH: trunk
    - CCM_MAX_HEAP_SIZE: 1024M
    - CCM_HEAP_NEWSIZE: 256M
    - REPEATED_TESTS_STOP_ON_FAILURE: false
    - REPEATED_UTESTS: null
    - REPEATED_UTESTS_COUNT: 500
    - REPEATED_UTESTS_FQLTOOL: null
    - REPEATED_UTESTS_FQLTOOL_COUNT: 500
    - REPEATED_UTESTS_LONG: null
    - REPEATED_UTESTS_LONG_COUNT: 100
    - REPEATED_UTESTS_STRESS: null
    - REPEATED_UTESTS_STRESS_COUNT: 500
    - REPEATED_JVM_DTESTS: null
    - REPEATED_JVM_DTESTS_COUNT: 500
    - REPEATED_JVM_UPGRADE_DTESTS: null
    - REPEATED_JVM_UPGRADE_DTESTS_COUNT: 500
    - REPEATED_DTESTS: null
    - REPEATED_DTESTS_COUNT: 500
    - REPEATED_LARGE_DTESTS: null
    - REPEATED_LARGE_DTESTS_COUNT: 100
    - REPEATED_UPGRADE_DTESTS: null
    - REPEATED_UPGRADE_DTESTS_COUNT: 25
    - REPEATED_ANT_TEST_TARGET: testsome
    - REPEATED_ANT_TEST_CLASS: null
    - REPEATED_ANT_TEST_METHODS: null
    - REPEATED_ANT_TEST_COUNT: 500
    - JAVA_HOME: /usr/lib/jvm/java-8-openjdk-amd64
    - JDK_HOME: /usr/lib/jvm/java-8-openjdk-amd64
  j8_dtests_offheap_repeat:
    docker:
    - image: apache/cassandra-testing-ubuntu2004-java11-w-dependencies:latest
    resource_class: medium
    working_directory: ~/
    shell: /bin/bash -eo pipefail -l
    parallelism: 4
    steps:
    - attach_workspace:
        at: /home/cassandra
    - run:
        name: Clone Cassandra dtest Repository (via git)
        command: |
          git clone --single-branch --branch $DTEST_BRANCH --depth 1 $DTEST_REPO ~/cassandra-dtest
    - run:
        name: Configure virtualenv and python Dependencies
        command: |
          # note, this should be super quick as all dependencies should be pre-installed in the docker image
          # if additional dependencies were added to requirmeents.txt and the docker image hasn't been updated
          # we'd have to install it here at runtime -- which will make things slow, so do yourself a favor and
          # rebuild the docker image! (it automatically pulls the latest requirements.txt on build)
          source ~/env3.6/bin/activate
          export PATH=$JAVA_HOME/bin:$PATH
          pip3 install --exists-action w --upgrade -r ~/cassandra-dtest/requirements.txt
          pip3 uninstall -y cqlsh
          pip3 freeze
    - run:
        name: Run repeated Python dtest
        no_output_timeout: 15m
        command: |
          if [ "${REPEATED_DTESTS}" == "<nil>" ]; then
            echo "Repeated dtest name hasn't been defined, exiting without running any test"
          elif [ "${REPEATED_DTESTS_COUNT}" == "<nil>" ]; then
            echo "Repeated dtest count hasn't been defined, exiting without running any test"
          elif [ "${REPEATED_DTESTS_COUNT}" -le 0 ]; then
            echo "Repeated dtest count is lesser or equals than zero, exiting without running any test"
          else

            # Calculate the number of test iterations to be run by the current parallel runner.
            # Since we are running the same test multiple times there is no need to use `circleci tests split`.
            count=$((${REPEATED_DTESTS_COUNT} / CIRCLE_NODE_TOTAL))
            if (($CIRCLE_NODE_INDEX < (${REPEATED_DTESTS_COUNT} % CIRCLE_NODE_TOTAL))); then
              count=$((count+1))
            fi

            if (($count <= 0)); then
              echo "No tests to run in this runner"
            else
              echo "Running ${REPEATED_DTESTS} $count times"

              source ~/env3.6/bin/activate
              export PATH=$JAVA_HOME/bin:$PATH

              java -version
              cd ~/cassandra-dtest
              mkdir -p /tmp/dtest

              echo "env: $(env)"
              echo "** done env"
              mkdir -p /tmp/results/dtests

              tests_arg=$(echo ${REPEATED_DTESTS} | sed -e "s/,/ /g")

              stop_on_failure_arg=""
              if ${REPEATED_TESTS_STOP_ON_FAILURE}; then
                stop_on_failure_arg="-x"
              fi

              vnodes_args=""
              if true; then
                vnodes_args="--use-vnodes --num-tokens=16"
              fi

              upgrade_arg=""
              if false; then
                upgrade_arg="--execute-upgrade-tests --upgrade-target-version-only --upgrade-version-selection all"
              fi

              # we need the "set -o pipefail" here so that the exit code that circleci will actually use is from pytest and not the exit code from tee
              set -o pipefail && cd ~/cassandra-dtest && pytest $vnodes_args --count=$count $stop_on_failure_arg $upgrade_arg --log-cli-level=DEBUG --junit-xml=/tmp/results/dtests/pytest_result.xml -s --cassandra-dir=/home/cassandra/cassandra --keep-test-dir --use-off-heap-memtables --skip-resource-intensive-tests $tests_arg | tee /tmp/dtest/stdout.txt
            fi
          fi
    - store_test_results:
        path: /tmp/results
    - store_artifacts:
        path: /tmp/dtest
        destination: dtest
    - store_artifacts:
        path: ~/cassandra-dtest/logs
        destination: dtest_logs
    environment:
    - ANT_HOME: /usr/share/ant
    - JAVA11_HOME: /usr/lib/jvm/java-11-openjdk-amd64
    - JAVA8_HOME: /usr/lib/jvm/java-8-openjdk-amd64
    - LANG: en_US.UTF-8
    - KEEP_TEST_DIR: true
    - DEFAULT_DIR: /home/cassandra/cassandra-dtest
    - PYTHONIOENCODING: utf-8
    - PYTHONUNBUFFERED: true
    - CASS_DRIVER_NO_EXTENSIONS: true
    - CASS_DRIVER_NO_CYTHON: true
    - CASSANDRA_SKIP_SYNC: true
    - DTEST_REPO: https://github.com/apache/cassandra-dtest.git
    - DTEST_BRANCH: trunk
    - CCM_MAX_HEAP_SIZE: 1024M
    - CCM_HEAP_NEWSIZE: 256M
    - REPEATED_TESTS_STOP_ON_FAILURE: false
    - REPEATED_UTESTS: null
    - REPEATED_UTESTS_COUNT: 500
    - REPEATED_UTESTS_FQLTOOL: null
    - REPEATED_UTESTS_FQLTOOL_COUNT: 500
    - REPEATED_UTESTS_LONG: null
    - REPEATED_UTESTS_LONG_COUNT: 100
    - REPEATED_UTESTS_STRESS: null
    - REPEATED_UTESTS_STRESS_COUNT: 500
    - REPEATED_JVM_DTESTS: null
    - REPEATED_JVM_DTESTS_COUNT: 500
    - REPEATED_JVM_UPGRADE_DTESTS: null
    - REPEATED_JVM_UPGRADE_DTESTS_COUNT: 500
    - REPEATED_DTESTS: null
    - REPEATED_DTESTS_COUNT: 500
    - REPEATED_LARGE_DTESTS: null
    - REPEATED_LARGE_DTESTS_COUNT: 100
    - REPEATED_UPGRADE_DTESTS: null
    - REPEATED_UPGRADE_DTESTS_COUNT: 25
    - REPEATED_ANT_TEST_TARGET: testsome
    - REPEATED_ANT_TEST_CLASS: null
    - REPEATED_ANT_TEST_METHODS: null
    - REPEATED_ANT_TEST_COUNT: 500
    - JAVA_HOME: /usr/lib/jvm/java-8-openjdk-amd64
    - JDK_HOME: /usr/lib/jvm/java-8-openjdk-amd64
  j8_cqlsh-dtests-py2-offheap:
    docker:
    - image: apache/cassandra-testing-ubuntu2004-java11-w-dependencies:latest
    resource_class: medium
    working_directory: ~/
    shell: /bin/bash -eo pipefail -l
    parallelism: 4
    steps:
    - attach_workspace:
        at: /home/cassandra
    - run:
        name: Clone Cassandra dtest Repository (via git)
        command: |
          git clone --single-branch --branch $DTEST_BRANCH --depth 1 $DTEST_REPO ~/cassandra-dtest
    - run:
        name: Configure virtualenv and python Dependencies
        command: |
          # note, this should be super quick as all dependencies should be pre-installed in the docker image
          # if additional dependencies were added to requirmeents.txt and the docker image hasn't been updated
          # we'd have to install it here at runtime -- which will make things slow, so do yourself a favor and
          # rebuild the docker image! (it automatically pulls the latest requirements.txt on build)
          source ~/env3.6/bin/activate
          export PATH=$JAVA_HOME/bin:$PATH
          pip3 install --exists-action w --upgrade -r ~/cassandra-dtest/requirements.txt
          pip3 uninstall -y cqlsh
          pip3 freeze
    - run:
        name: Determine Tests to Run (j8_dtests_offheap)
        no_output_timeout: 5m
        command: "# reminder: this code (along with all the steps) is independently executed on every circle container\n# so the goal here is to get the circleci script to return the tests *this* container will run\n# which we do via the `circleci` cli tool.\n\ncd cassandra-dtest\nsource ~/env3.6/bin/activate\nexport PATH=$JAVA_HOME/bin:$PATH\n\nif [ -n '' ]; then\n  export \nfi\n\necho \"***Collected DTests (j8_dtests_offheap)***\"\nset -eo pipefail && ./run_dtests.py --use-vnodes --use-off-heap-memtables --skip-resource-intensive-tests --pytest-options '-k cql' --dtest-print-tests-only --dtest-print-tests-output=/tmp/all_dtest_tests_j8_dtests_offheap_raw --cassandra-dir=../cassandra\nif [ -z '' ]; then\n  mv /tmp/all_dtest_tests_j8_dtests_offheap_raw /tmp/all_dtest_tests_j8_dtests_offheap\nelse\n  grep -e '' /tmp/all_dtest_tests_j8_dtests_offheap_raw > /tmp/all_dtest_tests_j8_dtests_offheap || { echo \"Filter did not match any tests! Exiting build.\"; exit 0; }\nfi\nset -eo pipefail && circleci tests split --split-by=timings --timings-type=classname /tmp/all_dtest_tests_j8_dtests_offheap > /tmp/split_dtest_tests_j8_dtests_offheap.txt\ncat /tmp/split_dtest_tests_j8_dtests_offheap.txt | tr '\\n' ' ' > /tmp/split_dtest_tests_j8_dtests_offheap_final.txt\ncat /tmp/split_dtest_tests_j8_dtests_offheap_final.txt\n"
    - run:
        name: Run dtests (j8_dtests_offheap)
        no_output_timeout: 15m
        command: |
          echo "cat /tmp/split_dtest_tests_j8_dtests_offheap_final.txt"
          cat /tmp/split_dtest_tests_j8_dtests_offheap_final.txt

          source ~/env3.6/bin/activate
          export PATH=$JAVA_HOME/bin:$PATH
          if [ -n 'CQLSH_PYTHON=/usr/bin/python2.7' ]; then
            export CQLSH_PYTHON=/usr/bin/python2.7
          fi

          java -version
          cd ~/cassandra-dtest
          mkdir -p /tmp/dtest

          echo "env: $(env)"
          echo "** done env"
          mkdir -p /tmp/results/dtests
          # we need the "set -o pipefail" here so that the exit code that circleci will actually use is from pytest and not the exit code from tee
          export SPLIT_TESTS=`cat /tmp/split_dtest_tests_j8_dtests_offheap_final.txt`
          if [ ! -z "$SPLIT_TESTS" ]; then
            set -o pipefail && cd ~/cassandra-dtest && pytest --use-vnodes --num-tokens=16 --use-off-heap-memtables --skip-resource-intensive-tests --log-cli-level=DEBUG --junit-xml=/tmp/results/dtests/pytest_result_j8_dtests_offheap.xml -s --cassandra-dir=/home/cassandra/cassandra --keep-test-dir $SPLIT_TESTS 2>&1 | tee /tmp/dtest/stdout.txt
          else
            echo "Tune your parallelism, there are more containers than test classes. Nothing to do in this container"
            (exit 1)
          fi
    - store_test_results:
        path: /tmp/results
    - store_artifacts:
        path: /tmp/dtest
        destination: dtest_j8_dtests_offheap
    - store_artifacts:
        path: ~/cassandra-dtest/logs
        destination: dtest_j8_dtests_offheap_logs
    environment:
    - ANT_HOME: /usr/share/ant
    - JAVA11_HOME: /usr/lib/jvm/java-11-openjdk-amd64
    - JAVA8_HOME: /usr/lib/jvm/java-8-openjdk-amd64
    - LANG: en_US.UTF-8
    - KEEP_TEST_DIR: true
    - DEFAULT_DIR: /home/cassandra/cassandra-dtest
    - PYTHONIOENCODING: utf-8
    - PYTHONUNBUFFERED: true
    - CASS_DRIVER_NO_EXTENSIONS: true
    - CASS_DRIVER_NO_CYTHON: true
    - CASSANDRA_SKIP_SYNC: true
    - DTEST_REPO: https://github.com/apache/cassandra-dtest.git
    - DTEST_BRANCH: trunk
    - CCM_MAX_HEAP_SIZE: 1024M
    - CCM_HEAP_NEWSIZE: 256M
    - REPEATED_TESTS_STOP_ON_FAILURE: false
    - REPEATED_UTESTS: null
    - REPEATED_UTESTS_COUNT: 500
    - REPEATED_UTESTS_FQLTOOL: null
    - REPEATED_UTESTS_FQLTOOL_COUNT: 500
    - REPEATED_UTESTS_LONG: null
    - REPEATED_UTESTS_LONG_COUNT: 100
    - REPEATED_UTESTS_STRESS: null
    - REPEATED_UTESTS_STRESS_COUNT: 500
    - REPEATED_JVM_DTESTS: null
    - REPEATED_JVM_DTESTS_COUNT: 500
    - REPEATED_JVM_UPGRADE_DTESTS: null
    - REPEATED_JVM_UPGRADE_DTESTS_COUNT: 500
    - REPEATED_DTESTS: null
    - REPEATED_DTESTS_COUNT: 500
    - REPEATED_LARGE_DTESTS: null
    - REPEATED_LARGE_DTESTS_COUNT: 100
    - REPEATED_UPGRADE_DTESTS: null
    - REPEATED_UPGRADE_DTESTS_COUNT: 25
    - REPEATED_ANT_TEST_TARGET: testsome
    - REPEATED_ANT_TEST_CLASS: null
    - REPEATED_ANT_TEST_METHODS: null
    - REPEATED_ANT_TEST_COUNT: 500
    - JAVA_HOME: /usr/lib/jvm/java-8-openjdk-amd64
    - JDK_HOME: /usr/lib/jvm/java-8-openjdk-amd64
  j11_dtests_offheap_repeat:
    docker:
    - image: apache/cassandra-testing-ubuntu2004-java11:latest
    resource_class: medium
    working_directory: ~/
    shell: /bin/bash -eo pipefail -l
    parallelism: 4
    steps:
    - attach_workspace:
        at: /home/cassandra
    - run:
        name: Clone Cassandra dtest Repository (via git)
        command: |
          git clone --single-branch --branch $DTEST_BRANCH --depth 1 $DTEST_REPO ~/cassandra-dtest
    - run:
        name: Configure virtualenv and python Dependencies
        command: |
          # note, this should be super quick as all dependencies should be pre-installed in the docker image
          # if additional dependencies were added to requirmeents.txt and the docker image hasn't been updated
          # we'd have to install it here at runtime -- which will make things slow, so do yourself a favor and
          # rebuild the docker image! (it automatically pulls the latest requirements.txt on build)
          source ~/env3.6/bin/activate
          export PATH=$JAVA_HOME/bin:$PATH
          pip3 install --exists-action w --upgrade -r ~/cassandra-dtest/requirements.txt
          pip3 uninstall -y cqlsh
          pip3 freeze
    - run:
        name: Run repeated Python dtest
        no_output_timeout: 15m
        command: |
          if [ "${REPEATED_DTESTS}" == "<nil>" ]; then
            echo "Repeated dtest name hasn't been defined, exiting without running any test"
          elif [ "${REPEATED_DTESTS_COUNT}" == "<nil>" ]; then
            echo "Repeated dtest count hasn't been defined, exiting without running any test"
          elif [ "${REPEATED_DTESTS_COUNT}" -le 0 ]; then
            echo "Repeated dtest count is lesser or equals than zero, exiting without running any test"
          else

            # Calculate the number of test iterations to be run by the current parallel runner.
            # Since we are running the same test multiple times there is no need to use `circleci tests split`.
            count=$((${REPEATED_DTESTS_COUNT} / CIRCLE_NODE_TOTAL))
            if (($CIRCLE_NODE_INDEX < (${REPEATED_DTESTS_COUNT} % CIRCLE_NODE_TOTAL))); then
              count=$((count+1))
            fi

            if (($count <= 0)); then
              echo "No tests to run in this runner"
            else
              echo "Running ${REPEATED_DTESTS} $count times"

              source ~/env3.6/bin/activate
              export PATH=$JAVA_HOME/bin:$PATH

              java -version
              cd ~/cassandra-dtest
              mkdir -p /tmp/dtest

              echo "env: $(env)"
              echo "** done env"
              mkdir -p /tmp/results/dtests

              tests_arg=$(echo ${REPEATED_DTESTS} | sed -e "s/,/ /g")

              stop_on_failure_arg=""
              if ${REPEATED_TESTS_STOP_ON_FAILURE}; then
                stop_on_failure_arg="-x"
              fi

              vnodes_args=""
              if true; then
                vnodes_args="--use-vnodes --num-tokens=16"
              fi

              upgrade_arg=""
              if false; then
                upgrade_arg="--execute-upgrade-tests --upgrade-target-version-only --upgrade-version-selection all"
              fi

              # we need the "set -o pipefail" here so that the exit code that circleci will actually use is from pytest and not the exit code from tee
              set -o pipefail && cd ~/cassandra-dtest && pytest $vnodes_args --count=$count $stop_on_failure_arg $upgrade_arg --log-cli-level=DEBUG --junit-xml=/tmp/results/dtests/pytest_result.xml -s --cassandra-dir=/home/cassandra/cassandra --keep-test-dir --use-off-heap-memtables --skip-resource-intensive-tests $tests_arg | tee /tmp/dtest/stdout.txt
            fi
          fi
    - store_test_results:
        path: /tmp/results
    - store_artifacts:
        path: /tmp/dtest
        destination: dtest
    - store_artifacts:
        path: ~/cassandra-dtest/logs
        destination: dtest_logs
    environment:
    - ANT_HOME: /usr/share/ant
    - JAVA11_HOME: /usr/lib/jvm/java-11-openjdk-amd64
    - JAVA8_HOME: /usr/lib/jvm/java-8-openjdk-amd64
    - LANG: en_US.UTF-8
    - KEEP_TEST_DIR: true
    - DEFAULT_DIR: /home/cassandra/cassandra-dtest
    - PYTHONIOENCODING: utf-8
    - PYTHONUNBUFFERED: true
    - CASS_DRIVER_NO_EXTENSIONS: true
    - CASS_DRIVER_NO_CYTHON: true
    - CASSANDRA_SKIP_SYNC: true
    - DTEST_REPO: https://github.com/apache/cassandra-dtest.git
    - DTEST_BRANCH: trunk
    - CCM_MAX_HEAP_SIZE: 1024M
    - CCM_HEAP_NEWSIZE: 256M
    - REPEATED_TESTS_STOP_ON_FAILURE: false
    - REPEATED_UTESTS: null
    - REPEATED_UTESTS_COUNT: 500
    - REPEATED_UTESTS_FQLTOOL: null
    - REPEATED_UTESTS_FQLTOOL_COUNT: 500
    - REPEATED_UTESTS_LONG: null
    - REPEATED_UTESTS_LONG_COUNT: 100
    - REPEATED_UTESTS_STRESS: null
    - REPEATED_UTESTS_STRESS_COUNT: 500
    - REPEATED_JVM_DTESTS: null
    - REPEATED_JVM_DTESTS_COUNT: 500
    - REPEATED_JVM_UPGRADE_DTESTS: null
    - REPEATED_JVM_UPGRADE_DTESTS_COUNT: 500
    - REPEATED_DTESTS: null
    - REPEATED_DTESTS_COUNT: 500
    - REPEATED_LARGE_DTESTS: null
    - REPEATED_LARGE_DTESTS_COUNT: 100
    - REPEATED_UPGRADE_DTESTS: null
    - REPEATED_UPGRADE_DTESTS_COUNT: 25
    - REPEATED_ANT_TEST_TARGET: testsome
    - REPEATED_ANT_TEST_CLASS: null
    - REPEATED_ANT_TEST_METHODS: null
    - REPEATED_ANT_TEST_COUNT: 500
    - JAVA_HOME: /usr/lib/jvm/java-11-openjdk-amd64
    - JDK_HOME: /usr/lib/jvm/java-11-openjdk-amd64
    - CASSANDRA_USE_JDK11: true
  j8_dtests_large_repeat:
    docker:
    - image: apache/cassandra-testing-ubuntu2004-java11-w-dependencies:latest
    resource_class: medium
    working_directory: ~/
    shell: /bin/bash -eo pipefail -l
    parallelism: 4
    steps:
    - attach_workspace:
        at: /home/cassandra
    - run:
        name: Clone Cassandra dtest Repository (via git)
        command: |
          git clone --single-branch --branch $DTEST_BRANCH --depth 1 $DTEST_REPO ~/cassandra-dtest
    - run:
        name: Configure virtualenv and python Dependencies
        command: |
          # note, this should be super quick as all dependencies should be pre-installed in the docker image
          # if additional dependencies were added to requirmeents.txt and the docker image hasn't been updated
          # we'd have to install it here at runtime -- which will make things slow, so do yourself a favor and
          # rebuild the docker image! (it automatically pulls the latest requirements.txt on build)
          source ~/env3.6/bin/activate
          export PATH=$JAVA_HOME/bin:$PATH
          pip3 install --exists-action w --upgrade -r ~/cassandra-dtest/requirements.txt
          pip3 uninstall -y cqlsh
          pip3 freeze
    - run:
        name: Run repeated Python dtest
        no_output_timeout: 15m
        command: |
          if [ "${REPEATED_LARGE_DTESTS}" == "<nil>" ]; then
            echo "Repeated dtest name hasn't been defined, exiting without running any test"
          elif [ "${REPEATED_LARGE_DTESTS_COUNT}" == "<nil>" ]; then
            echo "Repeated dtest count hasn't been defined, exiting without running any test"
          elif [ "${REPEATED_LARGE_DTESTS_COUNT}" -le 0 ]; then
            echo "Repeated dtest count is lesser or equals than zero, exiting without running any test"
          else

            # Calculate the number of test iterations to be run by the current parallel runner.
            # Since we are running the same test multiple times there is no need to use `circleci tests split`.
            count=$((${REPEATED_LARGE_DTESTS_COUNT} / CIRCLE_NODE_TOTAL))
            if (($CIRCLE_NODE_INDEX < (${REPEATED_LARGE_DTESTS_COUNT} % CIRCLE_NODE_TOTAL))); then
              count=$((count+1))
            fi

            if (($count <= 0)); then
              echo "No tests to run in this runner"
            else
              echo "Running ${REPEATED_LARGE_DTESTS} $count times"

              source ~/env3.6/bin/activate
              export PATH=$JAVA_HOME/bin:$PATH

              java -version
              cd ~/cassandra-dtest
              mkdir -p /tmp/dtest

              echo "env: $(env)"
              echo "** done env"
              mkdir -p /tmp/results/dtests

              tests_arg=$(echo ${REPEATED_LARGE_DTESTS} | sed -e "s/,/ /g")

              stop_on_failure_arg=""
              if ${REPEATED_TESTS_STOP_ON_FAILURE}; then
                stop_on_failure_arg="-x"
              fi

              vnodes_args=""
              if false; then
                vnodes_args="--use-vnodes --num-tokens=16"
              fi

              upgrade_arg=""
              if false; then
                upgrade_arg="--execute-upgrade-tests --upgrade-target-version-only --upgrade-version-selection all"
              fi

              # we need the "set -o pipefail" here so that the exit code that circleci will actually use is from pytest and not the exit code from tee
              set -o pipefail && cd ~/cassandra-dtest && pytest $vnodes_args --count=$count $stop_on_failure_arg $upgrade_arg --log-cli-level=DEBUG --junit-xml=/tmp/results/dtests/pytest_result.xml -s --cassandra-dir=/home/cassandra/cassandra --keep-test-dir --only-resource-intensive-tests --force-resource-intensive-tests $tests_arg | tee /tmp/dtest/stdout.txt
            fi
          fi
    - store_test_results:
        path: /tmp/results
    - store_artifacts:
        path: /tmp/dtest
        destination: dtest
    - store_artifacts:
        path: ~/cassandra-dtest/logs
        destination: dtest_logs
    environment:
    - ANT_HOME: /usr/share/ant
    - JAVA11_HOME: /usr/lib/jvm/java-11-openjdk-amd64
    - JAVA8_HOME: /usr/lib/jvm/java-8-openjdk-amd64
    - LANG: en_US.UTF-8
    - KEEP_TEST_DIR: true
    - DEFAULT_DIR: /home/cassandra/cassandra-dtest
    - PYTHONIOENCODING: utf-8
    - PYTHONUNBUFFERED: true
    - CASS_DRIVER_NO_EXTENSIONS: true
    - CASS_DRIVER_NO_CYTHON: true
    - CASSANDRA_SKIP_SYNC: true
    - DTEST_REPO: https://github.com/apache/cassandra-dtest.git
    - DTEST_BRANCH: trunk
    - CCM_MAX_HEAP_SIZE: 1024M
    - CCM_HEAP_NEWSIZE: 256M
    - REPEATED_TESTS_STOP_ON_FAILURE: false
    - REPEATED_UTESTS: null
    - REPEATED_UTESTS_COUNT: 500
    - REPEATED_UTESTS_FQLTOOL: null
    - REPEATED_UTESTS_FQLTOOL_COUNT: 500
    - REPEATED_UTESTS_LONG: null
    - REPEATED_UTESTS_LONG_COUNT: 100
    - REPEATED_UTESTS_STRESS: null
    - REPEATED_UTESTS_STRESS_COUNT: 500
    - REPEATED_JVM_DTESTS: null
    - REPEATED_JVM_DTESTS_COUNT: 500
    - REPEATED_JVM_UPGRADE_DTESTS: null
    - REPEATED_JVM_UPGRADE_DTESTS_COUNT: 500
    - REPEATED_DTESTS: null
    - REPEATED_DTESTS_COUNT: 500
    - REPEATED_LARGE_DTESTS: null
    - REPEATED_LARGE_DTESTS_COUNT: 100
    - REPEATED_UPGRADE_DTESTS: null
    - REPEATED_UPGRADE_DTESTS_COUNT: 25
    - REPEATED_ANT_TEST_TARGET: testsome
    - REPEATED_ANT_TEST_CLASS: null
    - REPEATED_ANT_TEST_METHODS: null
    - REPEATED_ANT_TEST_COUNT: 500
    - JAVA_HOME: /usr/lib/jvm/java-8-openjdk-amd64
    - JDK_HOME: /usr/lib/jvm/java-8-openjdk-amd64
  j8_utests_compression:
    docker:
    - image: apache/cassandra-testing-ubuntu2004-java11-w-dependencies:latest
    resource_class: medium
    working_directory: ~/
    shell: /bin/bash -eo pipefail -l
    parallelism: 4
    steps:
    - attach_workspace:
        at: /home/cassandra
    - run:
        name: Determine unit Tests to Run
        command: |
          # reminder: this code (along with all the steps) is independently executed on every circle container
          # so the goal here is to get the circleci script to return the tests *this* container will run
          # which we do via the `circleci` cli tool.

          rm -fr ~/cassandra-dtest/upgrade_tests
          echo "***java tests***"

          # get all of our unit test filenames
          set -eo pipefail && circleci tests glob "$HOME/cassandra/test/unit/**/*.java" > /tmp/all_java_unit_tests.txt

          # split up the unit tests into groups based on the number of containers we have
          set -eo pipefail && circleci tests split --split-by=timings --timings-type=filename --index=${CIRCLE_NODE_INDEX} --total=${CIRCLE_NODE_TOTAL} /tmp/all_java_unit_tests.txt > /tmp/java_tests_${CIRCLE_NODE_INDEX}.txt
          set -eo pipefail && cat /tmp/java_tests_${CIRCLE_NODE_INDEX}.txt | sed "s;^/home/cassandra/cassandra/test/unit/;;g" | grep "Test\.java$"  > /tmp/java_tests_${CIRCLE_NODE_INDEX}_final.txt
          echo "** /tmp/java_tests_${CIRCLE_NODE_INDEX}_final.txt"
          cat /tmp/java_tests_${CIRCLE_NODE_INDEX}_final.txt
        no_output_timeout: 15m
    - run:
        name: Log Environment Information
        command: |
          echo '*** id ***'
          id
          echo '*** cat /proc/cpuinfo ***'
          cat /proc/cpuinfo
          echo '*** free -m ***'
          free -m
          echo '*** df -m ***'
          df -m
          echo '*** ifconfig -a ***'
          ifconfig -a
          echo '*** uname -a ***'
          uname -a
          echo '*** mount ***'
          mount
          echo '*** env ***'
          env
          echo '*** java ***'
          which java
          java -version
    - run:
        name: Run Unit Tests (testclasslist-compression)
        command: |
          set -x
          export PATH=$JAVA_HOME/bin:$PATH
          time mv ~/cassandra /tmp
          cd /tmp/cassandra
          if [ -d ~/dtest_jars ]; then
            cp ~/dtest_jars/dtest* /tmp/cassandra/build/
          fi
          test_timeout=$(grep 'name="test.unit.timeout"' build.xml | awk -F'"' '{print $4}' || true)
          if [ -z "$test_timeout" ]; then
            test_timeout=$(grep 'name="test.timeout"' build.xml | awk -F'"' '{print $4}')
          fi
          ant testclasslist-compression -Dtest.timeout="$test_timeout" -Dtest.classlistfile=/tmp/java_tests_${CIRCLE_NODE_INDEX}_final.txt  -Dtest.classlistprefix=unit -Dno-build-test=true
        no_output_timeout: 15m
    - store_test_results:
        path: /tmp/cassandra/build/test/output/
    - store_artifacts:
        path: /tmp/cassandra/build/test/output
        destination: junitxml
    - store_artifacts:
        path: /tmp/cassandra/build/test/logs
        destination: logs
    environment:
    - ANT_HOME: /usr/share/ant
    - JAVA11_HOME: /usr/lib/jvm/java-11-openjdk-amd64
    - JAVA8_HOME: /usr/lib/jvm/java-8-openjdk-amd64
    - LANG: en_US.UTF-8
    - KEEP_TEST_DIR: true
    - DEFAULT_DIR: /home/cassandra/cassandra-dtest
    - PYTHONIOENCODING: utf-8
    - PYTHONUNBUFFERED: true
    - CASS_DRIVER_NO_EXTENSIONS: true
    - CASS_DRIVER_NO_CYTHON: true
    - CASSANDRA_SKIP_SYNC: true
    - DTEST_REPO: https://github.com/apache/cassandra-dtest.git
    - DTEST_BRANCH: trunk
    - CCM_MAX_HEAP_SIZE: 1024M
    - CCM_HEAP_NEWSIZE: 256M
    - REPEATED_TESTS_STOP_ON_FAILURE: false
    - REPEATED_UTESTS: null
    - REPEATED_UTESTS_COUNT: 500
    - REPEATED_UTESTS_FQLTOOL: null
    - REPEATED_UTESTS_FQLTOOL_COUNT: 500
    - REPEATED_UTESTS_LONG: null
    - REPEATED_UTESTS_LONG_COUNT: 100
    - REPEATED_UTESTS_STRESS: null
    - REPEATED_UTESTS_STRESS_COUNT: 500
    - REPEATED_JVM_DTESTS: null
    - REPEATED_JVM_DTESTS_COUNT: 500
    - REPEATED_JVM_UPGRADE_DTESTS: null
    - REPEATED_JVM_UPGRADE_DTESTS_COUNT: 500
    - REPEATED_DTESTS: null
    - REPEATED_DTESTS_COUNT: 500
    - REPEATED_LARGE_DTESTS: null
    - REPEATED_LARGE_DTESTS_COUNT: 100
    - REPEATED_UPGRADE_DTESTS: null
    - REPEATED_UPGRADE_DTESTS_COUNT: 25
    - REPEATED_ANT_TEST_TARGET: testsome
    - REPEATED_ANT_TEST_CLASS: null
    - REPEATED_ANT_TEST_METHODS: null
    - REPEATED_ANT_TEST_COUNT: 500
    - JAVA_HOME: /usr/lib/jvm/java-8-openjdk-amd64
    - JDK_HOME: /usr/lib/jvm/java-8-openjdk-amd64
  j11_utests_long:
    docker:
    - image: apache/cassandra-testing-ubuntu2004-java11:latest
    resource_class: medium
    working_directory: ~/
    shell: /bin/bash -eo pipefail -l
    parallelism: 1
    steps:
    - attach_workspace:
        at: /home/cassandra
    - run:
        name: Run Unit Tests (long-test)
        command: |
          export PATH=$JAVA_HOME/bin:$PATH
          time mv ~/cassandra /tmp
          cd /tmp/cassandra
          if [ -d ~/dtest_jars ]; then
            cp ~/dtest_jars/dtest* /tmp/cassandra/build/
          fi
          ant long-test -Dno-build-test=true
        no_output_timeout: 15m
    - store_test_results:
        path: /tmp/cassandra/build/test/output/
    - store_artifacts:
        path: /tmp/cassandra/build/test/output
        destination: junitxml
    - store_artifacts:
        path: /tmp/cassandra/build/test/logs
        destination: logs
    environment:
    - ANT_HOME: /usr/share/ant
    - JAVA11_HOME: /usr/lib/jvm/java-11-openjdk-amd64
    - JAVA8_HOME: /usr/lib/jvm/java-8-openjdk-amd64
    - LANG: en_US.UTF-8
    - KEEP_TEST_DIR: true
    - DEFAULT_DIR: /home/cassandra/cassandra-dtest
    - PYTHONIOENCODING: utf-8
    - PYTHONUNBUFFERED: true
    - CASS_DRIVER_NO_EXTENSIONS: true
    - CASS_DRIVER_NO_CYTHON: true
    - CASSANDRA_SKIP_SYNC: true
    - DTEST_REPO: https://github.com/apache/cassandra-dtest.git
    - DTEST_BRANCH: trunk
    - CCM_MAX_HEAP_SIZE: 1024M
    - CCM_HEAP_NEWSIZE: 256M
    - REPEATED_TESTS_STOP_ON_FAILURE: false
    - REPEATED_UTESTS: null
    - REPEATED_UTESTS_COUNT: 500
    - REPEATED_UTESTS_FQLTOOL: null
    - REPEATED_UTESTS_FQLTOOL_COUNT: 500
    - REPEATED_UTESTS_LONG: null
    - REPEATED_UTESTS_LONG_COUNT: 100
    - REPEATED_UTESTS_STRESS: null
    - REPEATED_UTESTS_STRESS_COUNT: 500
    - REPEATED_JVM_DTESTS: null
    - REPEATED_JVM_DTESTS_COUNT: 500
    - REPEATED_JVM_UPGRADE_DTESTS: null
    - REPEATED_JVM_UPGRADE_DTESTS_COUNT: 500
    - REPEATED_DTESTS: null
    - REPEATED_DTESTS_COUNT: 500
    - REPEATED_LARGE_DTESTS: null
    - REPEATED_LARGE_DTESTS_COUNT: 100
    - REPEATED_UPGRADE_DTESTS: null
    - REPEATED_UPGRADE_DTESTS_COUNT: 25
    - REPEATED_ANT_TEST_TARGET: testsome
    - REPEATED_ANT_TEST_CLASS: null
    - REPEATED_ANT_TEST_METHODS: null
    - REPEATED_ANT_TEST_COUNT: 500
    - JAVA_HOME: /usr/lib/jvm/java-11-openjdk-amd64
    - JDK_HOME: /usr/lib/jvm/java-11-openjdk-amd64
    - CASSANDRA_USE_JDK11: true
  j8_unit_tests_repeat:
    docker:
    - image: apache/cassandra-testing-ubuntu2004-java11-w-dependencies:latest
    resource_class: medium
    working_directory: ~/
    shell: /bin/bash -eo pipefail -l
    parallelism: 4
    steps:
    - attach_workspace:
        at: /home/cassandra
    - run:
        name: Log Environment Information
        command: |
          echo '*** id ***'
          id
          echo '*** cat /proc/cpuinfo ***'
          cat /proc/cpuinfo
          echo '*** free -m ***'
          free -m
          echo '*** df -m ***'
          df -m
          echo '*** ifconfig -a ***'
          ifconfig -a
          echo '*** uname -a ***'
          uname -a
          echo '*** mount ***'
          mount
          echo '*** env ***'
          env
          echo '*** java ***'
          which java
          java -version
    - run:
        name: Repeatedly run new or modifed JUnit tests
        no_output_timeout: 15m
        command: |
          set -x
          export PATH=$JAVA_HOME/bin:$PATH
          time mv ~/cassandra /tmp
          cd /tmp/cassandra
          if [ -d ~/dtest_jars ]; then
            cp ~/dtest_jars/dtest* /tmp/cassandra/build/
          fi

          # Calculate the number of test iterations to be run by the current parallel runner.
          count=$((${REPEATED_UTESTS_COUNT} / CIRCLE_NODE_TOTAL))
          if (($CIRCLE_NODE_INDEX < (${REPEATED_UTESTS_COUNT} % CIRCLE_NODE_TOTAL))); then
            count=$((count+1))
          fi

          # Put manually specified tests and automatically detected tests together, removing duplicates
          tests=$(echo ${REPEATED_UTESTS} | sed -e "s/<nil>//" | sed -e "s/ //" | tr "," "\n" | tr " " "\n" | sort -n | uniq -u)
          echo "Tests to be repeated: ${tests}"

          # Prepare the testtag for the target, used by the test macro in build.xml to group the output files
          target=testsome
          testtag=""
          if [[ $target == "test-cdc" ]]; then
            testtag="cdc"
          elif [[ $target == "test-compression" ]]; then
            testtag="compression"
          elif [[ $target == "test-system-keyspace-directory" ]]; then
            testtag="system_keyspace_directory"
          fi

          # Run each test class as many times as requested.
          exit_code="$?"
          for test in $tests; do

              # Split class and method names from the test name
              if [[ $test =~ "#" ]]; then
                class=${test%"#"*}
                method=${test#*"#"}
              else
                class=$test
                method=""
              fi

              # Prepare the -Dtest.name argument.
              # It can be the fully qualified class name or the short class name, depending on the target.
              if [[ $target == "test" || \
                    $target == "test-cdc" || \
                    $target == "test-compression" || \
                    $target == "test-system-keyspace-directory" || \
                    $target == "fqltool-test" || \
                    $target == "long-test" || \
                    $target == "stress-test" ]]; then
                name_arg="-Dtest.name=${class##*.}"
              else
                name_arg="-Dtest.name=$class"
              fi

              # Prepare the -Dtest.methods argument, which is optional
              if [[ $method == "" ]]; then
                methods_arg=""
              else
                methods_arg="-Dtest.methods=$method"
              fi

              for i in $(seq -w 1 $count); do
                echo "Running test $test, iteration $i of $count"

                # run the test
                status="passes"
                if !( set -o pipefail && \
                      ant testsome $name_arg $methods_arg -Dno-build-test=true | \
                      tee stdout.txt \
                    ); then
                  status="fails"
                  exit_code=1
                fi

                # move the stdout output file
                dest=/tmp/results/repeated_utests/stdout/${status}/${i}
                mkdir -p $dest
                mv stdout.txt $dest/${test}.txt

                # move the XML output files
                source=build/test/output/${testtag}
                dest=/tmp/results/repeated_utests/output/${status}/${i}
                mkdir -p $dest
                if [[ -d $source && -n "$(ls $source)" ]]; then
                  mv $source/* $dest/
                fi

                # move the log files
                source=build/test/logs/${testtag}
                dest=/tmp/results/repeated_utests/logs/${status}/${i}
                mkdir -p $dest
                if [[ -d $source && -n "$(ls $source)" ]]; then
                  mv $source/* $dest/
                fi

                # maybe stop iterations on test failure
                if [[ ${REPEATED_TESTS_STOP_ON_FAILURE} = true ]] && (( $exit_code > 0 )); then
                  break
                fi
              done
          done
          (exit ${exit_code})
    - store_test_results:
        path: /tmp/results/repeated_utests/output
    - store_artifacts:
        path: /tmp/results/repeated_utests/stdout
        destination: stdout
    - store_artifacts:
        path: /tmp/results/repeated_utests/output
        destination: junitxml
    - store_artifacts:
        path: /tmp/results/repeated_utests/logs
        destination: logs
    environment:
    - ANT_HOME: /usr/share/ant
    - JAVA11_HOME: /usr/lib/jvm/java-11-openjdk-amd64
    - JAVA8_HOME: /usr/lib/jvm/java-8-openjdk-amd64
    - LANG: en_US.UTF-8
    - KEEP_TEST_DIR: true
    - DEFAULT_DIR: /home/cassandra/cassandra-dtest
    - PYTHONIOENCODING: utf-8
    - PYTHONUNBUFFERED: true
    - CASS_DRIVER_NO_EXTENSIONS: true
    - CASS_DRIVER_NO_CYTHON: true
    - CASSANDRA_SKIP_SYNC: true
    - DTEST_REPO: https://github.com/apache/cassandra-dtest.git
    - DTEST_BRANCH: trunk
    - CCM_MAX_HEAP_SIZE: 1024M
    - CCM_HEAP_NEWSIZE: 256M
    - REPEATED_TESTS_STOP_ON_FAILURE: false
    - REPEATED_UTESTS: null
    - REPEATED_UTESTS_COUNT: 500
    - REPEATED_UTESTS_FQLTOOL: null
    - REPEATED_UTESTS_FQLTOOL_COUNT: 500
    - REPEATED_UTESTS_LONG: null
    - REPEATED_UTESTS_LONG_COUNT: 100
    - REPEATED_UTESTS_STRESS: null
    - REPEATED_UTESTS_STRESS_COUNT: 500
    - REPEATED_JVM_DTESTS: null
    - REPEATED_JVM_DTESTS_COUNT: 500
    - REPEATED_JVM_UPGRADE_DTESTS: null
    - REPEATED_JVM_UPGRADE_DTESTS_COUNT: 500
    - REPEATED_DTESTS: null
    - REPEATED_DTESTS_COUNT: 500
    - REPEATED_LARGE_DTESTS: null
    - REPEATED_LARGE_DTESTS_COUNT: 100
    - REPEATED_UPGRADE_DTESTS: null
    - REPEATED_UPGRADE_DTESTS_COUNT: 25
    - REPEATED_ANT_TEST_TARGET: testsome
    - REPEATED_ANT_TEST_CLASS: null
    - REPEATED_ANT_TEST_METHODS: null
    - REPEATED_ANT_TEST_COUNT: 500
    - JAVA_HOME: /usr/lib/jvm/java-8-openjdk-amd64
    - JDK_HOME: /usr/lib/jvm/java-8-openjdk-amd64
  j8_dtests_large:
    docker:
    - image: apache/cassandra-testing-ubuntu2004-java11-w-dependencies:latest
    resource_class: medium
    working_directory: ~/
    shell: /bin/bash -eo pipefail -l
    parallelism: 4
    steps:
    - attach_workspace:
        at: /home/cassandra
    - run:
        name: Clone Cassandra dtest Repository (via git)
        command: |
          git clone --single-branch --branch $DTEST_BRANCH --depth 1 $DTEST_REPO ~/cassandra-dtest
    - run:
        name: Configure virtualenv and python Dependencies
        command: |
          # note, this should be super quick as all dependencies should be pre-installed in the docker image
          # if additional dependencies were added to requirmeents.txt and the docker image hasn't been updated
          # we'd have to install it here at runtime -- which will make things slow, so do yourself a favor and
          # rebuild the docker image! (it automatically pulls the latest requirements.txt on build)
          source ~/env3.6/bin/activate
          export PATH=$JAVA_HOME/bin:$PATH
          pip3 install --exists-action w --upgrade -r ~/cassandra-dtest/requirements.txt
          pip3 uninstall -y cqlsh
          pip3 freeze
    - run:
        name: Determine Tests to Run (j8_large_without_vnodes)
        no_output_timeout: 5m
        command: "# reminder: this code (along with all the steps) is independently executed on every circle container\n# so the goal here is to get the circleci script to return the tests *this* container will run\n# which we do via the `circleci` cli tool.\n\ncd cassandra-dtest\nsource ~/env3.6/bin/activate\nexport PATH=$JAVA_HOME/bin:$PATH\n\nif [ -n '' ]; then\n  export \nfi\n\necho \"***Collected DTests (j8_large_without_vnodes)***\"\nset -eo pipefail && ./run_dtests.py --only-resource-intensive-tests --force-resource-intensive-tests --dtest-print-tests-only --dtest-print-tests-output=/tmp/all_dtest_tests_j8_large_without_vnodes_raw --cassandra-dir=../cassandra\nif [ -z '' ]; then\n  mv /tmp/all_dtest_tests_j8_large_without_vnodes_raw /tmp/all_dtest_tests_j8_large_without_vnodes\nelse\n  grep -e '' /tmp/all_dtest_tests_j8_large_without_vnodes_raw > /tmp/all_dtest_tests_j8_large_without_vnodes || { echo \"Filter did not match any tests! Exiting build.\"; exit 0; }\nfi\nset -eo pipefail && circleci tests split --split-by=timings --timings-type=classname /tmp/all_dtest_tests_j8_large_without_vnodes > /tmp/split_dtest_tests_j8_large_without_vnodes.txt\ncat /tmp/split_dtest_tests_j8_large_without_vnodes.txt | tr '\\n' ' ' > /tmp/split_dtest_tests_j8_large_without_vnodes_final.txt\ncat /tmp/split_dtest_tests_j8_large_without_vnodes_final.txt\n"
    - run:
        name: Run dtests (j8_large_without_vnodes)
        no_output_timeout: 15m
        command: "echo \"cat /tmp/split_dtest_tests_j8_large_without_vnodes_final.txt\"\ncat /tmp/split_dtest_tests_j8_large_without_vnodes_final.txt\n\nsource ~/env3.6/bin/activate\nexport PATH=$JAVA_HOME/bin:$PATH\nif [ -n '' ]; then\n  export \nfi\n\njava -version\ncd ~/cassandra-dtest\nmkdir -p /tmp/dtest\n\necho \"env: $(env)\"\necho \"** done env\"\nmkdir -p /tmp/results/dtests\n# we need the \"set -o pipefail\" here so that the exit code that circleci will actually use is from pytest and not the exit code from tee\nexport SPLIT_TESTS=`cat /tmp/split_dtest_tests_j8_large_without_vnodes_final.txt`\nif [ ! -z \"$SPLIT_TESTS\" ]; then\n  set -o pipefail && cd ~/cassandra-dtest && pytest --num-tokens=16 --only-resource-intensive-tests --force-resource-intensive-tests --log-cli-level=DEBUG --junit-xml=/tmp/results/dtests/pytest_result_j8_large_without_vnodes.xml -s --cassandra-dir=/home/cassandra/cassandra --keep-test-dir $SPLIT_TESTS 2>&1 | tee /tmp/dtest/stdout.txt\nelse\n  echo \"Tune your parallelism, there are more containers than test classes. Nothing to do in this container\"\n  (exit 1)\nfi\n"
    - store_test_results:
        path: /tmp/results
    - store_artifacts:
        path: /tmp/dtest
        destination: dtest_j8_large_without_vnodes
    - store_artifacts:
        path: ~/cassandra-dtest/logs
        destination: dtest_j8_large_without_vnodes_logs
    environment:
    - ANT_HOME: /usr/share/ant
    - JAVA11_HOME: /usr/lib/jvm/java-11-openjdk-amd64
    - JAVA8_HOME: /usr/lib/jvm/java-8-openjdk-amd64
    - LANG: en_US.UTF-8
    - KEEP_TEST_DIR: true
    - DEFAULT_DIR: /home/cassandra/cassandra-dtest
    - PYTHONIOENCODING: utf-8
    - PYTHONUNBUFFERED: true
    - CASS_DRIVER_NO_EXTENSIONS: true
    - CASS_DRIVER_NO_CYTHON: true
    - CASSANDRA_SKIP_SYNC: true
    - DTEST_REPO: https://github.com/apache/cassandra-dtest.git
    - DTEST_BRANCH: trunk
    - CCM_MAX_HEAP_SIZE: 1024M
    - CCM_HEAP_NEWSIZE: 256M
    - REPEATED_TESTS_STOP_ON_FAILURE: false
    - REPEATED_UTESTS: null
    - REPEATED_UTESTS_COUNT: 500
    - REPEATED_UTESTS_FQLTOOL: null
    - REPEATED_UTESTS_FQLTOOL_COUNT: 500
    - REPEATED_UTESTS_LONG: null
    - REPEATED_UTESTS_LONG_COUNT: 100
    - REPEATED_UTESTS_STRESS: null
    - REPEATED_UTESTS_STRESS_COUNT: 500
    - REPEATED_JVM_DTESTS: null
    - REPEATED_JVM_DTESTS_COUNT: 500
    - REPEATED_JVM_UPGRADE_DTESTS: null
    - REPEATED_JVM_UPGRADE_DTESTS_COUNT: 500
    - REPEATED_DTESTS: null
    - REPEATED_DTESTS_COUNT: 500
    - REPEATED_LARGE_DTESTS: null
    - REPEATED_LARGE_DTESTS_COUNT: 100
    - REPEATED_UPGRADE_DTESTS: null
    - REPEATED_UPGRADE_DTESTS_COUNT: 25
    - REPEATED_ANT_TEST_TARGET: testsome
    - REPEATED_ANT_TEST_CLASS: null
    - REPEATED_ANT_TEST_METHODS: null
    - REPEATED_ANT_TEST_COUNT: 500
    - JAVA_HOME: /usr/lib/jvm/java-8-openjdk-amd64
    - JDK_HOME: /usr/lib/jvm/java-8-openjdk-amd64
  j8_cqlsh-dtests-py2-no-vnodes:
    docker:
    - image: apache/cassandra-testing-ubuntu2004-java11-w-dependencies:latest
    resource_class: medium
    working_directory: ~/
    shell: /bin/bash -eo pipefail -l
    parallelism: 4
    steps:
    - attach_workspace:
        at: /home/cassandra
    - run:
        name: Clone Cassandra dtest Repository (via git)
        command: |
          git clone --single-branch --branch $DTEST_BRANCH --depth 1 $DTEST_REPO ~/cassandra-dtest
    - run:
        name: Configure virtualenv and python Dependencies
        command: |
          # note, this should be super quick as all dependencies should be pre-installed in the docker image
          # if additional dependencies were added to requirmeents.txt and the docker image hasn't been updated
          # we'd have to install it here at runtime -- which will make things slow, so do yourself a favor and
          # rebuild the docker image! (it automatically pulls the latest requirements.txt on build)
          source ~/env3.6/bin/activate
          export PATH=$JAVA_HOME/bin:$PATH
          pip3 install --exists-action w --upgrade -r ~/cassandra-dtest/requirements.txt
          pip3 uninstall -y cqlsh
          pip3 freeze
    - run:
        name: Determine Tests to Run (j8_without_vnodes)
        no_output_timeout: 5m
        command: "# reminder: this code (along with all the steps) is independently executed on every circle container\n# so the goal here is to get the circleci script to return the tests *this* container will run\n# which we do via the `circleci` cli tool.\n\ncd cassandra-dtest\nsource ~/env3.6/bin/activate\nexport PATH=$JAVA_HOME/bin:$PATH\n\nif [ -n '' ]; then\n  export \nfi\n\necho \"***Collected DTests (j8_without_vnodes)***\"\nset -eo pipefail && ./run_dtests.py --skip-resource-intensive-tests --pytest-options '-k cql' --dtest-print-tests-only --dtest-print-tests-output=/tmp/all_dtest_tests_j8_without_vnodes_raw --cassandra-dir=../cassandra\nif [ -z '' ]; then\n  mv /tmp/all_dtest_tests_j8_without_vnodes_raw /tmp/all_dtest_tests_j8_without_vnodes\nelse\n  grep -e '' /tmp/all_dtest_tests_j8_without_vnodes_raw > /tmp/all_dtest_tests_j8_without_vnodes || { echo \"Filter did not match any tests! Exiting build.\"; exit 0; }\nfi\nset -eo pipefail && circleci tests split --split-by=timings --timings-type=classname /tmp/all_dtest_tests_j8_without_vnodes > /tmp/split_dtest_tests_j8_without_vnodes.txt\ncat /tmp/split_dtest_tests_j8_without_vnodes.txt | tr '\\n' ' ' > /tmp/split_dtest_tests_j8_without_vnodes_final.txt\ncat /tmp/split_dtest_tests_j8_without_vnodes_final.txt\n"
    - run:
        name: Run dtests (j8_without_vnodes)
        no_output_timeout: 15m
        command: |
          echo "cat /tmp/split_dtest_tests_j8_without_vnodes_final.txt"
          cat /tmp/split_dtest_tests_j8_without_vnodes_final.txt

          source ~/env3.6/bin/activate
          export PATH=$JAVA_HOME/bin:$PATH
          if [ -n 'CQLSH_PYTHON=/usr/bin/python2.7' ]; then
            export CQLSH_PYTHON=/usr/bin/python2.7
          fi

          java -version
          cd ~/cassandra-dtest
          mkdir -p /tmp/dtest

          echo "env: $(env)"
          echo "** done env"
          mkdir -p /tmp/results/dtests
          # we need the "set -o pipefail" here so that the exit code that circleci will actually use is from pytest and not the exit code from tee
          export SPLIT_TESTS=`cat /tmp/split_dtest_tests_j8_without_vnodes_final.txt`
          if [ ! -z "$SPLIT_TESTS" ]; then
            set -o pipefail && cd ~/cassandra-dtest && pytest --skip-resource-intensive-tests --log-cli-level=DEBUG --junit-xml=/tmp/results/dtests/pytest_result_j8_without_vnodes.xml -s --cassandra-dir=/home/cassandra/cassandra --keep-test-dir $SPLIT_TESTS 2>&1 | tee /tmp/dtest/stdout.txt
          else
            echo "Tune your parallelism, there are more containers than test classes. Nothing to do in this container"
            (exit 1)
          fi
    - store_test_results:
        path: /tmp/results
    - store_artifacts:
        path: /tmp/dtest
        destination: dtest_j8_without_vnodes
    - store_artifacts:
        path: ~/cassandra-dtest/logs
        destination: dtest_j8_without_vnodes_logs
    environment:
    - ANT_HOME: /usr/share/ant
    - JAVA11_HOME: /usr/lib/jvm/java-11-openjdk-amd64
    - JAVA8_HOME: /usr/lib/jvm/java-8-openjdk-amd64
    - LANG: en_US.UTF-8
    - KEEP_TEST_DIR: true
    - DEFAULT_DIR: /home/cassandra/cassandra-dtest
    - PYTHONIOENCODING: utf-8
    - PYTHONUNBUFFERED: true
    - CASS_DRIVER_NO_EXTENSIONS: true
    - CASS_DRIVER_NO_CYTHON: true
    - CASSANDRA_SKIP_SYNC: true
    - DTEST_REPO: https://github.com/apache/cassandra-dtest.git
    - DTEST_BRANCH: trunk
    - CCM_MAX_HEAP_SIZE: 1024M
    - CCM_HEAP_NEWSIZE: 256M
    - REPEATED_TESTS_STOP_ON_FAILURE: false
    - REPEATED_UTESTS: null
    - REPEATED_UTESTS_COUNT: 500
    - REPEATED_UTESTS_FQLTOOL: null
    - REPEATED_UTESTS_FQLTOOL_COUNT: 500
    - REPEATED_UTESTS_LONG: null
    - REPEATED_UTESTS_LONG_COUNT: 100
    - REPEATED_UTESTS_STRESS: null
    - REPEATED_UTESTS_STRESS_COUNT: 500
    - REPEATED_JVM_DTESTS: null
    - REPEATED_JVM_DTESTS_COUNT: 500
    - REPEATED_JVM_UPGRADE_DTESTS: null
    - REPEATED_JVM_UPGRADE_DTESTS_COUNT: 500
    - REPEATED_DTESTS: null
    - REPEATED_DTESTS_COUNT: 500
    - REPEATED_LARGE_DTESTS: null
    - REPEATED_LARGE_DTESTS_COUNT: 100
    - REPEATED_UPGRADE_DTESTS: null
    - REPEATED_UPGRADE_DTESTS_COUNT: 25
    - REPEATED_ANT_TEST_TARGET: testsome
    - REPEATED_ANT_TEST_CLASS: null
    - REPEATED_ANT_TEST_METHODS: null
    - REPEATED_ANT_TEST_COUNT: 500
    - JAVA_HOME: /usr/lib/jvm/java-8-openjdk-amd64
    - JDK_HOME: /usr/lib/jvm/java-8-openjdk-amd64
  j11_utests_stress:
    docker:
    - image: apache/cassandra-testing-ubuntu2004-java11:latest
    resource_class: medium
    working_directory: ~/
    shell: /bin/bash -eo pipefail -l
    parallelism: 1
    steps:
    - attach_workspace:
        at: /home/cassandra
    - run:
        name: Run Unit Tests (stress-test)
        command: |
          export PATH=$JAVA_HOME/bin:$PATH
          time mv ~/cassandra /tmp
          cd /tmp/cassandra
          if [ -d ~/dtest_jars ]; then
            cp ~/dtest_jars/dtest* /tmp/cassandra/build/
          fi
          ant stress-test -Dno-build-test=true
        no_output_timeout: 15m
    - store_test_results:
        path: /tmp/cassandra/build/test/output/
    - store_artifacts:
        path: /tmp/cassandra/build/test/output
        destination: junitxml
    - store_artifacts:
        path: /tmp/cassandra/build/test/logs
        destination: logs
    environment:
    - ANT_HOME: /usr/share/ant
    - JAVA11_HOME: /usr/lib/jvm/java-11-openjdk-amd64
    - JAVA8_HOME: /usr/lib/jvm/java-8-openjdk-amd64
    - LANG: en_US.UTF-8
    - KEEP_TEST_DIR: true
    - DEFAULT_DIR: /home/cassandra/cassandra-dtest
    - PYTHONIOENCODING: utf-8
    - PYTHONUNBUFFERED: true
    - CASS_DRIVER_NO_EXTENSIONS: true
    - CASS_DRIVER_NO_CYTHON: true
    - CASSANDRA_SKIP_SYNC: true
    - DTEST_REPO: https://github.com/apache/cassandra-dtest.git
    - DTEST_BRANCH: trunk
    - CCM_MAX_HEAP_SIZE: 1024M
    - CCM_HEAP_NEWSIZE: 256M
    - REPEATED_TESTS_STOP_ON_FAILURE: false
    - REPEATED_UTESTS: null
    - REPEATED_UTESTS_COUNT: 500
    - REPEATED_UTESTS_FQLTOOL: null
    - REPEATED_UTESTS_FQLTOOL_COUNT: 500
    - REPEATED_UTESTS_LONG: null
    - REPEATED_UTESTS_LONG_COUNT: 100
    - REPEATED_UTESTS_STRESS: null
    - REPEATED_UTESTS_STRESS_COUNT: 500
    - REPEATED_JVM_DTESTS: null
    - REPEATED_JVM_DTESTS_COUNT: 500
    - REPEATED_JVM_UPGRADE_DTESTS: null
    - REPEATED_JVM_UPGRADE_DTESTS_COUNT: 500
    - REPEATED_DTESTS: null
    - REPEATED_DTESTS_COUNT: 500
    - REPEATED_LARGE_DTESTS: null
    - REPEATED_LARGE_DTESTS_COUNT: 100
    - REPEATED_UPGRADE_DTESTS: null
    - REPEATED_UPGRADE_DTESTS_COUNT: 25
    - REPEATED_ANT_TEST_TARGET: testsome
    - REPEATED_ANT_TEST_CLASS: null
    - REPEATED_ANT_TEST_METHODS: null
    - REPEATED_ANT_TEST_COUNT: 500
    - JAVA_HOME: /usr/lib/jvm/java-11-openjdk-amd64
    - JDK_HOME: /usr/lib/jvm/java-11-openjdk-amd64
    - CASSANDRA_USE_JDK11: true
  j8_cqlsh_dtests_py38_offheap:
    docker:
    - image: apache/cassandra-testing-ubuntu2004-java11-w-dependencies:latest
    resource_class: medium
    working_directory: ~/
    shell: /bin/bash -eo pipefail -l
    parallelism: 4
    steps:
    - attach_workspace:
        at: /home/cassandra
    - run:
        name: Clone Cassandra dtest Repository (via git)
        command: |
          git clone --single-branch --branch $DTEST_BRANCH --depth 1 $DTEST_REPO ~/cassandra-dtest
    - run:
        name: Configure virtualenv and python Dependencies
        command: |
          # note, this should be super quick as all dependencies should be pre-installed in the docker image
          # if additional dependencies were added to requirmeents.txt and the docker image hasn't been updated
          # we'd have to install it here at runtime -- which will make things slow, so do yourself a favor and
          # rebuild the docker image! (it automatically pulls the latest requirements.txt on build)
          source ~/env3.8/bin/activate
          export PATH=$JAVA_HOME/bin:$PATH
          pip3 install --exists-action w --upgrade -r ~/cassandra-dtest/requirements.txt
          pip3 uninstall -y cqlsh
          pip3 freeze
    - run:
        name: Determine Tests to Run (j8_dtests_offheap)
        no_output_timeout: 5m
        command: "# reminder: this code (along with all the steps) is independently executed on every circle container\n# so the goal here is to get the circleci script to return the tests *this* container will run\n# which we do via the `circleci` cli tool.\n\ncd cassandra-dtest\nsource ~/env3.8/bin/activate\nexport PATH=$JAVA_HOME/bin:$PATH\n\nif [ -n '' ]; then\n  export \nfi\n\necho \"***Collected DTests (j8_dtests_offheap)***\"\nset -eo pipefail && ./run_dtests.py --use-vnodes --use-off-heap-memtables --skip-resource-intensive-tests --pytest-options '-k cql' --dtest-print-tests-only --dtest-print-tests-output=/tmp/all_dtest_tests_j8_dtests_offheap_raw --cassandra-dir=../cassandra\nif [ -z '' ]; then\n  mv /tmp/all_dtest_tests_j8_dtests_offheap_raw /tmp/all_dtest_tests_j8_dtests_offheap\nelse\n  grep -e '' /tmp/all_dtest_tests_j8_dtests_offheap_raw > /tmp/all_dtest_tests_j8_dtests_offheap || { echo \"Filter did not match any tests! Exiting build.\"; exit 0; }\nfi\nset -eo pipefail && circleci tests split --split-by=timings --timings-type=classname /tmp/all_dtest_tests_j8_dtests_offheap > /tmp/split_dtest_tests_j8_dtests_offheap.txt\ncat /tmp/split_dtest_tests_j8_dtests_offheap.txt | tr '\\n' ' ' > /tmp/split_dtest_tests_j8_dtests_offheap_final.txt\ncat /tmp/split_dtest_tests_j8_dtests_offheap_final.txt\n"
    - run:
        name: Run dtests (j8_dtests_offheap)
        no_output_timeout: 15m
        command: |
          echo "cat /tmp/split_dtest_tests_j8_dtests_offheap_final.txt"
          cat /tmp/split_dtest_tests_j8_dtests_offheap_final.txt

          source ~/env3.8/bin/activate
          export PATH=$JAVA_HOME/bin:$PATH
          if [ -n 'CQLSH_PYTHON=/usr/bin/python3.8' ]; then
            export CQLSH_PYTHON=/usr/bin/python3.8
          fi

          java -version
          cd ~/cassandra-dtest
          mkdir -p /tmp/dtest

          echo "env: $(env)"
          echo "** done env"
          mkdir -p /tmp/results/dtests
          # we need the "set -o pipefail" here so that the exit code that circleci will actually use is from pytest and not the exit code from tee
          export SPLIT_TESTS=`cat /tmp/split_dtest_tests_j8_dtests_offheap_final.txt`
          if [ ! -z "$SPLIT_TESTS" ]; then
            set -o pipefail && cd ~/cassandra-dtest && pytest --use-vnodes --num-tokens=16 --use-off-heap-memtables --skip-resource-intensive-tests --log-cli-level=DEBUG --junit-xml=/tmp/results/dtests/pytest_result_j8_dtests_offheap.xml -s --cassandra-dir=/home/cassandra/cassandra --keep-test-dir $SPLIT_TESTS 2>&1 | tee /tmp/dtest/stdout.txt
          else
            echo "Tune your parallelism, there are more containers than test classes. Nothing to do in this container"
            (exit 1)
          fi
    - store_test_results:
        path: /tmp/results
    - store_artifacts:
        path: /tmp/dtest
        destination: dtest_j8_dtests_offheap
    - store_artifacts:
        path: ~/cassandra-dtest/logs
        destination: dtest_j8_dtests_offheap_logs
    environment:
    - ANT_HOME: /usr/share/ant
    - JAVA11_HOME: /usr/lib/jvm/java-11-openjdk-amd64
    - JAVA8_HOME: /usr/lib/jvm/java-8-openjdk-amd64
    - LANG: en_US.UTF-8
    - KEEP_TEST_DIR: true
    - DEFAULT_DIR: /home/cassandra/cassandra-dtest
    - PYTHONIOENCODING: utf-8
    - PYTHONUNBUFFERED: true
    - CASS_DRIVER_NO_EXTENSIONS: true
    - CASS_DRIVER_NO_CYTHON: true
    - CASSANDRA_SKIP_SYNC: true
    - DTEST_REPO: https://github.com/apache/cassandra-dtest.git
    - DTEST_BRANCH: trunk
    - CCM_MAX_HEAP_SIZE: 1024M
    - CCM_HEAP_NEWSIZE: 256M
    - REPEATED_TESTS_STOP_ON_FAILURE: false
    - REPEATED_UTESTS: null
    - REPEATED_UTESTS_COUNT: 500
    - REPEATED_UTESTS_FQLTOOL: null
    - REPEATED_UTESTS_FQLTOOL_COUNT: 500
    - REPEATED_UTESTS_LONG: null
    - REPEATED_UTESTS_LONG_COUNT: 100
    - REPEATED_UTESTS_STRESS: null
    - REPEATED_UTESTS_STRESS_COUNT: 500
    - REPEATED_JVM_DTESTS: null
    - REPEATED_JVM_DTESTS_COUNT: 500
    - REPEATED_JVM_UPGRADE_DTESTS: null
    - REPEATED_JVM_UPGRADE_DTESTS_COUNT: 500
    - REPEATED_DTESTS: null
    - REPEATED_DTESTS_COUNT: 500
    - REPEATED_LARGE_DTESTS: null
    - REPEATED_LARGE_DTESTS_COUNT: 100
    - REPEATED_UPGRADE_DTESTS: null
    - REPEATED_UPGRADE_DTESTS_COUNT: 25
    - REPEATED_ANT_TEST_TARGET: testsome
    - REPEATED_ANT_TEST_CLASS: null
    - REPEATED_ANT_TEST_METHODS: null
    - REPEATED_ANT_TEST_COUNT: 500
    - JAVA_HOME: /usr/lib/jvm/java-8-openjdk-amd64
    - JDK_HOME: /usr/lib/jvm/java-8-openjdk-amd64
  j8_upgrade_dtests_repeat:
    docker:
    - image: apache/cassandra-testing-ubuntu2004-java11-w-dependencies:latest
    resource_class: medium
    working_directory: ~/
    shell: /bin/bash -eo pipefail -l
    parallelism: 4
    steps:
    - attach_workspace:
        at: /home/cassandra
    - run:
        name: Clone Cassandra dtest Repository (via git)
        command: |
          git clone --single-branch --branch $DTEST_BRANCH --depth 1 $DTEST_REPO ~/cassandra-dtest
    - run:
        name: Configure virtualenv and python Dependencies
        command: |
          # note, this should be super quick as all dependencies should be pre-installed in the docker image
          # if additional dependencies were added to requirmeents.txt and the docker image hasn't been updated
          # we'd have to install it here at runtime -- which will make things slow, so do yourself a favor and
          # rebuild the docker image! (it automatically pulls the latest requirements.txt on build)
          source ~/env3.6/bin/activate
          export PATH=$JAVA_HOME/bin:$PATH
          pip3 install --exists-action w --upgrade -r ~/cassandra-dtest/requirements.txt
          pip3 uninstall -y cqlsh
          pip3 freeze
    - run:
        name: Run repeated Python dtest
        no_output_timeout: 15m
        command: |
          if [ "${REPEATED_UPGRADE_DTESTS}" == "<nil>" ]; then
            echo "Repeated dtest name hasn't been defined, exiting without running any test"
          elif [ "${REPEATED_UPGRADE_DTESTS_COUNT}" == "<nil>" ]; then
            echo "Repeated dtest count hasn't been defined, exiting without running any test"
          elif [ "${REPEATED_UPGRADE_DTESTS_COUNT}" -le 0 ]; then
            echo "Repeated dtest count is lesser or equals than zero, exiting without running any test"
          else

            # Calculate the number of test iterations to be run by the current parallel runner.
            # Since we are running the same test multiple times there is no need to use `circleci tests split`.
            count=$((${REPEATED_UPGRADE_DTESTS_COUNT} / CIRCLE_NODE_TOTAL))
            if (($CIRCLE_NODE_INDEX < (${REPEATED_UPGRADE_DTESTS_COUNT} % CIRCLE_NODE_TOTAL))); then
              count=$((count+1))
            fi

            if (($count <= 0)); then
              echo "No tests to run in this runner"
            else
              echo "Running ${REPEATED_UPGRADE_DTESTS} $count times"

              source ~/env3.6/bin/activate
              export PATH=$JAVA_HOME/bin:$PATH

              java -version
              cd ~/cassandra-dtest
              mkdir -p /tmp/dtest

              echo "env: $(env)"
              echo "** done env"
              mkdir -p /tmp/results/dtests

              tests_arg=$(echo ${REPEATED_UPGRADE_DTESTS} | sed -e "s/,/ /g")

              stop_on_failure_arg=""
              if ${REPEATED_TESTS_STOP_ON_FAILURE}; then
                stop_on_failure_arg="-x"
              fi

              vnodes_args=""
              if false; then
                vnodes_args="--use-vnodes --num-tokens=16"
              fi

              upgrade_arg=""
              if true; then
                upgrade_arg="--execute-upgrade-tests --upgrade-target-version-only --upgrade-version-selection all"
              fi

              # we need the "set -o pipefail" here so that the exit code that circleci will actually use is from pytest and not the exit code from tee
              set -o pipefail && cd ~/cassandra-dtest && pytest $vnodes_args --count=$count $stop_on_failure_arg $upgrade_arg --log-cli-level=DEBUG --junit-xml=/tmp/results/dtests/pytest_result.xml -s --cassandra-dir=/home/cassandra/cassandra --keep-test-dir  $tests_arg | tee /tmp/dtest/stdout.txt
            fi
          fi
    - store_test_results:
        path: /tmp/results
    - store_artifacts:
        path: /tmp/dtest
        destination: dtest
    - store_artifacts:
        path: ~/cassandra-dtest/logs
        destination: dtest_logs
    environment:
    - ANT_HOME: /usr/share/ant
    - JAVA11_HOME: /usr/lib/jvm/java-11-openjdk-amd64
    - JAVA8_HOME: /usr/lib/jvm/java-8-openjdk-amd64
    - LANG: en_US.UTF-8
    - KEEP_TEST_DIR: true
    - DEFAULT_DIR: /home/cassandra/cassandra-dtest
    - PYTHONIOENCODING: utf-8
    - PYTHONUNBUFFERED: true
    - CASS_DRIVER_NO_EXTENSIONS: true
    - CASS_DRIVER_NO_CYTHON: true
    - CASSANDRA_SKIP_SYNC: true
    - DTEST_REPO: https://github.com/apache/cassandra-dtest.git
    - DTEST_BRANCH: trunk
    - CCM_MAX_HEAP_SIZE: 1024M
    - CCM_HEAP_NEWSIZE: 256M
    - REPEATED_TESTS_STOP_ON_FAILURE: false
    - REPEATED_UTESTS: null
    - REPEATED_UTESTS_COUNT: 500
    - REPEATED_UTESTS_FQLTOOL: null
    - REPEATED_UTESTS_FQLTOOL_COUNT: 500
    - REPEATED_UTESTS_LONG: null
    - REPEATED_UTESTS_LONG_COUNT: 100
    - REPEATED_UTESTS_STRESS: null
    - REPEATED_UTESTS_STRESS_COUNT: 500
    - REPEATED_JVM_DTESTS: null
    - REPEATED_JVM_DTESTS_COUNT: 500
    - REPEATED_JVM_UPGRADE_DTESTS: null
    - REPEATED_JVM_UPGRADE_DTESTS_COUNT: 500
    - REPEATED_DTESTS: null
    - REPEATED_DTESTS_COUNT: 500
    - REPEATED_LARGE_DTESTS: null
    - REPEATED_LARGE_DTESTS_COUNT: 100
    - REPEATED_UPGRADE_DTESTS: null
    - REPEATED_UPGRADE_DTESTS_COUNT: 25
    - REPEATED_ANT_TEST_TARGET: testsome
    - REPEATED_ANT_TEST_CLASS: null
    - REPEATED_ANT_TEST_METHODS: null
    - REPEATED_ANT_TEST_COUNT: 500
    - JAVA_HOME: /usr/lib/jvm/java-8-openjdk-amd64
    - JDK_HOME: /usr/lib/jvm/java-8-openjdk-amd64
  j11_cqlsh-dtests-py2-with-vnodes:
    docker:
    - image: apache/cassandra-testing-ubuntu2004-java11:latest
    resource_class: medium
    working_directory: ~/
    shell: /bin/bash -eo pipefail -l
    parallelism: 4
    steps:
    - attach_workspace:
        at: /home/cassandra
    - run:
        name: Clone Cassandra dtest Repository (via git)
        command: |
          git clone --single-branch --branch $DTEST_BRANCH --depth 1 $DTEST_REPO ~/cassandra-dtest
    - run:
        name: Configure virtualenv and python Dependencies
        command: |
          # note, this should be super quick as all dependencies should be pre-installed in the docker image
          # if additional dependencies were added to requirmeents.txt and the docker image hasn't been updated
          # we'd have to install it here at runtime -- which will make things slow, so do yourself a favor and
          # rebuild the docker image! (it automatically pulls the latest requirements.txt on build)
          source ~/env3.6/bin/activate
          export PATH=$JAVA_HOME/bin:$PATH
          pip3 install --exists-action w --upgrade -r ~/cassandra-dtest/requirements.txt
          pip3 uninstall -y cqlsh
          pip3 freeze
    - run:
        name: Determine Tests to Run (j11_with_vnodes)
        no_output_timeout: 5m
        command: "# reminder: this code (along with all the steps) is independently executed on every circle container\n# so the goal here is to get the circleci script to return the tests *this* container will run\n# which we do via the `circleci` cli tool.\n\ncd cassandra-dtest\nsource ~/env3.6/bin/activate\nexport PATH=$JAVA_HOME/bin:$PATH\n\nif [ -n '' ]; then\n  export \nfi\n\necho \"***Collected DTests (j11_with_vnodes)***\"\nset -eo pipefail && ./run_dtests.py --use-vnodes --skip-resource-intensive-tests --pytest-options '-k cql' --dtest-print-tests-only --dtest-print-tests-output=/tmp/all_dtest_tests_j11_with_vnodes_raw --cassandra-dir=../cassandra\nif [ -z '' ]; then\n  mv /tmp/all_dtest_tests_j11_with_vnodes_raw /tmp/all_dtest_tests_j11_with_vnodes\nelse\n  grep -e '' /tmp/all_dtest_tests_j11_with_vnodes_raw > /tmp/all_dtest_tests_j11_with_vnodes || { echo \"Filter did not match any tests! Exiting build.\"; exit 0; }\nfi\nset -eo pipefail && circleci tests split --split-by=timings --timings-type=classname /tmp/all_dtest_tests_j11_with_vnodes > /tmp/split_dtest_tests_j11_with_vnodes.txt\ncat /tmp/split_dtest_tests_j11_with_vnodes.txt | tr '\\n' ' ' > /tmp/split_dtest_tests_j11_with_vnodes_final.txt\ncat /tmp/split_dtest_tests_j11_with_vnodes_final.txt\n"
    - run:
        name: Run dtests (j11_with_vnodes)
        no_output_timeout: 15m
        command: |
          echo "cat /tmp/split_dtest_tests_j11_with_vnodes_final.txt"
          cat /tmp/split_dtest_tests_j11_with_vnodes_final.txt

          source ~/env3.6/bin/activate
          export PATH=$JAVA_HOME/bin:$PATH
          if [ -n 'CQLSH_PYTHON=/usr/bin/python2.7' ]; then
            export CQLSH_PYTHON=/usr/bin/python2.7
          fi

          java -version
          cd ~/cassandra-dtest
          mkdir -p /tmp/dtest

          echo "env: $(env)"
          echo "** done env"
          mkdir -p /tmp/results/dtests
          # we need the "set -o pipefail" here so that the exit code that circleci will actually use is from pytest and not the exit code from tee
          export SPLIT_TESTS=`cat /tmp/split_dtest_tests_j11_with_vnodes_final.txt`
          if [ ! -z "$SPLIT_TESTS" ]; then
            set -o pipefail && cd ~/cassandra-dtest && pytest --use-vnodes --num-tokens=16 --skip-resource-intensive-tests --log-cli-level=DEBUG --junit-xml=/tmp/results/dtests/pytest_result_j11_with_vnodes.xml -s --cassandra-dir=/home/cassandra/cassandra --keep-test-dir $SPLIT_TESTS 2>&1 | tee /tmp/dtest/stdout.txt
          else
            echo "Tune your parallelism, there are more containers than test classes. Nothing to do in this container"
            (exit 1)
          fi
    - store_test_results:
        path: /tmp/results
    - store_artifacts:
        path: /tmp/dtest
        destination: dtest_j11_with_vnodes
    - store_artifacts:
        path: ~/cassandra-dtest/logs
        destination: dtest_j11_with_vnodes_logs
    environment:
    - ANT_HOME: /usr/share/ant
    - JAVA11_HOME: /usr/lib/jvm/java-11-openjdk-amd64
    - JAVA8_HOME: /usr/lib/jvm/java-8-openjdk-amd64
    - LANG: en_US.UTF-8
    - KEEP_TEST_DIR: true
    - DEFAULT_DIR: /home/cassandra/cassandra-dtest
    - PYTHONIOENCODING: utf-8
    - PYTHONUNBUFFERED: true
    - CASS_DRIVER_NO_EXTENSIONS: true
    - CASS_DRIVER_NO_CYTHON: true
    - CASSANDRA_SKIP_SYNC: true
    - DTEST_REPO: https://github.com/apache/cassandra-dtest.git
    - DTEST_BRANCH: trunk
    - CCM_MAX_HEAP_SIZE: 1024M
    - CCM_HEAP_NEWSIZE: 256M
    - REPEATED_TESTS_STOP_ON_FAILURE: false
    - REPEATED_UTESTS: null
    - REPEATED_UTESTS_COUNT: 500
    - REPEATED_UTESTS_FQLTOOL: null
    - REPEATED_UTESTS_FQLTOOL_COUNT: 500
    - REPEATED_UTESTS_LONG: null
    - REPEATED_UTESTS_LONG_COUNT: 100
    - REPEATED_UTESTS_STRESS: null
    - REPEATED_UTESTS_STRESS_COUNT: 500
    - REPEATED_JVM_DTESTS: null
    - REPEATED_JVM_DTESTS_COUNT: 500
    - REPEATED_JVM_UPGRADE_DTESTS: null
    - REPEATED_JVM_UPGRADE_DTESTS_COUNT: 500
    - REPEATED_DTESTS: null
    - REPEATED_DTESTS_COUNT: 500
    - REPEATED_LARGE_DTESTS: null
    - REPEATED_LARGE_DTESTS_COUNT: 100
    - REPEATED_UPGRADE_DTESTS: null
    - REPEATED_UPGRADE_DTESTS_COUNT: 25
    - REPEATED_ANT_TEST_TARGET: testsome
    - REPEATED_ANT_TEST_CLASS: null
    - REPEATED_ANT_TEST_METHODS: null
    - REPEATED_ANT_TEST_COUNT: 500
    - JAVA_HOME: /usr/lib/jvm/java-11-openjdk-amd64
    - JDK_HOME: /usr/lib/jvm/java-11-openjdk-amd64
    - CASSANDRA_USE_JDK11: true
  j11_utests_cdc_repeat:
    docker:
    - image: apache/cassandra-testing-ubuntu2004-java11:latest
    resource_class: medium
    working_directory: ~/
    shell: /bin/bash -eo pipefail -l
    parallelism: 4
    steps:
    - attach_workspace:
        at: /home/cassandra
    - run:
        name: Log Environment Information
        command: |
          echo '*** id ***'
          id
          echo '*** cat /proc/cpuinfo ***'
          cat /proc/cpuinfo
          echo '*** free -m ***'
          free -m
          echo '*** df -m ***'
          df -m
          echo '*** ifconfig -a ***'
          ifconfig -a
          echo '*** uname -a ***'
          uname -a
          echo '*** mount ***'
          mount
          echo '*** env ***'
          env
          echo '*** java ***'
          which java
          java -version
    - run:
        name: Repeatedly run new or modifed JUnit tests
        no_output_timeout: 15m
        command: |
          set -x
          export PATH=$JAVA_HOME/bin:$PATH
          time mv ~/cassandra /tmp
          cd /tmp/cassandra
          if [ -d ~/dtest_jars ]; then
            cp ~/dtest_jars/dtest* /tmp/cassandra/build/
          fi

          # Calculate the number of test iterations to be run by the current parallel runner.
          count=$((${REPEATED_UTESTS_COUNT} / CIRCLE_NODE_TOTAL))
          if (($CIRCLE_NODE_INDEX < (${REPEATED_UTESTS_COUNT} % CIRCLE_NODE_TOTAL))); then
            count=$((count+1))
          fi

          # Put manually specified tests and automatically detected tests together, removing duplicates
          tests=$(echo ${REPEATED_UTESTS} | sed -e "s/<nil>//" | sed -e "s/ //" | tr "," "\n" | tr " " "\n" | sort -n | uniq -u)
          echo "Tests to be repeated: ${tests}"

          # Prepare the testtag for the target, used by the test macro in build.xml to group the output files
          target=test-cdc
          testtag=""
          if [[ $target == "test-cdc" ]]; then
            testtag="cdc"
          elif [[ $target == "test-compression" ]]; then
            testtag="compression"
          elif [[ $target == "test-system-keyspace-directory" ]]; then
            testtag="system_keyspace_directory"
          fi

          # Run each test class as many times as requested.
          exit_code="$?"
          for test in $tests; do

              # Split class and method names from the test name
              if [[ $test =~ "#" ]]; then
                class=${test%"#"*}
                method=${test#*"#"}
              else
                class=$test
                method=""
              fi

              # Prepare the -Dtest.name argument.
              # It can be the fully qualified class name or the short class name, depending on the target.
              if [[ $target == "test" || \
                    $target == "test-cdc" || \
                    $target == "test-compression" || \
                    $target == "test-system-keyspace-directory" || \
                    $target == "fqltool-test" || \
                    $target == "long-test" || \
                    $target == "stress-test" ]]; then
                name_arg="-Dtest.name=${class##*.}"
              else
                name_arg="-Dtest.name=$class"
              fi

              # Prepare the -Dtest.methods argument, which is optional
              if [[ $method == "" ]]; then
                methods_arg=""
              else
                methods_arg="-Dtest.methods=$method"
              fi

              for i in $(seq -w 1 $count); do
                echo "Running test $test, iteration $i of $count"

                # run the test
                status="passes"
                if !( set -o pipefail && \
                      ant test-cdc $name_arg $methods_arg -Dno-build-test=true | \
                      tee stdout.txt \
                    ); then
                  status="fails"
                  exit_code=1
                fi

                # move the stdout output file
                dest=/tmp/results/repeated_utests/stdout/${status}/${i}
                mkdir -p $dest
                mv stdout.txt $dest/${test}.txt

                # move the XML output files
                source=build/test/output/${testtag}
                dest=/tmp/results/repeated_utests/output/${status}/${i}
                mkdir -p $dest
                if [[ -d $source && -n "$(ls $source)" ]]; then
                  mv $source/* $dest/
                fi

                # move the log files
                source=build/test/logs/${testtag}
                dest=/tmp/results/repeated_utests/logs/${status}/${i}
                mkdir -p $dest
                if [[ -d $source && -n "$(ls $source)" ]]; then
                  mv $source/* $dest/
                fi

                # maybe stop iterations on test failure
                if [[ ${REPEATED_TESTS_STOP_ON_FAILURE} = true ]] && (( $exit_code > 0 )); then
                  break
                fi
              done
          done
          (exit ${exit_code})
    - store_test_results:
        path: /tmp/results/repeated_utests/output
    - store_artifacts:
        path: /tmp/results/repeated_utests/stdout
        destination: stdout
    - store_artifacts:
        path: /tmp/results/repeated_utests/output
        destination: junitxml
    - store_artifacts:
        path: /tmp/results/repeated_utests/logs
        destination: logs
    environment:
    - ANT_HOME: /usr/share/ant
    - JAVA11_HOME: /usr/lib/jvm/java-11-openjdk-amd64
    - JAVA8_HOME: /usr/lib/jvm/java-8-openjdk-amd64
    - LANG: en_US.UTF-8
    - KEEP_TEST_DIR: true
    - DEFAULT_DIR: /home/cassandra/cassandra-dtest
    - PYTHONIOENCODING: utf-8
    - PYTHONUNBUFFERED: true
    - CASS_DRIVER_NO_EXTENSIONS: true
    - CASS_DRIVER_NO_CYTHON: true
    - CASSANDRA_SKIP_SYNC: true
    - DTEST_REPO: https://github.com/apache/cassandra-dtest.git
    - DTEST_BRANCH: trunk
    - CCM_MAX_HEAP_SIZE: 1024M
    - CCM_HEAP_NEWSIZE: 256M
    - REPEATED_TESTS_STOP_ON_FAILURE: false
    - REPEATED_UTESTS: null
    - REPEATED_UTESTS_COUNT: 500
    - REPEATED_UTESTS_FQLTOOL: null
    - REPEATED_UTESTS_FQLTOOL_COUNT: 500
    - REPEATED_UTESTS_LONG: null
    - REPEATED_UTESTS_LONG_COUNT: 100
    - REPEATED_UTESTS_STRESS: null
    - REPEATED_UTESTS_STRESS_COUNT: 500
    - REPEATED_JVM_DTESTS: null
    - REPEATED_JVM_DTESTS_COUNT: 500
    - REPEATED_JVM_UPGRADE_DTESTS: null
    - REPEATED_JVM_UPGRADE_DTESTS_COUNT: 500
    - REPEATED_DTESTS: null
    - REPEATED_DTESTS_COUNT: 500
    - REPEATED_LARGE_DTESTS: null
    - REPEATED_LARGE_DTESTS_COUNT: 100
    - REPEATED_UPGRADE_DTESTS: null
    - REPEATED_UPGRADE_DTESTS_COUNT: 25
    - REPEATED_ANT_TEST_TARGET: testsome
    - REPEATED_ANT_TEST_CLASS: null
    - REPEATED_ANT_TEST_METHODS: null
    - REPEATED_ANT_TEST_COUNT: 500
    - JAVA_HOME: /usr/lib/jvm/java-11-openjdk-amd64
    - JDK_HOME: /usr/lib/jvm/java-11-openjdk-amd64
    - CASSANDRA_USE_JDK11: true
  j11_dtests_repeat:
    docker:
    - image: apache/cassandra-testing-ubuntu2004-java11:latest
    resource_class: medium
    working_directory: ~/
    shell: /bin/bash -eo pipefail -l
    parallelism: 4
    steps:
    - attach_workspace:
        at: /home/cassandra
    - run:
        name: Log Environment Information
        command: |
          echo '*** id ***'
          id
          echo '*** cat /proc/cpuinfo ***'
          cat /proc/cpuinfo
          echo '*** free -m ***'
          free -m
          echo '*** df -m ***'
          df -m
          echo '*** ifconfig -a ***'
          ifconfig -a
          echo '*** uname -a ***'
          uname -a
          echo '*** mount ***'
          mount
          echo '*** env ***'
          env
          echo '*** java ***'
          which java
          java -version
    - run:
        name: Clone Cassandra dtest Repository (via git)
        command: |
          git clone --single-branch --branch $DTEST_BRANCH --depth 1 $DTEST_REPO ~/cassandra-dtest
    - run:
        name: Configure virtualenv and python Dependencies
        command: |
          # note, this should be super quick as all dependencies should be pre-installed in the docker image
          # if additional dependencies were added to requirmeents.txt and the docker image hasn't been updated
          # we'd have to install it here at runtime -- which will make things slow, so do yourself a favor and
          # rebuild the docker image! (it automatically pulls the latest requirements.txt on build)
          source ~/env3.6/bin/activate
          export PATH=$JAVA_HOME/bin:$PATH
          pip3 install --exists-action w --upgrade -r ~/cassandra-dtest/requirements.txt
          pip3 uninstall -y cqlsh
          pip3 freeze
    - run:
        name: Run repeated Python dtest
        no_output_timeout: 15m
        command: |
          if [ "${REPEATED_DTESTS}" == "<nil>" ]; then
            echo "Repeated dtest name hasn't been defined, exiting without running any test"
          elif [ "${REPEATED_DTESTS_COUNT}" == "<nil>" ]; then
            echo "Repeated dtest count hasn't been defined, exiting without running any test"
          elif [ "${REPEATED_DTESTS_COUNT}" -le 0 ]; then
            echo "Repeated dtest count is lesser or equals than zero, exiting without running any test"
          else

            # Calculate the number of test iterations to be run by the current parallel runner.
            # Since we are running the same test multiple times there is no need to use `circleci tests split`.
            count=$((${REPEATED_DTESTS_COUNT} / CIRCLE_NODE_TOTAL))
            if (($CIRCLE_NODE_INDEX < (${REPEATED_DTESTS_COUNT} % CIRCLE_NODE_TOTAL))); then
              count=$((count+1))
            fi

            if (($count <= 0)); then
              echo "No tests to run in this runner"
            else
              echo "Running ${REPEATED_DTESTS} $count times"

              source ~/env3.6/bin/activate
              export PATH=$JAVA_HOME/bin:$PATH

              java -version
              cd ~/cassandra-dtest
              mkdir -p /tmp/dtest

              echo "env: $(env)"
              echo "** done env"
              mkdir -p /tmp/results/dtests

              tests_arg=$(echo ${REPEATED_DTESTS} | sed -e "s/,/ /g")

              stop_on_failure_arg=""
              if ${REPEATED_TESTS_STOP_ON_FAILURE}; then
                stop_on_failure_arg="-x"
              fi

              vnodes_args=""
              if false; then
                vnodes_args="--use-vnodes --num-tokens=16"
              fi

              upgrade_arg=""
              if false; then
                upgrade_arg="--execute-upgrade-tests --upgrade-target-version-only --upgrade-version-selection all"
              fi

              # we need the "set -o pipefail" here so that the exit code that circleci will actually use is from pytest and not the exit code from tee
              set -o pipefail && cd ~/cassandra-dtest && pytest $vnodes_args --count=$count $stop_on_failure_arg $upgrade_arg --log-cli-level=DEBUG --junit-xml=/tmp/results/dtests/pytest_result.xml -s --cassandra-dir=/home/cassandra/cassandra --keep-test-dir  $tests_arg | tee /tmp/dtest/stdout.txt
            fi
          fi
    - store_test_results:
        path: /tmp/results
    - store_artifacts:
        path: /tmp/dtest
        destination: dtest
    - store_artifacts:
        path: ~/cassandra-dtest/logs
        destination: dtest_logs
    environment:
    - ANT_HOME: /usr/share/ant
    - JAVA11_HOME: /usr/lib/jvm/java-11-openjdk-amd64
    - JAVA8_HOME: /usr/lib/jvm/java-8-openjdk-amd64
    - LANG: en_US.UTF-8
    - KEEP_TEST_DIR: true
    - DEFAULT_DIR: /home/cassandra/cassandra-dtest
    - PYTHONIOENCODING: utf-8
    - PYTHONUNBUFFERED: true
    - CASS_DRIVER_NO_EXTENSIONS: true
    - CASS_DRIVER_NO_CYTHON: true
    - CASSANDRA_SKIP_SYNC: true
    - DTEST_REPO: https://github.com/apache/cassandra-dtest.git
    - DTEST_BRANCH: trunk
    - CCM_MAX_HEAP_SIZE: 1024M
    - CCM_HEAP_NEWSIZE: 256M
    - REPEATED_TESTS_STOP_ON_FAILURE: false
    - REPEATED_UTESTS: null
    - REPEATED_UTESTS_COUNT: 500
    - REPEATED_UTESTS_FQLTOOL: null
    - REPEATED_UTESTS_FQLTOOL_COUNT: 500
    - REPEATED_UTESTS_LONG: null
    - REPEATED_UTESTS_LONG_COUNT: 100
    - REPEATED_UTESTS_STRESS: null
    - REPEATED_UTESTS_STRESS_COUNT: 500
    - REPEATED_JVM_DTESTS: null
    - REPEATED_JVM_DTESTS_COUNT: 500
    - REPEATED_JVM_UPGRADE_DTESTS: null
    - REPEATED_JVM_UPGRADE_DTESTS_COUNT: 500
    - REPEATED_DTESTS: null
    - REPEATED_DTESTS_COUNT: 500
    - REPEATED_LARGE_DTESTS: null
    - REPEATED_LARGE_DTESTS_COUNT: 100
    - REPEATED_UPGRADE_DTESTS: null
    - REPEATED_UPGRADE_DTESTS_COUNT: 25
    - REPEATED_ANT_TEST_TARGET: testsome
    - REPEATED_ANT_TEST_CLASS: null
    - REPEATED_ANT_TEST_METHODS: null
    - REPEATED_ANT_TEST_COUNT: 500
    - JAVA_HOME: /usr/lib/jvm/java-11-openjdk-amd64
    - JDK_HOME: /usr/lib/jvm/java-11-openjdk-amd64
    - CASSANDRA_USE_JDK11: true
  j8_utests_fqltool_repeat:
    docker:
    - image: apache/cassandra-testing-ubuntu2004-java11-w-dependencies:latest
    resource_class: medium
    working_directory: ~/
    shell: /bin/bash -eo pipefail -l
    parallelism: 4
    steps:
    - attach_workspace:
        at: /home/cassandra
    - run:
        name: Log Environment Information
        command: |
          echo '*** id ***'
          id
          echo '*** cat /proc/cpuinfo ***'
          cat /proc/cpuinfo
          echo '*** free -m ***'
          free -m
          echo '*** df -m ***'
          df -m
          echo '*** ifconfig -a ***'
          ifconfig -a
          echo '*** uname -a ***'
          uname -a
          echo '*** mount ***'
          mount
          echo '*** env ***'
          env
          echo '*** java ***'
          which java
          java -version
    - run:
        name: Repeatedly run new or modifed JUnit tests
        no_output_timeout: 15m
        command: |
          set -x
          export PATH=$JAVA_HOME/bin:$PATH
          time mv ~/cassandra /tmp
          cd /tmp/cassandra
          if [ -d ~/dtest_jars ]; then
            cp ~/dtest_jars/dtest* /tmp/cassandra/build/
          fi

          # Calculate the number of test iterations to be run by the current parallel runner.
          count=$((${REPEATED_UTESTS_FQLTOOL_COUNT} / CIRCLE_NODE_TOTAL))
          if (($CIRCLE_NODE_INDEX < (${REPEATED_UTESTS_FQLTOOL_COUNT} % CIRCLE_NODE_TOTAL))); then
            count=$((count+1))
          fi

          # Put manually specified tests and automatically detected tests together, removing duplicates
          tests=$(echo ${REPEATED_UTESTS_FQLTOOL} | sed -e "s/<nil>//" | sed -e "s/ //" | tr "," "\n" | tr " " "\n" | sort -n | uniq -u)
          echo "Tests to be repeated: ${tests}"

          # Prepare the testtag for the target, used by the test macro in build.xml to group the output files
          target=fqltool-test
          testtag=""
          if [[ $target == "test-cdc" ]]; then
            testtag="cdc"
          elif [[ $target == "test-compression" ]]; then
            testtag="compression"
          elif [[ $target == "test-system-keyspace-directory" ]]; then
            testtag="system_keyspace_directory"
          fi

          # Run each test class as many times as requested.
          exit_code="$?"
          for test in $tests; do

              # Split class and method names from the test name
              if [[ $test =~ "#" ]]; then
                class=${test%"#"*}
                method=${test#*"#"}
              else
                class=$test
                method=""
              fi

              # Prepare the -Dtest.name argument.
              # It can be the fully qualified class name or the short class name, depending on the target.
              if [[ $target == "test" || \
                    $target == "test-cdc" || \
                    $target == "test-compression" || \
                    $target == "test-system-keyspace-directory" || \
                    $target == "fqltool-test" || \
                    $target == "long-test" || \
                    $target == "stress-test" ]]; then
                name_arg="-Dtest.name=${class##*.}"
              else
                name_arg="-Dtest.name=$class"
              fi

              # Prepare the -Dtest.methods argument, which is optional
              if [[ $method == "" ]]; then
                methods_arg=""
              else
                methods_arg="-Dtest.methods=$method"
              fi

              for i in $(seq -w 1 $count); do
                echo "Running test $test, iteration $i of $count"

                # run the test
                status="passes"
                if !( set -o pipefail && \
                      ant fqltool-test $name_arg $methods_arg -Dno-build-test=true | \
                      tee stdout.txt \
                    ); then
                  status="fails"
                  exit_code=1
                fi

                # move the stdout output file
                dest=/tmp/results/repeated_utests/stdout/${status}/${i}
                mkdir -p $dest
                mv stdout.txt $dest/${test}.txt

                # move the XML output files
                source=build/test/output/${testtag}
                dest=/tmp/results/repeated_utests/output/${status}/${i}
                mkdir -p $dest
                if [[ -d $source && -n "$(ls $source)" ]]; then
                  mv $source/* $dest/
                fi

                # move the log files
                source=build/test/logs/${testtag}
                dest=/tmp/results/repeated_utests/logs/${status}/${i}
                mkdir -p $dest
                if [[ -d $source && -n "$(ls $source)" ]]; then
                  mv $source/* $dest/
                fi

                # maybe stop iterations on test failure
                if [[ ${REPEATED_TESTS_STOP_ON_FAILURE} = true ]] && (( $exit_code > 0 )); then
                  break
                fi
              done
          done
          (exit ${exit_code})
    - store_test_results:
        path: /tmp/results/repeated_utests/output
    - store_artifacts:
        path: /tmp/results/repeated_utests/stdout
        destination: stdout
    - store_artifacts:
        path: /tmp/results/repeated_utests/output
        destination: junitxml
    - store_artifacts:
        path: /tmp/results/repeated_utests/logs
        destination: logs
    environment:
    - ANT_HOME: /usr/share/ant
    - JAVA11_HOME: /usr/lib/jvm/java-11-openjdk-amd64
    - JAVA8_HOME: /usr/lib/jvm/java-8-openjdk-amd64
    - LANG: en_US.UTF-8
    - KEEP_TEST_DIR: true
    - DEFAULT_DIR: /home/cassandra/cassandra-dtest
    - PYTHONIOENCODING: utf-8
    - PYTHONUNBUFFERED: true
    - CASS_DRIVER_NO_EXTENSIONS: true
    - CASS_DRIVER_NO_CYTHON: true
    - CASSANDRA_SKIP_SYNC: true
    - DTEST_REPO: https://github.com/apache/cassandra-dtest.git
    - DTEST_BRANCH: trunk
    - CCM_MAX_HEAP_SIZE: 1024M
    - CCM_HEAP_NEWSIZE: 256M
    - REPEATED_TESTS_STOP_ON_FAILURE: false
    - REPEATED_UTESTS: null
    - REPEATED_UTESTS_COUNT: 500
    - REPEATED_UTESTS_FQLTOOL: null
    - REPEATED_UTESTS_FQLTOOL_COUNT: 500
    - REPEATED_UTESTS_LONG: null
    - REPEATED_UTESTS_LONG_COUNT: 100
    - REPEATED_UTESTS_STRESS: null
    - REPEATED_UTESTS_STRESS_COUNT: 500
    - REPEATED_JVM_DTESTS: null
    - REPEATED_JVM_DTESTS_COUNT: 500
    - REPEATED_JVM_UPGRADE_DTESTS: null
    - REPEATED_JVM_UPGRADE_DTESTS_COUNT: 500
    - REPEATED_DTESTS: null
    - REPEATED_DTESTS_COUNT: 500
    - REPEATED_LARGE_DTESTS: null
    - REPEATED_LARGE_DTESTS_COUNT: 100
    - REPEATED_UPGRADE_DTESTS: null
    - REPEATED_UPGRADE_DTESTS_COUNT: 25
    - REPEATED_ANT_TEST_TARGET: testsome
    - REPEATED_ANT_TEST_CLASS: null
    - REPEATED_ANT_TEST_METHODS: null
    - REPEATED_ANT_TEST_COUNT: 500
    - JAVA_HOME: /usr/lib/jvm/java-8-openjdk-amd64
    - JDK_HOME: /usr/lib/jvm/java-8-openjdk-amd64
  j11_utests_compression:
    docker:
    - image: apache/cassandra-testing-ubuntu2004-java11:latest
    resource_class: medium
    working_directory: ~/
    shell: /bin/bash -eo pipefail -l
    parallelism: 4
    steps:
    - attach_workspace:
        at: /home/cassandra
    - run:
        name: Determine unit Tests to Run
        command: |
          # reminder: this code (along with all the steps) is independently executed on every circle container
          # so the goal here is to get the circleci script to return the tests *this* container will run
          # which we do via the `circleci` cli tool.

          rm -fr ~/cassandra-dtest/upgrade_tests
          echo "***java tests***"

          # get all of our unit test filenames
          set -eo pipefail && circleci tests glob "$HOME/cassandra/test/unit/**/*.java" > /tmp/all_java_unit_tests.txt

          # split up the unit tests into groups based on the number of containers we have
          set -eo pipefail && circleci tests split --split-by=timings --timings-type=filename --index=${CIRCLE_NODE_INDEX} --total=${CIRCLE_NODE_TOTAL} /tmp/all_java_unit_tests.txt > /tmp/java_tests_${CIRCLE_NODE_INDEX}.txt
          set -eo pipefail && cat /tmp/java_tests_${CIRCLE_NODE_INDEX}.txt | sed "s;^/home/cassandra/cassandra/test/unit/;;g" | grep "Test\.java$"  > /tmp/java_tests_${CIRCLE_NODE_INDEX}_final.txt
          echo "** /tmp/java_tests_${CIRCLE_NODE_INDEX}_final.txt"
          cat /tmp/java_tests_${CIRCLE_NODE_INDEX}_final.txt
        no_output_timeout: 15m
    - run:
        name: Log Environment Information
        command: |
          echo '*** id ***'
          id
          echo '*** cat /proc/cpuinfo ***'
          cat /proc/cpuinfo
          echo '*** free -m ***'
          free -m
          echo '*** df -m ***'
          df -m
          echo '*** ifconfig -a ***'
          ifconfig -a
          echo '*** uname -a ***'
          uname -a
          echo '*** mount ***'
          mount
          echo '*** env ***'
          env
          echo '*** java ***'
          which java
          java -version
    - run:
        name: Run Unit Tests (testclasslist-compression)
        command: |
          set -x
          export PATH=$JAVA_HOME/bin:$PATH
          time mv ~/cassandra /tmp
          cd /tmp/cassandra
          if [ -d ~/dtest_jars ]; then
            cp ~/dtest_jars/dtest* /tmp/cassandra/build/
          fi
          test_timeout=$(grep 'name="test.unit.timeout"' build.xml | awk -F'"' '{print $4}' || true)
          if [ -z "$test_timeout" ]; then
            test_timeout=$(grep 'name="test.timeout"' build.xml | awk -F'"' '{print $4}')
          fi
          ant testclasslist-compression -Dtest.timeout="$test_timeout" -Dtest.classlistfile=/tmp/java_tests_${CIRCLE_NODE_INDEX}_final.txt  -Dtest.classlistprefix=unit -Dno-build-test=true
        no_output_timeout: 15m
    - store_test_results:
        path: /tmp/cassandra/build/test/output/
    - store_artifacts:
        path: /tmp/cassandra/build/test/output
        destination: junitxml
    - store_artifacts:
        path: /tmp/cassandra/build/test/logs
        destination: logs
    environment:
    - ANT_HOME: /usr/share/ant
    - JAVA11_HOME: /usr/lib/jvm/java-11-openjdk-amd64
    - JAVA8_HOME: /usr/lib/jvm/java-8-openjdk-amd64
    - LANG: en_US.UTF-8
    - KEEP_TEST_DIR: true
    - DEFAULT_DIR: /home/cassandra/cassandra-dtest
    - PYTHONIOENCODING: utf-8
    - PYTHONUNBUFFERED: true
    - CASS_DRIVER_NO_EXTENSIONS: true
    - CASS_DRIVER_NO_CYTHON: true
    - CASSANDRA_SKIP_SYNC: true
    - DTEST_REPO: https://github.com/apache/cassandra-dtest.git
    - DTEST_BRANCH: trunk
    - CCM_MAX_HEAP_SIZE: 1024M
    - CCM_HEAP_NEWSIZE: 256M
    - REPEATED_TESTS_STOP_ON_FAILURE: false
    - REPEATED_UTESTS: null
    - REPEATED_UTESTS_COUNT: 500
    - REPEATED_UTESTS_FQLTOOL: null
    - REPEATED_UTESTS_FQLTOOL_COUNT: 500
    - REPEATED_UTESTS_LONG: null
    - REPEATED_UTESTS_LONG_COUNT: 100
    - REPEATED_UTESTS_STRESS: null
    - REPEATED_UTESTS_STRESS_COUNT: 500
    - REPEATED_JVM_DTESTS: null
    - REPEATED_JVM_DTESTS_COUNT: 500
    - REPEATED_JVM_UPGRADE_DTESTS: null
    - REPEATED_JVM_UPGRADE_DTESTS_COUNT: 500
    - REPEATED_DTESTS: null
    - REPEATED_DTESTS_COUNT: 500
    - REPEATED_LARGE_DTESTS: null
    - REPEATED_LARGE_DTESTS_COUNT: 100
    - REPEATED_UPGRADE_DTESTS: null
    - REPEATED_UPGRADE_DTESTS_COUNT: 25
    - REPEATED_ANT_TEST_TARGET: testsome
    - REPEATED_ANT_TEST_CLASS: null
    - REPEATED_ANT_TEST_METHODS: null
    - REPEATED_ANT_TEST_COUNT: 500
    - JAVA_HOME: /usr/lib/jvm/java-11-openjdk-amd64
    - JDK_HOME: /usr/lib/jvm/java-11-openjdk-amd64
    - CASSANDRA_USE_JDK11: true
  j8_cqlsh_dtests_py38:
    docker:
    - image: apache/cassandra-testing-ubuntu2004-java11-w-dependencies:latest
    resource_class: medium
    working_directory: ~/
    shell: /bin/bash -eo pipefail -l
    parallelism: 4
    steps:
    - attach_workspace:
        at: /home/cassandra
    - run:
        name: Clone Cassandra dtest Repository (via git)
        command: |
          git clone --single-branch --branch $DTEST_BRANCH --depth 1 $DTEST_REPO ~/cassandra-dtest
    - run:
        name: Configure virtualenv and python Dependencies
        command: |
          # note, this should be super quick as all dependencies should be pre-installed in the docker image
          # if additional dependencies were added to requirmeents.txt and the docker image hasn't been updated
          # we'd have to install it here at runtime -- which will make things slow, so do yourself a favor and
          # rebuild the docker image! (it automatically pulls the latest requirements.txt on build)
          source ~/env3.8/bin/activate
          export PATH=$JAVA_HOME/bin:$PATH
          pip3 install --exists-action w --upgrade -r ~/cassandra-dtest/requirements.txt
          pip3 uninstall -y cqlsh
          pip3 freeze
    - run:
        name: Determine Tests to Run (j8_without_vnodes)
        no_output_timeout: 5m
        command: "# reminder: this code (along with all the steps) is independently executed on every circle container\n# so the goal here is to get the circleci script to return the tests *this* container will run\n# which we do via the `circleci` cli tool.\n\ncd cassandra-dtest\nsource ~/env3.8/bin/activate\nexport PATH=$JAVA_HOME/bin:$PATH\n\nif [ -n '' ]; then\n  export \nfi\n\necho \"***Collected DTests (j8_without_vnodes)***\"\nset -eo pipefail && ./run_dtests.py --skip-resource-intensive-tests --pytest-options '-k cql' --dtest-print-tests-only --dtest-print-tests-output=/tmp/all_dtest_tests_j8_without_vnodes_raw --cassandra-dir=../cassandra\nif [ -z '' ]; then\n  mv /tmp/all_dtest_tests_j8_without_vnodes_raw /tmp/all_dtest_tests_j8_without_vnodes\nelse\n  grep -e '' /tmp/all_dtest_tests_j8_without_vnodes_raw > /tmp/all_dtest_tests_j8_without_vnodes || { echo \"Filter did not match any tests! Exiting build.\"; exit 0; }\nfi\nset -eo pipefail && circleci tests split --split-by=timings --timings-type=classname /tmp/all_dtest_tests_j8_without_vnodes > /tmp/split_dtest_tests_j8_without_vnodes.txt\ncat /tmp/split_dtest_tests_j8_without_vnodes.txt | tr '\\n' ' ' > /tmp/split_dtest_tests_j8_without_vnodes_final.txt\ncat /tmp/split_dtest_tests_j8_without_vnodes_final.txt\n"
    - run:
        name: Run dtests (j8_without_vnodes)
        no_output_timeout: 15m
        command: |
          echo "cat /tmp/split_dtest_tests_j8_without_vnodes_final.txt"
          cat /tmp/split_dtest_tests_j8_without_vnodes_final.txt

          source ~/env3.8/bin/activate
          export PATH=$JAVA_HOME/bin:$PATH
          if [ -n 'CQLSH_PYTHON=/usr/bin/python3.8' ]; then
            export CQLSH_PYTHON=/usr/bin/python3.8
          fi

          java -version
          cd ~/cassandra-dtest
          mkdir -p /tmp/dtest

          echo "env: $(env)"
          echo "** done env"
          mkdir -p /tmp/results/dtests
          # we need the "set -o pipefail" here so that the exit code that circleci will actually use is from pytest and not the exit code from tee
          export SPLIT_TESTS=`cat /tmp/split_dtest_tests_j8_without_vnodes_final.txt`
          if [ ! -z "$SPLIT_TESTS" ]; then
            set -o pipefail && cd ~/cassandra-dtest && pytest --skip-resource-intensive-tests --log-cli-level=DEBUG --junit-xml=/tmp/results/dtests/pytest_result_j8_without_vnodes.xml -s --cassandra-dir=/home/cassandra/cassandra --keep-test-dir $SPLIT_TESTS 2>&1 | tee /tmp/dtest/stdout.txt
          else
            echo "Tune your parallelism, there are more containers than test classes. Nothing to do in this container"
            (exit 1)
          fi
    - store_test_results:
        path: /tmp/results
    - store_artifacts:
        path: /tmp/dtest
        destination: dtest_j8_without_vnodes
    - store_artifacts:
        path: ~/cassandra-dtest/logs
        destination: dtest_j8_without_vnodes_logs
    environment:
    - ANT_HOME: /usr/share/ant
    - JAVA11_HOME: /usr/lib/jvm/java-11-openjdk-amd64
    - JAVA8_HOME: /usr/lib/jvm/java-8-openjdk-amd64
    - LANG: en_US.UTF-8
    - KEEP_TEST_DIR: true
    - DEFAULT_DIR: /home/cassandra/cassandra-dtest
    - PYTHONIOENCODING: utf-8
    - PYTHONUNBUFFERED: true
    - CASS_DRIVER_NO_EXTENSIONS: true
    - CASS_DRIVER_NO_CYTHON: true
    - CASSANDRA_SKIP_SYNC: true
    - DTEST_REPO: https://github.com/apache/cassandra-dtest.git
    - DTEST_BRANCH: trunk
    - CCM_MAX_HEAP_SIZE: 1024M
    - CCM_HEAP_NEWSIZE: 256M
    - REPEATED_TESTS_STOP_ON_FAILURE: false
    - REPEATED_UTESTS: null
    - REPEATED_UTESTS_COUNT: 500
    - REPEATED_UTESTS_FQLTOOL: null
    - REPEATED_UTESTS_FQLTOOL_COUNT: 500
    - REPEATED_UTESTS_LONG: null
    - REPEATED_UTESTS_LONG_COUNT: 100
    - REPEATED_UTESTS_STRESS: null
    - REPEATED_UTESTS_STRESS_COUNT: 500
    - REPEATED_JVM_DTESTS: null
    - REPEATED_JVM_DTESTS_COUNT: 500
    - REPEATED_JVM_UPGRADE_DTESTS: null
    - REPEATED_JVM_UPGRADE_DTESTS_COUNT: 500
    - REPEATED_DTESTS: null
    - REPEATED_DTESTS_COUNT: 500
    - REPEATED_LARGE_DTESTS: null
    - REPEATED_LARGE_DTESTS_COUNT: 100
    - REPEATED_UPGRADE_DTESTS: null
    - REPEATED_UPGRADE_DTESTS_COUNT: 25
    - REPEATED_ANT_TEST_TARGET: testsome
    - REPEATED_ANT_TEST_CLASS: null
    - REPEATED_ANT_TEST_METHODS: null
    - REPEATED_ANT_TEST_COUNT: 500
    - JAVA_HOME: /usr/lib/jvm/java-8-openjdk-amd64
    - JDK_HOME: /usr/lib/jvm/java-8-openjdk-amd64
  j11_cqlsh_dtests_py3_offheap:
    docker:
    - image: apache/cassandra-testing-ubuntu2004-java11:latest
    resource_class: medium
    working_directory: ~/
    shell: /bin/bash -eo pipefail -l
    parallelism: 4
    steps:
    - attach_workspace:
        at: /home/cassandra
    - run:
        name: Clone Cassandra dtest Repository (via git)
        command: |
          git clone --single-branch --branch $DTEST_BRANCH --depth 1 $DTEST_REPO ~/cassandra-dtest
    - run:
        name: Configure virtualenv and python Dependencies
        command: |
          # note, this should be super quick as all dependencies should be pre-installed in the docker image
          # if additional dependencies were added to requirmeents.txt and the docker image hasn't been updated
          # we'd have to install it here at runtime -- which will make things slow, so do yourself a favor and
          # rebuild the docker image! (it automatically pulls the latest requirements.txt on build)
          source ~/env3.6/bin/activate
          export PATH=$JAVA_HOME/bin:$PATH
          pip3 install --exists-action w --upgrade -r ~/cassandra-dtest/requirements.txt
          pip3 uninstall -y cqlsh
          pip3 freeze
    - run:
        name: Determine Tests to Run (j11_dtests_offheap)
        no_output_timeout: 5m
        command: "# reminder: this code (along with all the steps) is independently executed on every circle container\n# so the goal here is to get the circleci script to return the tests *this* container will run\n# which we do via the `circleci` cli tool.\n\ncd cassandra-dtest\nsource ~/env3.6/bin/activate\nexport PATH=$JAVA_HOME/bin:$PATH\n\nif [ -n '' ]; then\n  export \nfi\n\necho \"***Collected DTests (j11_dtests_offheap)***\"\nset -eo pipefail && ./run_dtests.py --use-vnodes --use-off-heap-memtables --skip-resource-intensive-tests --pytest-options '-k cql' --dtest-print-tests-only --dtest-print-tests-output=/tmp/all_dtest_tests_j11_dtests_offheap_raw --cassandra-dir=../cassandra\nif [ -z '' ]; then\n  mv /tmp/all_dtest_tests_j11_dtests_offheap_raw /tmp/all_dtest_tests_j11_dtests_offheap\nelse\n  grep -e '' /tmp/all_dtest_tests_j11_dtests_offheap_raw > /tmp/all_dtest_tests_j11_dtests_offheap || { echo \"Filter did not match any tests! Exiting build.\"; exit 0; }\nfi\nset -eo pipefail && circleci tests split --split-by=timings --timings-type=classname /tmp/all_dtest_tests_j11_dtests_offheap > /tmp/split_dtest_tests_j11_dtests_offheap.txt\ncat /tmp/split_dtest_tests_j11_dtests_offheap.txt | tr '\\n' ' ' > /tmp/split_dtest_tests_j11_dtests_offheap_final.txt\ncat /tmp/split_dtest_tests_j11_dtests_offheap_final.txt\n"
    - run:
        name: Run dtests (j11_dtests_offheap)
        no_output_timeout: 15m
        command: |
          echo "cat /tmp/split_dtest_tests_j11_dtests_offheap_final.txt"
          cat /tmp/split_dtest_tests_j11_dtests_offheap_final.txt

          source ~/env3.6/bin/activate
          export PATH=$JAVA_HOME/bin:$PATH
          if [ -n 'CQLSH_PYTHON=/usr/bin/python3.6' ]; then
            export CQLSH_PYTHON=/usr/bin/python3.6
          fi

          java -version
          cd ~/cassandra-dtest
          mkdir -p /tmp/dtest

          echo "env: $(env)"
          echo "** done env"
          mkdir -p /tmp/results/dtests
          # we need the "set -o pipefail" here so that the exit code that circleci will actually use is from pytest and not the exit code from tee
          export SPLIT_TESTS=`cat /tmp/split_dtest_tests_j11_dtests_offheap_final.txt`
          if [ ! -z "$SPLIT_TESTS" ]; then
            set -o pipefail && cd ~/cassandra-dtest && pytest --use-vnodes --num-tokens=16 --use-off-heap-memtables --skip-resource-intensive-tests --log-cli-level=DEBUG --junit-xml=/tmp/results/dtests/pytest_result_j11_dtests_offheap.xml -s --cassandra-dir=/home/cassandra/cassandra --keep-test-dir $SPLIT_TESTS 2>&1 | tee /tmp/dtest/stdout.txt
          else
            echo "Tune your parallelism, there are more containers than test classes. Nothing to do in this container"
            (exit 1)
          fi
    - store_test_results:
        path: /tmp/results
    - store_artifacts:
        path: /tmp/dtest
        destination: dtest_j11_dtests_offheap
    - store_artifacts:
        path: ~/cassandra-dtest/logs
        destination: dtest_j11_dtests_offheap_logs
    environment:
    - ANT_HOME: /usr/share/ant
    - JAVA11_HOME: /usr/lib/jvm/java-11-openjdk-amd64
    - JAVA8_HOME: /usr/lib/jvm/java-8-openjdk-amd64
    - LANG: en_US.UTF-8
    - KEEP_TEST_DIR: true
    - DEFAULT_DIR: /home/cassandra/cassandra-dtest
    - PYTHONIOENCODING: utf-8
    - PYTHONUNBUFFERED: true
    - CASS_DRIVER_NO_EXTENSIONS: true
    - CASS_DRIVER_NO_CYTHON: true
    - CASSANDRA_SKIP_SYNC: true
    - DTEST_REPO: https://github.com/apache/cassandra-dtest.git
    - DTEST_BRANCH: trunk
    - CCM_MAX_HEAP_SIZE: 1024M
    - CCM_HEAP_NEWSIZE: 256M
    - REPEATED_TESTS_STOP_ON_FAILURE: false
    - REPEATED_UTESTS: null
    - REPEATED_UTESTS_COUNT: 500
    - REPEATED_UTESTS_FQLTOOL: null
    - REPEATED_UTESTS_FQLTOOL_COUNT: 500
    - REPEATED_UTESTS_LONG: null
    - REPEATED_UTESTS_LONG_COUNT: 100
    - REPEATED_UTESTS_STRESS: null
    - REPEATED_UTESTS_STRESS_COUNT: 500
    - REPEATED_JVM_DTESTS: null
    - REPEATED_JVM_DTESTS_COUNT: 500
    - REPEATED_JVM_UPGRADE_DTESTS: null
    - REPEATED_JVM_UPGRADE_DTESTS_COUNT: 500
    - REPEATED_DTESTS: null
    - REPEATED_DTESTS_COUNT: 500
    - REPEATED_LARGE_DTESTS: null
    - REPEATED_LARGE_DTESTS_COUNT: 100
    - REPEATED_UPGRADE_DTESTS: null
    - REPEATED_UPGRADE_DTESTS_COUNT: 25
    - REPEATED_ANT_TEST_TARGET: testsome
    - REPEATED_ANT_TEST_CLASS: null
    - REPEATED_ANT_TEST_METHODS: null
    - REPEATED_ANT_TEST_COUNT: 500
    - JAVA_HOME: /usr/lib/jvm/java-11-openjdk-amd64
    - JDK_HOME: /usr/lib/jvm/java-11-openjdk-amd64
    - CASSANDRA_USE_JDK11: true
  j11_cqlsh_dtests_py311_offheap:
    docker:
    - image: apache/cassandra-testing-ubuntu2004-java11:latest
    resource_class: medium
    working_directory: ~/
    shell: /bin/bash -eo pipefail -l
    parallelism: 4
    steps:
    - attach_workspace:
        at: /home/cassandra
    - run:
        name: Clone Cassandra dtest Repository (via git)
        command: |
          git clone --single-branch --branch $DTEST_BRANCH --depth 1 $DTEST_REPO ~/cassandra-dtest
    - run:
        name: Configure virtualenv and python Dependencies
        command: |
          # note, this should be super quick as all dependencies should be pre-installed in the docker image
          # if additional dependencies were added to requirmeents.txt and the docker image hasn't been updated
          # we'd have to install it here at runtime -- which will make things slow, so do yourself a favor and
          # rebuild the docker image! (it automatically pulls the latest requirements.txt on build)
          source ~/env3.11/bin/activate
          export PATH=$JAVA_HOME/bin:$PATH
          pip3 install --exists-action w --upgrade -r ~/cassandra-dtest/requirements.txt
          pip3 uninstall -y cqlsh
          pip3 freeze
    - run:
        name: Determine Tests to Run (j11_dtests_offheap)
        no_output_timeout: 5m
        command: "# reminder: this code (along with all the steps) is independently executed on every circle container\n# so the goal here is to get the circleci script to return the tests *this* container will run\n# which we do via the `circleci` cli tool.\n\ncd cassandra-dtest\nsource ~/env3.11/bin/activate\nexport PATH=$JAVA_HOME/bin:$PATH\n\nif [ -n '' ]; then\n  export \nfi\n\necho \"***Collected DTests (j11_dtests_offheap)***\"\nset -eo pipefail && ./run_dtests.py --use-vnodes --use-off-heap-memtables --skip-resource-intensive-tests --pytest-options '-k cql' --dtest-print-tests-only --dtest-print-tests-output=/tmp/all_dtest_tests_j11_dtests_offheap_raw --cassandra-dir=../cassandra\nif [ -z '' ]; then\n  mv /tmp/all_dtest_tests_j11_dtests_offheap_raw /tmp/all_dtest_tests_j11_dtests_offheap\nelse\n  grep -e '' /tmp/all_dtest_tests_j11_dtests_offheap_raw > /tmp/all_dtest_tests_j11_dtests_offheap || { echo \"Filter did not match any tests! Exiting build.\"; exit 0; }\nfi\nset -eo pipefail && circleci tests split --split-by=timings --timings-type=classname /tmp/all_dtest_tests_j11_dtests_offheap > /tmp/split_dtest_tests_j11_dtests_offheap.txt\ncat /tmp/split_dtest_tests_j11_dtests_offheap.txt | tr '\\n' ' ' > /tmp/split_dtest_tests_j11_dtests_offheap_final.txt\ncat /tmp/split_dtest_tests_j11_dtests_offheap_final.txt\n"
    - run:
        name: Run dtests (j11_dtests_offheap)
        no_output_timeout: 15m
        command: |
          echo "cat /tmp/split_dtest_tests_j11_dtests_offheap_final.txt"
          cat /tmp/split_dtest_tests_j11_dtests_offheap_final.txt

          source ~/env3.11/bin/activate
          export PATH=$JAVA_HOME/bin:$PATH
          if [ -n 'CQLSH_PYTHON=/usr/bin/python3.11' ]; then
            export CQLSH_PYTHON=/usr/bin/python3.11
          fi

          java -version
          cd ~/cassandra-dtest
          mkdir -p /tmp/dtest

          echo "env: $(env)"
          echo "** done env"
          mkdir -p /tmp/results/dtests
          # we need the "set -o pipefail" here so that the exit code that circleci will actually use is from pytest and not the exit code from tee
          export SPLIT_TESTS=`cat /tmp/split_dtest_tests_j11_dtests_offheap_final.txt`
          if [ ! -z "$SPLIT_TESTS" ]; then
            set -o pipefail && cd ~/cassandra-dtest && pytest --use-vnodes --num-tokens=16 --use-off-heap-memtables --skip-resource-intensive-tests --log-cli-level=DEBUG --junit-xml=/tmp/results/dtests/pytest_result_j11_dtests_offheap.xml -s --cassandra-dir=/home/cassandra/cassandra --keep-test-dir $SPLIT_TESTS 2>&1 | tee /tmp/dtest/stdout.txt
          else
            echo "Tune your parallelism, there are more containers than test classes. Nothing to do in this container"
            (exit 1)
          fi
    - store_test_results:
        path: /tmp/results
    - store_artifacts:
        path: /tmp/dtest
        destination: dtest_j11_dtests_offheap
    - store_artifacts:
        path: ~/cassandra-dtest/logs
        destination: dtest_j11_dtests_offheap_logs
    environment:
    - ANT_HOME: /usr/share/ant
    - JAVA11_HOME: /usr/lib/jvm/java-11-openjdk-amd64
    - JAVA8_HOME: /usr/lib/jvm/java-8-openjdk-amd64
    - LANG: en_US.UTF-8
    - KEEP_TEST_DIR: true
    - DEFAULT_DIR: /home/cassandra/cassandra-dtest
    - PYTHONIOENCODING: utf-8
    - PYTHONUNBUFFERED: true
    - CASS_DRIVER_NO_EXTENSIONS: true
    - CASS_DRIVER_NO_CYTHON: true
    - CASSANDRA_SKIP_SYNC: true
    - DTEST_REPO: https://github.com/apache/cassandra-dtest.git
    - DTEST_BRANCH: trunk
    - CCM_MAX_HEAP_SIZE: 1024M
    - CCM_HEAP_NEWSIZE: 256M
    - REPEATED_TESTS_STOP_ON_FAILURE: false
    - REPEATED_UTESTS: null
    - REPEATED_UTESTS_COUNT: 500
    - REPEATED_UTESTS_FQLTOOL: null
    - REPEATED_UTESTS_FQLTOOL_COUNT: 500
    - REPEATED_UTESTS_LONG: null
    - REPEATED_UTESTS_LONG_COUNT: 100
    - REPEATED_UTESTS_STRESS: null
    - REPEATED_UTESTS_STRESS_COUNT: 500
    - REPEATED_JVM_DTESTS: null
    - REPEATED_JVM_DTESTS_COUNT: 500
    - REPEATED_JVM_UPGRADE_DTESTS: null
    - REPEATED_JVM_UPGRADE_DTESTS_COUNT: 500
    - REPEATED_DTESTS: null
    - REPEATED_DTESTS_COUNT: 500
    - REPEATED_LARGE_DTESTS: null
    - REPEATED_LARGE_DTESTS_COUNT: 100
    - REPEATED_UPGRADE_DTESTS: null
    - REPEATED_UPGRADE_DTESTS_COUNT: 25
    - REPEATED_ANT_TEST_TARGET: testsome
    - REPEATED_ANT_TEST_CLASS: null
    - REPEATED_ANT_TEST_METHODS: null
    - REPEATED_ANT_TEST_COUNT: 500
    - JAVA_HOME: /usr/lib/jvm/java-11-openjdk-amd64
    - JDK_HOME: /usr/lib/jvm/java-11-openjdk-amd64
    - CASSANDRA_USE_JDK11: true
  j8_utests_system_keyspace_directory_repeat:
    docker:
    - image: apache/cassandra-testing-ubuntu2004-java11-w-dependencies:latest
    resource_class: medium
    working_directory: ~/
    shell: /bin/bash -eo pipefail -l
    parallelism: 4
    steps:
    - attach_workspace:
        at: /home/cassandra
    - run:
        name: Log Environment Information
        command: |
          echo '*** id ***'
          id
          echo '*** cat /proc/cpuinfo ***'
          cat /proc/cpuinfo
          echo '*** free -m ***'
          free -m
          echo '*** df -m ***'
          df -m
          echo '*** ifconfig -a ***'
          ifconfig -a
          echo '*** uname -a ***'
          uname -a
          echo '*** mount ***'
          mount
          echo '*** env ***'
          env
          echo '*** java ***'
          which java
          java -version
    - run:
        name: Repeatedly run new or modifed JUnit tests
        no_output_timeout: 15m
        command: |
          set -x
          export PATH=$JAVA_HOME/bin:$PATH
          time mv ~/cassandra /tmp
          cd /tmp/cassandra
          if [ -d ~/dtest_jars ]; then
            cp ~/dtest_jars/dtest* /tmp/cassandra/build/
          fi

          # Calculate the number of test iterations to be run by the current parallel runner.
          count=$((${REPEATED_UTESTS_COUNT} / CIRCLE_NODE_TOTAL))
          if (($CIRCLE_NODE_INDEX < (${REPEATED_UTESTS_COUNT} % CIRCLE_NODE_TOTAL))); then
            count=$((count+1))
          fi

          # Put manually specified tests and automatically detected tests together, removing duplicates
          tests=$(echo ${REPEATED_UTESTS} | sed -e "s/<nil>//" | sed -e "s/ //" | tr "," "\n" | tr " " "\n" | sort -n | uniq -u)
          echo "Tests to be repeated: ${tests}"

          # Prepare the testtag for the target, used by the test macro in build.xml to group the output files
          target=test-system-keyspace-directory
          testtag=""
          if [[ $target == "test-cdc" ]]; then
            testtag="cdc"
          elif [[ $target == "test-compression" ]]; then
            testtag="compression"
          elif [[ $target == "test-system-keyspace-directory" ]]; then
            testtag="system_keyspace_directory"
          fi

          # Run each test class as many times as requested.
          exit_code="$?"
          for test in $tests; do

              # Split class and method names from the test name
              if [[ $test =~ "#" ]]; then
                class=${test%"#"*}
                method=${test#*"#"}
              else
                class=$test
                method=""
              fi

              # Prepare the -Dtest.name argument.
              # It can be the fully qualified class name or the short class name, depending on the target.
              if [[ $target == "test" || \
                    $target == "test-cdc" || \
                    $target == "test-compression" || \
                    $target == "test-system-keyspace-directory" || \
                    $target == "fqltool-test" || \
                    $target == "long-test" || \
                    $target == "stress-test" ]]; then
                name_arg="-Dtest.name=${class##*.}"
              else
                name_arg="-Dtest.name=$class"
              fi

              # Prepare the -Dtest.methods argument, which is optional
              if [[ $method == "" ]]; then
                methods_arg=""
              else
                methods_arg="-Dtest.methods=$method"
              fi

              for i in $(seq -w 1 $count); do
                echo "Running test $test, iteration $i of $count"

                # run the test
                status="passes"
                if !( set -o pipefail && \
                      ant test-system-keyspace-directory $name_arg $methods_arg -Dno-build-test=true | \
                      tee stdout.txt \
                    ); then
                  status="fails"
                  exit_code=1
                fi

                # move the stdout output file
                dest=/tmp/results/repeated_utests/stdout/${status}/${i}
                mkdir -p $dest
                mv stdout.txt $dest/${test}.txt

                # move the XML output files
                source=build/test/output/${testtag}
                dest=/tmp/results/repeated_utests/output/${status}/${i}
                mkdir -p $dest
                if [[ -d $source && -n "$(ls $source)" ]]; then
                  mv $source/* $dest/
                fi

                # move the log files
                source=build/test/logs/${testtag}
                dest=/tmp/results/repeated_utests/logs/${status}/${i}
                mkdir -p $dest
                if [[ -d $source && -n "$(ls $source)" ]]; then
                  mv $source/* $dest/
                fi

                # maybe stop iterations on test failure
                if [[ ${REPEATED_TESTS_STOP_ON_FAILURE} = true ]] && (( $exit_code > 0 )); then
                  break
                fi
              done
          done
          (exit ${exit_code})
    - store_test_results:
        path: /tmp/results/repeated_utests/output
    - store_artifacts:
        path: /tmp/results/repeated_utests/stdout
        destination: stdout
    - store_artifacts:
        path: /tmp/results/repeated_utests/output
        destination: junitxml
    - store_artifacts:
        path: /tmp/results/repeated_utests/logs
        destination: logs
    environment:
    - ANT_HOME: /usr/share/ant
    - JAVA11_HOME: /usr/lib/jvm/java-11-openjdk-amd64
    - JAVA8_HOME: /usr/lib/jvm/java-8-openjdk-amd64
    - LANG: en_US.UTF-8
    - KEEP_TEST_DIR: true
    - DEFAULT_DIR: /home/cassandra/cassandra-dtest
    - PYTHONIOENCODING: utf-8
    - PYTHONUNBUFFERED: true
    - CASS_DRIVER_NO_EXTENSIONS: true
    - CASS_DRIVER_NO_CYTHON: true
    - CASSANDRA_SKIP_SYNC: true
    - DTEST_REPO: https://github.com/apache/cassandra-dtest.git
    - DTEST_BRANCH: trunk
    - CCM_MAX_HEAP_SIZE: 1024M
    - CCM_HEAP_NEWSIZE: 256M
    - REPEATED_TESTS_STOP_ON_FAILURE: false
    - REPEATED_UTESTS: null
    - REPEATED_UTESTS_COUNT: 500
    - REPEATED_UTESTS_FQLTOOL: null
    - REPEATED_UTESTS_FQLTOOL_COUNT: 500
    - REPEATED_UTESTS_LONG: null
    - REPEATED_UTESTS_LONG_COUNT: 100
    - REPEATED_UTESTS_STRESS: null
    - REPEATED_UTESTS_STRESS_COUNT: 500
    - REPEATED_JVM_DTESTS: null
    - REPEATED_JVM_DTESTS_COUNT: 500
    - REPEATED_JVM_UPGRADE_DTESTS: null
    - REPEATED_JVM_UPGRADE_DTESTS_COUNT: 500
    - REPEATED_DTESTS: null
    - REPEATED_DTESTS_COUNT: 500
    - REPEATED_LARGE_DTESTS: null
    - REPEATED_LARGE_DTESTS_COUNT: 100
    - REPEATED_UPGRADE_DTESTS: null
    - REPEATED_UPGRADE_DTESTS_COUNT: 25
    - REPEATED_ANT_TEST_TARGET: testsome
    - REPEATED_ANT_TEST_CLASS: null
    - REPEATED_ANT_TEST_METHODS: null
    - REPEATED_ANT_TEST_COUNT: 500
    - JAVA_HOME: /usr/lib/jvm/java-8-openjdk-amd64
    - JDK_HOME: /usr/lib/jvm/java-8-openjdk-amd64
  j11_dtests_large_repeat:
    docker:
    - image: apache/cassandra-testing-ubuntu2004-java11:latest
    resource_class: medium
    working_directory: ~/
    shell: /bin/bash -eo pipefail -l
    parallelism: 4
    steps:
    - attach_workspace:
        at: /home/cassandra
    - run:
        name: Clone Cassandra dtest Repository (via git)
        command: |
          git clone --single-branch --branch $DTEST_BRANCH --depth 1 $DTEST_REPO ~/cassandra-dtest
    - run:
        name: Configure virtualenv and python Dependencies
        command: |
          # note, this should be super quick as all dependencies should be pre-installed in the docker image
          # if additional dependencies were added to requirmeents.txt and the docker image hasn't been updated
          # we'd have to install it here at runtime -- which will make things slow, so do yourself a favor and
          # rebuild the docker image! (it automatically pulls the latest requirements.txt on build)
          source ~/env3.6/bin/activate
          export PATH=$JAVA_HOME/bin:$PATH
          pip3 install --exists-action w --upgrade -r ~/cassandra-dtest/requirements.txt
          pip3 uninstall -y cqlsh
          pip3 freeze
    - run:
        name: Run repeated Python dtest
        no_output_timeout: 15m
        command: |
          if [ "${REPEATED_LARGE_DTESTS}" == "<nil>" ]; then
            echo "Repeated dtest name hasn't been defined, exiting without running any test"
          elif [ "${REPEATED_LARGE_DTESTS_COUNT}" == "<nil>" ]; then
            echo "Repeated dtest count hasn't been defined, exiting without running any test"
          elif [ "${REPEATED_LARGE_DTESTS_COUNT}" -le 0 ]; then
            echo "Repeated dtest count is lesser or equals than zero, exiting without running any test"
          else

            # Calculate the number of test iterations to be run by the current parallel runner.
            # Since we are running the same test multiple times there is no need to use `circleci tests split`.
            count=$((${REPEATED_LARGE_DTESTS_COUNT} / CIRCLE_NODE_TOTAL))
            if (($CIRCLE_NODE_INDEX < (${REPEATED_LARGE_DTESTS_COUNT} % CIRCLE_NODE_TOTAL))); then
              count=$((count+1))
            fi

            if (($count <= 0)); then
              echo "No tests to run in this runner"
            else
              echo "Running ${REPEATED_LARGE_DTESTS} $count times"

              source ~/env3.6/bin/activate
              export PATH=$JAVA_HOME/bin:$PATH

              java -version
              cd ~/cassandra-dtest
              mkdir -p /tmp/dtest

              echo "env: $(env)"
              echo "** done env"
              mkdir -p /tmp/results/dtests

              tests_arg=$(echo ${REPEATED_LARGE_DTESTS} | sed -e "s/,/ /g")

              stop_on_failure_arg=""
              if ${REPEATED_TESTS_STOP_ON_FAILURE}; then
                stop_on_failure_arg="-x"
              fi

              vnodes_args=""
              if false; then
                vnodes_args="--use-vnodes --num-tokens=16"
              fi

              upgrade_arg=""
              if false; then
                upgrade_arg="--execute-upgrade-tests --upgrade-target-version-only --upgrade-version-selection all"
              fi

              # we need the "set -o pipefail" here so that the exit code that circleci will actually use is from pytest and not the exit code from tee
              set -o pipefail && cd ~/cassandra-dtest && pytest $vnodes_args --count=$count $stop_on_failure_arg $upgrade_arg --log-cli-level=DEBUG --junit-xml=/tmp/results/dtests/pytest_result.xml -s --cassandra-dir=/home/cassandra/cassandra --keep-test-dir --only-resource-intensive-tests --force-resource-intensive-tests $tests_arg | tee /tmp/dtest/stdout.txt
            fi
          fi
    - store_test_results:
        path: /tmp/results
    - store_artifacts:
        path: /tmp/dtest
        destination: dtest
    - store_artifacts:
        path: ~/cassandra-dtest/logs
        destination: dtest_logs
    environment:
    - ANT_HOME: /usr/share/ant
    - JAVA11_HOME: /usr/lib/jvm/java-11-openjdk-amd64
    - JAVA8_HOME: /usr/lib/jvm/java-8-openjdk-amd64
    - LANG: en_US.UTF-8
    - KEEP_TEST_DIR: true
    - DEFAULT_DIR: /home/cassandra/cassandra-dtest
    - PYTHONIOENCODING: utf-8
    - PYTHONUNBUFFERED: true
    - CASS_DRIVER_NO_EXTENSIONS: true
    - CASS_DRIVER_NO_CYTHON: true
    - CASSANDRA_SKIP_SYNC: true
    - DTEST_REPO: https://github.com/apache/cassandra-dtest.git
    - DTEST_BRANCH: trunk
    - CCM_MAX_HEAP_SIZE: 1024M
    - CCM_HEAP_NEWSIZE: 256M
    - REPEATED_TESTS_STOP_ON_FAILURE: false
    - REPEATED_UTESTS: null
    - REPEATED_UTESTS_COUNT: 500
    - REPEATED_UTESTS_FQLTOOL: null
    - REPEATED_UTESTS_FQLTOOL_COUNT: 500
    - REPEATED_UTESTS_LONG: null
    - REPEATED_UTESTS_LONG_COUNT: 100
    - REPEATED_UTESTS_STRESS: null
    - REPEATED_UTESTS_STRESS_COUNT: 500
    - REPEATED_JVM_DTESTS: null
    - REPEATED_JVM_DTESTS_COUNT: 500
    - REPEATED_JVM_UPGRADE_DTESTS: null
    - REPEATED_JVM_UPGRADE_DTESTS_COUNT: 500
    - REPEATED_DTESTS: null
    - REPEATED_DTESTS_COUNT: 500
    - REPEATED_LARGE_DTESTS: null
    - REPEATED_LARGE_DTESTS_COUNT: 100
    - REPEATED_UPGRADE_DTESTS: null
    - REPEATED_UPGRADE_DTESTS_COUNT: 25
    - REPEATED_ANT_TEST_TARGET: testsome
    - REPEATED_ANT_TEST_CLASS: null
    - REPEATED_ANT_TEST_METHODS: null
    - REPEATED_ANT_TEST_COUNT: 500
    - JAVA_HOME: /usr/lib/jvm/java-11-openjdk-amd64
    - JDK_HOME: /usr/lib/jvm/java-11-openjdk-amd64
    - CASSANDRA_USE_JDK11: true
  j8_cqlsh_dtests_py3_offheap:
    docker:
    - image: apache/cassandra-testing-ubuntu2004-java11-w-dependencies:latest
    resource_class: medium
    working_directory: ~/
    shell: /bin/bash -eo pipefail -l
    parallelism: 4
    steps:
    - attach_workspace:
        at: /home/cassandra
    - run:
        name: Clone Cassandra dtest Repository (via git)
        command: |
          git clone --single-branch --branch $DTEST_BRANCH --depth 1 $DTEST_REPO ~/cassandra-dtest
    - run:
        name: Configure virtualenv and python Dependencies
        command: |
          # note, this should be super quick as all dependencies should be pre-installed in the docker image
          # if additional dependencies were added to requirmeents.txt and the docker image hasn't been updated
          # we'd have to install it here at runtime -- which will make things slow, so do yourself a favor and
          # rebuild the docker image! (it automatically pulls the latest requirements.txt on build)
          source ~/env3.6/bin/activate
          export PATH=$JAVA_HOME/bin:$PATH
          pip3 install --exists-action w --upgrade -r ~/cassandra-dtest/requirements.txt
          pip3 uninstall -y cqlsh
          pip3 freeze
    - run:
        name: Determine Tests to Run (j8_dtests_offheap)
        no_output_timeout: 5m
        command: "# reminder: this code (along with all the steps) is independently executed on every circle container\n# so the goal here is to get the circleci script to return the tests *this* container will run\n# which we do via the `circleci` cli tool.\n\ncd cassandra-dtest\nsource ~/env3.6/bin/activate\nexport PATH=$JAVA_HOME/bin:$PATH\n\nif [ -n '' ]; then\n  export \nfi\n\necho \"***Collected DTests (j8_dtests_offheap)***\"\nset -eo pipefail && ./run_dtests.py --use-vnodes --use-off-heap-memtables --skip-resource-intensive-tests --pytest-options '-k cql' --dtest-print-tests-only --dtest-print-tests-output=/tmp/all_dtest_tests_j8_dtests_offheap_raw --cassandra-dir=../cassandra\nif [ -z '' ]; then\n  mv /tmp/all_dtest_tests_j8_dtests_offheap_raw /tmp/all_dtest_tests_j8_dtests_offheap\nelse\n  grep -e '' /tmp/all_dtest_tests_j8_dtests_offheap_raw > /tmp/all_dtest_tests_j8_dtests_offheap || { echo \"Filter did not match any tests! Exiting build.\"; exit 0; }\nfi\nset -eo pipefail && circleci tests split --split-by=timings --timings-type=classname /tmp/all_dtest_tests_j8_dtests_offheap > /tmp/split_dtest_tests_j8_dtests_offheap.txt\ncat /tmp/split_dtest_tests_j8_dtests_offheap.txt | tr '\\n' ' ' > /tmp/split_dtest_tests_j8_dtests_offheap_final.txt\ncat /tmp/split_dtest_tests_j8_dtests_offheap_final.txt\n"
    - run:
        name: Run dtests (j8_dtests_offheap)
        no_output_timeout: 15m
        command: |
          echo "cat /tmp/split_dtest_tests_j8_dtests_offheap_final.txt"
          cat /tmp/split_dtest_tests_j8_dtests_offheap_final.txt

          source ~/env3.6/bin/activate
          export PATH=$JAVA_HOME/bin:$PATH
          if [ -n 'CQLSH_PYTHON=/usr/bin/python3.6' ]; then
            export CQLSH_PYTHON=/usr/bin/python3.6
          fi

          java -version
          cd ~/cassandra-dtest
          mkdir -p /tmp/dtest

          echo "env: $(env)"
          echo "** done env"
          mkdir -p /tmp/results/dtests
          # we need the "set -o pipefail" here so that the exit code that circleci will actually use is from pytest and not the exit code from tee
          export SPLIT_TESTS=`cat /tmp/split_dtest_tests_j8_dtests_offheap_final.txt`
          if [ ! -z "$SPLIT_TESTS" ]; then
            set -o pipefail && cd ~/cassandra-dtest && pytest --use-vnodes --num-tokens=16 --use-off-heap-memtables --skip-resource-intensive-tests --log-cli-level=DEBUG --junit-xml=/tmp/results/dtests/pytest_result_j8_dtests_offheap.xml -s --cassandra-dir=/home/cassandra/cassandra --keep-test-dir $SPLIT_TESTS 2>&1 | tee /tmp/dtest/stdout.txt
          else
            echo "Tune your parallelism, there are more containers than test classes. Nothing to do in this container"
            (exit 1)
          fi
    - store_test_results:
        path: /tmp/results
    - store_artifacts:
        path: /tmp/dtest
        destination: dtest_j8_dtests_offheap
    - store_artifacts:
        path: ~/cassandra-dtest/logs
        destination: dtest_j8_dtests_offheap_logs
    environment:
    - ANT_HOME: /usr/share/ant
    - JAVA11_HOME: /usr/lib/jvm/java-11-openjdk-amd64
    - JAVA8_HOME: /usr/lib/jvm/java-8-openjdk-amd64
    - LANG: en_US.UTF-8
    - KEEP_TEST_DIR: true
    - DEFAULT_DIR: /home/cassandra/cassandra-dtest
    - PYTHONIOENCODING: utf-8
    - PYTHONUNBUFFERED: true
    - CASS_DRIVER_NO_EXTENSIONS: true
    - CASS_DRIVER_NO_CYTHON: true
    - CASSANDRA_SKIP_SYNC: true
    - DTEST_REPO: https://github.com/apache/cassandra-dtest.git
    - DTEST_BRANCH: trunk
    - CCM_MAX_HEAP_SIZE: 1024M
    - CCM_HEAP_NEWSIZE: 256M
    - REPEATED_TESTS_STOP_ON_FAILURE: false
    - REPEATED_UTESTS: null
    - REPEATED_UTESTS_COUNT: 500
    - REPEATED_UTESTS_FQLTOOL: null
    - REPEATED_UTESTS_FQLTOOL_COUNT: 500
    - REPEATED_UTESTS_LONG: null
    - REPEATED_UTESTS_LONG_COUNT: 100
    - REPEATED_UTESTS_STRESS: null
    - REPEATED_UTESTS_STRESS_COUNT: 500
    - REPEATED_JVM_DTESTS: null
    - REPEATED_JVM_DTESTS_COUNT: 500
    - REPEATED_JVM_UPGRADE_DTESTS: null
    - REPEATED_JVM_UPGRADE_DTESTS_COUNT: 500
    - REPEATED_DTESTS: null
    - REPEATED_DTESTS_COUNT: 500
    - REPEATED_LARGE_DTESTS: null
    - REPEATED_LARGE_DTESTS_COUNT: 100
    - REPEATED_UPGRADE_DTESTS: null
    - REPEATED_UPGRADE_DTESTS_COUNT: 25
    - REPEATED_ANT_TEST_TARGET: testsome
    - REPEATED_ANT_TEST_CLASS: null
    - REPEATED_ANT_TEST_METHODS: null
    - REPEATED_ANT_TEST_COUNT: 500
    - JAVA_HOME: /usr/lib/jvm/java-8-openjdk-amd64
    - JDK_HOME: /usr/lib/jvm/java-8-openjdk-amd64
  j8_utests_stress_repeat:
    docker:
    - image: apache/cassandra-testing-ubuntu2004-java11-w-dependencies:latest
    resource_class: medium
    working_directory: ~/
    shell: /bin/bash -eo pipefail -l
    parallelism: 4
    steps:
    - attach_workspace:
        at: /home/cassandra
    - run:
        name: Log Environment Information
        command: |
          echo '*** id ***'
          id
          echo '*** cat /proc/cpuinfo ***'
          cat /proc/cpuinfo
          echo '*** free -m ***'
          free -m
          echo '*** df -m ***'
          df -m
          echo '*** ifconfig -a ***'
          ifconfig -a
          echo '*** uname -a ***'
          uname -a
          echo '*** mount ***'
          mount
          echo '*** env ***'
          env
          echo '*** java ***'
          which java
          java -version
    - run:
        name: Repeatedly run new or modifed JUnit tests
        no_output_timeout: 15m
        command: |
          set -x
          export PATH=$JAVA_HOME/bin:$PATH
          time mv ~/cassandra /tmp
          cd /tmp/cassandra
          if [ -d ~/dtest_jars ]; then
            cp ~/dtest_jars/dtest* /tmp/cassandra/build/
          fi

          # Calculate the number of test iterations to be run by the current parallel runner.
          count=$((${REPEATED_UTESTS_STRESS_COUNT} / CIRCLE_NODE_TOTAL))
          if (($CIRCLE_NODE_INDEX < (${REPEATED_UTESTS_STRESS_COUNT} % CIRCLE_NODE_TOTAL))); then
            count=$((count+1))
          fi

          # Put manually specified tests and automatically detected tests together, removing duplicates
          tests=$(echo ${REPEATED_UTESTS_STRESS} | sed -e "s/<nil>//" | sed -e "s/ //" | tr "," "\n" | tr " " "\n" | sort -n | uniq -u)
          echo "Tests to be repeated: ${tests}"

          # Prepare the testtag for the target, used by the test macro in build.xml to group the output files
          target=stress-test-some
          testtag=""
          if [[ $target == "test-cdc" ]]; then
            testtag="cdc"
          elif [[ $target == "test-compression" ]]; then
            testtag="compression"
          elif [[ $target == "test-system-keyspace-directory" ]]; then
            testtag="system_keyspace_directory"
          fi

          # Run each test class as many times as requested.
          exit_code="$?"
          for test in $tests; do

              # Split class and method names from the test name
              if [[ $test =~ "#" ]]; then
                class=${test%"#"*}
                method=${test#*"#"}
              else
                class=$test
                method=""
              fi

              # Prepare the -Dtest.name argument.
              # It can be the fully qualified class name or the short class name, depending on the target.
              if [[ $target == "test" || \
                    $target == "test-cdc" || \
                    $target == "test-compression" || \
                    $target == "test-system-keyspace-directory" || \
                    $target == "fqltool-test" || \
                    $target == "long-test" || \
                    $target == "stress-test" ]]; then
                name_arg="-Dtest.name=${class##*.}"
              else
                name_arg="-Dtest.name=$class"
              fi

              # Prepare the -Dtest.methods argument, which is optional
              if [[ $method == "" ]]; then
                methods_arg=""
              else
                methods_arg="-Dtest.methods=$method"
              fi

              for i in $(seq -w 1 $count); do
                echo "Running test $test, iteration $i of $count"

                # run the test
                status="passes"
                if !( set -o pipefail && \
                      ant stress-test-some $name_arg $methods_arg -Dno-build-test=true | \
                      tee stdout.txt \
                    ); then
                  status="fails"
                  exit_code=1
                fi

                # move the stdout output file
                dest=/tmp/results/repeated_utests/stdout/${status}/${i}
                mkdir -p $dest
                mv stdout.txt $dest/${test}.txt

                # move the XML output files
                source=build/test/output/${testtag}
                dest=/tmp/results/repeated_utests/output/${status}/${i}
                mkdir -p $dest
                if [[ -d $source && -n "$(ls $source)" ]]; then
                  mv $source/* $dest/
                fi

                # move the log files
                source=build/test/logs/${testtag}
                dest=/tmp/results/repeated_utests/logs/${status}/${i}
                mkdir -p $dest
                if [[ -d $source && -n "$(ls $source)" ]]; then
                  mv $source/* $dest/
                fi

                # maybe stop iterations on test failure
                if [[ ${REPEATED_TESTS_STOP_ON_FAILURE} = true ]] && (( $exit_code > 0 )); then
                  break
                fi
              done
          done
          (exit ${exit_code})
    - store_test_results:
        path: /tmp/results/repeated_utests/output
    - store_artifacts:
        path: /tmp/results/repeated_utests/stdout
        destination: stdout
    - store_artifacts:
        path: /tmp/results/repeated_utests/output
        destination: junitxml
    - store_artifacts:
        path: /tmp/results/repeated_utests/logs
        destination: logs
    environment:
    - ANT_HOME: /usr/share/ant
    - JAVA11_HOME: /usr/lib/jvm/java-11-openjdk-amd64
    - JAVA8_HOME: /usr/lib/jvm/java-8-openjdk-amd64
    - LANG: en_US.UTF-8
    - KEEP_TEST_DIR: true
    - DEFAULT_DIR: /home/cassandra/cassandra-dtest
    - PYTHONIOENCODING: utf-8
    - PYTHONUNBUFFERED: true
    - CASS_DRIVER_NO_EXTENSIONS: true
    - CASS_DRIVER_NO_CYTHON: true
    - CASSANDRA_SKIP_SYNC: true
    - DTEST_REPO: https://github.com/apache/cassandra-dtest.git
    - DTEST_BRANCH: trunk
    - CCM_MAX_HEAP_SIZE: 1024M
    - CCM_HEAP_NEWSIZE: 256M
    - REPEATED_TESTS_STOP_ON_FAILURE: false
    - REPEATED_UTESTS: null
    - REPEATED_UTESTS_COUNT: 500
    - REPEATED_UTESTS_FQLTOOL: null
    - REPEATED_UTESTS_FQLTOOL_COUNT: 500
    - REPEATED_UTESTS_LONG: null
    - REPEATED_UTESTS_LONG_COUNT: 100
    - REPEATED_UTESTS_STRESS: null
    - REPEATED_UTESTS_STRESS_COUNT: 500
    - REPEATED_JVM_DTESTS: null
    - REPEATED_JVM_DTESTS_COUNT: 500
    - REPEATED_JVM_UPGRADE_DTESTS: null
    - REPEATED_JVM_UPGRADE_DTESTS_COUNT: 500
    - REPEATED_DTESTS: null
    - REPEATED_DTESTS_COUNT: 500
    - REPEATED_LARGE_DTESTS: null
    - REPEATED_LARGE_DTESTS_COUNT: 100
    - REPEATED_UPGRADE_DTESTS: null
    - REPEATED_UPGRADE_DTESTS_COUNT: 25
    - REPEATED_ANT_TEST_TARGET: testsome
    - REPEATED_ANT_TEST_CLASS: null
    - REPEATED_ANT_TEST_METHODS: null
    - REPEATED_ANT_TEST_COUNT: 500
    - JAVA_HOME: /usr/lib/jvm/java-8-openjdk-amd64
    - JDK_HOME: /usr/lib/jvm/java-8-openjdk-amd64
  j8_dtests_vnode_repeat:
    docker:
    - image: apache/cassandra-testing-ubuntu2004-java11-w-dependencies:latest
    resource_class: medium
    working_directory: ~/
    shell: /bin/bash -eo pipefail -l
    parallelism: 4
    steps:
    - attach_workspace:
        at: /home/cassandra
    - run:
        name: Clone Cassandra dtest Repository (via git)
        command: |
          git clone --single-branch --branch $DTEST_BRANCH --depth 1 $DTEST_REPO ~/cassandra-dtest
    - run:
        name: Configure virtualenv and python Dependencies
        command: |
          # note, this should be super quick as all dependencies should be pre-installed in the docker image
          # if additional dependencies were added to requirmeents.txt and the docker image hasn't been updated
          # we'd have to install it here at runtime -- which will make things slow, so do yourself a favor and
          # rebuild the docker image! (it automatically pulls the latest requirements.txt on build)
          source ~/env3.6/bin/activate
          export PATH=$JAVA_HOME/bin:$PATH
          pip3 install --exists-action w --upgrade -r ~/cassandra-dtest/requirements.txt
          pip3 uninstall -y cqlsh
          pip3 freeze
    - run:
        name: Run repeated Python dtest
        no_output_timeout: 15m
        command: |
          if [ "${REPEATED_DTESTS}" == "<nil>" ]; then
            echo "Repeated dtest name hasn't been defined, exiting without running any test"
          elif [ "${REPEATED_DTESTS_COUNT}" == "<nil>" ]; then
            echo "Repeated dtest count hasn't been defined, exiting without running any test"
          elif [ "${REPEATED_DTESTS_COUNT}" -le 0 ]; then
            echo "Repeated dtest count is lesser or equals than zero, exiting without running any test"
          else

            # Calculate the number of test iterations to be run by the current parallel runner.
            # Since we are running the same test multiple times there is no need to use `circleci tests split`.
            count=$((${REPEATED_DTESTS_COUNT} / CIRCLE_NODE_TOTAL))
            if (($CIRCLE_NODE_INDEX < (${REPEATED_DTESTS_COUNT} % CIRCLE_NODE_TOTAL))); then
              count=$((count+1))
            fi

            if (($count <= 0)); then
              echo "No tests to run in this runner"
            else
              echo "Running ${REPEATED_DTESTS} $count times"

              source ~/env3.6/bin/activate
              export PATH=$JAVA_HOME/bin:$PATH

              java -version
              cd ~/cassandra-dtest
              mkdir -p /tmp/dtest

              echo "env: $(env)"
              echo "** done env"
              mkdir -p /tmp/results/dtests

              tests_arg=$(echo ${REPEATED_DTESTS} | sed -e "s/,/ /g")

              stop_on_failure_arg=""
              if ${REPEATED_TESTS_STOP_ON_FAILURE}; then
                stop_on_failure_arg="-x"
              fi

              vnodes_args=""
              if true; then
                vnodes_args="--use-vnodes --num-tokens=16"
              fi

              upgrade_arg=""
              if false; then
                upgrade_arg="--execute-upgrade-tests --upgrade-target-version-only --upgrade-version-selection all"
              fi

              # we need the "set -o pipefail" here so that the exit code that circleci will actually use is from pytest and not the exit code from tee
              set -o pipefail && cd ~/cassandra-dtest && pytest $vnodes_args --count=$count $stop_on_failure_arg $upgrade_arg --log-cli-level=DEBUG --junit-xml=/tmp/results/dtests/pytest_result.xml -s --cassandra-dir=/home/cassandra/cassandra --keep-test-dir  $tests_arg | tee /tmp/dtest/stdout.txt
            fi
          fi
    - store_test_results:
        path: /tmp/results
    - store_artifacts:
        path: /tmp/dtest
        destination: dtest
    - store_artifacts:
        path: ~/cassandra-dtest/logs
        destination: dtest_logs
    environment:
    - ANT_HOME: /usr/share/ant
    - JAVA11_HOME: /usr/lib/jvm/java-11-openjdk-amd64
    - JAVA8_HOME: /usr/lib/jvm/java-8-openjdk-amd64
    - LANG: en_US.UTF-8
    - KEEP_TEST_DIR: true
    - DEFAULT_DIR: /home/cassandra/cassandra-dtest
    - PYTHONIOENCODING: utf-8
    - PYTHONUNBUFFERED: true
    - CASS_DRIVER_NO_EXTENSIONS: true
    - CASS_DRIVER_NO_CYTHON: true
    - CASSANDRA_SKIP_SYNC: true
    - DTEST_REPO: https://github.com/apache/cassandra-dtest.git
    - DTEST_BRANCH: trunk
    - CCM_MAX_HEAP_SIZE: 1024M
    - CCM_HEAP_NEWSIZE: 256M
    - REPEATED_TESTS_STOP_ON_FAILURE: false
    - REPEATED_UTESTS: null
    - REPEATED_UTESTS_COUNT: 500
    - REPEATED_UTESTS_FQLTOOL: null
    - REPEATED_UTESTS_FQLTOOL_COUNT: 500
    - REPEATED_UTESTS_LONG: null
    - REPEATED_UTESTS_LONG_COUNT: 100
    - REPEATED_UTESTS_STRESS: null
    - REPEATED_UTESTS_STRESS_COUNT: 500
    - REPEATED_JVM_DTESTS: null
    - REPEATED_JVM_DTESTS_COUNT: 500
    - REPEATED_JVM_UPGRADE_DTESTS: null
    - REPEATED_JVM_UPGRADE_DTESTS_COUNT: 500
    - REPEATED_DTESTS: null
    - REPEATED_DTESTS_COUNT: 500
    - REPEATED_LARGE_DTESTS: null
    - REPEATED_LARGE_DTESTS_COUNT: 100
    - REPEATED_UPGRADE_DTESTS: null
    - REPEATED_UPGRADE_DTESTS_COUNT: 25
    - REPEATED_ANT_TEST_TARGET: testsome
    - REPEATED_ANT_TEST_CLASS: null
    - REPEATED_ANT_TEST_METHODS: null
    - REPEATED_ANT_TEST_COUNT: 500
    - JAVA_HOME: /usr/lib/jvm/java-8-openjdk-amd64
    - JDK_HOME: /usr/lib/jvm/java-8-openjdk-amd64
  j11_cqlsh_dtests_py3_vnode:
    docker:
    - image: apache/cassandra-testing-ubuntu2004-java11:latest
    resource_class: medium
    working_directory: ~/
    shell: /bin/bash -eo pipefail -l
    parallelism: 4
    steps:
    - attach_workspace:
        at: /home/cassandra
    - run:
        name: Clone Cassandra dtest Repository (via git)
        command: |
          git clone --single-branch --branch $DTEST_BRANCH --depth 1 $DTEST_REPO ~/cassandra-dtest
    - run:
        name: Configure virtualenv and python Dependencies
        command: |
          # note, this should be super quick as all dependencies should be pre-installed in the docker image
          # if additional dependencies were added to requirmeents.txt and the docker image hasn't been updated
          # we'd have to install it here at runtime -- which will make things slow, so do yourself a favor and
          # rebuild the docker image! (it automatically pulls the latest requirements.txt on build)
          source ~/env3.6/bin/activate
          export PATH=$JAVA_HOME/bin:$PATH
          pip3 install --exists-action w --upgrade -r ~/cassandra-dtest/requirements.txt
          pip3 uninstall -y cqlsh
          pip3 freeze
    - run:
        name: Determine Tests to Run (j11_with_vnodes)
        no_output_timeout: 5m
        command: "# reminder: this code (along with all the steps) is independently executed on every circle container\n# so the goal here is to get the circleci script to return the tests *this* container will run\n# which we do via the `circleci` cli tool.\n\ncd cassandra-dtest\nsource ~/env3.6/bin/activate\nexport PATH=$JAVA_HOME/bin:$PATH\n\nif [ -n '' ]; then\n  export \nfi\n\necho \"***Collected DTests (j11_with_vnodes)***\"\nset -eo pipefail && ./run_dtests.py --use-vnodes --skip-resource-intensive-tests --pytest-options '-k cql' --dtest-print-tests-only --dtest-print-tests-output=/tmp/all_dtest_tests_j11_with_vnodes_raw --cassandra-dir=../cassandra\nif [ -z '' ]; then\n  mv /tmp/all_dtest_tests_j11_with_vnodes_raw /tmp/all_dtest_tests_j11_with_vnodes\nelse\n  grep -e '' /tmp/all_dtest_tests_j11_with_vnodes_raw > /tmp/all_dtest_tests_j11_with_vnodes || { echo \"Filter did not match any tests! Exiting build.\"; exit 0; }\nfi\nset -eo pipefail && circleci tests split --split-by=timings --timings-type=classname /tmp/all_dtest_tests_j11_with_vnodes > /tmp/split_dtest_tests_j11_with_vnodes.txt\ncat /tmp/split_dtest_tests_j11_with_vnodes.txt | tr '\\n' ' ' > /tmp/split_dtest_tests_j11_with_vnodes_final.txt\ncat /tmp/split_dtest_tests_j11_with_vnodes_final.txt\n"
    - run:
        name: Run dtests (j11_with_vnodes)
        no_output_timeout: 15m
        command: |
          echo "cat /tmp/split_dtest_tests_j11_with_vnodes_final.txt"
          cat /tmp/split_dtest_tests_j11_with_vnodes_final.txt

          source ~/env3.6/bin/activate
          export PATH=$JAVA_HOME/bin:$PATH
          if [ -n 'CQLSH_PYTHON=/usr/bin/python3.6' ]; then
            export CQLSH_PYTHON=/usr/bin/python3.6
          fi

          java -version
          cd ~/cassandra-dtest
          mkdir -p /tmp/dtest

          echo "env: $(env)"
          echo "** done env"
          mkdir -p /tmp/results/dtests
          # we need the "set -o pipefail" here so that the exit code that circleci will actually use is from pytest and not the exit code from tee
          export SPLIT_TESTS=`cat /tmp/split_dtest_tests_j11_with_vnodes_final.txt`
          if [ ! -z "$SPLIT_TESTS" ]; then
            set -o pipefail && cd ~/cassandra-dtest && pytest --use-vnodes --num-tokens=16 --skip-resource-intensive-tests --log-cli-level=DEBUG --junit-xml=/tmp/results/dtests/pytest_result_j11_with_vnodes.xml -s --cassandra-dir=/home/cassandra/cassandra --keep-test-dir $SPLIT_TESTS 2>&1 | tee /tmp/dtest/stdout.txt
          else
            echo "Tune your parallelism, there are more containers than test classes. Nothing to do in this container"
            (exit 1)
          fi
    - store_test_results:
        path: /tmp/results
    - store_artifacts:
        path: /tmp/dtest
        destination: dtest_j11_with_vnodes
    - store_artifacts:
        path: ~/cassandra-dtest/logs
        destination: dtest_j11_with_vnodes_logs
    environment:
    - ANT_HOME: /usr/share/ant
    - JAVA11_HOME: /usr/lib/jvm/java-11-openjdk-amd64
    - JAVA8_HOME: /usr/lib/jvm/java-8-openjdk-amd64
    - LANG: en_US.UTF-8
    - KEEP_TEST_DIR: true
    - DEFAULT_DIR: /home/cassandra/cassandra-dtest
    - PYTHONIOENCODING: utf-8
    - PYTHONUNBUFFERED: true
    - CASS_DRIVER_NO_EXTENSIONS: true
    - CASS_DRIVER_NO_CYTHON: true
    - CASSANDRA_SKIP_SYNC: true
    - DTEST_REPO: https://github.com/apache/cassandra-dtest.git
    - DTEST_BRANCH: trunk
    - CCM_MAX_HEAP_SIZE: 1024M
    - CCM_HEAP_NEWSIZE: 256M
    - REPEATED_TESTS_STOP_ON_FAILURE: false
    - REPEATED_UTESTS: null
    - REPEATED_UTESTS_COUNT: 500
    - REPEATED_UTESTS_FQLTOOL: null
    - REPEATED_UTESTS_FQLTOOL_COUNT: 500
    - REPEATED_UTESTS_LONG: null
    - REPEATED_UTESTS_LONG_COUNT: 100
    - REPEATED_UTESTS_STRESS: null
    - REPEATED_UTESTS_STRESS_COUNT: 500
    - REPEATED_JVM_DTESTS: null
    - REPEATED_JVM_DTESTS_COUNT: 500
    - REPEATED_JVM_UPGRADE_DTESTS: null
    - REPEATED_JVM_UPGRADE_DTESTS_COUNT: 500
    - REPEATED_DTESTS: null
    - REPEATED_DTESTS_COUNT: 500
    - REPEATED_LARGE_DTESTS: null
    - REPEATED_LARGE_DTESTS_COUNT: 100
    - REPEATED_UPGRADE_DTESTS: null
    - REPEATED_UPGRADE_DTESTS_COUNT: 25
    - REPEATED_ANT_TEST_TARGET: testsome
    - REPEATED_ANT_TEST_CLASS: null
    - REPEATED_ANT_TEST_METHODS: null
    - REPEATED_ANT_TEST_COUNT: 500
    - JAVA_HOME: /usr/lib/jvm/java-11-openjdk-amd64
    - JDK_HOME: /usr/lib/jvm/java-11-openjdk-amd64
    - CASSANDRA_USE_JDK11: true
  j8_upgrade_dtests:
    docker:
    - image: apache/cassandra-testing-ubuntu2004-java11-w-dependencies:latest
    resource_class: medium
    working_directory: ~/
    shell: /bin/bash -eo pipefail -l
    parallelism: 4
    steps:
    - attach_workspace:
        at: /home/cassandra
    - run:
        name: Clone Cassandra dtest Repository (via git)
        command: |
          git clone --single-branch --branch $DTEST_BRANCH --depth 1 $DTEST_REPO ~/cassandra-dtest
    - run:
        name: Configure virtualenv and python Dependencies
        command: |
          # note, this should be super quick as all dependencies should be pre-installed in the docker image
          # if additional dependencies were added to requirmeents.txt and the docker image hasn't been updated
          # we'd have to install it here at runtime -- which will make things slow, so do yourself a favor and
          # rebuild the docker image! (it automatically pulls the latest requirements.txt on build)
          source ~/env3.6/bin/activate
          export PATH=$JAVA_HOME/bin:$PATH
          pip3 install --exists-action w --upgrade -r ~/cassandra-dtest/requirements.txt
          pip3 uninstall -y cqlsh
          pip3 freeze
    - run:
        name: Determine Tests to Run (j8_upgradetests_without_vnodes)
        no_output_timeout: 5m
        command: "# reminder: this code (along with all the steps) is independently executed on every circle container\n# so the goal here is to get the circleci script to return the tests *this* container will run\n# which we do via the `circleci` cli tool.\n\ncd cassandra-dtest\nsource ~/env3.6/bin/activate\nexport PATH=$JAVA_HOME/bin:$PATH\n\nif [ -n '' ]; then\n  export \nfi\n\necho \"***Collected DTests (j8_upgradetests_without_vnodes)***\"\nset -eo pipefail && ./run_dtests.py --execute-upgrade-tests-only --upgrade-target-version-only --upgrade-version-selection all --dtest-print-tests-only --dtest-print-tests-output=/tmp/all_dtest_tests_j8_upgradetests_without_vnodes_raw --cassandra-dir=../cassandra\nif [ -z '' ]; then\n  mv /tmp/all_dtest_tests_j8_upgradetests_without_vnodes_raw /tmp/all_dtest_tests_j8_upgradetests_without_vnodes\nelse\n  grep -e '' /tmp/all_dtest_tests_j8_upgradetests_without_vnodes_raw > /tmp/all_dtest_tests_j8_upgradetests_without_vnodes || { echo \"Filter did not match any tests! Exiting build.\"; exit 0; }\nfi\nset -eo pipefail && circleci tests split --split-by=timings --timings-type=classname /tmp/all_dtest_tests_j8_upgradetests_without_vnodes > /tmp/split_dtest_tests_j8_upgradetests_without_vnodes.txt\ncat /tmp/split_dtest_tests_j8_upgradetests_without_vnodes.txt | tr '\\n' ' ' > /tmp/split_dtest_tests_j8_upgradetests_without_vnodes_final.txt\ncat /tmp/split_dtest_tests_j8_upgradetests_without_vnodes_final.txt\n"
    - run:
        name: Run dtests (j8_upgradetests_without_vnodes)
        no_output_timeout: 15m
        command: "echo \"cat /tmp/split_dtest_tests_j8_upgradetests_without_vnodes_final.txt\"\ncat /tmp/split_dtest_tests_j8_upgradetests_without_vnodes_final.txt\n\nsource ~/env3.6/bin/activate\nexport PATH=$JAVA_HOME/bin:$PATH\nif [ -n '' ]; then\n  export \nfi\n\njava -version\ncd ~/cassandra-dtest\nmkdir -p /tmp/dtest\n\necho \"env: $(env)\"\necho \"** done env\"\nmkdir -p /tmp/results/dtests\n# we need the \"set -o pipefail\" here so that the exit code that circleci will actually use is from pytest and not the exit code from tee\nexport SPLIT_TESTS=`cat /tmp/split_dtest_tests_j8_upgradetests_without_vnodes_final.txt`\nif [ ! -z \"$SPLIT_TESTS\" ]; then\n  set -o pipefail && cd ~/cassandra-dtest && pytest --execute-upgrade-tests-only --upgrade-target-version-only --upgrade-version-selection all --log-cli-level=DEBUG --junit-xml=/tmp/results/dtests/pytest_result_j8_upgradetests_without_vnodes.xml -s --cassandra-dir=/home/cassandra/cassandra --keep-test-dir $SPLIT_TESTS 2>&1 | tee /tmp/dtest/stdout.txt\nelse\n  echo \"Tune your parallelism, there are more containers than test classes. Nothing to do in this container\"\n  (exit 1)\nfi\n"
    - store_test_results:
        path: /tmp/results
    - store_artifacts:
        path: /tmp/dtest
        destination: dtest_j8_upgradetests_without_vnodes
    - store_artifacts:
        path: ~/cassandra-dtest/logs
        destination: dtest_j8_upgradetests_without_vnodes_logs
    environment:
    - ANT_HOME: /usr/share/ant
    - JAVA11_HOME: /usr/lib/jvm/java-11-openjdk-amd64
    - JAVA8_HOME: /usr/lib/jvm/java-8-openjdk-amd64
    - LANG: en_US.UTF-8
    - KEEP_TEST_DIR: true
    - DEFAULT_DIR: /home/cassandra/cassandra-dtest
    - PYTHONIOENCODING: utf-8
    - PYTHONUNBUFFERED: true
    - CASS_DRIVER_NO_EXTENSIONS: true
    - CASS_DRIVER_NO_CYTHON: true
    - CASSANDRA_SKIP_SYNC: true
    - DTEST_REPO: https://github.com/apache/cassandra-dtest.git
    - DTEST_BRANCH: trunk
    - CCM_MAX_HEAP_SIZE: 1024M
    - CCM_HEAP_NEWSIZE: 256M
    - REPEATED_TESTS_STOP_ON_FAILURE: false
    - REPEATED_UTESTS: null
    - REPEATED_UTESTS_COUNT: 500
    - REPEATED_UTESTS_FQLTOOL: null
    - REPEATED_UTESTS_FQLTOOL_COUNT: 500
    - REPEATED_UTESTS_LONG: null
    - REPEATED_UTESTS_LONG_COUNT: 100
    - REPEATED_UTESTS_STRESS: null
    - REPEATED_UTESTS_STRESS_COUNT: 500
    - REPEATED_JVM_DTESTS: null
    - REPEATED_JVM_DTESTS_COUNT: 500
    - REPEATED_JVM_UPGRADE_DTESTS: null
    - REPEATED_JVM_UPGRADE_DTESTS_COUNT: 500
    - REPEATED_DTESTS: null
    - REPEATED_DTESTS_COUNT: 500
    - REPEATED_LARGE_DTESTS: null
    - REPEATED_LARGE_DTESTS_COUNT: 100
    - REPEATED_UPGRADE_DTESTS: null
    - REPEATED_UPGRADE_DTESTS_COUNT: 25
    - REPEATED_ANT_TEST_TARGET: testsome
    - REPEATED_ANT_TEST_CLASS: null
    - REPEATED_ANT_TEST_METHODS: null
    - REPEATED_ANT_TEST_COUNT: 500
    - JAVA_HOME: /usr/lib/jvm/java-8-openjdk-amd64
    - JDK_HOME: /usr/lib/jvm/java-8-openjdk-amd64
  j11_dtests_offheap:
    docker:
    - image: apache/cassandra-testing-ubuntu2004-java11:latest
    resource_class: medium
    working_directory: ~/
    shell: /bin/bash -eo pipefail -l
    parallelism: 4
    steps:
    - attach_workspace:
        at: /home/cassandra
    - run:
        name: Log Environment Information
        command: |
          echo '*** id ***'
          id
          echo '*** cat /proc/cpuinfo ***'
          cat /proc/cpuinfo
          echo '*** free -m ***'
          free -m
          echo '*** df -m ***'
          df -m
          echo '*** ifconfig -a ***'
          ifconfig -a
          echo '*** uname -a ***'
          uname -a
          echo '*** mount ***'
          mount
          echo '*** env ***'
          env
          echo '*** java ***'
          which java
          java -version
    - run:
        name: Clone Cassandra dtest Repository (via git)
        command: |
          git clone --single-branch --branch $DTEST_BRANCH --depth 1 $DTEST_REPO ~/cassandra-dtest
    - run:
        name: Configure virtualenv and python Dependencies
        command: |
          # note, this should be super quick as all dependencies should be pre-installed in the docker image
          # if additional dependencies were added to requirmeents.txt and the docker image hasn't been updated
          # we'd have to install it here at runtime -- which will make things slow, so do yourself a favor and
          # rebuild the docker image! (it automatically pulls the latest requirements.txt on build)
          source ~/env3.6/bin/activate
          export PATH=$JAVA_HOME/bin:$PATH
          pip3 install --exists-action w --upgrade -r ~/cassandra-dtest/requirements.txt
          pip3 uninstall -y cqlsh
          pip3 freeze
    - run:
        name: Determine Tests to Run (j11_dtests_offheap)
        no_output_timeout: 5m
        command: "# reminder: this code (along with all the steps) is independently executed on every circle container\n# so the goal here is to get the circleci script to return the tests *this* container will run\n# which we do via the `circleci` cli tool.\n\ncd cassandra-dtest\nsource ~/env3.6/bin/activate\nexport PATH=$JAVA_HOME/bin:$PATH\n\nif [ -n '' ]; then\n  export \nfi\n\necho \"***Collected DTests (j11_dtests_offheap)***\"\nset -eo pipefail && ./run_dtests.py --use-vnodes --use-off-heap-memtables --skip-resource-intensive-tests --pytest-options '-k not cql' --dtest-print-tests-only --dtest-print-tests-output=/tmp/all_dtest_tests_j11_dtests_offheap_raw --cassandra-dir=../cassandra\nif [ -z '' ]; then\n  mv /tmp/all_dtest_tests_j11_dtests_offheap_raw /tmp/all_dtest_tests_j11_dtests_offheap\nelse\n  grep -e '' /tmp/all_dtest_tests_j11_dtests_offheap_raw > /tmp/all_dtest_tests_j11_dtests_offheap || { echo \"Filter did not match any tests! Exiting build.\"; exit 0; }\nfi\nset -eo pipefail && circleci tests split --split-by=timings --timings-type=classname /tmp/all_dtest_tests_j11_dtests_offheap > /tmp/split_dtest_tests_j11_dtests_offheap.txt\ncat /tmp/split_dtest_tests_j11_dtests_offheap.txt | tr '\\n' ' ' > /tmp/split_dtest_tests_j11_dtests_offheap_final.txt\ncat /tmp/split_dtest_tests_j11_dtests_offheap_final.txt\n"
    - run:
        name: Run dtests (j11_dtests_offheap)
        no_output_timeout: 15m
        command: "echo \"cat /tmp/split_dtest_tests_j11_dtests_offheap_final.txt\"\ncat /tmp/split_dtest_tests_j11_dtests_offheap_final.txt\n\nsource ~/env3.6/bin/activate\nexport PATH=$JAVA_HOME/bin:$PATH\nif [ -n '' ]; then\n  export \nfi\n\njava -version\ncd ~/cassandra-dtest\nmkdir -p /tmp/dtest\n\necho \"env: $(env)\"\necho \"** done env\"\nmkdir -p /tmp/results/dtests\n# we need the \"set -o pipefail\" here so that the exit code that circleci will actually use is from pytest and not the exit code from tee\nexport SPLIT_TESTS=`cat /tmp/split_dtest_tests_j11_dtests_offheap_final.txt`\nif [ ! -z \"$SPLIT_TESTS\" ]; then\n  set -o pipefail && cd ~/cassandra-dtest && pytest --use-vnodes --num-tokens=16 --use-off-heap-memtables --skip-resource-intensive-tests --log-cli-level=DEBUG --junit-xml=/tmp/results/dtests/pytest_result_j11_dtests_offheap.xml -s --cassandra-dir=/home/cassandra/cassandra --keep-test-dir $SPLIT_TESTS 2>&1 | tee /tmp/dtest/stdout.txt\nelse\n  echo \"Tune your parallelism, there are more containers than test classes. Nothing to do in this container\"\n  (exit 1)\nfi\n"
    - store_test_results:
        path: /tmp/results
    - store_artifacts:
        path: /tmp/dtest
        destination: dtest_j11_dtests_offheap
    - store_artifacts:
        path: ~/cassandra-dtest/logs
        destination: dtest_j11_dtests_offheap_logs
    environment:
    - ANT_HOME: /usr/share/ant
    - JAVA11_HOME: /usr/lib/jvm/java-11-openjdk-amd64
    - JAVA8_HOME: /usr/lib/jvm/java-8-openjdk-amd64
    - LANG: en_US.UTF-8
    - KEEP_TEST_DIR: true
    - DEFAULT_DIR: /home/cassandra/cassandra-dtest
    - PYTHONIOENCODING: utf-8
    - PYTHONUNBUFFERED: true
    - CASS_DRIVER_NO_EXTENSIONS: true
    - CASS_DRIVER_NO_CYTHON: true
    - CASSANDRA_SKIP_SYNC: true
    - DTEST_REPO: https://github.com/apache/cassandra-dtest.git
    - DTEST_BRANCH: trunk
    - CCM_MAX_HEAP_SIZE: 1024M
    - CCM_HEAP_NEWSIZE: 256M
    - REPEATED_TESTS_STOP_ON_FAILURE: false
    - REPEATED_UTESTS: null
    - REPEATED_UTESTS_COUNT: 500
    - REPEATED_UTESTS_FQLTOOL: null
    - REPEATED_UTESTS_FQLTOOL_COUNT: 500
    - REPEATED_UTESTS_LONG: null
    - REPEATED_UTESTS_LONG_COUNT: 100
    - REPEATED_UTESTS_STRESS: null
    - REPEATED_UTESTS_STRESS_COUNT: 500
    - REPEATED_JVM_DTESTS: null
    - REPEATED_JVM_DTESTS_COUNT: 500
    - REPEATED_JVM_UPGRADE_DTESTS: null
    - REPEATED_JVM_UPGRADE_DTESTS_COUNT: 500
    - REPEATED_DTESTS: null
    - REPEATED_DTESTS_COUNT: 500
    - REPEATED_LARGE_DTESTS: null
    - REPEATED_LARGE_DTESTS_COUNT: 100
    - REPEATED_UPGRADE_DTESTS: null
    - REPEATED_UPGRADE_DTESTS_COUNT: 25
    - REPEATED_ANT_TEST_TARGET: testsome
    - REPEATED_ANT_TEST_CLASS: null
    - REPEATED_ANT_TEST_METHODS: null
    - REPEATED_ANT_TEST_COUNT: 500
    - JAVA_HOME: /usr/lib/jvm/java-11-openjdk-amd64
    - JDK_HOME: /usr/lib/jvm/java-11-openjdk-amd64
    - CASSANDRA_USE_JDK11: true
  j8_jvm_upgrade_dtests_repeat:
    docker:
    - image: apache/cassandra-testing-ubuntu2004-java11-w-dependencies:latest
    resource_class: medium
    working_directory: ~/
    shell: /bin/bash -eo pipefail -l
    parallelism: 4
    steps:
    - attach_workspace:
        at: /home/cassandra
    - run:
        name: Log Environment Information
        command: |
          echo '*** id ***'
          id
          echo '*** cat /proc/cpuinfo ***'
          cat /proc/cpuinfo
          echo '*** free -m ***'
          free -m
          echo '*** df -m ***'
          df -m
          echo '*** ifconfig -a ***'
          ifconfig -a
          echo '*** uname -a ***'
          uname -a
          echo '*** mount ***'
          mount
          echo '*** env ***'
          env
          echo '*** java ***'
          which java
          java -version
    - run:
        name: Repeatedly run new or modifed JUnit tests
        no_output_timeout: 15m
        command: |
          set -x
          export PATH=$JAVA_HOME/bin:$PATH
          time mv ~/cassandra /tmp
          cd /tmp/cassandra
          if [ -d ~/dtest_jars ]; then
            cp ~/dtest_jars/dtest* /tmp/cassandra/build/
          fi

          # Calculate the number of test iterations to be run by the current parallel runner.
          count=$((${REPEATED_JVM_UPGRADE_DTESTS_COUNT} / CIRCLE_NODE_TOTAL))
          if (($CIRCLE_NODE_INDEX < (${REPEATED_JVM_UPGRADE_DTESTS_COUNT} % CIRCLE_NODE_TOTAL))); then
            count=$((count+1))
          fi

          # Put manually specified tests and automatically detected tests together, removing duplicates
          tests=$(echo ${REPEATED_JVM_UPGRADE_DTESTS} | sed -e "s/<nil>//" | sed -e "s/ //" | tr "," "\n" | tr " " "\n" | sort -n | uniq -u)
          echo "Tests to be repeated: ${tests}"

          # Prepare the testtag for the target, used by the test macro in build.xml to group the output files
          target=test-jvm-dtest-some
          testtag=""
          if [[ $target == "test-cdc" ]]; then
            testtag="cdc"
          elif [[ $target == "test-compression" ]]; then
            testtag="compression"
          elif [[ $target == "test-system-keyspace-directory" ]]; then
            testtag="system_keyspace_directory"
          fi

          # Run each test class as many times as requested.
          exit_code="$?"
          for test in $tests; do

              # Split class and method names from the test name
              if [[ $test =~ "#" ]]; then
                class=${test%"#"*}
                method=${test#*"#"}
              else
                class=$test
                method=""
              fi

              # Prepare the -Dtest.name argument.
              # It can be the fully qualified class name or the short class name, depending on the target.
              if [[ $target == "test" || \
                    $target == "test-cdc" || \
                    $target == "test-compression" || \
                    $target == "test-system-keyspace-directory" || \
                    $target == "fqltool-test" || \
                    $target == "long-test" || \
                    $target == "stress-test" ]]; then
                name_arg="-Dtest.name=${class##*.}"
              else
                name_arg="-Dtest.name=$class"
              fi

              # Prepare the -Dtest.methods argument, which is optional
              if [[ $method == "" ]]; then
                methods_arg=""
              else
                methods_arg="-Dtest.methods=$method"
              fi

              for i in $(seq -w 1 $count); do
                echo "Running test $test, iteration $i of $count"

                # run the test
                status="passes"
                if !( set -o pipefail && \
                      ant test-jvm-dtest-some $name_arg $methods_arg -Dno-build-test=true | \
                      tee stdout.txt \
                    ); then
                  status="fails"
                  exit_code=1
                fi

                # move the stdout output file
                dest=/tmp/results/repeated_utests/stdout/${status}/${i}
                mkdir -p $dest
                mv stdout.txt $dest/${test}.txt

                # move the XML output files
                source=build/test/output/${testtag}
                dest=/tmp/results/repeated_utests/output/${status}/${i}
                mkdir -p $dest
                if [[ -d $source && -n "$(ls $source)" ]]; then
                  mv $source/* $dest/
                fi

                # move the log files
                source=build/test/logs/${testtag}
                dest=/tmp/results/repeated_utests/logs/${status}/${i}
                mkdir -p $dest
                if [[ -d $source && -n "$(ls $source)" ]]; then
                  mv $source/* $dest/
                fi

                # maybe stop iterations on test failure
                if [[ ${REPEATED_TESTS_STOP_ON_FAILURE} = true ]] && (( $exit_code > 0 )); then
                  break
                fi
              done
          done
          (exit ${exit_code})
    - store_test_results:
        path: /tmp/results/repeated_utests/output
    - store_artifacts:
        path: /tmp/results/repeated_utests/stdout
        destination: stdout
    - store_artifacts:
        path: /tmp/results/repeated_utests/output
        destination: junitxml
    - store_artifacts:
        path: /tmp/results/repeated_utests/logs
        destination: logs
    environment:
    - ANT_HOME: /usr/share/ant
    - JAVA11_HOME: /usr/lib/jvm/java-11-openjdk-amd64
    - JAVA8_HOME: /usr/lib/jvm/java-8-openjdk-amd64
    - LANG: en_US.UTF-8
    - KEEP_TEST_DIR: true
    - DEFAULT_DIR: /home/cassandra/cassandra-dtest
    - PYTHONIOENCODING: utf-8
    - PYTHONUNBUFFERED: true
    - CASS_DRIVER_NO_EXTENSIONS: true
    - CASS_DRIVER_NO_CYTHON: true
    - CASSANDRA_SKIP_SYNC: true
    - DTEST_REPO: https://github.com/apache/cassandra-dtest.git
    - DTEST_BRANCH: trunk
    - CCM_MAX_HEAP_SIZE: 1024M
    - CCM_HEAP_NEWSIZE: 256M
    - REPEATED_TESTS_STOP_ON_FAILURE: false
    - REPEATED_UTESTS: null
    - REPEATED_UTESTS_COUNT: 500
    - REPEATED_UTESTS_FQLTOOL: null
    - REPEATED_UTESTS_FQLTOOL_COUNT: 500
    - REPEATED_UTESTS_LONG: null
    - REPEATED_UTESTS_LONG_COUNT: 100
    - REPEATED_UTESTS_STRESS: null
    - REPEATED_UTESTS_STRESS_COUNT: 500
    - REPEATED_JVM_DTESTS: null
    - REPEATED_JVM_DTESTS_COUNT: 500
    - REPEATED_JVM_UPGRADE_DTESTS: null
    - REPEATED_JVM_UPGRADE_DTESTS_COUNT: 500
    - REPEATED_DTESTS: null
    - REPEATED_DTESTS_COUNT: 500
    - REPEATED_LARGE_DTESTS: null
    - REPEATED_LARGE_DTESTS_COUNT: 100
    - REPEATED_UPGRADE_DTESTS: null
    - REPEATED_UPGRADE_DTESTS_COUNT: 25
    - REPEATED_ANT_TEST_TARGET: testsome
    - REPEATED_ANT_TEST_CLASS: null
    - REPEATED_ANT_TEST_METHODS: null
    - REPEATED_ANT_TEST_COUNT: 500
    - JAVA_HOME: /usr/lib/jvm/java-8-openjdk-amd64
    - JDK_HOME: /usr/lib/jvm/java-8-openjdk-amd64
  j11_cqlsh_dtests_py38_vnode:
    docker:
    - image: apache/cassandra-testing-ubuntu2004-java11:latest
    resource_class: medium
    working_directory: ~/
    shell: /bin/bash -eo pipefail -l
    parallelism: 4
    steps:
    - attach_workspace:
        at: /home/cassandra
    - run:
        name: Clone Cassandra dtest Repository (via git)
        command: |
          git clone --single-branch --branch $DTEST_BRANCH --depth 1 $DTEST_REPO ~/cassandra-dtest
    - run:
        name: Configure virtualenv and python Dependencies
        command: |
          # note, this should be super quick as all dependencies should be pre-installed in the docker image
          # if additional dependencies were added to requirmeents.txt and the docker image hasn't been updated
          # we'd have to install it here at runtime -- which will make things slow, so do yourself a favor and
          # rebuild the docker image! (it automatically pulls the latest requirements.txt on build)
          source ~/env3.8/bin/activate
          export PATH=$JAVA_HOME/bin:$PATH
          pip3 install --exists-action w --upgrade -r ~/cassandra-dtest/requirements.txt
          pip3 uninstall -y cqlsh
          pip3 freeze
    - run:
        name: Determine Tests to Run (j11_with_vnodes)
        no_output_timeout: 5m
        command: "# reminder: this code (along with all the steps) is independently executed on every circle container\n# so the goal here is to get the circleci script to return the tests *this* container will run\n# which we do via the `circleci` cli tool.\n\ncd cassandra-dtest\nsource ~/env3.8/bin/activate\nexport PATH=$JAVA_HOME/bin:$PATH\n\nif [ -n '' ]; then\n  export \nfi\n\necho \"***Collected DTests (j11_with_vnodes)***\"\nset -eo pipefail && ./run_dtests.py --use-vnodes --skip-resource-intensive-tests --pytest-options '-k cql' --dtest-print-tests-only --dtest-print-tests-output=/tmp/all_dtest_tests_j11_with_vnodes_raw --cassandra-dir=../cassandra\nif [ -z '' ]; then\n  mv /tmp/all_dtest_tests_j11_with_vnodes_raw /tmp/all_dtest_tests_j11_with_vnodes\nelse\n  grep -e '' /tmp/all_dtest_tests_j11_with_vnodes_raw > /tmp/all_dtest_tests_j11_with_vnodes || { echo \"Filter did not match any tests! Exiting build.\"; exit 0; }\nfi\nset -eo pipefail && circleci tests split --split-by=timings --timings-type=classname /tmp/all_dtest_tests_j11_with_vnodes > /tmp/split_dtest_tests_j11_with_vnodes.txt\ncat /tmp/split_dtest_tests_j11_with_vnodes.txt | tr '\\n' ' ' > /tmp/split_dtest_tests_j11_with_vnodes_final.txt\ncat /tmp/split_dtest_tests_j11_with_vnodes_final.txt\n"
    - run:
        name: Run dtests (j11_with_vnodes)
        no_output_timeout: 15m
        command: |
          echo "cat /tmp/split_dtest_tests_j11_with_vnodes_final.txt"
          cat /tmp/split_dtest_tests_j11_with_vnodes_final.txt

          source ~/env3.8/bin/activate
          export PATH=$JAVA_HOME/bin:$PATH
          if [ -n 'CQLSH_PYTHON=/usr/bin/python3.8' ]; then
            export CQLSH_PYTHON=/usr/bin/python3.8
          fi

          java -version
          cd ~/cassandra-dtest
          mkdir -p /tmp/dtest

          echo "env: $(env)"
          echo "** done env"
          mkdir -p /tmp/results/dtests
          # we need the "set -o pipefail" here so that the exit code that circleci will actually use is from pytest and not the exit code from tee
          export SPLIT_TESTS=`cat /tmp/split_dtest_tests_j11_with_vnodes_final.txt`
          if [ ! -z "$SPLIT_TESTS" ]; then
            set -o pipefail && cd ~/cassandra-dtest && pytest --use-vnodes --num-tokens=16 --skip-resource-intensive-tests --log-cli-level=DEBUG --junit-xml=/tmp/results/dtests/pytest_result_j11_with_vnodes.xml -s --cassandra-dir=/home/cassandra/cassandra --keep-test-dir $SPLIT_TESTS 2>&1 | tee /tmp/dtest/stdout.txt
          else
            echo "Tune your parallelism, there are more containers than test classes. Nothing to do in this container"
            (exit 1)
          fi
    - store_test_results:
        path: /tmp/results
    - store_artifacts:
        path: /tmp/dtest
        destination: dtest_j11_with_vnodes
    - store_artifacts:
        path: ~/cassandra-dtest/logs
        destination: dtest_j11_with_vnodes_logs
    environment:
    - ANT_HOME: /usr/share/ant
    - JAVA11_HOME: /usr/lib/jvm/java-11-openjdk-amd64
    - JAVA8_HOME: /usr/lib/jvm/java-8-openjdk-amd64
    - LANG: en_US.UTF-8
    - KEEP_TEST_DIR: true
    - DEFAULT_DIR: /home/cassandra/cassandra-dtest
    - PYTHONIOENCODING: utf-8
    - PYTHONUNBUFFERED: true
    - CASS_DRIVER_NO_EXTENSIONS: true
    - CASS_DRIVER_NO_CYTHON: true
    - CASSANDRA_SKIP_SYNC: true
    - DTEST_REPO: https://github.com/apache/cassandra-dtest.git
    - DTEST_BRANCH: trunk
    - CCM_MAX_HEAP_SIZE: 1024M
    - CCM_HEAP_NEWSIZE: 256M
    - REPEATED_TESTS_STOP_ON_FAILURE: false
    - REPEATED_UTESTS: null
    - REPEATED_UTESTS_COUNT: 500
    - REPEATED_UTESTS_FQLTOOL: null
    - REPEATED_UTESTS_FQLTOOL_COUNT: 500
    - REPEATED_UTESTS_LONG: null
    - REPEATED_UTESTS_LONG_COUNT: 100
    - REPEATED_UTESTS_STRESS: null
    - REPEATED_UTESTS_STRESS_COUNT: 500
    - REPEATED_JVM_DTESTS: null
    - REPEATED_JVM_DTESTS_COUNT: 500
    - REPEATED_JVM_UPGRADE_DTESTS: null
    - REPEATED_JVM_UPGRADE_DTESTS_COUNT: 500
    - REPEATED_DTESTS: null
    - REPEATED_DTESTS_COUNT: 500
    - REPEATED_LARGE_DTESTS: null
    - REPEATED_LARGE_DTESTS_COUNT: 100
    - REPEATED_UPGRADE_DTESTS: null
    - REPEATED_UPGRADE_DTESTS_COUNT: 25
    - REPEATED_ANT_TEST_TARGET: testsome
    - REPEATED_ANT_TEST_CLASS: null
    - REPEATED_ANT_TEST_METHODS: null
    - REPEATED_ANT_TEST_COUNT: 500
    - JAVA_HOME: /usr/lib/jvm/java-11-openjdk-amd64
    - JDK_HOME: /usr/lib/jvm/java-11-openjdk-amd64
    - CASSANDRA_USE_JDK11: true
  j11_jvm_dtests_repeat:
    docker:
    - image: apache/cassandra-testing-ubuntu2004-java11:latest
    resource_class: medium
    working_directory: ~/
    shell: /bin/bash -eo pipefail -l
    parallelism: 4
    steps:
    - attach_workspace:
        at: /home/cassandra
    - run:
        name: Log Environment Information
        command: |
          echo '*** id ***'
          id
          echo '*** cat /proc/cpuinfo ***'
          cat /proc/cpuinfo
          echo '*** free -m ***'
          free -m
          echo '*** df -m ***'
          df -m
          echo '*** ifconfig -a ***'
          ifconfig -a
          echo '*** uname -a ***'
          uname -a
          echo '*** mount ***'
          mount
          echo '*** env ***'
          env
          echo '*** java ***'
          which java
          java -version
    - run:
        name: Repeatedly run new or modifed JUnit tests
        no_output_timeout: 15m
        command: |
          set -x
          export PATH=$JAVA_HOME/bin:$PATH
          time mv ~/cassandra /tmp
          cd /tmp/cassandra
          if [ -d ~/dtest_jars ]; then
            cp ~/dtest_jars/dtest* /tmp/cassandra/build/
          fi

          # Calculate the number of test iterations to be run by the current parallel runner.
          count=$((${REPEATED_JVM_DTESTS_COUNT} / CIRCLE_NODE_TOTAL))
          if (($CIRCLE_NODE_INDEX < (${REPEATED_JVM_DTESTS_COUNT} % CIRCLE_NODE_TOTAL))); then
            count=$((count+1))
          fi

          # Put manually specified tests and automatically detected tests together, removing duplicates
          tests=$(echo ${REPEATED_JVM_DTESTS} | sed -e "s/<nil>//" | sed -e "s/ //" | tr "," "\n" | tr " " "\n" | sort -n | uniq -u)
          echo "Tests to be repeated: ${tests}"

          # Prepare the testtag for the target, used by the test macro in build.xml to group the output files
          target=test-jvm-dtest-some
          testtag=""
          if [[ $target == "test-cdc" ]]; then
            testtag="cdc"
          elif [[ $target == "test-compression" ]]; then
            testtag="compression"
          elif [[ $target == "test-system-keyspace-directory" ]]; then
            testtag="system_keyspace_directory"
          fi

          # Run each test class as many times as requested.
          exit_code="$?"
          for test in $tests; do

              # Split class and method names from the test name
              if [[ $test =~ "#" ]]; then
                class=${test%"#"*}
                method=${test#*"#"}
              else
                class=$test
                method=""
              fi

              # Prepare the -Dtest.name argument.
              # It can be the fully qualified class name or the short class name, depending on the target.
              if [[ $target == "test" || \
                    $target == "test-cdc" || \
                    $target == "test-compression" || \
                    $target == "test-system-keyspace-directory" || \
                    $target == "fqltool-test" || \
                    $target == "long-test" || \
                    $target == "stress-test" ]]; then
                name_arg="-Dtest.name=${class##*.}"
              else
                name_arg="-Dtest.name=$class"
              fi

              # Prepare the -Dtest.methods argument, which is optional
              if [[ $method == "" ]]; then
                methods_arg=""
              else
                methods_arg="-Dtest.methods=$method"
              fi

              for i in $(seq -w 1 $count); do
                echo "Running test $test, iteration $i of $count"

                # run the test
                status="passes"
                if !( set -o pipefail && \
                      ant test-jvm-dtest-some $name_arg $methods_arg -Dno-build-test=true | \
                      tee stdout.txt \
                    ); then
                  status="fails"
                  exit_code=1
                fi

                # move the stdout output file
                dest=/tmp/results/repeated_utests/stdout/${status}/${i}
                mkdir -p $dest
                mv stdout.txt $dest/${test}.txt

                # move the XML output files
                source=build/test/output/${testtag}
                dest=/tmp/results/repeated_utests/output/${status}/${i}
                mkdir -p $dest
                if [[ -d $source && -n "$(ls $source)" ]]; then
                  mv $source/* $dest/
                fi

                # move the log files
                source=build/test/logs/${testtag}
                dest=/tmp/results/repeated_utests/logs/${status}/${i}
                mkdir -p $dest
                if [[ -d $source && -n "$(ls $source)" ]]; then
                  mv $source/* $dest/
                fi

                # maybe stop iterations on test failure
                if [[ ${REPEATED_TESTS_STOP_ON_FAILURE} = true ]] && (( $exit_code > 0 )); then
                  break
                fi
              done
          done
          (exit ${exit_code})
    - store_test_results:
        path: /tmp/results/repeated_utests/output
    - store_artifacts:
        path: /tmp/results/repeated_utests/stdout
        destination: stdout
    - store_artifacts:
        path: /tmp/results/repeated_utests/output
        destination: junitxml
    - store_artifacts:
        path: /tmp/results/repeated_utests/logs
        destination: logs
    environment:
    - ANT_HOME: /usr/share/ant
    - JAVA11_HOME: /usr/lib/jvm/java-11-openjdk-amd64
    - JAVA8_HOME: /usr/lib/jvm/java-8-openjdk-amd64
    - LANG: en_US.UTF-8
    - KEEP_TEST_DIR: true
    - DEFAULT_DIR: /home/cassandra/cassandra-dtest
    - PYTHONIOENCODING: utf-8
    - PYTHONUNBUFFERED: true
    - CASS_DRIVER_NO_EXTENSIONS: true
    - CASS_DRIVER_NO_CYTHON: true
    - CASSANDRA_SKIP_SYNC: true
    - DTEST_REPO: https://github.com/apache/cassandra-dtest.git
    - DTEST_BRANCH: trunk
    - CCM_MAX_HEAP_SIZE: 1024M
    - CCM_HEAP_NEWSIZE: 256M
    - REPEATED_TESTS_STOP_ON_FAILURE: false
    - REPEATED_UTESTS: null
    - REPEATED_UTESTS_COUNT: 500
    - REPEATED_UTESTS_FQLTOOL: null
    - REPEATED_UTESTS_FQLTOOL_COUNT: 500
    - REPEATED_UTESTS_LONG: null
    - REPEATED_UTESTS_LONG_COUNT: 100
    - REPEATED_UTESTS_STRESS: null
    - REPEATED_UTESTS_STRESS_COUNT: 500
    - REPEATED_JVM_DTESTS: null
    - REPEATED_JVM_DTESTS_COUNT: 500
    - REPEATED_JVM_UPGRADE_DTESTS: null
    - REPEATED_JVM_UPGRADE_DTESTS_COUNT: 500
    - REPEATED_DTESTS: null
    - REPEATED_DTESTS_COUNT: 500
    - REPEATED_LARGE_DTESTS: null
    - REPEATED_LARGE_DTESTS_COUNT: 100
    - REPEATED_UPGRADE_DTESTS: null
    - REPEATED_UPGRADE_DTESTS_COUNT: 25
    - REPEATED_ANT_TEST_TARGET: testsome
    - REPEATED_ANT_TEST_CLASS: null
    - REPEATED_ANT_TEST_METHODS: null
    - REPEATED_ANT_TEST_COUNT: 500
    - JAVA_HOME: /usr/lib/jvm/java-11-openjdk-amd64
    - JDK_HOME: /usr/lib/jvm/java-11-openjdk-amd64
    - CASSANDRA_USE_JDK11: true
  j11_cqlsh_dtests_py311_vnode:
    docker:
    - image: apache/cassandra-testing-ubuntu2004-java11:latest
    resource_class: medium
    working_directory: ~/
    shell: /bin/bash -eo pipefail -l
    parallelism: 4
    steps:
    - attach_workspace:
        at: /home/cassandra
    - run:
        name: Clone Cassandra dtest Repository (via git)
        command: |
          git clone --single-branch --branch $DTEST_BRANCH --depth 1 $DTEST_REPO ~/cassandra-dtest
    - run:
        name: Configure virtualenv and python Dependencies
        command: |
          # note, this should be super quick as all dependencies should be pre-installed in the docker image
          # if additional dependencies were added to requirmeents.txt and the docker image hasn't been updated
          # we'd have to install it here at runtime -- which will make things slow, so do yourself a favor and
          # rebuild the docker image! (it automatically pulls the latest requirements.txt on build)
          source ~/env3.11/bin/activate
          export PATH=$JAVA_HOME/bin:$PATH
          pip3 install --exists-action w --upgrade -r ~/cassandra-dtest/requirements.txt
          pip3 uninstall -y cqlsh
          pip3 freeze
    - run:
        name: Determine Tests to Run (j11_with_vnodes)
        no_output_timeout: 5m
        command: "# reminder: this code (along with all the steps) is independently executed on every circle container\n# so the goal here is to get the circleci script to return the tests *this* container will run\n# which we do via the `circleci` cli tool.\n\ncd cassandra-dtest\nsource ~/env3.11/bin/activate\nexport PATH=$JAVA_HOME/bin:$PATH\n\nif [ -n '' ]; then\n  export \nfi\n\necho \"***Collected DTests (j11_with_vnodes)***\"\nset -eo pipefail && ./run_dtests.py --use-vnodes --skip-resource-intensive-tests --pytest-options '-k cql' --dtest-print-tests-only --dtest-print-tests-output=/tmp/all_dtest_tests_j11_with_vnodes_raw --cassandra-dir=../cassandra\nif [ -z '' ]; then\n  mv /tmp/all_dtest_tests_j11_with_vnodes_raw /tmp/all_dtest_tests_j11_with_vnodes\nelse\n  grep -e '' /tmp/all_dtest_tests_j11_with_vnodes_raw > /tmp/all_dtest_tests_j11_with_vnodes || { echo \"Filter did not match any tests! Exiting build.\"; exit 0; }\nfi\nset -eo pipefail && circleci tests split --split-by=timings --timings-type=classname /tmp/all_dtest_tests_j11_with_vnodes > /tmp/split_dtest_tests_j11_with_vnodes.txt\ncat /tmp/split_dtest_tests_j11_with_vnodes.txt | tr '\\n' ' ' > /tmp/split_dtest_tests_j11_with_vnodes_final.txt\ncat /tmp/split_dtest_tests_j11_with_vnodes_final.txt\n"
    - run:
        name: Run dtests (j11_with_vnodes)
        no_output_timeout: 15m
        command: |
          echo "cat /tmp/split_dtest_tests_j11_with_vnodes_final.txt"
          cat /tmp/split_dtest_tests_j11_with_vnodes_final.txt

          source ~/env3.11/bin/activate
          export PATH=$JAVA_HOME/bin:$PATH
          if [ -n 'CQLSH_PYTHON=/usr/bin/python3.11' ]; then
            export CQLSH_PYTHON=/usr/bin/python3.11
          fi

          java -version
          cd ~/cassandra-dtest
          mkdir -p /tmp/dtest

          echo "env: $(env)"
          echo "** done env"
          mkdir -p /tmp/results/dtests
          # we need the "set -o pipefail" here so that the exit code that circleci will actually use is from pytest and not the exit code from tee
          export SPLIT_TESTS=`cat /tmp/split_dtest_tests_j11_with_vnodes_final.txt`
          if [ ! -z "$SPLIT_TESTS" ]; then
            set -o pipefail && cd ~/cassandra-dtest && pytest --use-vnodes --num-tokens=16 --skip-resource-intensive-tests --log-cli-level=DEBUG --junit-xml=/tmp/results/dtests/pytest_result_j11_with_vnodes.xml -s --cassandra-dir=/home/cassandra/cassandra --keep-test-dir $SPLIT_TESTS 2>&1 | tee /tmp/dtest/stdout.txt
          else
            echo "Tune your parallelism, there are more containers than test classes. Nothing to do in this container"
            (exit 1)
          fi
    - store_test_results:
        path: /tmp/results
    - store_artifacts:
        path: /tmp/dtest
        destination: dtest_j11_with_vnodes
    - store_artifacts:
        path: ~/cassandra-dtest/logs
        destination: dtest_j11_with_vnodes_logs
    environment:
    - ANT_HOME: /usr/share/ant
    - JAVA11_HOME: /usr/lib/jvm/java-11-openjdk-amd64
    - JAVA8_HOME: /usr/lib/jvm/java-8-openjdk-amd64
    - LANG: en_US.UTF-8
    - KEEP_TEST_DIR: true
    - DEFAULT_DIR: /home/cassandra/cassandra-dtest
    - PYTHONIOENCODING: utf-8
    - PYTHONUNBUFFERED: true
    - CASS_DRIVER_NO_EXTENSIONS: true
    - CASS_DRIVER_NO_CYTHON: true
    - CASSANDRA_SKIP_SYNC: true
    - DTEST_REPO: https://github.com/apache/cassandra-dtest.git
    - DTEST_BRANCH: trunk
    - CCM_MAX_HEAP_SIZE: 1024M
    - CCM_HEAP_NEWSIZE: 256M
    - REPEATED_TESTS_STOP_ON_FAILURE: false
    - REPEATED_UTESTS: null
    - REPEATED_UTESTS_COUNT: 500
    - REPEATED_UTESTS_FQLTOOL: null
    - REPEATED_UTESTS_FQLTOOL_COUNT: 500
    - REPEATED_UTESTS_LONG: null
    - REPEATED_UTESTS_LONG_COUNT: 100
    - REPEATED_UTESTS_STRESS: null
    - REPEATED_UTESTS_STRESS_COUNT: 500
    - REPEATED_JVM_DTESTS: null
    - REPEATED_JVM_DTESTS_COUNT: 500
    - REPEATED_JVM_UPGRADE_DTESTS: null
    - REPEATED_JVM_UPGRADE_DTESTS_COUNT: 500
    - REPEATED_DTESTS: null
    - REPEATED_DTESTS_COUNT: 500
    - REPEATED_LARGE_DTESTS: null
    - REPEATED_LARGE_DTESTS_COUNT: 100
    - REPEATED_UPGRADE_DTESTS: null
    - REPEATED_UPGRADE_DTESTS_COUNT: 25
    - REPEATED_ANT_TEST_TARGET: testsome
    - REPEATED_ANT_TEST_CLASS: null
    - REPEATED_ANT_TEST_METHODS: null
    - REPEATED_ANT_TEST_COUNT: 500
    - JAVA_HOME: /usr/lib/jvm/java-11-openjdk-amd64
    - JDK_HOME: /usr/lib/jvm/java-11-openjdk-amd64
    - CASSANDRA_USE_JDK11: true
  j8_utests_long_repeat:
    docker:
    - image: apache/cassandra-testing-ubuntu2004-java11-w-dependencies:latest
    resource_class: medium
    working_directory: ~/
    shell: /bin/bash -eo pipefail -l
    parallelism: 4
    steps:
    - attach_workspace:
        at: /home/cassandra
    - run:
        name: Log Environment Information
        command: |
          echo '*** id ***'
          id
          echo '*** cat /proc/cpuinfo ***'
          cat /proc/cpuinfo
          echo '*** free -m ***'
          free -m
          echo '*** df -m ***'
          df -m
          echo '*** ifconfig -a ***'
          ifconfig -a
          echo '*** uname -a ***'
          uname -a
          echo '*** mount ***'
          mount
          echo '*** env ***'
          env
          echo '*** java ***'
          which java
          java -version
    - run:
        name: Repeatedly run new or modifed JUnit tests
        no_output_timeout: 15m
        command: |
          set -x
          export PATH=$JAVA_HOME/bin:$PATH
          time mv ~/cassandra /tmp
          cd /tmp/cassandra
          if [ -d ~/dtest_jars ]; then
            cp ~/dtest_jars/dtest* /tmp/cassandra/build/
          fi

          # Calculate the number of test iterations to be run by the current parallel runner.
          count=$((${REPEATED_UTESTS_LONG_COUNT} / CIRCLE_NODE_TOTAL))
          if (($CIRCLE_NODE_INDEX < (${REPEATED_UTESTS_LONG_COUNT} % CIRCLE_NODE_TOTAL))); then
            count=$((count+1))
          fi

          # Put manually specified tests and automatically detected tests together, removing duplicates
          tests=$(echo ${REPEATED_UTESTS_LONG} | sed -e "s/<nil>//" | sed -e "s/ //" | tr "," "\n" | tr " " "\n" | sort -n | uniq -u)
          echo "Tests to be repeated: ${tests}"

          # Prepare the testtag for the target, used by the test macro in build.xml to group the output files
          target=long-testsome
          testtag=""
          if [[ $target == "test-cdc" ]]; then
            testtag="cdc"
          elif [[ $target == "test-compression" ]]; then
            testtag="compression"
          elif [[ $target == "test-system-keyspace-directory" ]]; then
            testtag="system_keyspace_directory"
          fi

          # Run each test class as many times as requested.
          exit_code="$?"
          for test in $tests; do

              # Split class and method names from the test name
              if [[ $test =~ "#" ]]; then
                class=${test%"#"*}
                method=${test#*"#"}
              else
                class=$test
                method=""
              fi

              # Prepare the -Dtest.name argument.
              # It can be the fully qualified class name or the short class name, depending on the target.
              if [[ $target == "test" || \
                    $target == "test-cdc" || \
                    $target == "test-compression" || \
                    $target == "test-system-keyspace-directory" || \
                    $target == "fqltool-test" || \
                    $target == "long-test" || \
                    $target == "stress-test" ]]; then
                name_arg="-Dtest.name=${class##*.}"
              else
                name_arg="-Dtest.name=$class"
              fi

              # Prepare the -Dtest.methods argument, which is optional
              if [[ $method == "" ]]; then
                methods_arg=""
              else
                methods_arg="-Dtest.methods=$method"
              fi

              for i in $(seq -w 1 $count); do
                echo "Running test $test, iteration $i of $count"

                # run the test
                status="passes"
                if !( set -o pipefail && \
                      ant long-testsome $name_arg $methods_arg -Dno-build-test=true | \
                      tee stdout.txt \
                    ); then
                  status="fails"
                  exit_code=1
                fi

                # move the stdout output file
                dest=/tmp/results/repeated_utests/stdout/${status}/${i}
                mkdir -p $dest
                mv stdout.txt $dest/${test}.txt

                # move the XML output files
                source=build/test/output/${testtag}
                dest=/tmp/results/repeated_utests/output/${status}/${i}
                mkdir -p $dest
                if [[ -d $source && -n "$(ls $source)" ]]; then
                  mv $source/* $dest/
                fi

                # move the log files
                source=build/test/logs/${testtag}
                dest=/tmp/results/repeated_utests/logs/${status}/${i}
                mkdir -p $dest
                if [[ -d $source && -n "$(ls $source)" ]]; then
                  mv $source/* $dest/
                fi

                # maybe stop iterations on test failure
                if [[ ${REPEATED_TESTS_STOP_ON_FAILURE} = true ]] && (( $exit_code > 0 )); then
                  break
                fi
              done
          done
          (exit ${exit_code})
    - store_test_results:
        path: /tmp/results/repeated_utests/output
    - store_artifacts:
        path: /tmp/results/repeated_utests/stdout
        destination: stdout
    - store_artifacts:
        path: /tmp/results/repeated_utests/output
        destination: junitxml
    - store_artifacts:
        path: /tmp/results/repeated_utests/logs
        destination: logs
    environment:
    - ANT_HOME: /usr/share/ant
    - JAVA11_HOME: /usr/lib/jvm/java-11-openjdk-amd64
    - JAVA8_HOME: /usr/lib/jvm/java-8-openjdk-amd64
    - LANG: en_US.UTF-8
    - KEEP_TEST_DIR: true
    - DEFAULT_DIR: /home/cassandra/cassandra-dtest
    - PYTHONIOENCODING: utf-8
    - PYTHONUNBUFFERED: true
    - CASS_DRIVER_NO_EXTENSIONS: true
    - CASS_DRIVER_NO_CYTHON: true
    - CASSANDRA_SKIP_SYNC: true
    - DTEST_REPO: https://github.com/apache/cassandra-dtest.git
    - DTEST_BRANCH: trunk
    - CCM_MAX_HEAP_SIZE: 1024M
    - CCM_HEAP_NEWSIZE: 256M
    - REPEATED_TESTS_STOP_ON_FAILURE: false
    - REPEATED_UTESTS: null
    - REPEATED_UTESTS_COUNT: 500
    - REPEATED_UTESTS_FQLTOOL: null
    - REPEATED_UTESTS_FQLTOOL_COUNT: 500
    - REPEATED_UTESTS_LONG: null
    - REPEATED_UTESTS_LONG_COUNT: 100
    - REPEATED_UTESTS_STRESS: null
    - REPEATED_UTESTS_STRESS_COUNT: 500
    - REPEATED_JVM_DTESTS: null
    - REPEATED_JVM_DTESTS_COUNT: 500
    - REPEATED_JVM_UPGRADE_DTESTS: null
    - REPEATED_JVM_UPGRADE_DTESTS_COUNT: 500
    - REPEATED_DTESTS: null
    - REPEATED_DTESTS_COUNT: 500
    - REPEATED_LARGE_DTESTS: null
    - REPEATED_LARGE_DTESTS_COUNT: 100
    - REPEATED_UPGRADE_DTESTS: null
    - REPEATED_UPGRADE_DTESTS_COUNT: 25
    - REPEATED_ANT_TEST_TARGET: testsome
    - REPEATED_ANT_TEST_CLASS: null
    - REPEATED_ANT_TEST_METHODS: null
    - REPEATED_ANT_TEST_COUNT: 500
    - JAVA_HOME: /usr/lib/jvm/java-8-openjdk-amd64
    - JDK_HOME: /usr/lib/jvm/java-8-openjdk-amd64
  j8_dtests_offheap:
    docker:
    - image: apache/cassandra-testing-ubuntu2004-java11-w-dependencies:latest
    resource_class: medium
    working_directory: ~/
    shell: /bin/bash -eo pipefail -l
    parallelism: 4
    steps:
    - attach_workspace:
        at: /home/cassandra
    - run:
        name: Clone Cassandra dtest Repository (via git)
        command: |
          git clone --single-branch --branch $DTEST_BRANCH --depth 1 $DTEST_REPO ~/cassandra-dtest
    - run:
        name: Configure virtualenv and python Dependencies
        command: |
          # note, this should be super quick as all dependencies should be pre-installed in the docker image
          # if additional dependencies were added to requirmeents.txt and the docker image hasn't been updated
          # we'd have to install it here at runtime -- which will make things slow, so do yourself a favor and
          # rebuild the docker image! (it automatically pulls the latest requirements.txt on build)
          source ~/env3.6/bin/activate
          export PATH=$JAVA_HOME/bin:$PATH
          pip3 install --exists-action w --upgrade -r ~/cassandra-dtest/requirements.txt
          pip3 uninstall -y cqlsh
          pip3 freeze
    - run:
        name: Determine Tests to Run (j8_dtests_offheap)
        no_output_timeout: 5m
        command: "# reminder: this code (along with all the steps) is independently executed on every circle container\n# so the goal here is to get the circleci script to return the tests *this* container will run\n# which we do via the `circleci` cli tool.\n\ncd cassandra-dtest\nsource ~/env3.6/bin/activate\nexport PATH=$JAVA_HOME/bin:$PATH\n\nif [ -n '' ]; then\n  export \nfi\n\necho \"***Collected DTests (j8_dtests_offheap)***\"\nset -eo pipefail && ./run_dtests.py --use-vnodes --use-off-heap-memtables --skip-resource-intensive-tests --pytest-options '-k not cql' --dtest-print-tests-only --dtest-print-tests-output=/tmp/all_dtest_tests_j8_dtests_offheap_raw --cassandra-dir=../cassandra\nif [ -z '' ]; then\n  mv /tmp/all_dtest_tests_j8_dtests_offheap_raw /tmp/all_dtest_tests_j8_dtests_offheap\nelse\n  grep -e '' /tmp/all_dtest_tests_j8_dtests_offheap_raw > /tmp/all_dtest_tests_j8_dtests_offheap || { echo \"Filter did not match any tests! Exiting build.\"; exit 0; }\nfi\nset -eo pipefail && circleci tests split --split-by=timings --timings-type=classname /tmp/all_dtest_tests_j8_dtests_offheap > /tmp/split_dtest_tests_j8_dtests_offheap.txt\ncat /tmp/split_dtest_tests_j8_dtests_offheap.txt | tr '\\n' ' ' > /tmp/split_dtest_tests_j8_dtests_offheap_final.txt\ncat /tmp/split_dtest_tests_j8_dtests_offheap_final.txt\n"
    - run:
        name: Run dtests (j8_dtests_offheap)
        no_output_timeout: 15m
        command: "echo \"cat /tmp/split_dtest_tests_j8_dtests_offheap_final.txt\"\ncat /tmp/split_dtest_tests_j8_dtests_offheap_final.txt\n\nsource ~/env3.6/bin/activate\nexport PATH=$JAVA_HOME/bin:$PATH\nif [ -n '' ]; then\n  export \nfi\n\njava -version\ncd ~/cassandra-dtest\nmkdir -p /tmp/dtest\n\necho \"env: $(env)\"\necho \"** done env\"\nmkdir -p /tmp/results/dtests\n# we need the \"set -o pipefail\" here so that the exit code that circleci will actually use is from pytest and not the exit code from tee\nexport SPLIT_TESTS=`cat /tmp/split_dtest_tests_j8_dtests_offheap_final.txt`\nif [ ! -z \"$SPLIT_TESTS\" ]; then\n  set -o pipefail && cd ~/cassandra-dtest && pytest --use-vnodes --num-tokens=16 --use-off-heap-memtables --skip-resource-intensive-tests --log-cli-level=DEBUG --junit-xml=/tmp/results/dtests/pytest_result_j8_dtests_offheap.xml -s --cassandra-dir=/home/cassandra/cassandra --keep-test-dir $SPLIT_TESTS 2>&1 | tee /tmp/dtest/stdout.txt\nelse\n  echo \"Tune your parallelism, there are more containers than test classes. Nothing to do in this container\"\n  (exit 1)\nfi\n"
    - store_test_results:
        path: /tmp/results
    - store_artifacts:
        path: /tmp/dtest
        destination: dtest_j8_dtests_offheap
    - store_artifacts:
        path: ~/cassandra-dtest/logs
        destination: dtest_j8_dtests_offheap_logs
    environment:
    - ANT_HOME: /usr/share/ant
    - JAVA11_HOME: /usr/lib/jvm/java-11-openjdk-amd64
    - JAVA8_HOME: /usr/lib/jvm/java-8-openjdk-amd64
    - LANG: en_US.UTF-8
    - KEEP_TEST_DIR: true
    - DEFAULT_DIR: /home/cassandra/cassandra-dtest
    - PYTHONIOENCODING: utf-8
    - PYTHONUNBUFFERED: true
    - CASS_DRIVER_NO_EXTENSIONS: true
    - CASS_DRIVER_NO_CYTHON: true
    - CASSANDRA_SKIP_SYNC: true
    - DTEST_REPO: https://github.com/apache/cassandra-dtest.git
    - DTEST_BRANCH: trunk
    - CCM_MAX_HEAP_SIZE: 1024M
    - CCM_HEAP_NEWSIZE: 256M
    - REPEATED_TESTS_STOP_ON_FAILURE: false
    - REPEATED_UTESTS: null
    - REPEATED_UTESTS_COUNT: 500
    - REPEATED_UTESTS_FQLTOOL: null
    - REPEATED_UTESTS_FQLTOOL_COUNT: 500
    - REPEATED_UTESTS_LONG: null
    - REPEATED_UTESTS_LONG_COUNT: 100
    - REPEATED_UTESTS_STRESS: null
    - REPEATED_UTESTS_STRESS_COUNT: 500
    - REPEATED_JVM_DTESTS: null
    - REPEATED_JVM_DTESTS_COUNT: 500
    - REPEATED_JVM_UPGRADE_DTESTS: null
    - REPEATED_JVM_UPGRADE_DTESTS_COUNT: 500
    - REPEATED_DTESTS: null
    - REPEATED_DTESTS_COUNT: 500
    - REPEATED_LARGE_DTESTS: null
    - REPEATED_LARGE_DTESTS_COUNT: 100
    - REPEATED_UPGRADE_DTESTS: null
    - REPEATED_UPGRADE_DTESTS_COUNT: 25
    - REPEATED_ANT_TEST_TARGET: testsome
    - REPEATED_ANT_TEST_CLASS: null
    - REPEATED_ANT_TEST_METHODS: null
    - REPEATED_ANT_TEST_COUNT: 500
    - JAVA_HOME: /usr/lib/jvm/java-8-openjdk-amd64
    - JDK_HOME: /usr/lib/jvm/java-8-openjdk-amd64
  j8_unit_tests:
    docker:
    - image: apache/cassandra-testing-ubuntu2004-java11-w-dependencies:latest
    resource_class: medium
    working_directory: ~/
    shell: /bin/bash -eo pipefail -l
    parallelism: 4
    steps:
    - attach_workspace:
        at: /home/cassandra
    - run:
        name: Determine unit Tests to Run
        command: |
          # reminder: this code (along with all the steps) is independently executed on every circle container
          # so the goal here is to get the circleci script to return the tests *this* container will run
          # which we do via the `circleci` cli tool.

          rm -fr ~/cassandra-dtest/upgrade_tests
          echo "***java tests***"

          # get all of our unit test filenames
          set -eo pipefail && circleci tests glob "$HOME/cassandra/test/unit/**/*.java" > /tmp/all_java_unit_tests.txt

          # split up the unit tests into groups based on the number of containers we have
          set -eo pipefail && circleci tests split --split-by=timings --timings-type=filename --index=${CIRCLE_NODE_INDEX} --total=${CIRCLE_NODE_TOTAL} /tmp/all_java_unit_tests.txt > /tmp/java_tests_${CIRCLE_NODE_INDEX}.txt
          set -eo pipefail && cat /tmp/java_tests_${CIRCLE_NODE_INDEX}.txt | sed "s;^/home/cassandra/cassandra/test/unit/;;g" | grep "Test\.java$"  > /tmp/java_tests_${CIRCLE_NODE_INDEX}_final.txt
          echo "** /tmp/java_tests_${CIRCLE_NODE_INDEX}_final.txt"
          cat /tmp/java_tests_${CIRCLE_NODE_INDEX}_final.txt
        no_output_timeout: 15m
    - run:
        name: Log Environment Information
        command: |
          echo '*** id ***'
          id
          echo '*** cat /proc/cpuinfo ***'
          cat /proc/cpuinfo
          echo '*** free -m ***'
          free -m
          echo '*** df -m ***'
          df -m
          echo '*** ifconfig -a ***'
          ifconfig -a
          echo '*** uname -a ***'
          uname -a
          echo '*** mount ***'
          mount
          echo '*** env ***'
          env
          echo '*** java ***'
          which java
          java -version
    - run:
        name: Run Unit Tests (testclasslist)
        command: |
          set -x
          export PATH=$JAVA_HOME/bin:$PATH
          time mv ~/cassandra /tmp
          cd /tmp/cassandra
          if [ -d ~/dtest_jars ]; then
            cp ~/dtest_jars/dtest* /tmp/cassandra/build/
          fi
          test_timeout=$(grep 'name="test.unit.timeout"' build.xml | awk -F'"' '{print $4}' || true)
          if [ -z "$test_timeout" ]; then
            test_timeout=$(grep 'name="test.timeout"' build.xml | awk -F'"' '{print $4}')
          fi
          ant testclasslist -Dtest.timeout="$test_timeout" -Dtest.classlistfile=/tmp/java_tests_${CIRCLE_NODE_INDEX}_final.txt  -Dtest.classlistprefix=unit -Dno-build-test=true
        no_output_timeout: 15m
    - store_test_results:
        path: /tmp/cassandra/build/test/output/
    - store_artifacts:
        path: /tmp/cassandra/build/test/output
        destination: junitxml
    - store_artifacts:
        path: /tmp/cassandra/build/test/logs
        destination: logs
    environment:
    - ANT_HOME: /usr/share/ant
    - JAVA11_HOME: /usr/lib/jvm/java-11-openjdk-amd64
    - JAVA8_HOME: /usr/lib/jvm/java-8-openjdk-amd64
    - LANG: en_US.UTF-8
    - KEEP_TEST_DIR: true
    - DEFAULT_DIR: /home/cassandra/cassandra-dtest
    - PYTHONIOENCODING: utf-8
    - PYTHONUNBUFFERED: true
    - CASS_DRIVER_NO_EXTENSIONS: true
    - CASS_DRIVER_NO_CYTHON: true
    - CASSANDRA_SKIP_SYNC: true
    - DTEST_REPO: https://github.com/apache/cassandra-dtest.git
    - DTEST_BRANCH: trunk
    - CCM_MAX_HEAP_SIZE: 1024M
    - CCM_HEAP_NEWSIZE: 256M
    - REPEATED_TESTS_STOP_ON_FAILURE: false
    - REPEATED_UTESTS: null
    - REPEATED_UTESTS_COUNT: 500
    - REPEATED_UTESTS_FQLTOOL: null
    - REPEATED_UTESTS_FQLTOOL_COUNT: 500
    - REPEATED_UTESTS_LONG: null
    - REPEATED_UTESTS_LONG_COUNT: 100
    - REPEATED_UTESTS_STRESS: null
    - REPEATED_UTESTS_STRESS_COUNT: 500
    - REPEATED_JVM_DTESTS: null
    - REPEATED_JVM_DTESTS_COUNT: 500
    - REPEATED_JVM_UPGRADE_DTESTS: null
    - REPEATED_JVM_UPGRADE_DTESTS_COUNT: 500
    - REPEATED_DTESTS: null
    - REPEATED_DTESTS_COUNT: 500
    - REPEATED_LARGE_DTESTS: null
    - REPEATED_LARGE_DTESTS_COUNT: 100
    - REPEATED_UPGRADE_DTESTS: null
    - REPEATED_UPGRADE_DTESTS_COUNT: 25
    - REPEATED_ANT_TEST_TARGET: testsome
    - REPEATED_ANT_TEST_CLASS: null
    - REPEATED_ANT_TEST_METHODS: null
    - REPEATED_ANT_TEST_COUNT: 500
    - JAVA_HOME: /usr/lib/jvm/java-8-openjdk-amd64
    - JDK_HOME: /usr/lib/jvm/java-8-openjdk-amd64
  j11_jvm_dtests:
    docker:
    - image: apache/cassandra-testing-ubuntu2004-java11:latest
    resource_class: medium
    working_directory: ~/
    shell: /bin/bash -eo pipefail -l
    parallelism: 1
    steps:
    - attach_workspace:
        at: /home/cassandra
    - run:
        name: Determine distributed Tests to Run
        command: |
          # reminder: this code (along with all the steps) is independently executed on every circle container
          # so the goal here is to get the circleci script to return the tests *this* container will run
          # which we do via the `circleci` cli tool.

          rm -fr ~/cassandra-dtest/upgrade_tests
          echo "***java tests***"

          # get all of our unit test filenames
          set -eo pipefail && circleci tests glob "$HOME/cassandra/test/distributed/**/*.java" > /tmp/all_java_unit_tests.txt

          # split up the unit tests into groups based on the number of containers we have
          set -eo pipefail && circleci tests split --split-by=timings --timings-type=filename --index=${CIRCLE_NODE_INDEX} --total=${CIRCLE_NODE_TOTAL} /tmp/all_java_unit_tests.txt > /tmp/java_tests_${CIRCLE_NODE_INDEX}.txt
          set -eo pipefail && cat /tmp/java_tests_${CIRCLE_NODE_INDEX}.txt | sed "s;^/home/cassandra/cassandra/test/distributed/;;g" | grep "Test\.java$" | grep -v upgrade > /tmp/java_tests_${CIRCLE_NODE_INDEX}_final.txt
          echo "** /tmp/java_tests_${CIRCLE_NODE_INDEX}_final.txt"
          cat /tmp/java_tests_${CIRCLE_NODE_INDEX}_final.txt
        no_output_timeout: 15m
    - run:
        name: Log Environment Information
        command: |
          echo '*** id ***'
          id
          echo '*** cat /proc/cpuinfo ***'
          cat /proc/cpuinfo
          echo '*** free -m ***'
          free -m
          echo '*** df -m ***'
          df -m
          echo '*** ifconfig -a ***'
          ifconfig -a
          echo '*** uname -a ***'
          uname -a
          echo '*** mount ***'
          mount
          echo '*** env ***'
          env
          echo '*** java ***'
          which java
          java -version
    - run:
        name: Run Unit Tests (testclasslist)
        command: |
          set -x
          export PATH=$JAVA_HOME/bin:$PATH
          time mv ~/cassandra /tmp
          cd /tmp/cassandra
          if [ -d ~/dtest_jars ]; then
            cp ~/dtest_jars/dtest* /tmp/cassandra/build/
          fi
          test_timeout=$(grep 'name="test.distributed.timeout"' build.xml | awk -F'"' '{print $4}' || true)
          if [ -z "$test_timeout" ]; then
            test_timeout=$(grep 'name="test.timeout"' build.xml | awk -F'"' '{print $4}')
          fi
          ant testclasslist -Dtest.timeout="$test_timeout" -Dtest.classlistfile=/tmp/java_tests_${CIRCLE_NODE_INDEX}_final.txt  -Dtest.classlistprefix=distributed -Dno-build-test=true
        no_output_timeout: 15m
    - store_test_results:
        path: /tmp/cassandra/build/test/output/
    - store_artifacts:
        path: /tmp/cassandra/build/test/output
        destination: junitxml
    - store_artifacts:
        path: /tmp/cassandra/build/test/logs
        destination: logs
    environment:
    - ANT_HOME: /usr/share/ant
    - JAVA11_HOME: /usr/lib/jvm/java-11-openjdk-amd64
    - JAVA8_HOME: /usr/lib/jvm/java-8-openjdk-amd64
    - LANG: en_US.UTF-8
    - KEEP_TEST_DIR: true
    - DEFAULT_DIR: /home/cassandra/cassandra-dtest
    - PYTHONIOENCODING: utf-8
    - PYTHONUNBUFFERED: true
    - CASS_DRIVER_NO_EXTENSIONS: true
    - CASS_DRIVER_NO_CYTHON: true
    - CASSANDRA_SKIP_SYNC: true
    - DTEST_REPO: https://github.com/apache/cassandra-dtest.git
    - DTEST_BRANCH: trunk
    - CCM_MAX_HEAP_SIZE: 1024M
    - CCM_HEAP_NEWSIZE: 256M
    - REPEATED_TESTS_STOP_ON_FAILURE: false
    - REPEATED_UTESTS: null
    - REPEATED_UTESTS_COUNT: 500
    - REPEATED_UTESTS_FQLTOOL: null
    - REPEATED_UTESTS_FQLTOOL_COUNT: 500
    - REPEATED_UTESTS_LONG: null
    - REPEATED_UTESTS_LONG_COUNT: 100
    - REPEATED_UTESTS_STRESS: null
    - REPEATED_UTESTS_STRESS_COUNT: 500
    - REPEATED_JVM_DTESTS: null
    - REPEATED_JVM_DTESTS_COUNT: 500
    - REPEATED_JVM_UPGRADE_DTESTS: null
    - REPEATED_JVM_UPGRADE_DTESTS_COUNT: 500
    - REPEATED_DTESTS: null
    - REPEATED_DTESTS_COUNT: 500
    - REPEATED_LARGE_DTESTS: null
    - REPEATED_LARGE_DTESTS_COUNT: 100
    - REPEATED_UPGRADE_DTESTS: null
    - REPEATED_UPGRADE_DTESTS_COUNT: 25
    - REPEATED_ANT_TEST_TARGET: testsome
    - REPEATED_ANT_TEST_CLASS: null
    - REPEATED_ANT_TEST_METHODS: null
    - REPEATED_ANT_TEST_COUNT: 500
    - JAVA_HOME: /usr/lib/jvm/java-11-openjdk-amd64
    - JDK_HOME: /usr/lib/jvm/java-11-openjdk-amd64
    - CASSANDRA_USE_JDK11: true
  j11_build:
    docker:
    - image: apache/cassandra-testing-ubuntu2004-java11:latest
    resource_class: medium
    working_directory: ~/
    shell: /bin/bash -eo pipefail -l
    parallelism: 1
    steps:
    - run:
        name: Log Environment Information
        command: |
          echo '*** id ***'
          id
          echo '*** cat /proc/cpuinfo ***'
          cat /proc/cpuinfo
          echo '*** free -m ***'
          free -m
          echo '*** df -m ***'
          df -m
          echo '*** ifconfig -a ***'
          ifconfig -a
          echo '*** uname -a ***'
          uname -a
          echo '*** mount ***'
          mount
          echo '*** env ***'
          env
          echo '*** java ***'
          which java
          java -version
    - run:
        name: Clone Cassandra Repository (via git)
        command: |
          git clone --single-branch --depth 1 --branch $CIRCLE_BRANCH https://github.com/$CIRCLE_PROJECT_USERNAME/$CIRCLE_PROJECT_REPONAME.git ~/cassandra
    - run:
        name: Build Cassandra
        command: |
          export PATH=$JAVA_HOME/bin:$PATH
          cd ~/cassandra
          # Loop to prevent failure due to maven-ant-tasks not downloading a jar..
          for x in $(seq 1 3); do
              ${ANT_HOME}/bin/ant clean realclean jar
              RETURN="$?"
              if [ "${RETURN}" -eq "0" ]; then
                  break
              fi
          done
          # Exit, if we didn't build successfully
          if [ "${RETURN}" -ne "0" ]; then
              echo "Build failed with exit code: ${RETURN}"
              exit ${RETURN}
          fi
        no_output_timeout: 15m
    - run:
        name: Run eclipse-warnings
        command: |
          export PATH=$JAVA_HOME/bin:$PATH
          cd ~/cassandra
          ant eclipse-warnings
    - persist_to_workspace:
        root: /home/cassandra
        paths:
        - cassandra
        - .m2
    environment:
    - ANT_HOME: /usr/share/ant
    - JAVA11_HOME: /usr/lib/jvm/java-11-openjdk-amd64
    - JAVA8_HOME: /usr/lib/jvm/java-8-openjdk-amd64
    - LANG: en_US.UTF-8
    - KEEP_TEST_DIR: true
    - DEFAULT_DIR: /home/cassandra/cassandra-dtest
    - PYTHONIOENCODING: utf-8
    - PYTHONUNBUFFERED: true
    - CASS_DRIVER_NO_EXTENSIONS: true
    - CASS_DRIVER_NO_CYTHON: true
    - CASSANDRA_SKIP_SYNC: true
    - DTEST_REPO: https://github.com/apache/cassandra-dtest.git
    - DTEST_BRANCH: trunk
    - CCM_MAX_HEAP_SIZE: 1024M
    - CCM_HEAP_NEWSIZE: 256M
    - REPEATED_TESTS_STOP_ON_FAILURE: false
    - REPEATED_UTESTS: null
    - REPEATED_UTESTS_COUNT: 500
    - REPEATED_UTESTS_FQLTOOL: null
    - REPEATED_UTESTS_FQLTOOL_COUNT: 500
    - REPEATED_UTESTS_LONG: null
    - REPEATED_UTESTS_LONG_COUNT: 100
    - REPEATED_UTESTS_STRESS: null
    - REPEATED_UTESTS_STRESS_COUNT: 500
    - REPEATED_JVM_DTESTS: null
    - REPEATED_JVM_DTESTS_COUNT: 500
    - REPEATED_JVM_UPGRADE_DTESTS: null
    - REPEATED_JVM_UPGRADE_DTESTS_COUNT: 500
    - REPEATED_DTESTS: null
    - REPEATED_DTESTS_COUNT: 500
    - REPEATED_LARGE_DTESTS: null
    - REPEATED_LARGE_DTESTS_COUNT: 100
    - REPEATED_UPGRADE_DTESTS: null
    - REPEATED_UPGRADE_DTESTS_COUNT: 25
    - REPEATED_ANT_TEST_TARGET: testsome
    - REPEATED_ANT_TEST_CLASS: null
    - REPEATED_ANT_TEST_METHODS: null
    - REPEATED_ANT_TEST_COUNT: 500
    - JAVA_HOME: /usr/lib/jvm/java-11-openjdk-amd64
    - JDK_HOME: /usr/lib/jvm/java-11-openjdk-amd64
    - CASSANDRA_USE_JDK11: true
  j8_dtests:
    docker:
    - image: apache/cassandra-testing-ubuntu2004-java11-w-dependencies:latest
    resource_class: medium
    working_directory: ~/
    shell: /bin/bash -eo pipefail -l
    parallelism: 4
    steps:
    - attach_workspace:
        at: /home/cassandra
    - run:
        name: Clone Cassandra dtest Repository (via git)
        command: |
          git clone --single-branch --branch $DTEST_BRANCH --depth 1 $DTEST_REPO ~/cassandra-dtest
    - run:
        name: Configure virtualenv and python Dependencies
        command: |
          # note, this should be super quick as all dependencies should be pre-installed in the docker image
          # if additional dependencies were added to requirmeents.txt and the docker image hasn't been updated
          # we'd have to install it here at runtime -- which will make things slow, so do yourself a favor and
          # rebuild the docker image! (it automatically pulls the latest requirements.txt on build)
          source ~/env3.6/bin/activate
          export PATH=$JAVA_HOME/bin:$PATH
          pip3 install --exists-action w --upgrade -r ~/cassandra-dtest/requirements.txt
          pip3 uninstall -y cqlsh
          pip3 freeze
    - run:
        name: Determine Tests to Run (j8_without_vnodes)
        no_output_timeout: 5m
        command: "# reminder: this code (along with all the steps) is independently executed on every circle container\n# so the goal here is to get the circleci script to return the tests *this* container will run\n# which we do via the `circleci` cli tool.\n\ncd cassandra-dtest\nsource ~/env3.6/bin/activate\nexport PATH=$JAVA_HOME/bin:$PATH\n\nif [ -n '' ]; then\n  export \nfi\n\necho \"***Collected DTests (j8_without_vnodes)***\"\nset -eo pipefail && ./run_dtests.py --skip-resource-intensive-tests --pytest-options '-k not cql' --dtest-print-tests-only --dtest-print-tests-output=/tmp/all_dtest_tests_j8_without_vnodes_raw --cassandra-dir=../cassandra\nif [ -z '' ]; then\n  mv /tmp/all_dtest_tests_j8_without_vnodes_raw /tmp/all_dtest_tests_j8_without_vnodes\nelse\n  grep -e '' /tmp/all_dtest_tests_j8_without_vnodes_raw > /tmp/all_dtest_tests_j8_without_vnodes || { echo \"Filter did not match any tests! Exiting build.\"; exit 0; }\nfi\nset -eo pipefail && circleci tests split --split-by=timings --timings-type=classname /tmp/all_dtest_tests_j8_without_vnodes > /tmp/split_dtest_tests_j8_without_vnodes.txt\ncat /tmp/split_dtest_tests_j8_without_vnodes.txt | tr '\\n' ' ' > /tmp/split_dtest_tests_j8_without_vnodes_final.txt\ncat /tmp/split_dtest_tests_j8_without_vnodes_final.txt\n"
    - run:
        name: Run dtests (j8_without_vnodes)
        no_output_timeout: 15m
        command: "echo \"cat /tmp/split_dtest_tests_j8_without_vnodes_final.txt\"\ncat /tmp/split_dtest_tests_j8_without_vnodes_final.txt\n\nsource ~/env3.6/bin/activate\nexport PATH=$JAVA_HOME/bin:$PATH\nif [ -n '' ]; then\n  export \nfi\n\njava -version\ncd ~/cassandra-dtest\nmkdir -p /tmp/dtest\n\necho \"env: $(env)\"\necho \"** done env\"\nmkdir -p /tmp/results/dtests\n# we need the \"set -o pipefail\" here so that the exit code that circleci will actually use is from pytest and not the exit code from tee\nexport SPLIT_TESTS=`cat /tmp/split_dtest_tests_j8_without_vnodes_final.txt`\nif [ ! -z \"$SPLIT_TESTS\" ]; then\n  set -o pipefail && cd ~/cassandra-dtest && pytest --skip-resource-intensive-tests --log-cli-level=DEBUG --junit-xml=/tmp/results/dtests/pytest_result_j8_without_vnodes.xml -s --cassandra-dir=/home/cassandra/cassandra --keep-test-dir $SPLIT_TESTS 2>&1 | tee /tmp/dtest/stdout.txt\nelse\n  echo \"Tune your parallelism, there are more containers than test classes. Nothing to do in this container\"\n  (exit 1)\nfi\n"
    - store_test_results:
        path: /tmp/results
    - store_artifacts:
        path: /tmp/dtest
        destination: dtest_j8_without_vnodes
    - store_artifacts:
        path: ~/cassandra-dtest/logs
        destination: dtest_j8_without_vnodes_logs
    environment:
    - ANT_HOME: /usr/share/ant
    - JAVA11_HOME: /usr/lib/jvm/java-11-openjdk-amd64
    - JAVA8_HOME: /usr/lib/jvm/java-8-openjdk-amd64
    - LANG: en_US.UTF-8
    - KEEP_TEST_DIR: true
    - DEFAULT_DIR: /home/cassandra/cassandra-dtest
    - PYTHONIOENCODING: utf-8
    - PYTHONUNBUFFERED: true
    - CASS_DRIVER_NO_EXTENSIONS: true
    - CASS_DRIVER_NO_CYTHON: true
    - CASSANDRA_SKIP_SYNC: true
    - DTEST_REPO: https://github.com/apache/cassandra-dtest.git
    - DTEST_BRANCH: trunk
    - CCM_MAX_HEAP_SIZE: 1024M
    - CCM_HEAP_NEWSIZE: 256M
    - REPEATED_TESTS_STOP_ON_FAILURE: false
    - REPEATED_UTESTS: null
    - REPEATED_UTESTS_COUNT: 500
    - REPEATED_UTESTS_FQLTOOL: null
    - REPEATED_UTESTS_FQLTOOL_COUNT: 500
    - REPEATED_UTESTS_LONG: null
    - REPEATED_UTESTS_LONG_COUNT: 100
    - REPEATED_UTESTS_STRESS: null
    - REPEATED_UTESTS_STRESS_COUNT: 500
    - REPEATED_JVM_DTESTS: null
    - REPEATED_JVM_DTESTS_COUNT: 500
    - REPEATED_JVM_UPGRADE_DTESTS: null
    - REPEATED_JVM_UPGRADE_DTESTS_COUNT: 500
    - REPEATED_DTESTS: null
    - REPEATED_DTESTS_COUNT: 500
    - REPEATED_LARGE_DTESTS: null
    - REPEATED_LARGE_DTESTS_COUNT: 100
    - REPEATED_UPGRADE_DTESTS: null
    - REPEATED_UPGRADE_DTESTS_COUNT: 25
    - REPEATED_ANT_TEST_TARGET: testsome
    - REPEATED_ANT_TEST_CLASS: null
    - REPEATED_ANT_TEST_METHODS: null
    - REPEATED_ANT_TEST_COUNT: 500
    - JAVA_HOME: /usr/lib/jvm/java-8-openjdk-amd64
    - JDK_HOME: /usr/lib/jvm/java-8-openjdk-amd64
  j11_cqlsh-dtests-py2-no-vnodes:
    docker:
    - image: apache/cassandra-testing-ubuntu2004-java11:latest
    resource_class: medium
    working_directory: ~/
    shell: /bin/bash -eo pipefail -l
    parallelism: 4
    steps:
    - attach_workspace:
        at: /home/cassandra
    - run:
        name: Clone Cassandra dtest Repository (via git)
        command: |
          git clone --single-branch --branch $DTEST_BRANCH --depth 1 $DTEST_REPO ~/cassandra-dtest
    - run:
        name: Configure virtualenv and python Dependencies
        command: |
          # note, this should be super quick as all dependencies should be pre-installed in the docker image
          # if additional dependencies were added to requirmeents.txt and the docker image hasn't been updated
          # we'd have to install it here at runtime -- which will make things slow, so do yourself a favor and
          # rebuild the docker image! (it automatically pulls the latest requirements.txt on build)
          source ~/env3.6/bin/activate
          export PATH=$JAVA_HOME/bin:$PATH
          pip3 install --exists-action w --upgrade -r ~/cassandra-dtest/requirements.txt
          pip3 uninstall -y cqlsh
          pip3 freeze
    - run:
        name: Determine Tests to Run (j11_without_vnodes)
        no_output_timeout: 5m
        command: "# reminder: this code (along with all the steps) is independently executed on every circle container\n# so the goal here is to get the circleci script to return the tests *this* container will run\n# which we do via the `circleci` cli tool.\n\ncd cassandra-dtest\nsource ~/env3.6/bin/activate\nexport PATH=$JAVA_HOME/bin:$PATH\n\nif [ -n '' ]; then\n  export \nfi\n\necho \"***Collected DTests (j11_without_vnodes)***\"\nset -eo pipefail && ./run_dtests.py --skip-resource-intensive-tests --pytest-options '-k cql' --dtest-print-tests-only --dtest-print-tests-output=/tmp/all_dtest_tests_j11_without_vnodes_raw --cassandra-dir=../cassandra\nif [ -z '' ]; then\n  mv /tmp/all_dtest_tests_j11_without_vnodes_raw /tmp/all_dtest_tests_j11_without_vnodes\nelse\n  grep -e '' /tmp/all_dtest_tests_j11_without_vnodes_raw > /tmp/all_dtest_tests_j11_without_vnodes || { echo \"Filter did not match any tests! Exiting build.\"; exit 0; }\nfi\nset -eo pipefail && circleci tests split --split-by=timings --timings-type=classname /tmp/all_dtest_tests_j11_without_vnodes > /tmp/split_dtest_tests_j11_without_vnodes.txt\ncat /tmp/split_dtest_tests_j11_without_vnodes.txt | tr '\\n' ' ' > /tmp/split_dtest_tests_j11_without_vnodes_final.txt\ncat /tmp/split_dtest_tests_j11_without_vnodes_final.txt\n"
    - run:
        name: Run dtests (j11_without_vnodes)
        no_output_timeout: 15m
        command: |
          echo "cat /tmp/split_dtest_tests_j11_without_vnodes_final.txt"
          cat /tmp/split_dtest_tests_j11_without_vnodes_final.txt

          source ~/env3.6/bin/activate
          export PATH=$JAVA_HOME/bin:$PATH
          if [ -n 'CQLSH_PYTHON=/usr/bin/python2.7' ]; then
            export CQLSH_PYTHON=/usr/bin/python2.7
          fi

          java -version
          cd ~/cassandra-dtest
          mkdir -p /tmp/dtest

          echo "env: $(env)"
          echo "** done env"
          mkdir -p /tmp/results/dtests
          # we need the "set -o pipefail" here so that the exit code that circleci will actually use is from pytest and not the exit code from tee
          export SPLIT_TESTS=`cat /tmp/split_dtest_tests_j11_without_vnodes_final.txt`
          if [ ! -z "$SPLIT_TESTS" ]; then
            set -o pipefail && cd ~/cassandra-dtest && pytest --skip-resource-intensive-tests --log-cli-level=DEBUG --junit-xml=/tmp/results/dtests/pytest_result_j11_without_vnodes.xml -s --cassandra-dir=/home/cassandra/cassandra --keep-test-dir $SPLIT_TESTS 2>&1 | tee /tmp/dtest/stdout.txt
          else
            echo "Tune your parallelism, there are more containers than test classes. Nothing to do in this container"
            (exit 1)
          fi
    - store_test_results:
        path: /tmp/results
    - store_artifacts:
        path: /tmp/dtest
        destination: dtest_j11_without_vnodes
    - store_artifacts:
        path: ~/cassandra-dtest/logs
        destination: dtest_j11_without_vnodes_logs
    environment:
    - ANT_HOME: /usr/share/ant
    - JAVA11_HOME: /usr/lib/jvm/java-11-openjdk-amd64
    - JAVA8_HOME: /usr/lib/jvm/java-8-openjdk-amd64
    - LANG: en_US.UTF-8
    - KEEP_TEST_DIR: true
    - DEFAULT_DIR: /home/cassandra/cassandra-dtest
    - PYTHONIOENCODING: utf-8
    - PYTHONUNBUFFERED: true
    - CASS_DRIVER_NO_EXTENSIONS: true
    - CASS_DRIVER_NO_CYTHON: true
    - CASSANDRA_SKIP_SYNC: true
    - DTEST_REPO: https://github.com/apache/cassandra-dtest.git
    - DTEST_BRANCH: trunk
    - CCM_MAX_HEAP_SIZE: 1024M
    - CCM_HEAP_NEWSIZE: 256M
    - REPEATED_TESTS_STOP_ON_FAILURE: false
    - REPEATED_UTESTS: null
    - REPEATED_UTESTS_COUNT: 500
    - REPEATED_UTESTS_FQLTOOL: null
    - REPEATED_UTESTS_FQLTOOL_COUNT: 500
    - REPEATED_UTESTS_LONG: null
    - REPEATED_UTESTS_LONG_COUNT: 100
    - REPEATED_UTESTS_STRESS: null
    - REPEATED_UTESTS_STRESS_COUNT: 500
    - REPEATED_JVM_DTESTS: null
    - REPEATED_JVM_DTESTS_COUNT: 500
    - REPEATED_JVM_UPGRADE_DTESTS: null
    - REPEATED_JVM_UPGRADE_DTESTS_COUNT: 500
    - REPEATED_DTESTS: null
    - REPEATED_DTESTS_COUNT: 500
    - REPEATED_LARGE_DTESTS: null
    - REPEATED_LARGE_DTESTS_COUNT: 100
    - REPEATED_UPGRADE_DTESTS: null
    - REPEATED_UPGRADE_DTESTS_COUNT: 25
    - REPEATED_ANT_TEST_TARGET: testsome
    - REPEATED_ANT_TEST_CLASS: null
    - REPEATED_ANT_TEST_METHODS: null
    - REPEATED_ANT_TEST_COUNT: 500
    - JAVA_HOME: /usr/lib/jvm/java-11-openjdk-amd64
    - JDK_HOME: /usr/lib/jvm/java-11-openjdk-amd64
    - CASSANDRA_USE_JDK11: true
  j8_dtests_vnode:
    docker:
    - image: apache/cassandra-testing-ubuntu2004-java11-w-dependencies:latest
    resource_class: medium
    working_directory: ~/
    shell: /bin/bash -eo pipefail -l
    parallelism: 4
    steps:
    - attach_workspace:
        at: /home/cassandra
    - run:
        name: Clone Cassandra dtest Repository (via git)
        command: |
          git clone --single-branch --branch $DTEST_BRANCH --depth 1 $DTEST_REPO ~/cassandra-dtest
    - run:
        name: Configure virtualenv and python Dependencies
        command: |
          # note, this should be super quick as all dependencies should be pre-installed in the docker image
          # if additional dependencies were added to requirmeents.txt and the docker image hasn't been updated
          # we'd have to install it here at runtime -- which will make things slow, so do yourself a favor and
          # rebuild the docker image! (it automatically pulls the latest requirements.txt on build)
          source ~/env3.6/bin/activate
          export PATH=$JAVA_HOME/bin:$PATH
          pip3 install --exists-action w --upgrade -r ~/cassandra-dtest/requirements.txt
          pip3 uninstall -y cqlsh
          pip3 freeze
    - run:
        name: Determine Tests to Run (j8_with_vnodes)
        no_output_timeout: 5m
        command: "# reminder: this code (along with all the steps) is independently executed on every circle container\n# so the goal here is to get the circleci script to return the tests *this* container will run\n# which we do via the `circleci` cli tool.\n\ncd cassandra-dtest\nsource ~/env3.6/bin/activate\nexport PATH=$JAVA_HOME/bin:$PATH\n\nif [ -n '' ]; then\n  export \nfi\n\necho \"***Collected DTests (j8_with_vnodes)***\"\nset -eo pipefail && ./run_dtests.py --use-vnodes --skip-resource-intensive-tests --pytest-options '-k not cql' --dtest-print-tests-only --dtest-print-tests-output=/tmp/all_dtest_tests_j8_with_vnodes_raw --cassandra-dir=../cassandra\nif [ -z '' ]; then\n  mv /tmp/all_dtest_tests_j8_with_vnodes_raw /tmp/all_dtest_tests_j8_with_vnodes\nelse\n  grep -e '' /tmp/all_dtest_tests_j8_with_vnodes_raw > /tmp/all_dtest_tests_j8_with_vnodes || { echo \"Filter did not match any tests! Exiting build.\"; exit 0; }\nfi\nset -eo pipefail && circleci tests split --split-by=timings --timings-type=classname /tmp/all_dtest_tests_j8_with_vnodes > /tmp/split_dtest_tests_j8_with_vnodes.txt\ncat /tmp/split_dtest_tests_j8_with_vnodes.txt | tr '\\n' ' ' > /tmp/split_dtest_tests_j8_with_vnodes_final.txt\ncat /tmp/split_dtest_tests_j8_with_vnodes_final.txt\n"
    - run:
        name: Run dtests (j8_with_vnodes)
        no_output_timeout: 15m
        command: "echo \"cat /tmp/split_dtest_tests_j8_with_vnodes_final.txt\"\ncat /tmp/split_dtest_tests_j8_with_vnodes_final.txt\n\nsource ~/env3.6/bin/activate\nexport PATH=$JAVA_HOME/bin:$PATH\nif [ -n '' ]; then\n  export \nfi\n\njava -version\ncd ~/cassandra-dtest\nmkdir -p /tmp/dtest\n\necho \"env: $(env)\"\necho \"** done env\"\nmkdir -p /tmp/results/dtests\n# we need the \"set -o pipefail\" here so that the exit code that circleci will actually use is from pytest and not the exit code from tee\nexport SPLIT_TESTS=`cat /tmp/split_dtest_tests_j8_with_vnodes_final.txt`\nif [ ! -z \"$SPLIT_TESTS\" ]; then\n  set -o pipefail && cd ~/cassandra-dtest && pytest --use-vnodes --num-tokens=16 --skip-resource-intensive-tests --log-cli-level=DEBUG --junit-xml=/tmp/results/dtests/pytest_result_j8_with_vnodes.xml -s --cassandra-dir=/home/cassandra/cassandra --keep-test-dir $SPLIT_TESTS 2>&1 | tee /tmp/dtest/stdout.txt\nelse\n  echo \"Tune your parallelism, there are more containers than test classes. Nothing to do in this container\"\n  (exit 1)\nfi\n"
    - store_test_results:
        path: /tmp/results
    - store_artifacts:
        path: /tmp/dtest
        destination: dtest_j8_with_vnodes
    - store_artifacts:
        path: ~/cassandra-dtest/logs
        destination: dtest_j8_with_vnodes_logs
    environment:
    - ANT_HOME: /usr/share/ant
    - JAVA11_HOME: /usr/lib/jvm/java-11-openjdk-amd64
    - JAVA8_HOME: /usr/lib/jvm/java-8-openjdk-amd64
    - LANG: en_US.UTF-8
    - KEEP_TEST_DIR: true
    - DEFAULT_DIR: /home/cassandra/cassandra-dtest
    - PYTHONIOENCODING: utf-8
    - PYTHONUNBUFFERED: true
    - CASS_DRIVER_NO_EXTENSIONS: true
    - CASS_DRIVER_NO_CYTHON: true
    - CASSANDRA_SKIP_SYNC: true
    - DTEST_REPO: https://github.com/apache/cassandra-dtest.git
    - DTEST_BRANCH: trunk
    - CCM_MAX_HEAP_SIZE: 1024M
    - CCM_HEAP_NEWSIZE: 256M
    - REPEATED_TESTS_STOP_ON_FAILURE: false
    - REPEATED_UTESTS: null
    - REPEATED_UTESTS_COUNT: 500
    - REPEATED_UTESTS_FQLTOOL: null
    - REPEATED_UTESTS_FQLTOOL_COUNT: 500
    - REPEATED_UTESTS_LONG: null
    - REPEATED_UTESTS_LONG_COUNT: 100
    - REPEATED_UTESTS_STRESS: null
    - REPEATED_UTESTS_STRESS_COUNT: 500
    - REPEATED_JVM_DTESTS: null
    - REPEATED_JVM_DTESTS_COUNT: 500
    - REPEATED_JVM_UPGRADE_DTESTS: null
    - REPEATED_JVM_UPGRADE_DTESTS_COUNT: 500
    - REPEATED_DTESTS: null
    - REPEATED_DTESTS_COUNT: 500
    - REPEATED_LARGE_DTESTS: null
    - REPEATED_LARGE_DTESTS_COUNT: 100
    - REPEATED_UPGRADE_DTESTS: null
    - REPEATED_UPGRADE_DTESTS_COUNT: 25
    - REPEATED_ANT_TEST_TARGET: testsome
    - REPEATED_ANT_TEST_CLASS: null
    - REPEATED_ANT_TEST_METHODS: null
    - REPEATED_ANT_TEST_COUNT: 500
    - JAVA_HOME: /usr/lib/jvm/java-8-openjdk-amd64
    - JDK_HOME: /usr/lib/jvm/java-8-openjdk-amd64
  j11_cqlshlib_tests:
    docker:
    - image: apache/cassandra-testing-ubuntu2004-java11:latest
    resource_class: medium
    working_directory: ~/
    shell: /bin/bash -eo pipefail -l
    parallelism: 1
    steps:
    - attach_workspace:
        at: /home/cassandra
    - run:
        name: Run cqlshlib Unit Tests
        command: |
          export PATH=$JAVA_HOME/bin:$PATH
          time mv ~/cassandra /tmp
          cd /tmp/cassandra/pylib
          ./cassandra-cqlsh-tests.sh ..
        no_output_timeout: 15m
    - store_test_results:
        path: /tmp/cassandra/pylib
    environment:
    - ANT_HOME: /usr/share/ant
    - JAVA11_HOME: /usr/lib/jvm/java-11-openjdk-amd64
    - JAVA8_HOME: /usr/lib/jvm/java-8-openjdk-amd64
    - LANG: en_US.UTF-8
    - KEEP_TEST_DIR: true
    - DEFAULT_DIR: /home/cassandra/cassandra-dtest
    - PYTHONIOENCODING: utf-8
    - PYTHONUNBUFFERED: true
    - CASS_DRIVER_NO_EXTENSIONS: true
    - CASS_DRIVER_NO_CYTHON: true
    - CASSANDRA_SKIP_SYNC: true
    - DTEST_REPO: https://github.com/apache/cassandra-dtest.git
    - DTEST_BRANCH: trunk
    - CCM_MAX_HEAP_SIZE: 1024M
    - CCM_HEAP_NEWSIZE: 256M
    - REPEATED_TESTS_STOP_ON_FAILURE: false
    - REPEATED_UTESTS: null
    - REPEATED_UTESTS_COUNT: 500
    - REPEATED_UTESTS_FQLTOOL: null
    - REPEATED_UTESTS_FQLTOOL_COUNT: 500
    - REPEATED_UTESTS_LONG: null
    - REPEATED_UTESTS_LONG_COUNT: 100
    - REPEATED_UTESTS_STRESS: null
    - REPEATED_UTESTS_STRESS_COUNT: 500
    - REPEATED_JVM_DTESTS: null
    - REPEATED_JVM_DTESTS_COUNT: 500
    - REPEATED_JVM_UPGRADE_DTESTS: null
    - REPEATED_JVM_UPGRADE_DTESTS_COUNT: 500
    - REPEATED_DTESTS: null
    - REPEATED_DTESTS_COUNT: 500
    - REPEATED_LARGE_DTESTS: null
    - REPEATED_LARGE_DTESTS_COUNT: 100
    - REPEATED_UPGRADE_DTESTS: null
    - REPEATED_UPGRADE_DTESTS_COUNT: 25
    - REPEATED_ANT_TEST_TARGET: testsome
    - REPEATED_ANT_TEST_CLASS: null
    - REPEATED_ANT_TEST_METHODS: null
    - REPEATED_ANT_TEST_COUNT: 500
    - JAVA_HOME: /usr/lib/jvm/java-11-openjdk-amd64
    - JDK_HOME: /usr/lib/jvm/java-11-openjdk-amd64
    - CASSANDRA_USE_JDK11: true
  j8_jvm_dtests_repeat:
    docker:
    - image: apache/cassandra-testing-ubuntu2004-java11-w-dependencies:latest
    resource_class: medium
    working_directory: ~/
    shell: /bin/bash -eo pipefail -l
    parallelism: 4
    steps:
    - attach_workspace:
        at: /home/cassandra
    - run:
        name: Log Environment Information
        command: |
          echo '*** id ***'
          id
          echo '*** cat /proc/cpuinfo ***'
          cat /proc/cpuinfo
          echo '*** free -m ***'
          free -m
          echo '*** df -m ***'
          df -m
          echo '*** ifconfig -a ***'
          ifconfig -a
          echo '*** uname -a ***'
          uname -a
          echo '*** mount ***'
          mount
          echo '*** env ***'
          env
          echo '*** java ***'
          which java
          java -version
    - run:
        name: Repeatedly run new or modifed JUnit tests
        no_output_timeout: 15m
        command: |
          set -x
          export PATH=$JAVA_HOME/bin:$PATH
          time mv ~/cassandra /tmp
          cd /tmp/cassandra
          if [ -d ~/dtest_jars ]; then
            cp ~/dtest_jars/dtest* /tmp/cassandra/build/
          fi

          # Calculate the number of test iterations to be run by the current parallel runner.
          count=$((${REPEATED_JVM_DTESTS_COUNT} / CIRCLE_NODE_TOTAL))
          if (($CIRCLE_NODE_INDEX < (${REPEATED_JVM_DTESTS_COUNT} % CIRCLE_NODE_TOTAL))); then
            count=$((count+1))
          fi

          # Put manually specified tests and automatically detected tests together, removing duplicates
          tests=$(echo ${REPEATED_JVM_DTESTS} | sed -e "s/<nil>//" | sed -e "s/ //" | tr "," "\n" | tr " " "\n" | sort -n | uniq -u)
          echo "Tests to be repeated: ${tests}"

          # Prepare the testtag for the target, used by the test macro in build.xml to group the output files
          target=test-jvm-dtest-some
          testtag=""
          if [[ $target == "test-cdc" ]]; then
            testtag="cdc"
          elif [[ $target == "test-compression" ]]; then
            testtag="compression"
          elif [[ $target == "test-system-keyspace-directory" ]]; then
            testtag="system_keyspace_directory"
          fi

          # Run each test class as many times as requested.
          exit_code="$?"
          for test in $tests; do

              # Split class and method names from the test name
              if [[ $test =~ "#" ]]; then
                class=${test%"#"*}
                method=${test#*"#"}
              else
                class=$test
                method=""
              fi

              # Prepare the -Dtest.name argument.
              # It can be the fully qualified class name or the short class name, depending on the target.
              if [[ $target == "test" || \
                    $target == "test-cdc" || \
                    $target == "test-compression" || \
                    $target == "test-system-keyspace-directory" || \
                    $target == "fqltool-test" || \
                    $target == "long-test" || \
                    $target == "stress-test" ]]; then
                name_arg="-Dtest.name=${class##*.}"
              else
                name_arg="-Dtest.name=$class"
              fi

              # Prepare the -Dtest.methods argument, which is optional
              if [[ $method == "" ]]; then
                methods_arg=""
              else
                methods_arg="-Dtest.methods=$method"
              fi

              for i in $(seq -w 1 $count); do
                echo "Running test $test, iteration $i of $count"

                # run the test
                status="passes"
                if !( set -o pipefail && \
                      ant test-jvm-dtest-some $name_arg $methods_arg -Dno-build-test=true | \
                      tee stdout.txt \
                    ); then
                  status="fails"
                  exit_code=1
                fi

                # move the stdout output file
                dest=/tmp/results/repeated_utests/stdout/${status}/${i}
                mkdir -p $dest
                mv stdout.txt $dest/${test}.txt

                # move the XML output files
                source=build/test/output/${testtag}
                dest=/tmp/results/repeated_utests/output/${status}/${i}
                mkdir -p $dest
                if [[ -d $source && -n "$(ls $source)" ]]; then
                  mv $source/* $dest/
                fi

                # move the log files
                source=build/test/logs/${testtag}
                dest=/tmp/results/repeated_utests/logs/${status}/${i}
                mkdir -p $dest
                if [[ -d $source && -n "$(ls $source)" ]]; then
                  mv $source/* $dest/
                fi

                # maybe stop iterations on test failure
                if [[ ${REPEATED_TESTS_STOP_ON_FAILURE} = true ]] && (( $exit_code > 0 )); then
                  break
                fi
              done
          done
          (exit ${exit_code})
    - store_test_results:
        path: /tmp/results/repeated_utests/output
    - store_artifacts:
        path: /tmp/results/repeated_utests/stdout
        destination: stdout
    - store_artifacts:
        path: /tmp/results/repeated_utests/output
        destination: junitxml
    - store_artifacts:
        path: /tmp/results/repeated_utests/logs
        destination: logs
    environment:
    - ANT_HOME: /usr/share/ant
    - JAVA11_HOME: /usr/lib/jvm/java-11-openjdk-amd64
    - JAVA8_HOME: /usr/lib/jvm/java-8-openjdk-amd64
    - LANG: en_US.UTF-8
    - KEEP_TEST_DIR: true
    - DEFAULT_DIR: /home/cassandra/cassandra-dtest
    - PYTHONIOENCODING: utf-8
    - PYTHONUNBUFFERED: true
    - CASS_DRIVER_NO_EXTENSIONS: true
    - CASS_DRIVER_NO_CYTHON: true
    - CASSANDRA_SKIP_SYNC: true
    - DTEST_REPO: https://github.com/apache/cassandra-dtest.git
    - DTEST_BRANCH: trunk
    - CCM_MAX_HEAP_SIZE: 1024M
    - CCM_HEAP_NEWSIZE: 256M
    - REPEATED_TESTS_STOP_ON_FAILURE: false
    - REPEATED_UTESTS: null
    - REPEATED_UTESTS_COUNT: 500
    - REPEATED_UTESTS_FQLTOOL: null
    - REPEATED_UTESTS_FQLTOOL_COUNT: 500
    - REPEATED_UTESTS_LONG: null
    - REPEATED_UTESTS_LONG_COUNT: 100
    - REPEATED_UTESTS_STRESS: null
    - REPEATED_UTESTS_STRESS_COUNT: 500
    - REPEATED_JVM_DTESTS: null
    - REPEATED_JVM_DTESTS_COUNT: 500
    - REPEATED_JVM_UPGRADE_DTESTS: null
    - REPEATED_JVM_UPGRADE_DTESTS_COUNT: 500
    - REPEATED_DTESTS: null
    - REPEATED_DTESTS_COUNT: 500
    - REPEATED_LARGE_DTESTS: null
    - REPEATED_LARGE_DTESTS_COUNT: 100
    - REPEATED_UPGRADE_DTESTS: null
    - REPEATED_UPGRADE_DTESTS_COUNT: 25
    - REPEATED_ANT_TEST_TARGET: testsome
    - REPEATED_ANT_TEST_CLASS: null
    - REPEATED_ANT_TEST_METHODS: null
    - REPEATED_ANT_TEST_COUNT: 500
    - JAVA_HOME: /usr/lib/jvm/java-8-openjdk-amd64
    - JDK_HOME: /usr/lib/jvm/java-8-openjdk-amd64
  j11_dtests:
    docker:
    - image: apache/cassandra-testing-ubuntu2004-java11:latest
    resource_class: medium
    working_directory: ~/
    shell: /bin/bash -eo pipefail -l
    parallelism: 4
    steps:
    - attach_workspace:
        at: /home/cassandra
    - run:
        name: Log Environment Information
        command: |
          echo '*** id ***'
          id
          echo '*** cat /proc/cpuinfo ***'
          cat /proc/cpuinfo
          echo '*** free -m ***'
          free -m
          echo '*** df -m ***'
          df -m
          echo '*** ifconfig -a ***'
          ifconfig -a
          echo '*** uname -a ***'
          uname -a
          echo '*** mount ***'
          mount
          echo '*** env ***'
          env
          echo '*** java ***'
          which java
          java -version
    - run:
        name: Clone Cassandra dtest Repository (via git)
        command: |
          git clone --single-branch --branch $DTEST_BRANCH --depth 1 $DTEST_REPO ~/cassandra-dtest
    - run:
        name: Configure virtualenv and python Dependencies
        command: |
          # note, this should be super quick as all dependencies should be pre-installed in the docker image
          # if additional dependencies were added to requirmeents.txt and the docker image hasn't been updated
          # we'd have to install it here at runtime -- which will make things slow, so do yourself a favor and
          # rebuild the docker image! (it automatically pulls the latest requirements.txt on build)
          source ~/env3.6/bin/activate
          export PATH=$JAVA_HOME/bin:$PATH
          pip3 install --exists-action w --upgrade -r ~/cassandra-dtest/requirements.txt
          pip3 uninstall -y cqlsh
          pip3 freeze
    - run:
        name: Determine Tests to Run (j11_without_vnodes)
        no_output_timeout: 5m
        command: "# reminder: this code (along with all the steps) is independently executed on every circle container\n# so the goal here is to get the circleci script to return the tests *this* container will run\n# which we do via the `circleci` cli tool.\n\ncd cassandra-dtest\nsource ~/env3.6/bin/activate\nexport PATH=$JAVA_HOME/bin:$PATH\n\nif [ -n '' ]; then\n  export \nfi\n\necho \"***Collected DTests (j11_without_vnodes)***\"\nset -eo pipefail && ./run_dtests.py --skip-resource-intensive-tests --pytest-options '-k not cql' --dtest-print-tests-only --dtest-print-tests-output=/tmp/all_dtest_tests_j11_without_vnodes_raw --cassandra-dir=../cassandra\nif [ -z '' ]; then\n  mv /tmp/all_dtest_tests_j11_without_vnodes_raw /tmp/all_dtest_tests_j11_without_vnodes\nelse\n  grep -e '' /tmp/all_dtest_tests_j11_without_vnodes_raw > /tmp/all_dtest_tests_j11_without_vnodes || { echo \"Filter did not match any tests! Exiting build.\"; exit 0; }\nfi\nset -eo pipefail && circleci tests split --split-by=timings --timings-type=classname /tmp/all_dtest_tests_j11_without_vnodes > /tmp/split_dtest_tests_j11_without_vnodes.txt\ncat /tmp/split_dtest_tests_j11_without_vnodes.txt | tr '\\n' ' ' > /tmp/split_dtest_tests_j11_without_vnodes_final.txt\ncat /tmp/split_dtest_tests_j11_without_vnodes_final.txt\n"
    - run:
        name: Run dtests (j11_without_vnodes)
        no_output_timeout: 15m
        command: "echo \"cat /tmp/split_dtest_tests_j11_without_vnodes_final.txt\"\ncat /tmp/split_dtest_tests_j11_without_vnodes_final.txt\n\nsource ~/env3.6/bin/activate\nexport PATH=$JAVA_HOME/bin:$PATH\nif [ -n '' ]; then\n  export \nfi\n\njava -version\ncd ~/cassandra-dtest\nmkdir -p /tmp/dtest\n\necho \"env: $(env)\"\necho \"** done env\"\nmkdir -p /tmp/results/dtests\n# we need the \"set -o pipefail\" here so that the exit code that circleci will actually use is from pytest and not the exit code from tee\nexport SPLIT_TESTS=`cat /tmp/split_dtest_tests_j11_without_vnodes_final.txt`\nif [ ! -z \"$SPLIT_TESTS\" ]; then\n  set -o pipefail && cd ~/cassandra-dtest && pytest --skip-resource-intensive-tests --log-cli-level=DEBUG --junit-xml=/tmp/results/dtests/pytest_result_j11_without_vnodes.xml -s --cassandra-dir=/home/cassandra/cassandra --keep-test-dir $SPLIT_TESTS 2>&1 | tee /tmp/dtest/stdout.txt\nelse\n  echo \"Tune your parallelism, there are more containers than test classes. Nothing to do in this container\"\n  (exit 1)\nfi\n"
    - store_test_results:
        path: /tmp/results
    - store_artifacts:
        path: /tmp/dtest
        destination: dtest_j11_without_vnodes
    - store_artifacts:
        path: ~/cassandra-dtest/logs
        destination: dtest_j11_without_vnodes_logs
    environment:
    - ANT_HOME: /usr/share/ant
    - JAVA11_HOME: /usr/lib/jvm/java-11-openjdk-amd64
    - JAVA8_HOME: /usr/lib/jvm/java-8-openjdk-amd64
    - LANG: en_US.UTF-8
    - KEEP_TEST_DIR: true
    - DEFAULT_DIR: /home/cassandra/cassandra-dtest
    - PYTHONIOENCODING: utf-8
    - PYTHONUNBUFFERED: true
    - CASS_DRIVER_NO_EXTENSIONS: true
    - CASS_DRIVER_NO_CYTHON: true
    - CASSANDRA_SKIP_SYNC: true
    - DTEST_REPO: https://github.com/apache/cassandra-dtest.git
    - DTEST_BRANCH: trunk
    - CCM_MAX_HEAP_SIZE: 1024M
    - CCM_HEAP_NEWSIZE: 256M
    - REPEATED_TESTS_STOP_ON_FAILURE: false
    - REPEATED_UTESTS: null
    - REPEATED_UTESTS_COUNT: 500
    - REPEATED_UTESTS_FQLTOOL: null
    - REPEATED_UTESTS_FQLTOOL_COUNT: 500
    - REPEATED_UTESTS_LONG: null
    - REPEATED_UTESTS_LONG_COUNT: 100
    - REPEATED_UTESTS_STRESS: null
    - REPEATED_UTESTS_STRESS_COUNT: 500
    - REPEATED_JVM_DTESTS: null
    - REPEATED_JVM_DTESTS_COUNT: 500
    - REPEATED_JVM_UPGRADE_DTESTS: null
    - REPEATED_JVM_UPGRADE_DTESTS_COUNT: 500
    - REPEATED_DTESTS: null
    - REPEATED_DTESTS_COUNT: 500
    - REPEATED_LARGE_DTESTS: null
    - REPEATED_LARGE_DTESTS_COUNT: 100
    - REPEATED_UPGRADE_DTESTS: null
    - REPEATED_UPGRADE_DTESTS_COUNT: 25
    - REPEATED_ANT_TEST_TARGET: testsome
    - REPEATED_ANT_TEST_CLASS: null
    - REPEATED_ANT_TEST_METHODS: null
    - REPEATED_ANT_TEST_COUNT: 500
    - JAVA_HOME: /usr/lib/jvm/java-11-openjdk-amd64
    - JDK_HOME: /usr/lib/jvm/java-11-openjdk-amd64
    - CASSANDRA_USE_JDK11: true
  j8_repeated_ant_test:
    docker:
    - image: apache/cassandra-testing-ubuntu2004-java11-w-dependencies:latest
    resource_class: medium
    working_directory: ~/
    shell: /bin/bash -eo pipefail -l
    parallelism: 4
    steps:
    - attach_workspace:
        at: /home/cassandra
    - run:
        name: Log Environment Information
        command: |
          echo '*** id ***'
          id
          echo '*** cat /proc/cpuinfo ***'
          cat /proc/cpuinfo
          echo '*** free -m ***'
          free -m
          echo '*** df -m ***'
          df -m
          echo '*** ifconfig -a ***'
          ifconfig -a
          echo '*** uname -a ***'
          uname -a
          echo '*** mount ***'
          mount
          echo '*** env ***'
          env
          echo '*** java ***'
          which java
          java -version
    - run:
        name: Run repeated JUnit test
        no_output_timeout: 15m
        command: |
          if [ "${REPEATED_ANT_TEST_CLASS}" == "<nil>" ]; then
            echo "Repeated utest class name hasn't been defined, exiting without running any test"
          elif [ "${REPEATED_ANT_TEST_COUNT}" == "<nil>" ]; then
            echo "Repeated utest count hasn't been defined, exiting without running any test"
          elif [ "${REPEATED_ANT_TEST_COUNT}" -le 0 ]; then
            echo "Repeated utest count is lesser or equals than zero, exiting without running any test"
          else

            # Calculate the number of test iterations to be run by the current parallel runner.
            # Since we are running the same test multiple times there is no need to use `circleci tests split`.
            count=$((${REPEATED_ANT_TEST_COUNT} / CIRCLE_NODE_TOTAL))
            if (($CIRCLE_NODE_INDEX < (${REPEATED_ANT_TEST_COUNT} % CIRCLE_NODE_TOTAL))); then
              count=$((count+1))
            fi

            if (($count <= 0)); then
              echo "No tests to run in this runner"
            else
              echo "Running ${REPEATED_ANT_TEST_TARGET} ${REPEATED_ANT_TEST_CLASS} ${REPEATED_ANT_TEST_METHODS} ${REPEATED_ANT_TEST_COUNT} times"

              set -x
              export PATH=$JAVA_HOME/bin:$PATH
              time mv ~/cassandra /tmp
              cd /tmp/cassandra
              if [ -d ~/dtest_jars ]; then
                cp ~/dtest_jars/dtest* /tmp/cassandra/build/
              fi

              target=${REPEATED_ANT_TEST_TARGET}
              class_path=${REPEATED_ANT_TEST_CLASS}
              class_name="${class_path##*.}"

              # Prepare the -Dtest.name argument.
              # It can be the fully qualified class name or the short class name, depending on the target.
              if [[ $target == "test" || \
                    $target == "test-cdc" || \
                    $target == "test-compression" || \
                    $target == "test-system-keyspace-directory" || \
                    $target == "fqltool-test" || \
                    $target == "long-test" || \
                    $target == "stress-test" ]]; then
                name="-Dtest.name=$class_name"
              else
                name="-Dtest.name=$class_path"
              fi

              # Prepare the -Dtest.methods argument, which is optional
              if [ "${REPEATED_ANT_TEST_METHODS}" == "<nil>" ]; then
                methods=""
              else
                methods="-Dtest.methods=${REPEATED_ANT_TEST_METHODS}"
              fi

              # Run the test target as many times as requested collecting the exit code,
              # stopping the iteration only if stop_on_failure is set.
              exit_code="$?"
              for i in $(seq -w 1 $count); do

                echo "Running test iteration $i of $count"

                # run the test
                status="passes"
                if !( set -o pipefail && ant $target $name $methods -Dno-build-test=true | tee stdout.txt ); then
                  status="fails"
                  exit_code=1
                fi

                # move the stdout output file
                dest=/tmp/results/repeated_utest/stdout/${status}/${i}
                mkdir -p $dest
                mv stdout.txt $dest/${REPEATED_ANT_TEST_TARGET}-${REPEATED_ANT_TEST_CLASS}.txt

                # move the XML output files
                source=build/test/output
                dest=/tmp/results/repeated_utest/output/${status}/${i}
                mkdir -p $dest
                if [[ -d $source && -n "$(ls $source)" ]]; then
                  mv $source/* $dest/
                fi

                # move the log files
                source=build/test/logs
                dest=/tmp/results/repeated_utest/logs/${status}/${i}
                mkdir -p $dest
                if [[ -d $source && -n "$(ls $source)" ]]; then
                  mv $source/* $dest/
                fi

                # maybe stop iterations on test failure
                if [[ ${REPEATED_TESTS_STOP_ON_FAILURE} = true ]] && (( $exit_code > 0 )); then
                  break
                fi
              done

              (exit ${exit_code})
            fi
          fi
    - store_test_results:
        path: /tmp/results/repeated_utest/output
    - store_artifacts:
        path: /tmp/results/repeated_utest/stdout
        destination: stdout
    - store_artifacts:
        path: /tmp/results/repeated_utest/output
        destination: junitxml
    - store_artifacts:
        path: /tmp/results/repeated_utest/logs
        destination: logs
    environment:
    - ANT_HOME: /usr/share/ant
    - JAVA11_HOME: /usr/lib/jvm/java-11-openjdk-amd64
    - JAVA8_HOME: /usr/lib/jvm/java-8-openjdk-amd64
    - LANG: en_US.UTF-8
    - KEEP_TEST_DIR: true
    - DEFAULT_DIR: /home/cassandra/cassandra-dtest
    - PYTHONIOENCODING: utf-8
    - PYTHONUNBUFFERED: true
    - CASS_DRIVER_NO_EXTENSIONS: true
    - CASS_DRIVER_NO_CYTHON: true
    - CASSANDRA_SKIP_SYNC: true
    - DTEST_REPO: https://github.com/apache/cassandra-dtest.git
    - DTEST_BRANCH: trunk
    - CCM_MAX_HEAP_SIZE: 1024M
    - CCM_HEAP_NEWSIZE: 256M
    - REPEATED_TESTS_STOP_ON_FAILURE: false
    - REPEATED_UTESTS: null
    - REPEATED_UTESTS_COUNT: 500
    - REPEATED_UTESTS_FQLTOOL: null
    - REPEATED_UTESTS_FQLTOOL_COUNT: 500
    - REPEATED_UTESTS_LONG: null
    - REPEATED_UTESTS_LONG_COUNT: 100
    - REPEATED_UTESTS_STRESS: null
    - REPEATED_UTESTS_STRESS_COUNT: 500
    - REPEATED_JVM_DTESTS: null
    - REPEATED_JVM_DTESTS_COUNT: 500
    - REPEATED_JVM_UPGRADE_DTESTS: null
    - REPEATED_JVM_UPGRADE_DTESTS_COUNT: 500
    - REPEATED_DTESTS: null
    - REPEATED_DTESTS_COUNT: 500
    - REPEATED_LARGE_DTESTS: null
    - REPEATED_LARGE_DTESTS_COUNT: 100
    - REPEATED_UPGRADE_DTESTS: null
    - REPEATED_UPGRADE_DTESTS_COUNT: 25
    - REPEATED_ANT_TEST_TARGET: testsome
    - REPEATED_ANT_TEST_CLASS: null
    - REPEATED_ANT_TEST_METHODS: null
    - REPEATED_ANT_TEST_COUNT: 500
    - JAVA_HOME: /usr/lib/jvm/java-8-openjdk-amd64
    - JDK_HOME: /usr/lib/jvm/java-8-openjdk-amd64
  j8_utests_long:
    docker:
    - image: apache/cassandra-testing-ubuntu2004-java11-w-dependencies:latest
    resource_class: medium
    working_directory: ~/
    shell: /bin/bash -eo pipefail -l
    parallelism: 1
    steps:
    - attach_workspace:
        at: /home/cassandra
    - run:
        name: Run Unit Tests (long-test)
        command: |
          export PATH=$JAVA_HOME/bin:$PATH
          time mv ~/cassandra /tmp
          cd /tmp/cassandra
          if [ -d ~/dtest_jars ]; then
            cp ~/dtest_jars/dtest* /tmp/cassandra/build/
          fi
          ant long-test -Dno-build-test=true
        no_output_timeout: 15m
    - store_test_results:
        path: /tmp/cassandra/build/test/output/
    - store_artifacts:
        path: /tmp/cassandra/build/test/output
        destination: junitxml
    - store_artifacts:
        path: /tmp/cassandra/build/test/logs
        destination: logs
    environment:
    - ANT_HOME: /usr/share/ant
    - JAVA11_HOME: /usr/lib/jvm/java-11-openjdk-amd64
    - JAVA8_HOME: /usr/lib/jvm/java-8-openjdk-amd64
    - LANG: en_US.UTF-8
    - KEEP_TEST_DIR: true
    - DEFAULT_DIR: /home/cassandra/cassandra-dtest
    - PYTHONIOENCODING: utf-8
    - PYTHONUNBUFFERED: true
    - CASS_DRIVER_NO_EXTENSIONS: true
    - CASS_DRIVER_NO_CYTHON: true
    - CASSANDRA_SKIP_SYNC: true
    - DTEST_REPO: https://github.com/apache/cassandra-dtest.git
    - DTEST_BRANCH: trunk
    - CCM_MAX_HEAP_SIZE: 1024M
    - CCM_HEAP_NEWSIZE: 256M
    - REPEATED_TESTS_STOP_ON_FAILURE: false
    - REPEATED_UTESTS: null
    - REPEATED_UTESTS_COUNT: 500
    - REPEATED_UTESTS_FQLTOOL: null
    - REPEATED_UTESTS_FQLTOOL_COUNT: 500
    - REPEATED_UTESTS_LONG: null
    - REPEATED_UTESTS_LONG_COUNT: 100
    - REPEATED_UTESTS_STRESS: null
    - REPEATED_UTESTS_STRESS_COUNT: 500
    - REPEATED_JVM_DTESTS: null
    - REPEATED_JVM_DTESTS_COUNT: 500
    - REPEATED_JVM_UPGRADE_DTESTS: null
    - REPEATED_JVM_UPGRADE_DTESTS_COUNT: 500
    - REPEATED_DTESTS: null
    - REPEATED_DTESTS_COUNT: 500
    - REPEATED_LARGE_DTESTS: null
    - REPEATED_LARGE_DTESTS_COUNT: 100
    - REPEATED_UPGRADE_DTESTS: null
    - REPEATED_UPGRADE_DTESTS_COUNT: 25
    - REPEATED_ANT_TEST_TARGET: testsome
    - REPEATED_ANT_TEST_CLASS: null
    - REPEATED_ANT_TEST_METHODS: null
    - REPEATED_ANT_TEST_COUNT: 500
    - JAVA_HOME: /usr/lib/jvm/java-8-openjdk-amd64
    - JDK_HOME: /usr/lib/jvm/java-8-openjdk-amd64
  j8_utests_cdc:
    docker:
    - image: apache/cassandra-testing-ubuntu2004-java11-w-dependencies:latest
    resource_class: medium
    working_directory: ~/
    shell: /bin/bash -eo pipefail -l
    parallelism: 4
    steps:
    - attach_workspace:
        at: /home/cassandra
    - run:
        name: Determine unit Tests to Run
        command: |
          # reminder: this code (along with all the steps) is independently executed on every circle container
          # so the goal here is to get the circleci script to return the tests *this* container will run
          # which we do via the `circleci` cli tool.

          rm -fr ~/cassandra-dtest/upgrade_tests
          echo "***java tests***"

          # get all of our unit test filenames
          set -eo pipefail && circleci tests glob "$HOME/cassandra/test/unit/**/*.java" > /tmp/all_java_unit_tests.txt

          # split up the unit tests into groups based on the number of containers we have
          set -eo pipefail && circleci tests split --split-by=timings --timings-type=filename --index=${CIRCLE_NODE_INDEX} --total=${CIRCLE_NODE_TOTAL} /tmp/all_java_unit_tests.txt > /tmp/java_tests_${CIRCLE_NODE_INDEX}.txt
          set -eo pipefail && cat /tmp/java_tests_${CIRCLE_NODE_INDEX}.txt | sed "s;^/home/cassandra/cassandra/test/unit/;;g" | grep "Test\.java$"  > /tmp/java_tests_${CIRCLE_NODE_INDEX}_final.txt
          echo "** /tmp/java_tests_${CIRCLE_NODE_INDEX}_final.txt"
          cat /tmp/java_tests_${CIRCLE_NODE_INDEX}_final.txt
        no_output_timeout: 15m
    - run:
        name: Log Environment Information
        command: |
          echo '*** id ***'
          id
          echo '*** cat /proc/cpuinfo ***'
          cat /proc/cpuinfo
          echo '*** free -m ***'
          free -m
          echo '*** df -m ***'
          df -m
          echo '*** ifconfig -a ***'
          ifconfig -a
          echo '*** uname -a ***'
          uname -a
          echo '*** mount ***'
          mount
          echo '*** env ***'
          env
          echo '*** java ***'
          which java
          java -version
    - run:
        name: Run Unit Tests (testclasslist-cdc)
        command: |
          set -x
          export PATH=$JAVA_HOME/bin:$PATH
          time mv ~/cassandra /tmp
          cd /tmp/cassandra
          if [ -d ~/dtest_jars ]; then
            cp ~/dtest_jars/dtest* /tmp/cassandra/build/
          fi
          test_timeout=$(grep 'name="test.unit.timeout"' build.xml | awk -F'"' '{print $4}' || true)
          if [ -z "$test_timeout" ]; then
            test_timeout=$(grep 'name="test.timeout"' build.xml | awk -F'"' '{print $4}')
          fi
          ant testclasslist-cdc -Dtest.timeout="$test_timeout" -Dtest.classlistfile=/tmp/java_tests_${CIRCLE_NODE_INDEX}_final.txt  -Dtest.classlistprefix=unit -Dno-build-test=true
        no_output_timeout: 15m
    - store_test_results:
        path: /tmp/cassandra/build/test/output/
    - store_artifacts:
        path: /tmp/cassandra/build/test/output
        destination: junitxml
    - store_artifacts:
        path: /tmp/cassandra/build/test/logs
        destination: logs
    environment:
    - ANT_HOME: /usr/share/ant
    - JAVA11_HOME: /usr/lib/jvm/java-11-openjdk-amd64
    - JAVA8_HOME: /usr/lib/jvm/java-8-openjdk-amd64
    - LANG: en_US.UTF-8
    - KEEP_TEST_DIR: true
    - DEFAULT_DIR: /home/cassandra/cassandra-dtest
    - PYTHONIOENCODING: utf-8
    - PYTHONUNBUFFERED: true
    - CASS_DRIVER_NO_EXTENSIONS: true
    - CASS_DRIVER_NO_CYTHON: true
    - CASSANDRA_SKIP_SYNC: true
    - DTEST_REPO: https://github.com/apache/cassandra-dtest.git
    - DTEST_BRANCH: trunk
    - CCM_MAX_HEAP_SIZE: 1024M
    - CCM_HEAP_NEWSIZE: 256M
    - REPEATED_TESTS_STOP_ON_FAILURE: false
    - REPEATED_UTESTS: null
    - REPEATED_UTESTS_COUNT: 500
    - REPEATED_UTESTS_FQLTOOL: null
    - REPEATED_UTESTS_FQLTOOL_COUNT: 500
    - REPEATED_UTESTS_LONG: null
    - REPEATED_UTESTS_LONG_COUNT: 100
    - REPEATED_UTESTS_STRESS: null
    - REPEATED_UTESTS_STRESS_COUNT: 500
    - REPEATED_JVM_DTESTS: null
    - REPEATED_JVM_DTESTS_COUNT: 500
    - REPEATED_JVM_UPGRADE_DTESTS: null
    - REPEATED_JVM_UPGRADE_DTESTS_COUNT: 500
    - REPEATED_DTESTS: null
    - REPEATED_DTESTS_COUNT: 500
    - REPEATED_LARGE_DTESTS: null
    - REPEATED_LARGE_DTESTS_COUNT: 100
    - REPEATED_UPGRADE_DTESTS: null
    - REPEATED_UPGRADE_DTESTS_COUNT: 25
    - REPEATED_ANT_TEST_TARGET: testsome
    - REPEATED_ANT_TEST_CLASS: null
    - REPEATED_ANT_TEST_METHODS: null
    - REPEATED_ANT_TEST_COUNT: 500
    - JAVA_HOME: /usr/lib/jvm/java-8-openjdk-amd64
    - JDK_HOME: /usr/lib/jvm/java-8-openjdk-amd64
  j8_cqlsh_dtests_py311_offheap:
    docker:
    - image: apache/cassandra-testing-ubuntu2004-java11-w-dependencies:latest
    resource_class: medium
    working_directory: ~/
    shell: /bin/bash -eo pipefail -l
    parallelism: 4
    steps:
    - attach_workspace:
        at: /home/cassandra
    - run:
        name: Clone Cassandra dtest Repository (via git)
        command: |
          git clone --single-branch --branch $DTEST_BRANCH --depth 1 $DTEST_REPO ~/cassandra-dtest
    - run:
        name: Configure virtualenv and python Dependencies
        command: |
          # note, this should be super quick as all dependencies should be pre-installed in the docker image
          # if additional dependencies were added to requirmeents.txt and the docker image hasn't been updated
          # we'd have to install it here at runtime -- which will make things slow, so do yourself a favor and
          # rebuild the docker image! (it automatically pulls the latest requirements.txt on build)
          source ~/env3.11/bin/activate
          export PATH=$JAVA_HOME/bin:$PATH
          pip3 install --exists-action w --upgrade -r ~/cassandra-dtest/requirements.txt
          pip3 uninstall -y cqlsh
          pip3 freeze
    - run:
        name: Determine Tests to Run (j8_dtests_offheap)
        no_output_timeout: 5m
        command: "# reminder: this code (along with all the steps) is independently executed on every circle container\n# so the goal here is to get the circleci script to return the tests *this* container will run\n# which we do via the `circleci` cli tool.\n\ncd cassandra-dtest\nsource ~/env3.11/bin/activate\nexport PATH=$JAVA_HOME/bin:$PATH\n\nif [ -n '' ]; then\n  export \nfi\n\necho \"***Collected DTests (j8_dtests_offheap)***\"\nset -eo pipefail && ./run_dtests.py --use-vnodes --use-off-heap-memtables --skip-resource-intensive-tests --pytest-options '-k cql' --dtest-print-tests-only --dtest-print-tests-output=/tmp/all_dtest_tests_j8_dtests_offheap_raw --cassandra-dir=../cassandra\nif [ -z '' ]; then\n  mv /tmp/all_dtest_tests_j8_dtests_offheap_raw /tmp/all_dtest_tests_j8_dtests_offheap\nelse\n  grep -e '' /tmp/all_dtest_tests_j8_dtests_offheap_raw > /tmp/all_dtest_tests_j8_dtests_offheap || { echo \"Filter did not match any tests! Exiting build.\"; exit 0; }\nfi\nset -eo pipefail && circleci tests split --split-by=timings --timings-type=classname /tmp/all_dtest_tests_j8_dtests_offheap > /tmp/split_dtest_tests_j8_dtests_offheap.txt\ncat /tmp/split_dtest_tests_j8_dtests_offheap.txt | tr '\\n' ' ' > /tmp/split_dtest_tests_j8_dtests_offheap_final.txt\ncat /tmp/split_dtest_tests_j8_dtests_offheap_final.txt\n"
    - run:
        name: Run dtests (j8_dtests_offheap)
        no_output_timeout: 15m
        command: |
          echo "cat /tmp/split_dtest_tests_j8_dtests_offheap_final.txt"
          cat /tmp/split_dtest_tests_j8_dtests_offheap_final.txt

          source ~/env3.11/bin/activate
          export PATH=$JAVA_HOME/bin:$PATH
          if [ -n 'CQLSH_PYTHON=/usr/bin/python3.11' ]; then
            export CQLSH_PYTHON=/usr/bin/python3.11
          fi

          java -version
          cd ~/cassandra-dtest
          mkdir -p /tmp/dtest

          echo "env: $(env)"
          echo "** done env"
          mkdir -p /tmp/results/dtests
          # we need the "set -o pipefail" here so that the exit code that circleci will actually use is from pytest and not the exit code from tee
          export SPLIT_TESTS=`cat /tmp/split_dtest_tests_j8_dtests_offheap_final.txt`
          if [ ! -z "$SPLIT_TESTS" ]; then
            set -o pipefail && cd ~/cassandra-dtest && pytest --use-vnodes --num-tokens=16 --use-off-heap-memtables --skip-resource-intensive-tests --log-cli-level=DEBUG --junit-xml=/tmp/results/dtests/pytest_result_j8_dtests_offheap.xml -s --cassandra-dir=/home/cassandra/cassandra --keep-test-dir $SPLIT_TESTS 2>&1 | tee /tmp/dtest/stdout.txt
          else
            echo "Tune your parallelism, there are more containers than test classes. Nothing to do in this container"
            (exit 1)
          fi
    - store_test_results:
        path: /tmp/results
    - store_artifacts:
        path: /tmp/dtest
        destination: dtest_j8_dtests_offheap
    - store_artifacts:
        path: ~/cassandra-dtest/logs
        destination: dtest_j8_dtests_offheap_logs
    environment:
    - ANT_HOME: /usr/share/ant
    - JAVA11_HOME: /usr/lib/jvm/java-11-openjdk-amd64
    - JAVA8_HOME: /usr/lib/jvm/java-8-openjdk-amd64
    - LANG: en_US.UTF-8
    - KEEP_TEST_DIR: true
    - DEFAULT_DIR: /home/cassandra/cassandra-dtest
    - PYTHONIOENCODING: utf-8
    - PYTHONUNBUFFERED: true
    - CASS_DRIVER_NO_EXTENSIONS: true
    - CASS_DRIVER_NO_CYTHON: true
    - CASSANDRA_SKIP_SYNC: true
    - DTEST_REPO: https://github.com/apache/cassandra-dtest.git
    - DTEST_BRANCH: trunk
    - CCM_MAX_HEAP_SIZE: 1024M
    - CCM_HEAP_NEWSIZE: 256M
    - REPEATED_TESTS_STOP_ON_FAILURE: false
    - REPEATED_UTESTS: null
    - REPEATED_UTESTS_COUNT: 500
    - REPEATED_UTESTS_FQLTOOL: null
    - REPEATED_UTESTS_FQLTOOL_COUNT: 500
    - REPEATED_UTESTS_LONG: null
    - REPEATED_UTESTS_LONG_COUNT: 100
    - REPEATED_UTESTS_STRESS: null
    - REPEATED_UTESTS_STRESS_COUNT: 500
    - REPEATED_JVM_DTESTS: null
    - REPEATED_JVM_DTESTS_COUNT: 500
    - REPEATED_JVM_UPGRADE_DTESTS: null
    - REPEATED_JVM_UPGRADE_DTESTS_COUNT: 500
    - REPEATED_DTESTS: null
    - REPEATED_DTESTS_COUNT: 500
    - REPEATED_LARGE_DTESTS: null
    - REPEATED_LARGE_DTESTS_COUNT: 100
    - REPEATED_UPGRADE_DTESTS: null
    - REPEATED_UPGRADE_DTESTS_COUNT: 25
    - REPEATED_ANT_TEST_TARGET: testsome
    - REPEATED_ANT_TEST_CLASS: null
    - REPEATED_ANT_TEST_METHODS: null
    - REPEATED_ANT_TEST_COUNT: 500
    - JAVA_HOME: /usr/lib/jvm/java-8-openjdk-amd64
    - JDK_HOME: /usr/lib/jvm/java-8-openjdk-amd64
  j8_dtests_repeat:
    docker:
    - image: apache/cassandra-testing-ubuntu2004-java11-w-dependencies:latest
    resource_class: medium
    working_directory: ~/
    shell: /bin/bash -eo pipefail -l
    parallelism: 4
    steps:
    - attach_workspace:
        at: /home/cassandra
    - run:
        name: Clone Cassandra dtest Repository (via git)
        command: |
          git clone --single-branch --branch $DTEST_BRANCH --depth 1 $DTEST_REPO ~/cassandra-dtest
    - run:
        name: Configure virtualenv and python Dependencies
        command: |
          # note, this should be super quick as all dependencies should be pre-installed in the docker image
          # if additional dependencies were added to requirmeents.txt and the docker image hasn't been updated
          # we'd have to install it here at runtime -- which will make things slow, so do yourself a favor and
          # rebuild the docker image! (it automatically pulls the latest requirements.txt on build)
          source ~/env3.6/bin/activate
          export PATH=$JAVA_HOME/bin:$PATH
          pip3 install --exists-action w --upgrade -r ~/cassandra-dtest/requirements.txt
          pip3 uninstall -y cqlsh
          pip3 freeze
    - run:
        name: Run repeated Python dtest
        no_output_timeout: 15m
        command: |
          if [ "${REPEATED_DTESTS}" == "<nil>" ]; then
            echo "Repeated dtest name hasn't been defined, exiting without running any test"
          elif [ "${REPEATED_DTESTS_COUNT}" == "<nil>" ]; then
            echo "Repeated dtest count hasn't been defined, exiting without running any test"
          elif [ "${REPEATED_DTESTS_COUNT}" -le 0 ]; then
            echo "Repeated dtest count is lesser or equals than zero, exiting without running any test"
          else

            # Calculate the number of test iterations to be run by the current parallel runner.
            # Since we are running the same test multiple times there is no need to use `circleci tests split`.
            count=$((${REPEATED_DTESTS_COUNT} / CIRCLE_NODE_TOTAL))
            if (($CIRCLE_NODE_INDEX < (${REPEATED_DTESTS_COUNT} % CIRCLE_NODE_TOTAL))); then
              count=$((count+1))
            fi

            if (($count <= 0)); then
              echo "No tests to run in this runner"
            else
              echo "Running ${REPEATED_DTESTS} $count times"

              source ~/env3.6/bin/activate
              export PATH=$JAVA_HOME/bin:$PATH

              java -version
              cd ~/cassandra-dtest
              mkdir -p /tmp/dtest

              echo "env: $(env)"
              echo "** done env"
              mkdir -p /tmp/results/dtests

              tests_arg=$(echo ${REPEATED_DTESTS} | sed -e "s/,/ /g")

              stop_on_failure_arg=""
              if ${REPEATED_TESTS_STOP_ON_FAILURE}; then
                stop_on_failure_arg="-x"
              fi

              vnodes_args=""
              if false; then
                vnodes_args="--use-vnodes --num-tokens=16"
              fi

              upgrade_arg=""
              if false; then
                upgrade_arg="--execute-upgrade-tests --upgrade-target-version-only --upgrade-version-selection all"
              fi

              # we need the "set -o pipefail" here so that the exit code that circleci will actually use is from pytest and not the exit code from tee
              set -o pipefail && cd ~/cassandra-dtest && pytest $vnodes_args --count=$count $stop_on_failure_arg $upgrade_arg --log-cli-level=DEBUG --junit-xml=/tmp/results/dtests/pytest_result.xml -s --cassandra-dir=/home/cassandra/cassandra --keep-test-dir  $tests_arg | tee /tmp/dtest/stdout.txt
            fi
          fi
    - store_test_results:
        path: /tmp/results
    - store_artifacts:
        path: /tmp/dtest
        destination: dtest
    - store_artifacts:
        path: ~/cassandra-dtest/logs
        destination: dtest_logs
    environment:
    - ANT_HOME: /usr/share/ant
    - JAVA11_HOME: /usr/lib/jvm/java-11-openjdk-amd64
    - JAVA8_HOME: /usr/lib/jvm/java-8-openjdk-amd64
    - LANG: en_US.UTF-8
    - KEEP_TEST_DIR: true
    - DEFAULT_DIR: /home/cassandra/cassandra-dtest
    - PYTHONIOENCODING: utf-8
    - PYTHONUNBUFFERED: true
    - CASS_DRIVER_NO_EXTENSIONS: true
    - CASS_DRIVER_NO_CYTHON: true
    - CASSANDRA_SKIP_SYNC: true
    - DTEST_REPO: https://github.com/apache/cassandra-dtest.git
    - DTEST_BRANCH: trunk
    - CCM_MAX_HEAP_SIZE: 1024M
    - CCM_HEAP_NEWSIZE: 256M
    - REPEATED_TESTS_STOP_ON_FAILURE: false
    - REPEATED_UTESTS: null
    - REPEATED_UTESTS_COUNT: 500
    - REPEATED_UTESTS_FQLTOOL: null
    - REPEATED_UTESTS_FQLTOOL_COUNT: 500
    - REPEATED_UTESTS_LONG: null
    - REPEATED_UTESTS_LONG_COUNT: 100
    - REPEATED_UTESTS_STRESS: null
    - REPEATED_UTESTS_STRESS_COUNT: 500
    - REPEATED_JVM_DTESTS: null
    - REPEATED_JVM_DTESTS_COUNT: 500
    - REPEATED_JVM_UPGRADE_DTESTS: null
    - REPEATED_JVM_UPGRADE_DTESTS_COUNT: 500
    - REPEATED_DTESTS: null
    - REPEATED_DTESTS_COUNT: 500
    - REPEATED_LARGE_DTESTS: null
    - REPEATED_LARGE_DTESTS_COUNT: 100
    - REPEATED_UPGRADE_DTESTS: null
    - REPEATED_UPGRADE_DTESTS_COUNT: 25
    - REPEATED_ANT_TEST_TARGET: testsome
    - REPEATED_ANT_TEST_CLASS: null
    - REPEATED_ANT_TEST_METHODS: null
    - REPEATED_ANT_TEST_COUNT: 500
    - JAVA_HOME: /usr/lib/jvm/java-8-openjdk-amd64
    - JDK_HOME: /usr/lib/jvm/java-8-openjdk-amd64
  j8_jvm_dtests:
    docker:
    - image: apache/cassandra-testing-ubuntu2004-java11-w-dependencies:latest
    resource_class: medium
    working_directory: ~/
    shell: /bin/bash -eo pipefail -l
    parallelism: 1
    steps:
    - attach_workspace:
        at: /home/cassandra
    - run:
        name: Determine distributed Tests to Run
        command: |
          # reminder: this code (along with all the steps) is independently executed on every circle container
          # so the goal here is to get the circleci script to return the tests *this* container will run
          # which we do via the `circleci` cli tool.

          rm -fr ~/cassandra-dtest/upgrade_tests
          echo "***java tests***"

          # get all of our unit test filenames
          set -eo pipefail && circleci tests glob "$HOME/cassandra/test/distributed/**/*.java" > /tmp/all_java_unit_tests.txt

          # split up the unit tests into groups based on the number of containers we have
          set -eo pipefail && circleci tests split --split-by=timings --timings-type=filename --index=${CIRCLE_NODE_INDEX} --total=${CIRCLE_NODE_TOTAL} /tmp/all_java_unit_tests.txt > /tmp/java_tests_${CIRCLE_NODE_INDEX}.txt
          set -eo pipefail && cat /tmp/java_tests_${CIRCLE_NODE_INDEX}.txt | sed "s;^/home/cassandra/cassandra/test/distributed/;;g" | grep "Test\.java$" | grep -v upgrade > /tmp/java_tests_${CIRCLE_NODE_INDEX}_final.txt
          echo "** /tmp/java_tests_${CIRCLE_NODE_INDEX}_final.txt"
          cat /tmp/java_tests_${CIRCLE_NODE_INDEX}_final.txt
        no_output_timeout: 15m
    - run:
        name: Log Environment Information
        command: |
          echo '*** id ***'
          id
          echo '*** cat /proc/cpuinfo ***'
          cat /proc/cpuinfo
          echo '*** free -m ***'
          free -m
          echo '*** df -m ***'
          df -m
          echo '*** ifconfig -a ***'
          ifconfig -a
          echo '*** uname -a ***'
          uname -a
          echo '*** mount ***'
          mount
          echo '*** env ***'
          env
          echo '*** java ***'
          which java
          java -version
    - run:
        name: Run Unit Tests (testclasslist)
        command: |
          set -x
          export PATH=$JAVA_HOME/bin:$PATH
          time mv ~/cassandra /tmp
          cd /tmp/cassandra
          if [ -d ~/dtest_jars ]; then
            cp ~/dtest_jars/dtest* /tmp/cassandra/build/
          fi
          test_timeout=$(grep 'name="test.distributed.timeout"' build.xml | awk -F'"' '{print $4}' || true)
          if [ -z "$test_timeout" ]; then
            test_timeout=$(grep 'name="test.timeout"' build.xml | awk -F'"' '{print $4}')
          fi
          ant testclasslist -Dtest.timeout="$test_timeout" -Dtest.classlistfile=/tmp/java_tests_${CIRCLE_NODE_INDEX}_final.txt  -Dtest.classlistprefix=distributed -Dno-build-test=true
        no_output_timeout: 15m
    - store_test_results:
        path: /tmp/cassandra/build/test/output/
    - store_artifacts:
        path: /tmp/cassandra/build/test/output
        destination: junitxml
    - store_artifacts:
        path: /tmp/cassandra/build/test/logs
        destination: logs
    environment:
    - ANT_HOME: /usr/share/ant
    - JAVA11_HOME: /usr/lib/jvm/java-11-openjdk-amd64
    - JAVA8_HOME: /usr/lib/jvm/java-8-openjdk-amd64
    - LANG: en_US.UTF-8
    - KEEP_TEST_DIR: true
    - DEFAULT_DIR: /home/cassandra/cassandra-dtest
    - PYTHONIOENCODING: utf-8
    - PYTHONUNBUFFERED: true
    - CASS_DRIVER_NO_EXTENSIONS: true
    - CASS_DRIVER_NO_CYTHON: true
    - CASSANDRA_SKIP_SYNC: true
    - DTEST_REPO: https://github.com/apache/cassandra-dtest.git
    - DTEST_BRANCH: trunk
    - CCM_MAX_HEAP_SIZE: 1024M
    - CCM_HEAP_NEWSIZE: 256M
    - REPEATED_TESTS_STOP_ON_FAILURE: false
    - REPEATED_UTESTS: null
    - REPEATED_UTESTS_COUNT: 500
    - REPEATED_UTESTS_FQLTOOL: null
    - REPEATED_UTESTS_FQLTOOL_COUNT: 500
    - REPEATED_UTESTS_LONG: null
    - REPEATED_UTESTS_LONG_COUNT: 100
    - REPEATED_UTESTS_STRESS: null
    - REPEATED_UTESTS_STRESS_COUNT: 500
    - REPEATED_JVM_DTESTS: null
    - REPEATED_JVM_DTESTS_COUNT: 500
    - REPEATED_JVM_UPGRADE_DTESTS: null
    - REPEATED_JVM_UPGRADE_DTESTS_COUNT: 500
    - REPEATED_DTESTS: null
    - REPEATED_DTESTS_COUNT: 500
    - REPEATED_LARGE_DTESTS: null
    - REPEATED_LARGE_DTESTS_COUNT: 100
    - REPEATED_UPGRADE_DTESTS: null
    - REPEATED_UPGRADE_DTESTS_COUNT: 25
    - REPEATED_ANT_TEST_TARGET: testsome
    - REPEATED_ANT_TEST_CLASS: null
    - REPEATED_ANT_TEST_METHODS: null
    - REPEATED_ANT_TEST_COUNT: 500
    - JAVA_HOME: /usr/lib/jvm/java-8-openjdk-amd64
    - JDK_HOME: /usr/lib/jvm/java-8-openjdk-amd64
  j8_build:
    docker:
    - image: apache/cassandra-testing-ubuntu2004-java11-w-dependencies:latest
    resource_class: medium
    working_directory: ~/
    shell: /bin/bash -eo pipefail -l
    parallelism: 1
    steps:
    - run:
        name: Log Environment Information
        command: |
          echo '*** id ***'
          id
          echo '*** cat /proc/cpuinfo ***'
          cat /proc/cpuinfo
          echo '*** free -m ***'
          free -m
          echo '*** df -m ***'
          df -m
          echo '*** ifconfig -a ***'
          ifconfig -a
          echo '*** uname -a ***'
          uname -a
          echo '*** mount ***'
          mount
          echo '*** env ***'
          env
          echo '*** java ***'
          which java
          java -version
    - run:
        name: Clone Cassandra Repository (via git)
        command: |
          git clone --single-branch --depth 1 --branch $CIRCLE_BRANCH https://github.com/$CIRCLE_PROJECT_USERNAME/$CIRCLE_PROJECT_REPONAME.git ~/cassandra
    - run:
        name: Build Cassandra
        command: |
          export PATH=$JAVA_HOME/bin:$PATH
          cd ~/cassandra
          # Loop to prevent failure due to maven-ant-tasks not downloading a jar..
          for x in $(seq 1 3); do
              ${ANT_HOME}/bin/ant clean realclean jar
              RETURN="$?"
              if [ "${RETURN}" -eq "0" ]; then
                  break
              fi
          done
          # Exit, if we didn't build successfully
          if [ "${RETURN}" -ne "0" ]; then
              echo "Build failed with exit code: ${RETURN}"
              exit ${RETURN}
          fi
        no_output_timeout: 15m
    - run:
        name: Run eclipse-warnings
        command: |
          export PATH=$JAVA_HOME/bin:$PATH
          cd ~/cassandra
          ant eclipse-warnings
    - persist_to_workspace:
        root: /home/cassandra
        paths:
        - cassandra
        - .m2
    environment:
    - ANT_HOME: /usr/share/ant
    - JAVA11_HOME: /usr/lib/jvm/java-11-openjdk-amd64
    - JAVA8_HOME: /usr/lib/jvm/java-8-openjdk-amd64
    - LANG: en_US.UTF-8
    - KEEP_TEST_DIR: true
    - DEFAULT_DIR: /home/cassandra/cassandra-dtest
    - PYTHONIOENCODING: utf-8
    - PYTHONUNBUFFERED: true
    - CASS_DRIVER_NO_EXTENSIONS: true
    - CASS_DRIVER_NO_CYTHON: true
    - CASSANDRA_SKIP_SYNC: true
    - DTEST_REPO: https://github.com/apache/cassandra-dtest.git
    - DTEST_BRANCH: trunk
    - CCM_MAX_HEAP_SIZE: 1024M
    - CCM_HEAP_NEWSIZE: 256M
    - REPEATED_TESTS_STOP_ON_FAILURE: false
    - REPEATED_UTESTS: null
    - REPEATED_UTESTS_COUNT: 500
    - REPEATED_UTESTS_FQLTOOL: null
    - REPEATED_UTESTS_FQLTOOL_COUNT: 500
    - REPEATED_UTESTS_LONG: null
    - REPEATED_UTESTS_LONG_COUNT: 100
    - REPEATED_UTESTS_STRESS: null
    - REPEATED_UTESTS_STRESS_COUNT: 500
    - REPEATED_JVM_DTESTS: null
    - REPEATED_JVM_DTESTS_COUNT: 500
    - REPEATED_JVM_UPGRADE_DTESTS: null
    - REPEATED_JVM_UPGRADE_DTESTS_COUNT: 500
    - REPEATED_DTESTS: null
    - REPEATED_DTESTS_COUNT: 500
    - REPEATED_LARGE_DTESTS: null
    - REPEATED_LARGE_DTESTS_COUNT: 100
    - REPEATED_UPGRADE_DTESTS: null
    - REPEATED_UPGRADE_DTESTS_COUNT: 25
    - REPEATED_ANT_TEST_TARGET: testsome
    - REPEATED_ANT_TEST_CLASS: null
    - REPEATED_ANT_TEST_METHODS: null
    - REPEATED_ANT_TEST_COUNT: 500
    - JAVA_HOME: /usr/lib/jvm/java-8-openjdk-amd64
    - JDK_HOME: /usr/lib/jvm/java-8-openjdk-amd64
  j8_cqlsh_dtests_py38_vnode:
    docker:
    - image: apache/cassandra-testing-ubuntu2004-java11-w-dependencies:latest
    resource_class: medium
    working_directory: ~/
    shell: /bin/bash -eo pipefail -l
    parallelism: 4
    steps:
    - attach_workspace:
        at: /home/cassandra
    - run:
        name: Clone Cassandra dtest Repository (via git)
        command: |
          git clone --single-branch --branch $DTEST_BRANCH --depth 1 $DTEST_REPO ~/cassandra-dtest
    - run:
        name: Configure virtualenv and python Dependencies
        command: |
          # note, this should be super quick as all dependencies should be pre-installed in the docker image
          # if additional dependencies were added to requirmeents.txt and the docker image hasn't been updated
          # we'd have to install it here at runtime -- which will make things slow, so do yourself a favor and
          # rebuild the docker image! (it automatically pulls the latest requirements.txt on build)
          source ~/env3.8/bin/activate
          export PATH=$JAVA_HOME/bin:$PATH
          pip3 install --exists-action w --upgrade -r ~/cassandra-dtest/requirements.txt
          pip3 uninstall -y cqlsh
          pip3 freeze
    - run:
        name: Determine Tests to Run (j8_with_vnodes)
        no_output_timeout: 5m
        command: "# reminder: this code (along with all the steps) is independently executed on every circle container\n# so the goal here is to get the circleci script to return the tests *this* container will run\n# which we do via the `circleci` cli tool.\n\ncd cassandra-dtest\nsource ~/env3.8/bin/activate\nexport PATH=$JAVA_HOME/bin:$PATH\n\nif [ -n '' ]; then\n  export \nfi\n\necho \"***Collected DTests (j8_with_vnodes)***\"\nset -eo pipefail && ./run_dtests.py --use-vnodes --skip-resource-intensive-tests --pytest-options '-k cql' --dtest-print-tests-only --dtest-print-tests-output=/tmp/all_dtest_tests_j8_with_vnodes_raw --cassandra-dir=../cassandra\nif [ -z '' ]; then\n  mv /tmp/all_dtest_tests_j8_with_vnodes_raw /tmp/all_dtest_tests_j8_with_vnodes\nelse\n  grep -e '' /tmp/all_dtest_tests_j8_with_vnodes_raw > /tmp/all_dtest_tests_j8_with_vnodes || { echo \"Filter did not match any tests! Exiting build.\"; exit 0; }\nfi\nset -eo pipefail && circleci tests split --split-by=timings --timings-type=classname /tmp/all_dtest_tests_j8_with_vnodes > /tmp/split_dtest_tests_j8_with_vnodes.txt\ncat /tmp/split_dtest_tests_j8_with_vnodes.txt | tr '\\n' ' ' > /tmp/split_dtest_tests_j8_with_vnodes_final.txt\ncat /tmp/split_dtest_tests_j8_with_vnodes_final.txt\n"
    - run:
        name: Run dtests (j8_with_vnodes)
        no_output_timeout: 15m
        command: |
          echo "cat /tmp/split_dtest_tests_j8_with_vnodes_final.txt"
          cat /tmp/split_dtest_tests_j8_with_vnodes_final.txt

          source ~/env3.8/bin/activate
          export PATH=$JAVA_HOME/bin:$PATH
          if [ -n 'CQLSH_PYTHON=/usr/bin/python3.8' ]; then
            export CQLSH_PYTHON=/usr/bin/python3.8
          fi

          java -version
          cd ~/cassandra-dtest
          mkdir -p /tmp/dtest

          echo "env: $(env)"
          echo "** done env"
          mkdir -p /tmp/results/dtests
          # we need the "set -o pipefail" here so that the exit code that circleci will actually use is from pytest and not the exit code from tee
          export SPLIT_TESTS=`cat /tmp/split_dtest_tests_j8_with_vnodes_final.txt`
          if [ ! -z "$SPLIT_TESTS" ]; then
            set -o pipefail && cd ~/cassandra-dtest && pytest --use-vnodes --num-tokens=16 --skip-resource-intensive-tests --log-cli-level=DEBUG --junit-xml=/tmp/results/dtests/pytest_result_j8_with_vnodes.xml -s --cassandra-dir=/home/cassandra/cassandra --keep-test-dir $SPLIT_TESTS 2>&1 | tee /tmp/dtest/stdout.txt
          else
            echo "Tune your parallelism, there are more containers than test classes. Nothing to do in this container"
            (exit 1)
          fi
    - store_test_results:
        path: /tmp/results
    - store_artifacts:
        path: /tmp/dtest
        destination: dtest_j8_with_vnodes
    - store_artifacts:
        path: ~/cassandra-dtest/logs
        destination: dtest_j8_with_vnodes_logs
    environment:
    - ANT_HOME: /usr/share/ant
    - JAVA11_HOME: /usr/lib/jvm/java-11-openjdk-amd64
    - JAVA8_HOME: /usr/lib/jvm/java-8-openjdk-amd64
    - LANG: en_US.UTF-8
    - KEEP_TEST_DIR: true
    - DEFAULT_DIR: /home/cassandra/cassandra-dtest
    - PYTHONIOENCODING: utf-8
    - PYTHONUNBUFFERED: true
    - CASS_DRIVER_NO_EXTENSIONS: true
    - CASS_DRIVER_NO_CYTHON: true
    - CASSANDRA_SKIP_SYNC: true
    - DTEST_REPO: https://github.com/apache/cassandra-dtest.git
    - DTEST_BRANCH: trunk
    - CCM_MAX_HEAP_SIZE: 1024M
    - CCM_HEAP_NEWSIZE: 256M
    - REPEATED_TESTS_STOP_ON_FAILURE: false
    - REPEATED_UTESTS: null
    - REPEATED_UTESTS_COUNT: 500
    - REPEATED_UTESTS_FQLTOOL: null
    - REPEATED_UTESTS_FQLTOOL_COUNT: 500
    - REPEATED_UTESTS_LONG: null
    - REPEATED_UTESTS_LONG_COUNT: 100
    - REPEATED_UTESTS_STRESS: null
    - REPEATED_UTESTS_STRESS_COUNT: 500
    - REPEATED_JVM_DTESTS: null
    - REPEATED_JVM_DTESTS_COUNT: 500
    - REPEATED_JVM_UPGRADE_DTESTS: null
    - REPEATED_JVM_UPGRADE_DTESTS_COUNT: 500
    - REPEATED_DTESTS: null
    - REPEATED_DTESTS_COUNT: 500
    - REPEATED_LARGE_DTESTS: null
    - REPEATED_LARGE_DTESTS_COUNT: 100
    - REPEATED_UPGRADE_DTESTS: null
    - REPEATED_UPGRADE_DTESTS_COUNT: 25
    - REPEATED_ANT_TEST_TARGET: testsome
    - REPEATED_ANT_TEST_CLASS: null
    - REPEATED_ANT_TEST_METHODS: null
    - REPEATED_ANT_TEST_COUNT: 500
    - JAVA_HOME: /usr/lib/jvm/java-8-openjdk-amd64
    - JDK_HOME: /usr/lib/jvm/java-8-openjdk-amd64
  j11_cqlsh-dtests-py2-offheap:
    docker:
    - image: apache/cassandra-testing-ubuntu2004-java11:latest
    resource_class: medium
    working_directory: ~/
    shell: /bin/bash -eo pipefail -l
    parallelism: 4
    steps:
    - attach_workspace:
        at: /home/cassandra
    - run:
        name: Clone Cassandra dtest Repository (via git)
        command: |
          git clone --single-branch --branch $DTEST_BRANCH --depth 1 $DTEST_REPO ~/cassandra-dtest
    - run:
        name: Configure virtualenv and python Dependencies
        command: |
          # note, this should be super quick as all dependencies should be pre-installed in the docker image
          # if additional dependencies were added to requirmeents.txt and the docker image hasn't been updated
          # we'd have to install it here at runtime -- which will make things slow, so do yourself a favor and
          # rebuild the docker image! (it automatically pulls the latest requirements.txt on build)
          source ~/env3.6/bin/activate
          export PATH=$JAVA_HOME/bin:$PATH
          pip3 install --exists-action w --upgrade -r ~/cassandra-dtest/requirements.txt
          pip3 uninstall -y cqlsh
          pip3 freeze
    - run:
        name: Determine Tests to Run (j11_dtests_offheap)
        no_output_timeout: 5m
        command: "# reminder: this code (along with all the steps) is independently executed on every circle container\n# so the goal here is to get the circleci script to return the tests *this* container will run\n# which we do via the `circleci` cli tool.\n\ncd cassandra-dtest\nsource ~/env3.6/bin/activate\nexport PATH=$JAVA_HOME/bin:$PATH\n\nif [ -n '' ]; then\n  export \nfi\n\necho \"***Collected DTests (j11_dtests_offheap)***\"\nset -eo pipefail && ./run_dtests.py --use-vnodes --use-off-heap-memtables --skip-resource-intensive-tests --pytest-options '-k cql' --dtest-print-tests-only --dtest-print-tests-output=/tmp/all_dtest_tests_j11_dtests_offheap_raw --cassandra-dir=../cassandra\nif [ -z '' ]; then\n  mv /tmp/all_dtest_tests_j11_dtests_offheap_raw /tmp/all_dtest_tests_j11_dtests_offheap\nelse\n  grep -e '' /tmp/all_dtest_tests_j11_dtests_offheap_raw > /tmp/all_dtest_tests_j11_dtests_offheap || { echo \"Filter did not match any tests! Exiting build.\"; exit 0; }\nfi\nset -eo pipefail && circleci tests split --split-by=timings --timings-type=classname /tmp/all_dtest_tests_j11_dtests_offheap > /tmp/split_dtest_tests_j11_dtests_offheap.txt\ncat /tmp/split_dtest_tests_j11_dtests_offheap.txt | tr '\\n' ' ' > /tmp/split_dtest_tests_j11_dtests_offheap_final.txt\ncat /tmp/split_dtest_tests_j11_dtests_offheap_final.txt\n"
    - run:
        name: Run dtests (j11_dtests_offheap)
        no_output_timeout: 15m
        command: |
          echo "cat /tmp/split_dtest_tests_j11_dtests_offheap_final.txt"
          cat /tmp/split_dtest_tests_j11_dtests_offheap_final.txt

          source ~/env3.6/bin/activate
          export PATH=$JAVA_HOME/bin:$PATH
          if [ -n 'CQLSH_PYTHON=/usr/bin/python2.7' ]; then
            export CQLSH_PYTHON=/usr/bin/python2.7
          fi

          java -version
          cd ~/cassandra-dtest
          mkdir -p /tmp/dtest

          echo "env: $(env)"
          echo "** done env"
          mkdir -p /tmp/results/dtests
          # we need the "set -o pipefail" here so that the exit code that circleci will actually use is from pytest and not the exit code from tee
          export SPLIT_TESTS=`cat /tmp/split_dtest_tests_j11_dtests_offheap_final.txt`
          if [ ! -z "$SPLIT_TESTS" ]; then
            set -o pipefail && cd ~/cassandra-dtest && pytest --use-vnodes --num-tokens=16 --use-off-heap-memtables --skip-resource-intensive-tests --log-cli-level=DEBUG --junit-xml=/tmp/results/dtests/pytest_result_j11_dtests_offheap.xml -s --cassandra-dir=/home/cassandra/cassandra --keep-test-dir $SPLIT_TESTS 2>&1 | tee /tmp/dtest/stdout.txt
          else
            echo "Tune your parallelism, there are more containers than test classes. Nothing to do in this container"
            (exit 1)
          fi
    - store_test_results:
        path: /tmp/results
    - store_artifacts:
        path: /tmp/dtest
        destination: dtest_j11_dtests_offheap
    - store_artifacts:
        path: ~/cassandra-dtest/logs
        destination: dtest_j11_dtests_offheap_logs
    environment:
    - ANT_HOME: /usr/share/ant
    - JAVA11_HOME: /usr/lib/jvm/java-11-openjdk-amd64
    - JAVA8_HOME: /usr/lib/jvm/java-8-openjdk-amd64
    - LANG: en_US.UTF-8
    - KEEP_TEST_DIR: true
    - DEFAULT_DIR: /home/cassandra/cassandra-dtest
    - PYTHONIOENCODING: utf-8
    - PYTHONUNBUFFERED: true
    - CASS_DRIVER_NO_EXTENSIONS: true
    - CASS_DRIVER_NO_CYTHON: true
    - CASSANDRA_SKIP_SYNC: true
    - DTEST_REPO: https://github.com/apache/cassandra-dtest.git
    - DTEST_BRANCH: trunk
    - CCM_MAX_HEAP_SIZE: 1024M
    - CCM_HEAP_NEWSIZE: 256M
    - REPEATED_TESTS_STOP_ON_FAILURE: false
    - REPEATED_UTESTS: null
    - REPEATED_UTESTS_COUNT: 500
    - REPEATED_UTESTS_FQLTOOL: null
    - REPEATED_UTESTS_FQLTOOL_COUNT: 500
    - REPEATED_UTESTS_LONG: null
    - REPEATED_UTESTS_LONG_COUNT: 100
    - REPEATED_UTESTS_STRESS: null
    - REPEATED_UTESTS_STRESS_COUNT: 500
    - REPEATED_JVM_DTESTS: null
    - REPEATED_JVM_DTESTS_COUNT: 500
    - REPEATED_JVM_UPGRADE_DTESTS: null
    - REPEATED_JVM_UPGRADE_DTESTS_COUNT: 500
    - REPEATED_DTESTS: null
    - REPEATED_DTESTS_COUNT: 500
    - REPEATED_LARGE_DTESTS: null
    - REPEATED_LARGE_DTESTS_COUNT: 100
    - REPEATED_UPGRADE_DTESTS: null
    - REPEATED_UPGRADE_DTESTS_COUNT: 25
    - REPEATED_ANT_TEST_TARGET: testsome
    - REPEATED_ANT_TEST_CLASS: null
    - REPEATED_ANT_TEST_METHODS: null
    - REPEATED_ANT_TEST_COUNT: 500
    - JAVA_HOME: /usr/lib/jvm/java-11-openjdk-amd64
    - JDK_HOME: /usr/lib/jvm/java-11-openjdk-amd64
    - CASSANDRA_USE_JDK11: true
  j11_unit_tests_repeat:
    docker:
    - image: apache/cassandra-testing-ubuntu2004-java11:latest
    resource_class: medium
    working_directory: ~/
    shell: /bin/bash -eo pipefail -l
    parallelism: 4
    steps:
    - attach_workspace:
        at: /home/cassandra
    - run:
        name: Log Environment Information
        command: |
          echo '*** id ***'
          id
          echo '*** cat /proc/cpuinfo ***'
          cat /proc/cpuinfo
          echo '*** free -m ***'
          free -m
          echo '*** df -m ***'
          df -m
          echo '*** ifconfig -a ***'
          ifconfig -a
          echo '*** uname -a ***'
          uname -a
          echo '*** mount ***'
          mount
          echo '*** env ***'
          env
          echo '*** java ***'
          which java
          java -version
    - run:
        name: Repeatedly run new or modifed JUnit tests
        no_output_timeout: 15m
        command: |
          set -x
          export PATH=$JAVA_HOME/bin:$PATH
          time mv ~/cassandra /tmp
          cd /tmp/cassandra
          if [ -d ~/dtest_jars ]; then
            cp ~/dtest_jars/dtest* /tmp/cassandra/build/
          fi

          # Calculate the number of test iterations to be run by the current parallel runner.
          count=$((${REPEATED_UTESTS_COUNT} / CIRCLE_NODE_TOTAL))
          if (($CIRCLE_NODE_INDEX < (${REPEATED_UTESTS_COUNT} % CIRCLE_NODE_TOTAL))); then
            count=$((count+1))
          fi

          # Put manually specified tests and automatically detected tests together, removing duplicates
          tests=$(echo ${REPEATED_UTESTS} | sed -e "s/<nil>//" | sed -e "s/ //" | tr "," "\n" | tr " " "\n" | sort -n | uniq -u)
          echo "Tests to be repeated: ${tests}"

          # Prepare the testtag for the target, used by the test macro in build.xml to group the output files
          target=testsome
          testtag=""
          if [[ $target == "test-cdc" ]]; then
            testtag="cdc"
          elif [[ $target == "test-compression" ]]; then
            testtag="compression"
          elif [[ $target == "test-system-keyspace-directory" ]]; then
            testtag="system_keyspace_directory"
          fi

          # Run each test class as many times as requested.
          exit_code="$?"
          for test in $tests; do

              # Split class and method names from the test name
              if [[ $test =~ "#" ]]; then
                class=${test%"#"*}
                method=${test#*"#"}
              else
                class=$test
                method=""
              fi

              # Prepare the -Dtest.name argument.
              # It can be the fully qualified class name or the short class name, depending on the target.
              if [[ $target == "test" || \
                    $target == "test-cdc" || \
                    $target == "test-compression" || \
                    $target == "test-system-keyspace-directory" || \
                    $target == "fqltool-test" || \
                    $target == "long-test" || \
                    $target == "stress-test" ]]; then
                name_arg="-Dtest.name=${class##*.}"
              else
                name_arg="-Dtest.name=$class"
              fi

              # Prepare the -Dtest.methods argument, which is optional
              if [[ $method == "" ]]; then
                methods_arg=""
              else
                methods_arg="-Dtest.methods=$method"
              fi

              for i in $(seq -w 1 $count); do
                echo "Running test $test, iteration $i of $count"

                # run the test
                status="passes"
                if !( set -o pipefail && \
                      ant testsome $name_arg $methods_arg -Dno-build-test=true | \
                      tee stdout.txt \
                    ); then
                  status="fails"
                  exit_code=1
                fi

                # move the stdout output file
                dest=/tmp/results/repeated_utests/stdout/${status}/${i}
                mkdir -p $dest
                mv stdout.txt $dest/${test}.txt

                # move the XML output files
                source=build/test/output/${testtag}
                dest=/tmp/results/repeated_utests/output/${status}/${i}
                mkdir -p $dest
                if [[ -d $source && -n "$(ls $source)" ]]; then
                  mv $source/* $dest/
                fi

                # move the log files
                source=build/test/logs/${testtag}
                dest=/tmp/results/repeated_utests/logs/${status}/${i}
                mkdir -p $dest
                if [[ -d $source && -n "$(ls $source)" ]]; then
                  mv $source/* $dest/
                fi

                # maybe stop iterations on test failure
                if [[ ${REPEATED_TESTS_STOP_ON_FAILURE} = true ]] && (( $exit_code > 0 )); then
                  break
                fi
              done
          done
          (exit ${exit_code})
    - store_test_results:
        path: /tmp/results/repeated_utests/output
    - store_artifacts:
        path: /tmp/results/repeated_utests/stdout
        destination: stdout
    - store_artifacts:
        path: /tmp/results/repeated_utests/output
        destination: junitxml
    - store_artifacts:
        path: /tmp/results/repeated_utests/logs
        destination: logs
    environment:
    - ANT_HOME: /usr/share/ant
    - JAVA11_HOME: /usr/lib/jvm/java-11-openjdk-amd64
    - JAVA8_HOME: /usr/lib/jvm/java-8-openjdk-amd64
    - LANG: en_US.UTF-8
    - KEEP_TEST_DIR: true
    - DEFAULT_DIR: /home/cassandra/cassandra-dtest
    - PYTHONIOENCODING: utf-8
    - PYTHONUNBUFFERED: true
    - CASS_DRIVER_NO_EXTENSIONS: true
    - CASS_DRIVER_NO_CYTHON: true
    - CASSANDRA_SKIP_SYNC: true
    - DTEST_REPO: https://github.com/apache/cassandra-dtest.git
    - DTEST_BRANCH: trunk
    - CCM_MAX_HEAP_SIZE: 1024M
    - CCM_HEAP_NEWSIZE: 256M
    - REPEATED_TESTS_STOP_ON_FAILURE: false
    - REPEATED_UTESTS: null
    - REPEATED_UTESTS_COUNT: 500
    - REPEATED_UTESTS_FQLTOOL: null
    - REPEATED_UTESTS_FQLTOOL_COUNT: 500
    - REPEATED_UTESTS_LONG: null
    - REPEATED_UTESTS_LONG_COUNT: 100
    - REPEATED_UTESTS_STRESS: null
    - REPEATED_UTESTS_STRESS_COUNT: 500
    - REPEATED_JVM_DTESTS: null
    - REPEATED_JVM_DTESTS_COUNT: 500
    - REPEATED_JVM_UPGRADE_DTESTS: null
    - REPEATED_JVM_UPGRADE_DTESTS_COUNT: 500
    - REPEATED_DTESTS: null
    - REPEATED_DTESTS_COUNT: 500
    - REPEATED_LARGE_DTESTS: null
    - REPEATED_LARGE_DTESTS_COUNT: 100
    - REPEATED_UPGRADE_DTESTS: null
    - REPEATED_UPGRADE_DTESTS_COUNT: 25
    - REPEATED_ANT_TEST_TARGET: testsome
    - REPEATED_ANT_TEST_CLASS: null
    - REPEATED_ANT_TEST_METHODS: null
    - REPEATED_ANT_TEST_COUNT: 500
    - JAVA_HOME: /usr/lib/jvm/java-11-openjdk-amd64
    - JDK_HOME: /usr/lib/jvm/java-11-openjdk-amd64
    - CASSANDRA_USE_JDK11: true
  j8_utests_fqltool:
    docker:
    - image: apache/cassandra-testing-ubuntu2004-java11-w-dependencies:latest
    resource_class: medium
    working_directory: ~/
    shell: /bin/bash -eo pipefail -l
    parallelism: 1
    steps:
    - attach_workspace:
        at: /home/cassandra
    - run:
        name: Run Unit Tests (fqltool-test)
        command: |
          export PATH=$JAVA_HOME/bin:$PATH
          time mv ~/cassandra /tmp
          cd /tmp/cassandra
          if [ -d ~/dtest_jars ]; then
            cp ~/dtest_jars/dtest* /tmp/cassandra/build/
          fi
          ant fqltool-test -Dno-build-test=true
        no_output_timeout: 15m
    - store_test_results:
        path: /tmp/cassandra/build/test/output/
    - store_artifacts:
        path: /tmp/cassandra/build/test/output
        destination: junitxml
    - store_artifacts:
        path: /tmp/cassandra/build/test/logs
        destination: logs
    environment:
    - ANT_HOME: /usr/share/ant
    - JAVA11_HOME: /usr/lib/jvm/java-11-openjdk-amd64
    - JAVA8_HOME: /usr/lib/jvm/java-8-openjdk-amd64
    - LANG: en_US.UTF-8
    - KEEP_TEST_DIR: true
    - DEFAULT_DIR: /home/cassandra/cassandra-dtest
    - PYTHONIOENCODING: utf-8
    - PYTHONUNBUFFERED: true
    - CASS_DRIVER_NO_EXTENSIONS: true
    - CASS_DRIVER_NO_CYTHON: true
    - CASSANDRA_SKIP_SYNC: true
    - DTEST_REPO: https://github.com/apache/cassandra-dtest.git
    - DTEST_BRANCH: trunk
    - CCM_MAX_HEAP_SIZE: 1024M
    - CCM_HEAP_NEWSIZE: 256M
    - REPEATED_TESTS_STOP_ON_FAILURE: false
    - REPEATED_UTESTS: null
    - REPEATED_UTESTS_COUNT: 500
    - REPEATED_UTESTS_FQLTOOL: null
    - REPEATED_UTESTS_FQLTOOL_COUNT: 500
    - REPEATED_UTESTS_LONG: null
    - REPEATED_UTESTS_LONG_COUNT: 100
    - REPEATED_UTESTS_STRESS: null
    - REPEATED_UTESTS_STRESS_COUNT: 500
    - REPEATED_JVM_DTESTS: null
    - REPEATED_JVM_DTESTS_COUNT: 500
    - REPEATED_JVM_UPGRADE_DTESTS: null
    - REPEATED_JVM_UPGRADE_DTESTS_COUNT: 500
    - REPEATED_DTESTS: null
    - REPEATED_DTESTS_COUNT: 500
    - REPEATED_LARGE_DTESTS: null
    - REPEATED_LARGE_DTESTS_COUNT: 100
    - REPEATED_UPGRADE_DTESTS: null
    - REPEATED_UPGRADE_DTESTS_COUNT: 25
    - REPEATED_ANT_TEST_TARGET: testsome
    - REPEATED_ANT_TEST_CLASS: null
    - REPEATED_ANT_TEST_METHODS: null
    - REPEATED_ANT_TEST_COUNT: 500
    - JAVA_HOME: /usr/lib/jvm/java-8-openjdk-amd64
    - JDK_HOME: /usr/lib/jvm/java-8-openjdk-amd64
  j8_cqlshlib_tests:
    docker:
    - image: apache/cassandra-testing-ubuntu2004-java11-w-dependencies:latest
    resource_class: medium
    working_directory: ~/
    shell: /bin/bash -eo pipefail -l
    parallelism: 1
    steps:
    - attach_workspace:
        at: /home/cassandra
    - run:
        name: Run cqlshlib Unit Tests
        command: |
          export PATH=$JAVA_HOME/bin:$PATH
          time mv ~/cassandra /tmp
          cd /tmp/cassandra/pylib
          ./cassandra-cqlsh-tests.sh ..
        no_output_timeout: 15m
    - store_test_results:
        path: /tmp/cassandra/pylib
    environment:
    - ANT_HOME: /usr/share/ant
    - JAVA11_HOME: /usr/lib/jvm/java-11-openjdk-amd64
    - JAVA8_HOME: /usr/lib/jvm/java-8-openjdk-amd64
    - LANG: en_US.UTF-8
    - KEEP_TEST_DIR: true
    - DEFAULT_DIR: /home/cassandra/cassandra-dtest
    - PYTHONIOENCODING: utf-8
    - PYTHONUNBUFFERED: true
    - CASS_DRIVER_NO_EXTENSIONS: true
    - CASS_DRIVER_NO_CYTHON: true
    - CASSANDRA_SKIP_SYNC: true
    - DTEST_REPO: https://github.com/apache/cassandra-dtest.git
    - DTEST_BRANCH: trunk
    - CCM_MAX_HEAP_SIZE: 1024M
    - CCM_HEAP_NEWSIZE: 256M
    - REPEATED_TESTS_STOP_ON_FAILURE: false
    - REPEATED_UTESTS: null
    - REPEATED_UTESTS_COUNT: 500
    - REPEATED_UTESTS_FQLTOOL: null
    - REPEATED_UTESTS_FQLTOOL_COUNT: 500
    - REPEATED_UTESTS_LONG: null
    - REPEATED_UTESTS_LONG_COUNT: 100
    - REPEATED_UTESTS_STRESS: null
    - REPEATED_UTESTS_STRESS_COUNT: 500
    - REPEATED_JVM_DTESTS: null
    - REPEATED_JVM_DTESTS_COUNT: 500
    - REPEATED_JVM_UPGRADE_DTESTS: null
    - REPEATED_JVM_UPGRADE_DTESTS_COUNT: 500
    - REPEATED_DTESTS: null
    - REPEATED_DTESTS_COUNT: 500
    - REPEATED_LARGE_DTESTS: null
    - REPEATED_LARGE_DTESTS_COUNT: 100
    - REPEATED_UPGRADE_DTESTS: null
    - REPEATED_UPGRADE_DTESTS_COUNT: 25
    - REPEATED_ANT_TEST_TARGET: testsome
    - REPEATED_ANT_TEST_CLASS: null
    - REPEATED_ANT_TEST_METHODS: null
    - REPEATED_ANT_TEST_COUNT: 500
    - JAVA_HOME: /usr/lib/jvm/java-8-openjdk-amd64
    - JDK_HOME: /usr/lib/jvm/java-8-openjdk-amd64
  j11_dtests_vnode:
    docker:
    - image: apache/cassandra-testing-ubuntu2004-java11:latest
    resource_class: medium
    working_directory: ~/
    shell: /bin/bash -eo pipefail -l
    parallelism: 4
    steps:
    - attach_workspace:
        at: /home/cassandra
    - run:
        name: Log Environment Information
        command: |
          echo '*** id ***'
          id
          echo '*** cat /proc/cpuinfo ***'
          cat /proc/cpuinfo
          echo '*** free -m ***'
          free -m
          echo '*** df -m ***'
          df -m
          echo '*** ifconfig -a ***'
          ifconfig -a
          echo '*** uname -a ***'
          uname -a
          echo '*** mount ***'
          mount
          echo '*** env ***'
          env
          echo '*** java ***'
          which java
          java -version
    - run:
        name: Clone Cassandra dtest Repository (via git)
        command: |
          git clone --single-branch --branch $DTEST_BRANCH --depth 1 $DTEST_REPO ~/cassandra-dtest
    - run:
        name: Configure virtualenv and python Dependencies
        command: |
          # note, this should be super quick as all dependencies should be pre-installed in the docker image
          # if additional dependencies were added to requirmeents.txt and the docker image hasn't been updated
          # we'd have to install it here at runtime -- which will make things slow, so do yourself a favor and
          # rebuild the docker image! (it automatically pulls the latest requirements.txt on build)
          source ~/env3.6/bin/activate
          export PATH=$JAVA_HOME/bin:$PATH
          pip3 install --exists-action w --upgrade -r ~/cassandra-dtest/requirements.txt
          pip3 uninstall -y cqlsh
          pip3 freeze
    - run:
        name: Determine Tests to Run (j11_with_vnodes)
        no_output_timeout: 5m
        command: "# reminder: this code (along with all the steps) is independently executed on every circle container\n# so the goal here is to get the circleci script to return the tests *this* container will run\n# which we do via the `circleci` cli tool.\n\ncd cassandra-dtest\nsource ~/env3.6/bin/activate\nexport PATH=$JAVA_HOME/bin:$PATH\n\nif [ -n '' ]; then\n  export \nfi\n\necho \"***Collected DTests (j11_with_vnodes)***\"\nset -eo pipefail && ./run_dtests.py --use-vnodes --skip-resource-intensive-tests --pytest-options '-k not cql' --dtest-print-tests-only --dtest-print-tests-output=/tmp/all_dtest_tests_j11_with_vnodes_raw --cassandra-dir=../cassandra\nif [ -z '' ]; then\n  mv /tmp/all_dtest_tests_j11_with_vnodes_raw /tmp/all_dtest_tests_j11_with_vnodes\nelse\n  grep -e '' /tmp/all_dtest_tests_j11_with_vnodes_raw > /tmp/all_dtest_tests_j11_with_vnodes || { echo \"Filter did not match any tests! Exiting build.\"; exit 0; }\nfi\nset -eo pipefail && circleci tests split --split-by=timings --timings-type=classname /tmp/all_dtest_tests_j11_with_vnodes > /tmp/split_dtest_tests_j11_with_vnodes.txt\ncat /tmp/split_dtest_tests_j11_with_vnodes.txt | tr '\\n' ' ' > /tmp/split_dtest_tests_j11_with_vnodes_final.txt\ncat /tmp/split_dtest_tests_j11_with_vnodes_final.txt\n"
    - run:
        name: Run dtests (j11_with_vnodes)
        no_output_timeout: 15m
        command: "echo \"cat /tmp/split_dtest_tests_j11_with_vnodes_final.txt\"\ncat /tmp/split_dtest_tests_j11_with_vnodes_final.txt\n\nsource ~/env3.6/bin/activate\nexport PATH=$JAVA_HOME/bin:$PATH\nif [ -n '' ]; then\n  export \nfi\n\njava -version\ncd ~/cassandra-dtest\nmkdir -p /tmp/dtest\n\necho \"env: $(env)\"\necho \"** done env\"\nmkdir -p /tmp/results/dtests\n# we need the \"set -o pipefail\" here so that the exit code that circleci will actually use is from pytest and not the exit code from tee\nexport SPLIT_TESTS=`cat /tmp/split_dtest_tests_j11_with_vnodes_final.txt`\nif [ ! -z \"$SPLIT_TESTS\" ]; then\n  set -o pipefail && cd ~/cassandra-dtest && pytest --use-vnodes --num-tokens=16 --skip-resource-intensive-tests --log-cli-level=DEBUG --junit-xml=/tmp/results/dtests/pytest_result_j11_with_vnodes.xml -s --cassandra-dir=/home/cassandra/cassandra --keep-test-dir $SPLIT_TESTS 2>&1 | tee /tmp/dtest/stdout.txt\nelse\n  echo \"Tune your parallelism, there are more containers than test classes. Nothing to do in this container\"\n  (exit 1)\nfi\n"
    - store_test_results:
        path: /tmp/results
    - store_artifacts:
        path: /tmp/dtest
        destination: dtest_j11_with_vnodes
    - store_artifacts:
        path: ~/cassandra-dtest/logs
        destination: dtest_j11_with_vnodes_logs
    environment:
    - ANT_HOME: /usr/share/ant
    - JAVA11_HOME: /usr/lib/jvm/java-11-openjdk-amd64
    - JAVA8_HOME: /usr/lib/jvm/java-8-openjdk-amd64
    - LANG: en_US.UTF-8
    - KEEP_TEST_DIR: true
    - DEFAULT_DIR: /home/cassandra/cassandra-dtest
    - PYTHONIOENCODING: utf-8
    - PYTHONUNBUFFERED: true
    - CASS_DRIVER_NO_EXTENSIONS: true
    - CASS_DRIVER_NO_CYTHON: true
    - CASSANDRA_SKIP_SYNC: true
    - DTEST_REPO: https://github.com/apache/cassandra-dtest.git
    - DTEST_BRANCH: trunk
    - CCM_MAX_HEAP_SIZE: 1024M
    - CCM_HEAP_NEWSIZE: 256M
    - REPEATED_TESTS_STOP_ON_FAILURE: false
    - REPEATED_UTESTS: null
    - REPEATED_UTESTS_COUNT: 500
    - REPEATED_UTESTS_FQLTOOL: null
    - REPEATED_UTESTS_FQLTOOL_COUNT: 500
    - REPEATED_UTESTS_LONG: null
    - REPEATED_UTESTS_LONG_COUNT: 100
    - REPEATED_UTESTS_STRESS: null
    - REPEATED_UTESTS_STRESS_COUNT: 500
    - REPEATED_JVM_DTESTS: null
    - REPEATED_JVM_DTESTS_COUNT: 500
    - REPEATED_JVM_UPGRADE_DTESTS: null
    - REPEATED_JVM_UPGRADE_DTESTS_COUNT: 500
    - REPEATED_DTESTS: null
    - REPEATED_DTESTS_COUNT: 500
    - REPEATED_LARGE_DTESTS: null
    - REPEATED_LARGE_DTESTS_COUNT: 100
    - REPEATED_UPGRADE_DTESTS: null
    - REPEATED_UPGRADE_DTESTS_COUNT: 25
    - REPEATED_ANT_TEST_TARGET: testsome
    - REPEATED_ANT_TEST_CLASS: null
    - REPEATED_ANT_TEST_METHODS: null
    - REPEATED_ANT_TEST_COUNT: 500
    - JAVA_HOME: /usr/lib/jvm/java-11-openjdk-amd64
    - JDK_HOME: /usr/lib/jvm/java-11-openjdk-amd64
    - CASSANDRA_USE_JDK11: true
  j8_utests_cdc_repeat:
    docker:
    - image: apache/cassandra-testing-ubuntu2004-java11-w-dependencies:latest
    resource_class: medium
    working_directory: ~/
    shell: /bin/bash -eo pipefail -l
    parallelism: 4
    steps:
    - attach_workspace:
        at: /home/cassandra
    - run:
        name: Log Environment Information
        command: |
          echo '*** id ***'
          id
          echo '*** cat /proc/cpuinfo ***'
          cat /proc/cpuinfo
          echo '*** free -m ***'
          free -m
          echo '*** df -m ***'
          df -m
          echo '*** ifconfig -a ***'
          ifconfig -a
          echo '*** uname -a ***'
          uname -a
          echo '*** mount ***'
          mount
          echo '*** env ***'
          env
          echo '*** java ***'
          which java
          java -version
    - run:
        name: Repeatedly run new or modifed JUnit tests
        no_output_timeout: 15m
        command: |
          set -x
          export PATH=$JAVA_HOME/bin:$PATH
          time mv ~/cassandra /tmp
          cd /tmp/cassandra
          if [ -d ~/dtest_jars ]; then
            cp ~/dtest_jars/dtest* /tmp/cassandra/build/
          fi

          # Calculate the number of test iterations to be run by the current parallel runner.
          count=$((${REPEATED_UTESTS_COUNT} / CIRCLE_NODE_TOTAL))
          if (($CIRCLE_NODE_INDEX < (${REPEATED_UTESTS_COUNT} % CIRCLE_NODE_TOTAL))); then
            count=$((count+1))
          fi

          # Put manually specified tests and automatically detected tests together, removing duplicates
          tests=$(echo ${REPEATED_UTESTS} | sed -e "s/<nil>//" | sed -e "s/ //" | tr "," "\n" | tr " " "\n" | sort -n | uniq -u)
          echo "Tests to be repeated: ${tests}"

          # Prepare the testtag for the target, used by the test macro in build.xml to group the output files
          target=test-cdc
          testtag=""
          if [[ $target == "test-cdc" ]]; then
            testtag="cdc"
          elif [[ $target == "test-compression" ]]; then
            testtag="compression"
          elif [[ $target == "test-system-keyspace-directory" ]]; then
            testtag="system_keyspace_directory"
          fi

          # Run each test class as many times as requested.
          exit_code="$?"
          for test in $tests; do

              # Split class and method names from the test name
              if [[ $test =~ "#" ]]; then
                class=${test%"#"*}
                method=${test#*"#"}
              else
                class=$test
                method=""
              fi

              # Prepare the -Dtest.name argument.
              # It can be the fully qualified class name or the short class name, depending on the target.
              if [[ $target == "test" || \
                    $target == "test-cdc" || \
                    $target == "test-compression" || \
                    $target == "test-system-keyspace-directory" || \
                    $target == "fqltool-test" || \
                    $target == "long-test" || \
                    $target == "stress-test" ]]; then
                name_arg="-Dtest.name=${class##*.}"
              else
                name_arg="-Dtest.name=$class"
              fi

              # Prepare the -Dtest.methods argument, which is optional
              if [[ $method == "" ]]; then
                methods_arg=""
              else
                methods_arg="-Dtest.methods=$method"
              fi

              for i in $(seq -w 1 $count); do
                echo "Running test $test, iteration $i of $count"

                # run the test
                status="passes"
                if !( set -o pipefail && \
                      ant test-cdc $name_arg $methods_arg -Dno-build-test=true | \
                      tee stdout.txt \
                    ); then
                  status="fails"
                  exit_code=1
                fi

                # move the stdout output file
                dest=/tmp/results/repeated_utests/stdout/${status}/${i}
                mkdir -p $dest
                mv stdout.txt $dest/${test}.txt

                # move the XML output files
                source=build/test/output/${testtag}
                dest=/tmp/results/repeated_utests/output/${status}/${i}
                mkdir -p $dest
                if [[ -d $source && -n "$(ls $source)" ]]; then
                  mv $source/* $dest/
                fi

                # move the log files
                source=build/test/logs/${testtag}
                dest=/tmp/results/repeated_utests/logs/${status}/${i}
                mkdir -p $dest
                if [[ -d $source && -n "$(ls $source)" ]]; then
                  mv $source/* $dest/
                fi

                # maybe stop iterations on test failure
                if [[ ${REPEATED_TESTS_STOP_ON_FAILURE} = true ]] && (( $exit_code > 0 )); then
                  break
                fi
              done
          done
          (exit ${exit_code})
    - store_test_results:
        path: /tmp/results/repeated_utests/output
    - store_artifacts:
        path: /tmp/results/repeated_utests/stdout
        destination: stdout
    - store_artifacts:
        path: /tmp/results/repeated_utests/output
        destination: junitxml
    - store_artifacts:
        path: /tmp/results/repeated_utests/logs
        destination: logs
    environment:
    - ANT_HOME: /usr/share/ant
    - JAVA11_HOME: /usr/lib/jvm/java-11-openjdk-amd64
    - JAVA8_HOME: /usr/lib/jvm/java-8-openjdk-amd64
    - LANG: en_US.UTF-8
    - KEEP_TEST_DIR: true
    - DEFAULT_DIR: /home/cassandra/cassandra-dtest
    - PYTHONIOENCODING: utf-8
    - PYTHONUNBUFFERED: true
    - CASS_DRIVER_NO_EXTENSIONS: true
    - CASS_DRIVER_NO_CYTHON: true
    - CASSANDRA_SKIP_SYNC: true
    - DTEST_REPO: https://github.com/apache/cassandra-dtest.git
    - DTEST_BRANCH: trunk
    - CCM_MAX_HEAP_SIZE: 1024M
    - CCM_HEAP_NEWSIZE: 256M
    - REPEATED_TESTS_STOP_ON_FAILURE: false
    - REPEATED_UTESTS: null
    - REPEATED_UTESTS_COUNT: 500
    - REPEATED_UTESTS_FQLTOOL: null
    - REPEATED_UTESTS_FQLTOOL_COUNT: 500
    - REPEATED_UTESTS_LONG: null
    - REPEATED_UTESTS_LONG_COUNT: 100
    - REPEATED_UTESTS_STRESS: null
    - REPEATED_UTESTS_STRESS_COUNT: 500
    - REPEATED_JVM_DTESTS: null
    - REPEATED_JVM_DTESTS_COUNT: 500
    - REPEATED_JVM_UPGRADE_DTESTS: null
    - REPEATED_JVM_UPGRADE_DTESTS_COUNT: 500
    - REPEATED_DTESTS: null
    - REPEATED_DTESTS_COUNT: 500
    - REPEATED_LARGE_DTESTS: null
    - REPEATED_LARGE_DTESTS_COUNT: 100
    - REPEATED_UPGRADE_DTESTS: null
    - REPEATED_UPGRADE_DTESTS_COUNT: 25
    - REPEATED_ANT_TEST_TARGET: testsome
    - REPEATED_ANT_TEST_CLASS: null
    - REPEATED_ANT_TEST_METHODS: null
    - REPEATED_ANT_TEST_COUNT: 500
    - JAVA_HOME: /usr/lib/jvm/java-8-openjdk-amd64
    - JDK_HOME: /usr/lib/jvm/java-8-openjdk-amd64
  j8_dtests_large_vnode_repeat:
    docker:
    - image: apache/cassandra-testing-ubuntu2004-java11-w-dependencies:latest
    resource_class: medium
    working_directory: ~/
    shell: /bin/bash -eo pipefail -l
    parallelism: 4
    steps:
    - attach_workspace:
        at: /home/cassandra
    - run:
        name: Clone Cassandra dtest Repository (via git)
        command: |
          git clone --single-branch --branch $DTEST_BRANCH --depth 1 $DTEST_REPO ~/cassandra-dtest
    - run:
        name: Configure virtualenv and python Dependencies
        command: |
          # note, this should be super quick as all dependencies should be pre-installed in the docker image
          # if additional dependencies were added to requirmeents.txt and the docker image hasn't been updated
          # we'd have to install it here at runtime -- which will make things slow, so do yourself a favor and
          # rebuild the docker image! (it automatically pulls the latest requirements.txt on build)
          source ~/env3.6/bin/activate
          export PATH=$JAVA_HOME/bin:$PATH
          pip3 install --exists-action w --upgrade -r ~/cassandra-dtest/requirements.txt
          pip3 uninstall -y cqlsh
          pip3 freeze
    - run:
        name: Run repeated Python dtest
        no_output_timeout: 15m
        command: |
          if [ "${REPEATED_LARGE_DTESTS}" == "<nil>" ]; then
            echo "Repeated dtest name hasn't been defined, exiting without running any test"
          elif [ "${REPEATED_LARGE_DTESTS_COUNT}" == "<nil>" ]; then
            echo "Repeated dtest count hasn't been defined, exiting without running any test"
          elif [ "${REPEATED_LARGE_DTESTS_COUNT}" -le 0 ]; then
            echo "Repeated dtest count is lesser or equals than zero, exiting without running any test"
          else

            # Calculate the number of test iterations to be run by the current parallel runner.
            # Since we are running the same test multiple times there is no need to use `circleci tests split`.
            count=$((${REPEATED_LARGE_DTESTS_COUNT} / CIRCLE_NODE_TOTAL))
            if (($CIRCLE_NODE_INDEX < (${REPEATED_LARGE_DTESTS_COUNT} % CIRCLE_NODE_TOTAL))); then
              count=$((count+1))
            fi

            if (($count <= 0)); then
              echo "No tests to run in this runner"
            else
              echo "Running ${REPEATED_LARGE_DTESTS} $count times"

              source ~/env3.6/bin/activate
              export PATH=$JAVA_HOME/bin:$PATH

              java -version
              cd ~/cassandra-dtest
              mkdir -p /tmp/dtest

              echo "env: $(env)"
              echo "** done env"
              mkdir -p /tmp/results/dtests

              tests_arg=$(echo ${REPEATED_LARGE_DTESTS} | sed -e "s/,/ /g")

              stop_on_failure_arg=""
              if ${REPEATED_TESTS_STOP_ON_FAILURE}; then
                stop_on_failure_arg="-x"
              fi

              vnodes_args=""
              if true; then
                vnodes_args="--use-vnodes --num-tokens=16"
              fi

              upgrade_arg=""
              if false; then
                upgrade_arg="--execute-upgrade-tests --upgrade-target-version-only --upgrade-version-selection all"
              fi

              # we need the "set -o pipefail" here so that the exit code that circleci will actually use is from pytest and not the exit code from tee
              set -o pipefail && cd ~/cassandra-dtest && pytest $vnodes_args --count=$count $stop_on_failure_arg $upgrade_arg --log-cli-level=DEBUG --junit-xml=/tmp/results/dtests/pytest_result.xml -s --cassandra-dir=/home/cassandra/cassandra --keep-test-dir --only-resource-intensive-tests --force-resource-intensive-tests $tests_arg | tee /tmp/dtest/stdout.txt
            fi
          fi
    - store_test_results:
        path: /tmp/results
    - store_artifacts:
        path: /tmp/dtest
        destination: dtest
    - store_artifacts:
        path: ~/cassandra-dtest/logs
        destination: dtest_logs
    environment:
    - ANT_HOME: /usr/share/ant
    - JAVA11_HOME: /usr/lib/jvm/java-11-openjdk-amd64
    - JAVA8_HOME: /usr/lib/jvm/java-8-openjdk-amd64
    - LANG: en_US.UTF-8
    - KEEP_TEST_DIR: true
    - DEFAULT_DIR: /home/cassandra/cassandra-dtest
    - PYTHONIOENCODING: utf-8
    - PYTHONUNBUFFERED: true
    - CASS_DRIVER_NO_EXTENSIONS: true
    - CASS_DRIVER_NO_CYTHON: true
    - CASSANDRA_SKIP_SYNC: true
    - DTEST_REPO: https://github.com/apache/cassandra-dtest.git
    - DTEST_BRANCH: trunk
    - CCM_MAX_HEAP_SIZE: 1024M
    - CCM_HEAP_NEWSIZE: 256M
    - REPEATED_TESTS_STOP_ON_FAILURE: false
    - REPEATED_UTESTS: null
    - REPEATED_UTESTS_COUNT: 500
    - REPEATED_UTESTS_FQLTOOL: null
    - REPEATED_UTESTS_FQLTOOL_COUNT: 500
    - REPEATED_UTESTS_LONG: null
    - REPEATED_UTESTS_LONG_COUNT: 100
    - REPEATED_UTESTS_STRESS: null
    - REPEATED_UTESTS_STRESS_COUNT: 500
    - REPEATED_JVM_DTESTS: null
    - REPEATED_JVM_DTESTS_COUNT: 500
    - REPEATED_JVM_UPGRADE_DTESTS: null
    - REPEATED_JVM_UPGRADE_DTESTS_COUNT: 500
    - REPEATED_DTESTS: null
    - REPEATED_DTESTS_COUNT: 500
    - REPEATED_LARGE_DTESTS: null
    - REPEATED_LARGE_DTESTS_COUNT: 100
    - REPEATED_UPGRADE_DTESTS: null
    - REPEATED_UPGRADE_DTESTS_COUNT: 25
    - REPEATED_ANT_TEST_TARGET: testsome
    - REPEATED_ANT_TEST_CLASS: null
    - REPEATED_ANT_TEST_METHODS: null
    - REPEATED_ANT_TEST_COUNT: 500
    - JAVA_HOME: /usr/lib/jvm/java-8-openjdk-amd64
    - JDK_HOME: /usr/lib/jvm/java-8-openjdk-amd64
  j11_utests_long_repeat:
    docker:
    - image: apache/cassandra-testing-ubuntu2004-java11:latest
    resource_class: medium
    working_directory: ~/
    shell: /bin/bash -eo pipefail -l
    parallelism: 4
    steps:
    - attach_workspace:
        at: /home/cassandra
    - run:
        name: Log Environment Information
        command: |
          echo '*** id ***'
          id
          echo '*** cat /proc/cpuinfo ***'
          cat /proc/cpuinfo
          echo '*** free -m ***'
          free -m
          echo '*** df -m ***'
          df -m
          echo '*** ifconfig -a ***'
          ifconfig -a
          echo '*** uname -a ***'
          uname -a
          echo '*** mount ***'
          mount
          echo '*** env ***'
          env
          echo '*** java ***'
          which java
          java -version
    - run:
        name: Repeatedly run new or modifed JUnit tests
        no_output_timeout: 15m
        command: |
          set -x
          export PATH=$JAVA_HOME/bin:$PATH
          time mv ~/cassandra /tmp
          cd /tmp/cassandra
          if [ -d ~/dtest_jars ]; then
            cp ~/dtest_jars/dtest* /tmp/cassandra/build/
          fi

          # Calculate the number of test iterations to be run by the current parallel runner.
          count=$((${REPEATED_UTESTS_LONG_COUNT} / CIRCLE_NODE_TOTAL))
          if (($CIRCLE_NODE_INDEX < (${REPEATED_UTESTS_LONG_COUNT} % CIRCLE_NODE_TOTAL))); then
            count=$((count+1))
          fi

          # Put manually specified tests and automatically detected tests together, removing duplicates
          tests=$(echo ${REPEATED_UTESTS_LONG} | sed -e "s/<nil>//" | sed -e "s/ //" | tr "," "\n" | tr " " "\n" | sort -n | uniq -u)
          echo "Tests to be repeated: ${tests}"

          # Prepare the testtag for the target, used by the test macro in build.xml to group the output files
          target=long-testsome
          testtag=""
          if [[ $target == "test-cdc" ]]; then
            testtag="cdc"
          elif [[ $target == "test-compression" ]]; then
            testtag="compression"
          elif [[ $target == "test-system-keyspace-directory" ]]; then
            testtag="system_keyspace_directory"
          fi

          # Run each test class as many times as requested.
          exit_code="$?"
          for test in $tests; do

              # Split class and method names from the test name
              if [[ $test =~ "#" ]]; then
                class=${test%"#"*}
                method=${test#*"#"}
              else
                class=$test
                method=""
              fi

              # Prepare the -Dtest.name argument.
              # It can be the fully qualified class name or the short class name, depending on the target.
              if [[ $target == "test" || \
                    $target == "test-cdc" || \
                    $target == "test-compression" || \
                    $target == "test-system-keyspace-directory" || \
                    $target == "fqltool-test" || \
                    $target == "long-test" || \
                    $target == "stress-test" ]]; then
                name_arg="-Dtest.name=${class##*.}"
              else
                name_arg="-Dtest.name=$class"
              fi

              # Prepare the -Dtest.methods argument, which is optional
              if [[ $method == "" ]]; then
                methods_arg=""
              else
                methods_arg="-Dtest.methods=$method"
              fi

              for i in $(seq -w 1 $count); do
                echo "Running test $test, iteration $i of $count"

                # run the test
                status="passes"
                if !( set -o pipefail && \
                      ant long-testsome $name_arg $methods_arg -Dno-build-test=true | \
                      tee stdout.txt \
                    ); then
                  status="fails"
                  exit_code=1
                fi

                # move the stdout output file
                dest=/tmp/results/repeated_utests/stdout/${status}/${i}
                mkdir -p $dest
                mv stdout.txt $dest/${test}.txt

                # move the XML output files
                source=build/test/output/${testtag}
                dest=/tmp/results/repeated_utests/output/${status}/${i}
                mkdir -p $dest
                if [[ -d $source && -n "$(ls $source)" ]]; then
                  mv $source/* $dest/
                fi

                # move the log files
                source=build/test/logs/${testtag}
                dest=/tmp/results/repeated_utests/logs/${status}/${i}
                mkdir -p $dest
                if [[ -d $source && -n "$(ls $source)" ]]; then
                  mv $source/* $dest/
                fi

                # maybe stop iterations on test failure
                if [[ ${REPEATED_TESTS_STOP_ON_FAILURE} = true ]] && (( $exit_code > 0 )); then
                  break
                fi
              done
          done
          (exit ${exit_code})
    - store_test_results:
        path: /tmp/results/repeated_utests/output
    - store_artifacts:
        path: /tmp/results/repeated_utests/stdout
        destination: stdout
    - store_artifacts:
        path: /tmp/results/repeated_utests/output
        destination: junitxml
    - store_artifacts:
        path: /tmp/results/repeated_utests/logs
        destination: logs
    environment:
    - ANT_HOME: /usr/share/ant
    - JAVA11_HOME: /usr/lib/jvm/java-11-openjdk-amd64
    - JAVA8_HOME: /usr/lib/jvm/java-8-openjdk-amd64
    - LANG: en_US.UTF-8
    - KEEP_TEST_DIR: true
    - DEFAULT_DIR: /home/cassandra/cassandra-dtest
    - PYTHONIOENCODING: utf-8
    - PYTHONUNBUFFERED: true
    - CASS_DRIVER_NO_EXTENSIONS: true
    - CASS_DRIVER_NO_CYTHON: true
    - CASSANDRA_SKIP_SYNC: true
    - DTEST_REPO: https://github.com/apache/cassandra-dtest.git
    - DTEST_BRANCH: trunk
    - CCM_MAX_HEAP_SIZE: 1024M
    - CCM_HEAP_NEWSIZE: 256M
    - REPEATED_TESTS_STOP_ON_FAILURE: false
    - REPEATED_UTESTS: null
    - REPEATED_UTESTS_COUNT: 500
    - REPEATED_UTESTS_FQLTOOL: null
    - REPEATED_UTESTS_FQLTOOL_COUNT: 500
    - REPEATED_UTESTS_LONG: null
    - REPEATED_UTESTS_LONG_COUNT: 100
    - REPEATED_UTESTS_STRESS: null
    - REPEATED_UTESTS_STRESS_COUNT: 500
    - REPEATED_JVM_DTESTS: null
    - REPEATED_JVM_DTESTS_COUNT: 500
    - REPEATED_JVM_UPGRADE_DTESTS: null
    - REPEATED_JVM_UPGRADE_DTESTS_COUNT: 500
    - REPEATED_DTESTS: null
    - REPEATED_DTESTS_COUNT: 500
    - REPEATED_LARGE_DTESTS: null
    - REPEATED_LARGE_DTESTS_COUNT: 100
    - REPEATED_UPGRADE_DTESTS: null
    - REPEATED_UPGRADE_DTESTS_COUNT: 25
    - REPEATED_ANT_TEST_TARGET: testsome
    - REPEATED_ANT_TEST_CLASS: null
    - REPEATED_ANT_TEST_METHODS: null
    - REPEATED_ANT_TEST_COUNT: 500
    - JAVA_HOME: /usr/lib/jvm/java-11-openjdk-amd64
    - JDK_HOME: /usr/lib/jvm/java-11-openjdk-amd64
    - CASSANDRA_USE_JDK11: true
  j8_dtest_jars_build:
    docker:
    - image: apache/cassandra-testing-ubuntu2004-java11-w-dependencies:latest
    resource_class: medium
    working_directory: ~/
    shell: /bin/bash -eo pipefail -l
    parallelism: 1
    steps:
    - attach_workspace:
        at: /home/cassandra
    - run:
        name: Build Cassandra DTest jars
        command: |
          export PATH=$JAVA_HOME/bin:$PATH
          cd ~/cassandra
          mkdir ~/dtest_jars
          git remote add apache https://github.com/apache/cassandra.git
<<<<<<< HEAD
          for branch in cassandra-2.2 cassandra-3.0 cassandra-3.11 cassandra-4.0 trunk; do
=======
          for branch in cassandra-2.2 cassandra-3.0 cassandra-3.11 cassandra-4.0 cassandra-4.1; do
>>>>>>> bee215cc
            # check out the correct cassandra version:
            git remote set-branches --add apache '$branch'
            git fetch --depth 1 apache $branch
            git checkout $branch
            git clean -fd
            # Loop to prevent failure due to maven-ant-tasks not downloading a jar..
            for x in $(seq 1 3); do
                ${ANT_HOME}/bin/ant realclean; ${ANT_HOME}/bin/ant jar dtest-jar
                RETURN="$?"
                if [ "${RETURN}" -eq "0" ]; then
                    cp build/dtest*.jar ~/dtest_jars
                    break
                fi
            done
            # Exit, if we didn't build successfully
            if [ "${RETURN}" -ne "0" ]; then
                echo "Build failed with exit code: ${RETURN}"
                exit ${RETURN}
            fi
          done
          # and build the dtest-jar for the branch under test
          ${ANT_HOME}/bin/ant realclean
          git checkout origin/$CIRCLE_BRANCH
          git clean -fd
          for x in $(seq 1 3); do
              ${ANT_HOME}/bin/ant realclean; ${ANT_HOME}/bin/ant jar dtest-jar
              RETURN="$?"
              if [ "${RETURN}" -eq "0" ]; then
                  cp build/dtest*.jar ~/dtest_jars
                  break
              fi
          done
          # Exit, if we didn't build successfully
          if [ "${RETURN}" -ne "0" ]; then
              echo "Build failed with exit code: ${RETURN}"
              exit ${RETURN}
          fi
          ls -l ~/dtest_jars
        no_output_timeout: 15m
    - persist_to_workspace:
        root: /home/cassandra
        paths:
        - dtest_jars
    environment:
    - ANT_HOME: /usr/share/ant
    - JAVA11_HOME: /usr/lib/jvm/java-11-openjdk-amd64
    - JAVA8_HOME: /usr/lib/jvm/java-8-openjdk-amd64
    - LANG: en_US.UTF-8
    - KEEP_TEST_DIR: true
    - DEFAULT_DIR: /home/cassandra/cassandra-dtest
    - PYTHONIOENCODING: utf-8
    - PYTHONUNBUFFERED: true
    - CASS_DRIVER_NO_EXTENSIONS: true
    - CASS_DRIVER_NO_CYTHON: true
    - CASSANDRA_SKIP_SYNC: true
    - DTEST_REPO: https://github.com/apache/cassandra-dtest.git
    - DTEST_BRANCH: trunk
    - CCM_MAX_HEAP_SIZE: 1024M
    - CCM_HEAP_NEWSIZE: 256M
    - REPEATED_TESTS_STOP_ON_FAILURE: false
    - REPEATED_UTESTS: null
    - REPEATED_UTESTS_COUNT: 500
    - REPEATED_UTESTS_FQLTOOL: null
    - REPEATED_UTESTS_FQLTOOL_COUNT: 500
    - REPEATED_UTESTS_LONG: null
    - REPEATED_UTESTS_LONG_COUNT: 100
    - REPEATED_UTESTS_STRESS: null
    - REPEATED_UTESTS_STRESS_COUNT: 500
    - REPEATED_JVM_DTESTS: null
    - REPEATED_JVM_DTESTS_COUNT: 500
    - REPEATED_JVM_UPGRADE_DTESTS: null
    - REPEATED_JVM_UPGRADE_DTESTS_COUNT: 500
    - REPEATED_DTESTS: null
    - REPEATED_DTESTS_COUNT: 500
    - REPEATED_LARGE_DTESTS: null
    - REPEATED_LARGE_DTESTS_COUNT: 100
    - REPEATED_UPGRADE_DTESTS: null
    - REPEATED_UPGRADE_DTESTS_COUNT: 25
    - REPEATED_ANT_TEST_TARGET: testsome
    - REPEATED_ANT_TEST_CLASS: null
    - REPEATED_ANT_TEST_METHODS: null
    - REPEATED_ANT_TEST_COUNT: 500
    - JAVA_HOME: /usr/lib/jvm/java-8-openjdk-amd64
    - JDK_HOME: /usr/lib/jvm/java-8-openjdk-amd64
workflows:
  version: 2
  java8_separate_tests:
    jobs:
    - start_j8_build:
        type: approval
    - j8_build:
        requires:
        - start_j8_build
    - start_j8_unit_tests:
        type: approval
    - j8_unit_tests:
        requires:
        - start_j8_unit_tests
        - j8_build
    - start_j8_jvm_dtests:
        type: approval
    - j8_jvm_dtests:
        requires:
        - start_j8_jvm_dtests
        - j8_build
    - start_j8_cqlshlib_tests:
        type: approval
    - j8_cqlshlib_tests:
        requires:
        - start_j8_cqlshlib_tests
        - j8_build
    - start_j11_unit_tests:
        type: approval
    - j11_unit_tests:
        requires:
        - start_j11_unit_tests
        - j8_build
    - start_j8_utests_long:
        type: approval
    - j8_utests_long:
        requires:
        - start_j8_utests_long
        - j8_build
    - start_j11_utests_long:
        type: approval
    - j11_utests_long:
        requires:
        - start_j11_utests_long
        - j8_build
    - start_j8_utests_cdc:
        type: approval
    - j8_utests_cdc:
        requires:
        - start_j8_utests_cdc
        - j8_build
    - start_j11_utests_cdc:
        type: approval
    - j11_utests_cdc:
        requires:
        - start_j11_utests_cdc
        - j8_build
    - start_j8_utests_compression:
        type: approval
    - j8_utests_compression:
        requires:
        - start_j8_utests_compression
        - j8_build
    - start_j11_utests_compression:
        type: approval
    - j11_utests_compression:
        requires:
        - start_j11_utests_compression
        - j8_build
    - start_j8_utests_stress:
        type: approval
    - j8_utests_stress:
        requires:
        - start_j8_utests_stress
        - j8_build
    - start_j11_utests_stress:
        type: approval
    - j11_utests_stress:
        requires:
        - start_j11_utests_stress
        - j8_build
    - start_j8_utests_fqltool:
        type: approval
    - j8_utests_fqltool:
        requires:
        - start_j8_utests_fqltool
        - j8_build
    - start_j11_utests_fqltool:
        type: approval
    - j11_utests_fqltool:
        requires:
        - start_j11_utests_fqltool
        - j8_build
    - start_j8_utests_system_keyspace_directory:
        type: approval
    - j8_utests_system_keyspace_directory:
        requires:
        - start_j8_utests_system_keyspace_directory
        - j8_build
    - start_j11_utests_system_keyspace_directory:
        type: approval
    - j11_utests_system_keyspace_directory:
        requires:
        - start_j11_utests_system_keyspace_directory
        - j8_build
    - start_j8_dtest_jars_build:
        type: approval
    - j8_dtest_jars_build:
        requires:
        - j8_build
        - start_j8_dtest_jars_build
    - start_jvm_upgrade_dtests:
        type: approval
    - j8_jvm_upgrade_dtests:
        requires:
        - start_jvm_upgrade_dtests
        - j8_dtest_jars_build
    - start_j8_dtests:
        type: approval
    - j8_dtests:
        requires:
        - start_j8_dtests
        - j8_build
    - start_j8_dtests_vnode:
        type: approval
    - j8_dtests_vnode:
        requires:
        - start_j8_dtests_vnode
        - j8_build
    - start_j8_dtests_offheap:
        type: approval
    - j8_dtests_offheap:
        requires:
        - start_j8_dtests_offheap
        - j8_build
    - start_j8_dtests_large:
        type: approval
    - j8_dtests_large:
        requires:
        - start_j8_dtests_large
        - j8_build
    - start_j8_dtests_large_vnode:
        type: approval
    - j8_dtests_large_vnode:
        requires:
        - start_j8_dtests_large_vnode
        - j8_build
    - start_j11_dtests:
        type: approval
    - j11_dtests:
        requires:
        - start_j11_dtests
        - j8_build
    - start_j11_dtests_vnode:
        type: approval
    - j11_dtests_vnode:
        requires:
        - start_j11_dtests_vnode
        - j8_build
    - start_j11_dtests_offheap:
        type: approval
    - j11_dtests_offheap:
        requires:
        - start_j11_dtests_offheap
        - j8_build
    - start_j11_dtests_large:
        type: approval
    - j11_dtests_large:
        requires:
        - start_j11_dtests_large
        - j8_build
    - start_j11_dtests_large_vnode:
        type: approval
    - j11_dtests_large_vnode:
        requires:
        - start_j11_dtests_large_vnode
        - j8_build
    - start_upgrade_tests:
        type: approval
    - j8_upgrade_dtests:
        requires:
        - start_upgrade_tests
        - j8_build
    - start_j8_cqlsh_tests:
        type: approval
    - j8_cqlsh-dtests-py2-with-vnodes:
        requires:
        - start_j8_cqlsh_tests
        - j8_build
    - j8_cqlsh_dtests_py3_vnode:
        requires:
        - start_j8_cqlsh_tests
        - j8_build
    - j8_cqlsh_dtests_py38_vnode:
        requires:
        - start_j8_cqlsh_tests
        - j8_build
    - j8_cqlsh_dtests_py311_vnode:
        requires:
        - start_j8_cqlsh_tests
        - j8_build
    - j8_cqlsh-dtests-py2-no-vnodes:
        requires:
        - start_j8_cqlsh_tests
        - j8_build
    - j8_cqlsh_dtests_py3:
        requires:
        - start_j8_cqlsh_tests
        - j8_build
    - j8_cqlsh_dtests_py38:
        requires:
        - start_j8_cqlsh_tests
        - j8_build
    - j8_cqlsh_dtests_py311:
        requires:
        - start_j8_cqlsh_tests
        - j8_build
    - start_j8_cqlsh_tests_offheap:
        type: approval
    - j8_cqlsh-dtests-py2-offheap:
        requires:
        - start_j8_cqlsh_tests_offheap
        - j8_build
    - j8_cqlsh_dtests_py3_offheap:
        requires:
        - start_j8_cqlsh_tests_offheap
        - j8_build
    - j8_cqlsh_dtests_py38_offheap:
        requires:
        - start_j8_cqlsh_tests_offheap
        - j8_build
    - j8_cqlsh_dtests_py311_offheap:
        requires:
        - start_j8_cqlsh_tests_offheap
        - j8_build
    - start_j11_cqlsh_tests:
        type: approval
    - j11_cqlsh-dtests-py2-with-vnodes:
        requires:
        - start_j11_cqlsh_tests
        - j8_build
    - j11_cqlsh_dtests_py3_vnode:
        requires:
        - start_j11_cqlsh_tests
        - j8_build
    - j11_cqlsh_dtests_py38_vnode:
        requires:
        - start_j11_cqlsh_tests
        - j8_build
    - j11_cqlsh_dtests_py311_vnode:
        requires:
        - start_j11_cqlsh_tests
        - j8_build
    - j11_cqlsh-dtests-py2-no-vnodes:
        requires:
        - start_j11_cqlsh_tests
        - j8_build
    - j11_cqlsh_dtests_py3:
        requires:
        - start_j11_cqlsh_tests
        - j8_build
    - j11_cqlsh_dtests_py38:
        requires:
        - start_j11_cqlsh_tests
        - j8_build
    - j11_cqlsh_dtests_py311:
        requires:
        - start_j11_cqlsh_tests
        - j8_build
    - start_j11_cqlsh_tests_offheap:
        type: approval
    - j11_cqlsh-dtests-py2-offheap:
        requires:
        - start_j11_cqlsh_tests_offheap
        - j8_build
    - j11_cqlsh_dtests_py3_offheap:
        requires:
        - start_j11_cqlsh_tests_offheap
        - j8_build
    - j11_cqlsh_dtests_py38_offheap:
        requires:
        - start_j11_cqlsh_tests_offheap
        - j8_build
    - j11_cqlsh_dtests_py311_offheap:
        requires:
        - start_j11_cqlsh_tests_offheap
        - j8_build
  java8_pre-commit_tests:
    jobs:
    - start_pre-commit_tests:
        type: approval
    - j8_build:
        requires:
        - start_pre-commit_tests
    - j8_unit_tests:
        requires:
        - j8_build
    - j8_jvm_dtests:
        requires:
        - j8_build
    - j8_cqlshlib_tests:
        requires:
        - j8_build
    - j11_unit_tests:
        requires:
        - j8_build
    - start_utests_long:
        type: approval
    - j8_utests_long:
        requires:
        - start_utests_long
        - j8_build
    - j11_utests_long:
        requires:
        - start_utests_long
        - j8_build
    - start_utests_cdc:
        type: approval
    - j8_utests_cdc:
        requires:
        - start_utests_cdc
        - j8_build
    - j11_utests_cdc:
        requires:
        - start_utests_cdc
        - j8_build
    - start_utests_compression:
        type: approval
    - j8_utests_compression:
        requires:
        - start_utests_compression
        - j8_build
    - j11_utests_compression:
        requires:
        - start_utests_compression
        - j8_build
    - start_utests_stress:
        type: approval
    - j8_utests_stress:
        requires:
        - start_utests_stress
        - j8_build
    - j11_utests_stress:
        requires:
        - start_utests_stress
        - j8_build
    - start_utests_fqltool:
        type: approval
    - j8_utests_fqltool:
        requires:
        - start_utests_fqltool
        - j8_build
    - j11_utests_fqltool:
        requires:
        - start_utests_fqltool
        - j8_build
    - start_utests_system_keyspace_directory:
        type: approval
    - j8_utests_system_keyspace_directory:
        requires:
        - j8_build
    - j11_utests_system_keyspace_directory:
        requires:
        - start_utests_system_keyspace_directory
        - j8_build
    - start_jvm_upgrade_dtests:
        type: approval
    - j8_dtest_jars_build:
        requires:
        - j8_build
        - start_jvm_upgrade_dtests
    - j8_jvm_upgrade_dtests:
        requires:
        - j8_dtest_jars_build
    - j8_dtests:
        requires:
        - j8_build
    - j8_dtests_vnode:
        requires:
        - j8_build
    - start_j8_dtests_offheap:
        type: approval
    - j8_dtests_offheap:
        requires:
        - start_j8_dtests_offheap
        - j8_build
    - j11_dtests:
        requires:
        - j8_build
    - j11_dtests_vnode:
        requires:
        - j8_build
    - start_j11_dtests_offheap:
        type: approval
    - j11_dtests_offheap:
        requires:
        - start_j11_dtests_offheap
        - j8_build
    - start_j8_dtests_large:
        type: approval
    - j8_dtests_large:
        requires:
        - start_j8_dtests_large
        - j8_build
    - j8_dtests_large_vnode:
        requires:
        - start_j8_dtests_large
        - j8_build
    - start_j11_dtests_large:
        type: approval
    - j11_dtests_large:
        requires:
        - start_j11_dtests_large
        - j8_build
    - j11_dtests_large_vnode:
        requires:
        - start_j11_dtests_large
        - j8_build
    - start_upgrade_tests:
        type: approval
    - j8_upgrade_dtests:
        requires:
        - j8_build
        - start_upgrade_tests
    - j8_cqlsh-dtests-py2-with-vnodes:
        requires:
        - j8_build
    - j8_cqlsh_dtests_py3_vnode:
        requires:
        - j8_build
    - j8_cqlsh_dtests_py38_vnode:
        requires:
        - j8_build
    - j8_cqlsh_dtests_py311_vnode:
        requires:
        - j8_build
    - j8_cqlsh-dtests-py2-no-vnodes:
        requires:
        - j8_build
    - j8_cqlsh_dtests_py3:
        requires:
        - j8_build
    - j8_cqlsh_dtests_py38:
        requires:
        - j8_build
    - j8_cqlsh_dtests_py311:
        requires:
        - j8_build
    - start_j8_cqlsh_dtests_offheap:
        type: approval
    - j8_cqlsh-dtests-py2-offheap:
        requires:
        - start_j8_cqlsh_dtests_offheap
        - j8_build
    - j8_cqlsh_dtests_py3_offheap:
        requires:
        - start_j8_cqlsh_dtests_offheap
        - j8_build
    - j8_cqlsh_dtests_py38_offheap:
        requires:
        - start_j8_cqlsh_dtests_offheap
        - j8_build
    - j8_cqlsh_dtests_py311_offheap:
        requires:
        - start_j8_cqlsh_dtests_offheap
        - j8_build
    - j11_cqlsh-dtests-py2-with-vnodes:
        requires:
        - j8_build
    - j11_cqlsh_dtests_py3_vnode:
        requires:
        - j8_build
    - j11_cqlsh_dtests_py38_vnode:
        requires:
        - j8_build
    - j11_cqlsh_dtests_py311_vnode:
        requires:
        - j8_build
    - j11_cqlsh-dtests-py2-no-vnodes:
        requires:
        - j8_build
    - j11_cqlsh_dtests_py3:
        requires:
        - j8_build
    - j11_cqlsh_dtests_py38:
        requires:
        - j8_build
    - j11_cqlsh_dtests_py311:
        requires:
        - j8_build
    - start_j11_cqlsh-dtests-offheap:
        type: approval
    - j11_cqlsh-dtests-py2-offheap:
        requires:
        - start_j11_cqlsh-dtests-offheap
        - j8_build
    - j11_cqlsh_dtests_py3_offheap:
        requires:
        - start_j11_cqlsh-dtests-offheap
        - j8_build
    - j11_cqlsh_dtests_py38_offheap:
        requires:
        - start_j11_cqlsh-dtests-offheap
        - j8_build
    - j11_cqlsh_dtests_py311_offheap:
        requires:
        - start_j11_cqlsh-dtests-offheap
        - j8_build
  java11_separate_tests:
    jobs:
    - start_j11_build:
        type: approval
    - j11_build:
        requires:
        - start_j11_build
    - start_j11_unit_tests:
        type: approval
    - j11_unit_tests:
        requires:
        - start_j11_unit_tests
        - j11_build
    - start_j11_jvm_dtests:
        type: approval
    - j11_jvm_dtests:
        requires:
        - start_j11_jvm_dtests
        - j11_build
    - start_j11_cqlshlib_tests:
        type: approval
    - j11_cqlshlib_tests:
        requires:
        - start_j11_cqlshlib_tests
        - j11_build
    - start_j11_dtests:
        type: approval
    - j11_dtests:
        requires:
        - start_j11_dtests
        - j11_build
    - start_j11_dtests_vnode:
        type: approval
    - j11_dtests_vnode:
        requires:
        - start_j11_dtests_vnode
        - j11_build
    - start_j11_dtests_offheap:
        type: approval
    - j11_dtests_offheap:
        requires:
        - start_j11_dtests_offheap
        - j11_build
    - start_j11_cqlsh_tests:
        type: approval
    - j11_cqlsh-dtests-py2-with-vnodes:
        requires:
        - start_j11_cqlsh_tests
        - j11_build
    - j11_cqlsh_dtests_py3_vnode:
        requires:
        - start_j11_cqlsh_tests
        - j11_build
    - j11_cqlsh_dtests_py38_vnode:
        requires:
        - start_j11_cqlsh_tests
        - j11_build
    - j11_cqlsh_dtests_py311_vnode:
        requires:
        - start_j11_cqlsh_tests
        - j11_build
    - j11_cqlsh-dtests-py2-no-vnodes:
        requires:
        - start_j11_cqlsh_tests
        - j11_build
    - j11_cqlsh_dtests_py3:
        requires:
        - start_j11_cqlsh_tests
        - j11_build
    - j11_cqlsh_dtests_py38:
        requires:
        - start_j11_cqlsh_tests
        - j11_build
    - j11_cqlsh_dtests_py311:
        requires:
        - start_j11_cqlsh_tests
        - j11_build
    - start_j11_cqlsh-dtests-offheap:
        type: approval
    - j11_cqlsh-dtests-py2-offheap:
        requires:
        - start_j11_cqlsh-dtests-offheap
        - j11_build
    - j11_cqlsh_dtests_py3_offheap:
        requires:
        - start_j11_cqlsh-dtests-offheap
        - j11_build
    - j11_cqlsh_dtests_py38_offheap:
        requires:
        - start_j11_cqlsh-dtests-offheap
        - j11_build
    - j11_cqlsh_dtests_py311_offheap:
        requires:
        - start_j11_cqlsh-dtests-offheap
        - j11_build
    - start_j11_dtests_large:
        type: approval
    - j11_dtests_large:
        requires:
        - start_j11_dtests_large
        - j11_build
    - start_j11_dtests_large_vnode:
        type: approval
    - j11_dtests_large_vnode:
        requires:
        - start_j11_dtests_large_vnode
        - j11_build
    - start_j11_utests_long:
        type: approval
    - j11_utests_long:
        requires:
        - start_j11_utests_long
        - j11_build
    - start_j11_utests_cdc:
        type: approval
    - j11_utests_cdc:
        requires:
        - start_j11_utests_cdc
        - j11_build
    - start_j11_utests_compression:
        type: approval
    - j11_utests_compression:
        requires:
        - start_j11_utests_compression
        - j11_build
    - start_j11_utests_stress:
        type: approval
    - j11_utests_stress:
        requires:
        - start_j11_utests_stress
        - j11_build
    - start_j11_utests_fqltool:
        type: approval
    - j11_utests_fqltool:
        requires:
        - start_j11_utests_fqltool
        - j11_build
    - start_j11_utests_system_keyspace_directory:
        type: approval
    - j11_utests_system_keyspace_directory:
        requires:
        - start_j11_utests_system_keyspace_directory
        - j11_build
  java11_pre-commit_tests:
    jobs:
    - start_pre-commit_tests:
        type: approval
    - j11_build:
        requires:
        - start_pre-commit_tests
    - j11_unit_tests:
        requires:
        - j11_build
    - j11_jvm_dtests:
        requires:
        - j11_build
    - j11_cqlshlib_tests:
        requires:
        - j11_build
    - j11_jvm_dtests:
        requires:
        - j11_build
    - j11_cqlshlib_tests:
        requires:
        - j11_build
    - j11_dtests:
        requires:
        - j11_build
    - j11_dtests_vnode:
        requires:
        - j11_build
    - start_j11_dtests_offheap:
        type: approval
    - j11_dtests_offheap:
        requires:
        - start_j11_dtests_offheap
        - j11_build
    - j11_cqlsh-dtests-py2-with-vnodes:
        requires:
        - j11_build
    - j11_cqlsh_dtests_py3_vnode:
        requires:
        - j11_build
    - j11_cqlsh_dtests_py38_vnode:
        requires:
        - j11_build
    - j11_cqlsh_dtests_py311_vnode:
        requires:
        - j11_build
    - j11_cqlsh-dtests-py2-no-vnodes:
        requires:
        - j11_build
    - j11_cqlsh_dtests_py3:
        requires:
        - j11_build
    - j11_cqlsh_dtests_py38:
        requires:
        - j11_build
    - j11_cqlsh_dtests_py311:
        requires:
        - j11_build
    - start_j11_cqlsh-dtests-offheap:
        type: approval
    - j11_cqlsh-dtests-py2-offheap:
        requires:
        - start_j11_cqlsh-dtests-offheap
        - j11_build
    - j11_cqlsh_dtests_py3_offheap:
        requires:
        - start_j11_cqlsh-dtests-offheap
        - j11_build
    - j11_cqlsh_dtests_py38_offheap:
        requires:
        - start_j11_cqlsh-dtests-offheap
        - j11_build
    - j11_cqlsh_dtests_py311_offheap:
        requires:
        - start_j11_cqlsh-dtests-offheap
        - j11_build
    - start_j11_dtests_large:
        type: approval
    - j11_dtests_large:
        requires:
        - start_j11_dtests_large
        - j11_build
    - j11_dtests_large_vnode:
        requires:
        - start_j11_dtests_large
        - j11_build
    - start_utests_long:
        type: approval
    - j11_utests_long:
        requires:
        - start_utests_long
        - j11_build
    - start_utests_cdc:
        type: approval
    - j11_utests_cdc:
        requires:
        - start_utests_cdc
        - j11_build
    - start_utests_compression:
        type: approval
    - j11_utests_compression:
        requires:
        - start_utests_compression
        - j11_build
    - start_utests_stress:
        type: approval
    - j11_utests_stress:
        requires:
        - start_utests_stress
        - j11_build
    - start_utests_fqltool:
        type: approval
    - j11_utests_fqltool:
        requires:
        - start_utests_fqltool
        - j11_build
    - start_utests_system_keyspace_directory:
        type: approval
    - j11_utests_system_keyspace_directory:
        requires:
        - start_utests_system_keyspace_directory
        - j11_build<|MERGE_RESOLUTION|>--- conflicted
+++ resolved
@@ -10770,11 +10770,7 @@
           cd ~/cassandra
           mkdir ~/dtest_jars
           git remote add apache https://github.com/apache/cassandra.git
-<<<<<<< HEAD
-          for branch in cassandra-2.2 cassandra-3.0 cassandra-3.11 cassandra-4.0 trunk; do
-=======
           for branch in cassandra-2.2 cassandra-3.0 cassandra-3.11 cassandra-4.0 cassandra-4.1; do
->>>>>>> bee215cc
             # check out the correct cassandra version:
             git remote set-branches --add apache '$branch'
             git fetch --depth 1 apache $branch
